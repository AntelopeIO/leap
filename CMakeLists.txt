cmake_minimum_required( VERSION 3.16 )

project( leap )
include(CTest) # suppresses DartConfiguration.tcl error
enable_testing()

list(APPEND CMAKE_MODULE_PATH "${CMAKE_CURRENT_SOURCE_DIR}/CMakeModules")

include( GNUInstallDirs )
include( MASSigning )

set( CMAKE_CXX_STANDARD 17 )
set( CMAKE_CXX_EXTENSIONS ON )
set( CXX_STANDARD_REQUIRED ON)

set(VERSION_MAJOR 4)
set(VERSION_MINOR 1)
set(VERSION_PATCH 0)
set(VERSION_SUFFIX dev)

if(VERSION_SUFFIX)
    set(VERSION_FULL "${VERSION_MAJOR}.${VERSION_MINOR}.${VERSION_PATCH}-${VERSION_SUFFIX}")
else()
    set(VERSION_FULL "${VERSION_MAJOR}.${VERSION_MINOR}.${VERSION_PATCH}")
endif()


# Options
option(ENABLE_WERROR "Enable `-Werror` compilation flag." Off)
option(ENABLE_WEXTRA "Enable `-Wextra` compilation flag." Off)


set( CLI_CLIENT_EXECUTABLE_NAME cleos )
set( NODE_EXECUTABLE_NAME nodeos )
set( KEY_STORE_EXECUTABLE_NAME keosd )
set( LEAP_UTIL_EXECUTABLE_NAME leap-util )

# http://stackoverflow.com/a/18369825
if("${CMAKE_CXX_COMPILER_ID}" STREQUAL "GNU")
    if (CMAKE_CXX_COMPILER_VERSION VERSION_LESS 9.0)
        message(FATAL_ERROR "GCC version must be at least 9.0!")
    endif()
endif()

if ("${CMAKE_CXX_COMPILER_ID}" STREQUAL "AppleClang")
    set(CMAKE_VISIBILITY_INLINES_HIDDEN ON)
endif()

if ("${CMAKE_GENERATOR}" STREQUAL "Ninja")
   add_compile_options(-fdiagnostics-color=always)
endif()

set(CMAKE_EXPORT_COMPILE_COMMANDS "ON")
set(BUILD_DOXYGEN FALSE CACHE BOOL "Build doxygen documentation on every make")
set(ENABLE_MULTIVERSION_PROTOCOL_TEST FALSE CACHE BOOL "Enable nodeos multiversion protocol test")

# add defaults for openssl
if(APPLE AND UNIX AND "${OPENSSL_ROOT_DIR}" STREQUAL "")
   if(CMAKE_SYSTEM_PROCESSOR STREQUAL "arm64")
      set(OPENSSL_ROOT_DIR "/opt/homebrew/opt/openssl@3;/opt/homebrew/opt/openssl@1.1")
   else()
      set(OPENSSL_ROOT_DIR "/usr/local/opt/openssl@3;/usr/local/opt/openssl@1.1")
   endif()
endif()

option(ENABLE_OC "Enable eosvm-oc on supported platforms" ON)

# WASM runtimes to enable. Each runtime in this list will have:
#  * definition EOSIO_<RUNTIME>_RUNTIME_ENABLED defined in public libchain interface
#  * ctest entries with --runtime
if(ENABLE_OC AND CMAKE_SIZEOF_VOID_P EQUAL 8 AND NOT WIN32)
   if("${CMAKE_SYSTEM_NAME}" STREQUAL "Linux" AND "${CMAKE_SYSTEM_PROCESSOR}" STREQUAL "x86_64")
      list(APPEND EOSIO_WASM_RUNTIMES eos-vm-oc)
      # EOS VM OC requires LLVM, but move the check up here to a central location so that the EosioTester.cmakes
      # can be created with the exact version found
      find_package(LLVM REQUIRED CONFIG)
      if(LLVM_VERSION_MAJOR VERSION_LESS 7 OR LLVM_VERSION_MAJOR VERSION_GREATER_EQUAL 12)
	      message(FATAL_ERROR "Leap requires an LLVM version 7 through 11")
      endif()
   endif()
endif()

if(CMAKE_SIZEOF_VOID_P EQUAL 8 AND NOT WIN32)
   if(CMAKE_SYSTEM_PROCESSOR STREQUAL x86_64 OR CMAKE_SYSTEM_PROCESSOR STREQUAL amd64)
      list(APPEND EOSIO_WASM_RUNTIMES eos-vm eos-vm-jit)
   else()
      list(APPEND EOSIO_WASM_RUNTIMES eos-vm)
   endif()
endif()

if(UNIX)
  if(APPLE)
    set(whole_archive_flag "-force_load")
    set(no_whole_archive_flag "")
  else()
    set(whole_archive_flag "--whole-archive")
    set(no_whole_archive_flag "--no-whole-archive")
  endif()
else()
  set(whole_archive_flag "--whole-archive")
  set(no_whole_archive_flag "--no-whole-archive")
endif()

<<<<<<< HEAD
set( Boost_USE_MULTITHREADED      ON )
set( Boost_USE_STATIC_LIBS ON CACHE STRING "ON or OFF" )

add_subdirectory( libraries/boost )

=======
>>>>>>> ea713172
if( APPLE AND UNIX )
# Apple Specific Options Here
    message( STATUS "Configuring Leap on macOS" )
    set( CMAKE_C_FLAGS   "${CMAKE_C_FLAGS}   -Wall -Wno-deprecated-declarations" )
    set( CMAKE_CXX_FLAGS "${CMAKE_CXX_FLAGS} -Wall -Wno-deprecated-declarations" )
else()
    # Linux Specific Options Here
    message( STATUS "Configuring Leap on Linux" )
    set( CMAKE_C_FLAGS   "${CMAKE_C_FLAGS}   -Wall" )
    set( CMAKE_CXX_FLAGS "${CMAKE_CXX_FLAGS} -Wall" )
    if ( FULL_STATIC_BUILD )
      set( CMAKE_EXE_LINKER_FLAGS "${CMAKE_EXE_LINKER_FLAGS} -static-libstdc++ -static-libgcc")
    endif ( FULL_STATIC_BUILD )

    if( "${CMAKE_CXX_COMPILER_ID}" STREQUAL "Clang" )
        if( CMAKE_CXX_COMPILER_VERSION VERSION_EQUAL 4.0.0 OR CMAKE_CXX_COMPILER_VERSION VERSION_GREATER 4.0.0 )
            set( CMAKE_CXX_FLAGS "${CMAKE_CXX_FLAGS} -Wno-invalid-partial-specialization" )
        endif()
    endif()
endif()

if(ENABLE_WERROR)
  set( CMAKE_C_FLAGS   "${CMAKE_C_FLAGS}   -Werror" )
  set( CMAKE_CXX_FLAGS "${CMAKE_CXX_FLAGS} -Werror" )
endif()
if(ENABLE_WEXTRA)
  set( CMAKE_C_FLAGS   "${CMAKE_C_FLAGS}   -Wextra" )
  set( CMAKE_CXX_FLAGS "${CMAKE_CXX_FLAGS} -Wextra" )
endif()


option(EOSIO_ENABLE_DEVELOPER_OPTIONS "enable developer options for Leap" OFF)

# based on http://www.delorie.com/gnu/docs/gdb/gdb_70.html
# uncomment this line to tell GDB about macros (slows compile times)
# set( CMAKE_CXX_FLAGS_DEBUG "${CMAKE_CXX_FLAGS_DEBUG} -gdwarf-2 -g3" )

set(ENABLE_COVERAGE_TESTING FALSE CACHE BOOL "Build Leap for code coverage analysis")

if(ENABLE_COVERAGE_TESTING)
  SET(CMAKE_C_FLAGS   "--coverage ${CMAKE_C_FLAGS}")
  SET(CMAKE_CXX_FLAGS "--coverage ${CMAKE_CXX_FLAGS}")
  find_program( LCOV_PATH lcov )
  find_program( LLVMCOV_PATH  llvm-cov )
  find_program( GENHTML_PATH NAMES genhtml)
endif()

include(utils)

if ("${CORE_SYMBOL_NAME}" STREQUAL "")
  set( CORE_SYMBOL_NAME "SYS" )
endif()
string(TOUPPER ${CORE_SYMBOL_NAME} CORE_SYMBOL_NAME)

string(LENGTH ${CORE_SYMBOL_NAME} CORE_SYMBOL_NAME_LENGTH)
if (CORE_SYMBOL_NAME_LENGTH GREATER 7)
  message(FATAL_ERROR "CORE_SYMBOL_NAME length must be between 1 and 7 characters")
endif()

message( STATUS "Using '${CORE_SYMBOL_NAME}' as CORE symbol name" )

if ("${EOSIO_ROOT_KEY}" STREQUAL "")
   set(EOSIO_ROOT_KEY "EOS6MRyAjQq8ud7hVNYcfnVPJqcVpscN5So8BhtHuGYqET5GDW5CV")
endif()

message( STATUS "Using '${EOSIO_ROOT_KEY}' as public key for 'eosio' account" )

option(ENABLE_TCMALLOC "use tcmalloc (requires gperftools)" OFF)
if( ENABLE_TCMALLOC )
    find_package( Gperftools REQUIRED )
    message( STATUS "Compiling Leap with TCMalloc")
    #if doing this by the book, simply link_libraries( ${GPERFTOOLS_TCMALLOC} ) here. That will
    #give the performance benefits of tcmalloc but since it won't be linked last
    #the heap profiler & checker may not be accurate. This here is rather undocumented behavior
    #to stuff a library toward the end of the link list
    set(CMAKE_C_STANDARD_LIBRARIES "${CMAKE_C_STANDARD_LIBRARIES} ${GPERFTOOLS_TCMALLOC}")
    set(CMAKE_CXX_STANDARD_LIBRARIES "${CMAKE_CXX_STANDARD_LIBRARIES} ${GPERFTOOLS_TCMALLOC}")
endif()

add_subdirectory( libraries )
add_subdirectory( plugins )
add_subdirectory( programs )
add_subdirectory( scripts )
add_subdirectory( unittests )
add_subdirectory( tests )
add_subdirectory( tools )
add_subdirectory( benchmark )

option(DISABLE_WASM_SPEC_TESTS "disable building of wasm spec unit tests" OFF)

configure_file(${CMAKE_CURRENT_SOURCE_DIR}/eosio.version.in ${CMAKE_CURRENT_BINARY_DIR}/eosio.version.hpp)
install(FILES ${CMAKE_CURRENT_BINARY_DIR}/eosio.version.hpp DESTINATION ${CMAKE_INSTALL_FULL_INCLUDEDIR} COMPONENT dev EXCLUDE_FROM_ALL)

set(EOS_ROOT_DIR "${CMAKE_BINARY_DIR}/lib")
# legacy eosio CMake files
configure_file(${CMAKE_SOURCE_DIR}/CMakeModules/eosio-config.cmake.in ${CMAKE_BINARY_DIR}/lib/cmake/eosio/eosio-config.cmake @ONLY)
configure_file(${CMAKE_SOURCE_DIR}/CMakeModules/EosioTesterBuild.cmake.in ${CMAKE_BINARY_DIR}/lib/cmake/eosio/EosioTester.cmake @ONLY)
configure_file(${CMAKE_SOURCE_DIR}/CMakeModules/EosioCheckVersion.cmake ${CMAKE_BINARY_DIR}/lib/cmake/eosio/EosioCheckVersion.cmake COPYONLY)
# new leap CMake files
configure_file(${CMAKE_SOURCE_DIR}/CMakeModules/leap-config.cmake.in ${CMAKE_BINARY_DIR}/lib/cmake/leap/leap-config.cmake @ONLY)
configure_file(${CMAKE_SOURCE_DIR}/CMakeModules/EosioTesterBuild.cmake.in ${CMAKE_BINARY_DIR}/lib/cmake/leap/EosioTester.cmake @ONLY)
configure_file(${CMAKE_SOURCE_DIR}/CMakeModules/EosioCheckVersion.cmake ${CMAKE_BINARY_DIR}/lib/cmake/leap/EosioCheckVersion.cmake COPYONLY)

set(EOS_ROOT_DIR "${CMAKE_INSTALL_FULL_LIBDIR}")
configure_file(${CMAKE_SOURCE_DIR}/CMakeModules/EosioTester.cmake.in ${CMAKE_BINARY_DIR}/modules/EosioTester.cmake @ONLY)
# legacy eosio CMake files
configure_file(${CMAKE_SOURCE_DIR}/CMakeModules/eosio-config.cmake.in ${CMAKE_BINARY_DIR}/modules/eosio-config.cmake @ONLY)
install(FILES ${CMAKE_BINARY_DIR}/modules/eosio-config.cmake DESTINATION ${CMAKE_INSTALL_FULL_LIBDIR}/cmake/eosio COMPONENT dev EXCLUDE_FROM_ALL)
install(FILES ${CMAKE_BINARY_DIR}/modules/EosioTester.cmake DESTINATION ${CMAKE_INSTALL_FULL_LIBDIR}/cmake/eosio COMPONENT dev EXCLUDE_FROM_ALL)
install(FILES ${CMAKE_SOURCE_DIR}/CMakeModules/EosioCheckVersion.cmake DESTINATION ${CMAKE_INSTALL_FULL_LIBDIR}/cmake/eosio COMPONENT dev EXCLUDE_FROM_ALL)
# new leap CMake files
configure_file(${CMAKE_SOURCE_DIR}/CMakeModules/leap-config.cmake.in ${CMAKE_BINARY_DIR}/modules/leap-config.cmake @ONLY)
install(FILES ${CMAKE_BINARY_DIR}/modules/leap-config.cmake DESTINATION ${CMAKE_INSTALL_FULL_LIBDIR}/cmake/leap COMPONENT dev EXCLUDE_FROM_ALL)
install(FILES ${CMAKE_BINARY_DIR}/modules/EosioTester.cmake DESTINATION ${CMAKE_INSTALL_FULL_LIBDIR}/cmake/leap COMPONENT dev EXCLUDE_FROM_ALL)
install(FILES ${CMAKE_SOURCE_DIR}/CMakeModules/EosioCheckVersion.cmake DESTINATION ${CMAKE_INSTALL_FULL_LIBDIR}/cmake/leap COMPONENT dev EXCLUDE_FROM_ALL)

configure_file(LICENSE                                                     licenses/leap/LICENSE           COPYONLY)
configure_file(libraries/softfloat/COPYING.txt                             licenses/leap/LICENSE.softfloat COPYONLY)
configure_file(libraries/wasm-jit/LICENSE                                  licenses/leap/LICENSE.wavm      COPYONLY)
configure_file(libraries/libfc/secp256k1/secp256k1/COPYING                 licenses/leap/LICENSE.secp256k1 COPYONLY)
configure_file(libraries/libfc/include/fc/crypto/webauthn_json/license.txt licenses/leap/LICENSE.rapidjson COPYONLY)
configure_file(libraries/eos-vm/LICENSE                                    licenses/leap/LICENSE.eos-vm    COPYONLY)
configure_file(libraries/prometheus/prometheus-cpp/LICENSE                 licenses/leap/LICENSE.prom      COPYONLY)
configure_file(programs/cleos/LICENSE.CLI11                                licenses/leap/LICENSE.CLI11     COPYONLY)

install(DIRECTORY "${CMAKE_CURRENT_BINARY_DIR}/licenses/leap" DESTINATION "${CMAKE_INSTALL_FULL_DATAROOTDIR}/licenses/" COMPONENT base)

install(DIRECTORY ${CMAKE_CURRENT_BINARY_DIR}/libraries/testing/contracts DESTINATION ${CMAKE_INSTALL_FULL_DATAROOTDIR}/leap_testing/libraries/testing COMPONENT dev EXCLUDE_FROM_ALL
        PATTERN "CMakeFiles" EXCLUDE
        PATTERN "*.cmake" EXCLUDE
        PATTERN "Makefile" EXCLUDE)
install(DIRECTORY ${CMAKE_CURRENT_BINARY_DIR}/unittests/contracts DESTINATION ${CMAKE_INSTALL_FULL_DATAROOTDIR}/leap_testing/unittests COMPONENT dev EXCLUDE_FROM_ALL
        PATTERN "CMakeFiles" EXCLUDE
        PATTERN "*.cmake" EXCLUDE
        PATTERN "Makefile" EXCLUDE)
install(DIRECTORY ${CMAKE_CURRENT_BINARY_DIR}/tests/TestHarness DESTINATION ${CMAKE_INSTALL_FULL_DATAROOTDIR}/leap_testing/tests COMPONENT dev EXCLUDE_FROM_ALL
        FILES_MATCHING
        PATTERN "*.py"
        PATTERN "*.json"
        PATTERN "__pycache__" EXCLUDE
        PATTERN "CMakeFiles" EXCLUDE)

if(CMAKE_VERSION VERSION_GREATER_EQUAL 3.21)
   # Cmake versions < 3.21 did not support installing symbolic links to a directory via install(FILES ...)
   # Cmake 3.21 fixed this (https://gitlab.kitware.com/cmake/cmake/-/commit/d71a7cc19d6e03f89581efdaa8d63db216184d40)
   # If/when the lowest cmake version supported becomes >= 3.21, the else block as well as the postinit and prerm scripts
   # would be a good option to remove in favor of using the facilities in cmake / cpack directly.

   add_custom_target(link_target ALL
      COMMAND ${CMAKE_COMMAND} -E make_directory lib/python3/dist-packages
      COMMAND ${CMAKE_COMMAND} -E create_symlink ../../../share/leap_testing/tests/TestHarness lib/python3/dist-packages/TestHarness
      COMMAND ${CMAKE_COMMAND} -E make_directory share/leap_testing
      COMMAND ${CMAKE_COMMAND} -E create_symlink ../../bin share/leap_testing/bin)

   install(FILES ${CMAKE_CURRENT_BINARY_DIR}/lib/python3/dist-packages/TestHarness DESTINATION ${CMAKE_INSTALL_FULL_LIBDIR}/python3/dist-packages COMPONENT dev EXCLUDE_FROM_ALL)
   install(FILES ${CMAKE_CURRENT_BINARY_DIR}/share/leap_testing/bin DESTINATION ${CMAKE_INSTALL_FULL_DATAROOTDIR}/leap_testing COMPONENT dev EXCLUDE_FROM_ALL)
else()
   # The following install(SCRIPT ...) steps are necessary for `make dev-install` to work on cmake versions < 3.21.
   install(SCRIPT ${CMAKE_CURRENT_BINARY_DIR}/scripts/install_testharness_symlinks.cmake COMPONENT dev EXCLUDE_FROM_ALL)

   # The `make package` installation of symlinks happens via the `postinst` script installed in cmake.package via the line below
endif()

configure_file(${CMAKE_SOURCE_DIR}/libraries/cli11/bash-completion/completions/leap-util
               ${CMAKE_BINARY_DIR}/programs/leap-util/bash-completion/completions/leap-util COPYONLY)
configure_file(${CMAKE_SOURCE_DIR}/libraries/cli11/bash-completion/completions/cleos
               ${CMAKE_BINARY_DIR}/programs/cleos/bash-completion/completions/cleos COPYONLY)

install(FILES libraries/cli11/bash-completion/completions/leap-util DESTINATION ${CMAKE_INSTALL_FULL_DATAROOTDIR}/bash-completion/completions COMPONENT base)
install(FILES libraries/cli11/bash-completion/completions/cleos DESTINATION ${CMAKE_INSTALL_FULL_DATAROOTDIR}/bash-completion/completions COMPONENT base)

add_custom_target(boost_install ALL)
add_custom_command(TARGET boost_install
                   COMMAND ${CMAKE_SOURCE_DIR}/scripts/MakeBoostDistro.py ${CMAKE_SOURCE_DIR}/libraries/boost ${CMAKE_BINARY_DIR}/boost-dist
                   VERBATIM)

install(DIRECTORY "${CMAKE_BINARY_DIR}/boost-dist/boost" DESTINATION include COMPONENT dev EXCLUDE_FROM_ALL)

add_custom_target(dev-install
  COMMAND "${CMAKE_COMMAND}" --build "${CMAKE_BINARY_DIR}"
  COMMAND "${CMAKE_COMMAND}" --install "${CMAKE_BINARY_DIR}"
  COMMAND "${CMAKE_COMMAND}" --install "${CMAKE_BINARY_DIR}" --component dev
  USES_TERMINAL
)

include(doxygen)

include(package.cmake)
include(CPack)<|MERGE_RESOLUTION|>--- conflicted
+++ resolved
@@ -101,14 +101,6 @@
   set(no_whole_archive_flag "--no-whole-archive")
 endif()
 
-<<<<<<< HEAD
-set( Boost_USE_MULTITHREADED      ON )
-set( Boost_USE_STATIC_LIBS ON CACHE STRING "ON or OFF" )
-
-add_subdirectory( libraries/boost )
-
-=======
->>>>>>> ea713172
 if( APPLE AND UNIX )
 # Apple Specific Options Here
     message( STATUS "Configuring Leap on macOS" )
