--- conflicted
+++ resolved
@@ -116,13 +116,10 @@
    add_definitions(-DBOOST_ASIO_DISABLE_STD_EXPERIMENTAL_STRING_VIEW)
 endif()
 
-<<<<<<< HEAD
-=======
 set(THREADS_PREFER_PTHREAD_FLAG 1)
 find_package(Threads)
 link_libraries(Threads::Threads)
 
->>>>>>> 14a65aca
 if( WIN32 )
 
     message( STATUS "Configuring EOSIO on WIN32")
