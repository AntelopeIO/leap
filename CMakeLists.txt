--- conflicted
+++ resolved
@@ -13,17 +13,10 @@
 set( CMAKE_CXX_EXTENSIONS ON )
 set( CXX_STANDARD_REQUIRED ON)
 
-<<<<<<< HEAD
-set(VERSION_MAJOR 3)
-set(VERSION_MINOR 2)
-set(VERSION_PATCH 0)
-#set(VERSION_SUFFIX rc2)
-=======
 set(VERSION_MAJOR 4)
 set(VERSION_MINOR 0)
 set(VERSION_PATCH 0)
 set(VERSION_SUFFIX dev)
->>>>>>> 34ade807
 
 if(VERSION_SUFFIX)
     set(VERSION_FULL "${VERSION_MAJOR}.${VERSION_MINOR}.${VERSION_PATCH}-${VERSION_SUFFIX}")
@@ -241,17 +234,9 @@
 configure_file(libraries/wasm-jit/LICENSE                                  licenses/leap/LICENSE.wavm      COPYONLY)
 configure_file(libraries/libfc/secp256k1/secp256k1/COPYING                 licenses/leap/LICENSE.secp256k1 COPYONLY)
 configure_file(libraries/libfc/include/fc/crypto/webauthn_json/license.txt licenses/leap/LICENSE.rapidjson COPYONLY)
-<<<<<<< HEAD
-configure_file(libraries/libfc/src/network/LICENSE.go                      licenses/leap/LICENSE.go        COPYONLY)
 configure_file(libraries/eos-vm/LICENSE                                    licenses/leap/LICENSE.eos-vm    COPYONLY)
 configure_file(libraries/libfc/libraries/ff/LICENSE                        licenses/leap/LICENSE.libff     COPYONLY)
 configure_file(programs/cleos/LICENSE.CLI11                                licenses/leap/LICENSE.CLI11     COPYONLY)
-configure_file(libraries/yubihsm/LICENSE                                   licenses/leap/LICENSE.yubihsm   COPYONLY)
-=======
-configure_file(libraries/eos-vm/LICENSE                                    licenses/leap/LICENSE.eos-vm    COPYONLY)
-configure_file(libraries/libfc/libraries/ff/LICENSE                        licenses/leap/LICENSE.libff     COPYONLY)
-configure_file(programs/cleos/LICENSE.CLI11                                licenses/leap/LICENSE.CLI11     COPYONLY)
->>>>>>> 34ade807
 
 install(DIRECTORY "${CMAKE_CURRENT_BINARY_DIR}/licenses/leap" DESTINATION "${CMAKE_INSTALL_FULL_DATAROOTDIR}/licenses/" COMPONENT base)
 
