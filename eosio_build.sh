#!/bin/bash
##########################################################################
# This is EOS bootstrapper script for Linux and OS X.
# This file was downloaded from https://github.com/EOSIO/eos
#
# Copyright (c) 2017, Respective Authors all rights reserved.
#
# After June 1, 2018 this software is available under the following terms:
# 
# The MIT License
# 
# Permission is hereby granted, free of charge, to any person obtaining a copy
# of this software and associated documentation files (the "Software"), to deal
# in the Software without restriction, including without limitation the rights
# to use, copy, modify, merge, publish, distribute, sublicense, and/or sell
# copies of the Software, and to permit persons to whom the Software is
# furnished to do so, subject to the following conditions:
# 
# The above copyright notice and this permission notice shall be included in
# all copies or substantial portions of the Software.
# 
# THE SOFTWARE IS PROVIDED "AS IS", WITHOUT WARRANTY OF ANY KIND, EXPRESS OR
# IMPLIED, INCLUDING BUT NOT LIMITED TO THE WARRANTIES OF MERCHANTABILITY,
# FITNESS FOR A PARTICULAR PURPOSE AND NONINFRINGEMENT. IN NO EVENT SHALL THE
# AUTHORS OR COPYRIGHT HOLDERS BE LIABLE FOR ANY CLAIM, DAMAGES OR OTHER
# LIABILITY, WHETHER IN AN ACTION OF CONTRACT, TORT OR OTHERWISE, ARISING FROM,
# OUT OF OR IN CONNECTION WITH THE SOFTWARE OR THE USE OR OTHER DEALINGS IN
# THE SOFTWARE.
#
# https://github.com/EOSIO/eos/blob/master/LICENSE.txt
##########################################################################

	VERSION=1.1
	ULIMIT=$( ulimit -u )

	# Define directories.
	WORK_DIR=$PWD
	BUILD_DIR=${WORK_DIR}/build
	TEMP_DIR=/tmp
	ARCH=$(uname)

	txtbld=$(tput bold)
	bldred=${txtbld}$(tput setaf 1)
	txtrst=$(tput sgr0)

	printf "\n\tARCHITECTURE ${ARCH}\n"

	if [ $ARCH == "Linux" ]; then
		
		if [ ! -e /etc/os-release ]; then
			printf "EOSIO currently supports Ubuntu, Red Hat & Fedora Linux only.\n"
			printf "Please install on the latest version of one of these Linux distributions.\n"
			printf "https://www.ubuntu.com/\n"
			printf "https://start.fedoraproject.org/en/\n"
			printf "Exiting now.\n"
			exit 1
		fi
	
		OS_NAME=$( cat /etc/os-release | grep ^NAME | cut -d'=' -f2 | sed 's/\"//gI' )
	
		case $OS_NAME in
			"Ubuntu")
				FILE=${WORK_DIR}/scripts/eosio_build_ubuntu.sh
				CXX_COMPILER=clang++-4.0
				C_COMPILER=clang-4.0
			;;
			"Fedora")
				FILE=${WORK_DIR}/scripts/eosio_build_fedora.sh
				CXX_COMPILER=g++
				C_COMPILER=gcc
			;;
			"Amazon Linux AMI")
				FILE=${WORK_DIR}/scripts/eosio_build_amazon.sh
				CMAKE=${HOME}/opt/cmake/bin/cmake
				CXX_COMPILER=g++
				C_COMPILER=gcc
			;;
			*)
				printf "\n\tUnsupported Linux Distribution. Exiting now.\n\n"
				exit 1
		esac
			
		export BOOST_ROOT=${HOME}/opt/boost_1_66_0
		export OPENSSL_ROOT_DIR=/usr/include/openssl
		export OPENSSL_LIBRARIES=/usr/include/openssl
                export WASM_ROOT=${HOME}/opt/wasm
	
	 . $FILE
	
	fi

	if [ $ARCH == "Darwin" ]; then
		OPENSSL_ROOT_DIR=/usr/local/opt/openssl
		OPENSSL_LIBRARIES=/usr/local/opt/openssl/lib
<<<<<<< HEAD
		WASM_ROOT=/usr/local/wasm
=======
		WASM_LLVM_CONFIG=/usr/local/wasm/bin/llvm-config
>>>>>>> d8db1d3a
		CXX_COMPILER=clang++
		C_COMPILER=clang

	  . scripts/eosio_build_darwin.sh
	fi

	printf "\n\n>>>>>>>> ALL dependencies sucessfully found or installed . Installing EOS.IO\n\n"

	# Debug flags
	COMPILE_EOS=1
	COMPILE_CONTRACTS=1

	# Define default arguments.
	CMAKE_BUILD_TYPE=RelWithDebugInfo

	# Create the build dir
	cd ${WORK_DIR}
	mkdir -p ${BUILD_DIR}
	cd ${BUILD_DIR}

	if [ -z $CMAKE ]; then
		CMAKE=$( which cmake )
	fi
	
	# Build EOS
	$CMAKE -DCMAKE_BUILD_TYPE=${CMAKE_BUILD_TYPE} -DCMAKE_CXX_COMPILER=${CXX_COMPILER} \
<<<<<<< HEAD
        -DCMAKE_C_COMPILER=${C_COMPILER} -DWASM_ROOT=${WASM_ROOT} \
        -DOPENSSL_ROOT_DIR=${OPENSSL_ROOT_DIR} \
=======
	-DCMAKE_C_COMPILER=${C_COMPILER} -DWASM_LLVM_CONFIG=${WASM_LLVM_CONFIG} \
	-DOPENSSL_ROOT_DIR=${OPENSSL_ROOT_DIR} \
>>>>>>> d8db1d3a
	-DOPENSSL_LIBRARIES=${OPENSSL_LIBRARIES} ..
	if [ $? -ne 0 ]; then
		printf "\n\t>>>>>>>>>>>>>>>>>>>> CMAKE building EOSIO has exited with the above error.\n\n"
		exit -1
	fi

	make -j${CPU_CORE} VERBOSE=0

	if [ $? -ne 0 ]; then
		printf "\n\t>>>>>>>>>>>>>>>>>>>> MAKE building EOSIO has exited with the above error.\n\n"
		exit -1
	fi

	printf "\n\t>>>>>>>>>>>>>>>>>>>> EOSIO has been successfully installed.\n\n"<|MERGE_RESOLUTION|>--- conflicted
+++ resolved
@@ -92,11 +92,7 @@
 	if [ $ARCH == "Darwin" ]; then
 		OPENSSL_ROOT_DIR=/usr/local/opt/openssl
 		OPENSSL_LIBRARIES=/usr/local/opt/openssl/lib
-<<<<<<< HEAD
 		WASM_ROOT=/usr/local/wasm
-=======
-		WASM_LLVM_CONFIG=/usr/local/wasm/bin/llvm-config
->>>>>>> d8db1d3a
 		CXX_COMPILER=clang++
 		C_COMPILER=clang
 
@@ -123,13 +119,8 @@
 	
 	# Build EOS
 	$CMAKE -DCMAKE_BUILD_TYPE=${CMAKE_BUILD_TYPE} -DCMAKE_CXX_COMPILER=${CXX_COMPILER} \
-<<<<<<< HEAD
-        -DCMAKE_C_COMPILER=${C_COMPILER} -DWASM_ROOT=${WASM_ROOT} \
-        -DOPENSSL_ROOT_DIR=${OPENSSL_ROOT_DIR} \
-=======
-	-DCMAKE_C_COMPILER=${C_COMPILER} -DWASM_LLVM_CONFIG=${WASM_LLVM_CONFIG} \
-	-DOPENSSL_ROOT_DIR=${OPENSSL_ROOT_DIR} \
->>>>>>> d8db1d3a
+  -DCMAKE_C_COMPILER=${C_COMPILER} -DWASM_ROOT=${WASM_ROOT} \
+  -DOPENSSL_ROOT_DIR=${OPENSSL_ROOT_DIR} \
 	-DOPENSSL_LIBRARIES=${OPENSSL_LIBRARIES} ..
 	if [ $? -ne 0 ]; then
 		printf "\n\t>>>>>>>>>>>>>>>>>>>> CMAKE building EOSIO has exited with the above error.\n\n"
