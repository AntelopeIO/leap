--- conflicted
+++ resolved
@@ -219,7 +219,7 @@
     appArgs.add(flag="--genesis", type=str, help="Path to genesis.json", default="tests/performance_tests/genesis.json")
     appArgs.add(flag="--num-blocks-to-prune", type=int, help="The number of potentially non-empty blocks, in addition to leading and trailing size 0 blocks, to prune from the beginning and end of the range of blocks of interest for evaluation.", default=2)
     appArgs.add(flag="--signature-cpu-billable-pct", type=int, help="Percentage of actual signature recovery cpu to bill. Whole number percentages, e.g. 50 for 50%%", default=0)
-<<<<<<< HEAD
+    appArgs.add(flag="--chain-state-db-size-mb", type=int, help="Maximum size (in MiB) of the chain state database", default=10*1024)
     appArgs.add(flag="--chain-threads", type=int, help="Number of worker threads in controller thread pool", default=2)
     appArgs.add(flag="--database-map-mode", type=str, help="Database map mode (\"mapped\", \"heap\", or \"locked\"). \
                                                             In \"mapped\" mode database is memory mapped as a file. \
@@ -227,9 +227,6 @@
                                                             In \"locked\" mode database is preloaded, locked in to memory, and will use huge pages if available.",
                                                             choices=["mapped", "heap", "locked"], default="mapped")
     appArgs.add(flag="--net-threads", type=int, help="Number of worker threads in net_plugin thread pool", default=2)
-=======
-    appArgs.add(flag="--chain-state-db-size-mb", type=int, help="Maximum size (in MiB) of the chain state database", default=10*1024)
->>>>>>> 65c13bd8
     appArgs.add(flag="--disable-subjective-billing", type=bool, help="Disable subjective CPU billing for API/P2P transactions", default=True)
     appArgs.add(flag="--last-block-time-offset-us", type=int, help="Offset of last block producing time in microseconds. Valid range 0 .. -block_time_interval.", default=0)
     appArgs.add(flag="--produce-time-offset-us", type=int, help="Offset of non last block producing time in microseconds. Valid range 0 .. -block_time_interval.", default=0)
@@ -285,9 +282,8 @@
                                                              dumpErrorDetails=dumpErrorDetails, delay=delay, nodesFile=nodesFile,
                                                              verbose=verbose)
 
-<<<<<<< HEAD
     ENA = PerformanceBasicTest.ClusterConfig.ExtraNodeosArgs
-    chainPluginArgs = ENA.ChainPluginArgs(signatureCpuBillablePct=args.signature_cpu_billable_pct,
+    chainPluginArgs = ENA.ChainPluginArgs(signatureCpuBillablePct=args.signature_cpu_billable_pct, chainStateDbSizeMb=args.chain_state_db_size_mb,
                                           chainThreads=args.chain_threads, databaseMapMode=args.database_map_mode)
     producerPluginArgs = ENA.ProducerPluginArgs(disableSubjectiveBilling=args.disable_subjective_billing,
                                                 lastBlockTimeOffsetUs=args.last_block_time_offset_us, produceTimeOffsetUs=args.produce_time_offset_us,
@@ -298,15 +294,6 @@
     extraNodeosArgs = ENA(chainPluginArgs=chainPluginArgs, httpPluginArgs=httpPluginArgs, producerPluginArgs=producerPluginArgs, netPluginArgs=netPluginArgs)
     testClusterConfig = PerformanceBasicTest.ClusterConfig(pnodes=args.p, totalNodes=args.n, topo=args.s, genesisPath=args.genesis,
                                                            prodsEnableTraceApi=args.prods_enable_trace_api, extraNodeosArgs=extraNodeosArgs)
-=======
-    extraNodeosChainPluginArgs = PerformanceBasicTest.ClusterConfig.ExtraNodeosArgs.ExtraNodeosChainPluginArgs(signatureCpuBillablePct=args.signature_cpu_billable_pct, chainStateDbSizeMb=args.chain_state_db_size_mb)
-    extraNodeosProducerPluginArgs = PerformanceBasicTest.ClusterConfig.ExtraNodeosArgs.ExtraNodeosProducerPluginArgs(disableSubjectiveBilling=args.disable_subjective_billing,
-                lastBlockTimeOffsetUs=args.last_block_time_offset_us, produceTimeOffsetUs=args.produce_time_offset_us, cpuEffortPercent=args.cpu_effort_percent,
-                lastBlockCpuEffortPercent=args.last_block_cpu_effort_percent)
-    extraNodeosHttpPluginArgs = PerformanceBasicTest.ClusterConfig.ExtraNodeosArgs.ExtraNodeosHttpPluginArgs(httpMaxResponseTimeMs=args.http_max_response_time_ms)
-    extraNodeosArgs = PerformanceBasicTest.ClusterConfig.ExtraNodeosArgs(chainPluginArgs=extraNodeosChainPluginArgs, httpPluginArgs=extraNodeosHttpPluginArgs, producerPluginArgs=extraNodeosProducerPluginArgs)
-    testClusterConfig = PerformanceBasicTest.ClusterConfig(pnodes=pnodes, totalNodes=totalNodes, topo=topo, genesisPath=genesisPath, prodsEnableTraceApi=prodsEnableTraceApi, extraNodeosArgs=extraNodeosArgs)
->>>>>>> 65c13bd8
 
     argsDict = prepArgsDict(testDurationSec=testDurationSec, finalDurationSec=finalDurationSec, logsDir=testTimeStampDirPath,
                         maxTpsToTest=maxTpsToTest, testIterationMinStep=testIterationMinStep, tpsLimitPerGenerator=tpsLimitPerGenerator,
