#!/usr/bin/env python3

import argparse
import copy
import math
import os
import sys
import json
import shutil

from pathlib import Path, PurePath
sys.path.append(str(PurePath(PurePath(Path(__file__).absolute()).parent).parent))

from NodeosPluginArgs import ChainPluginArgs, HttpPluginArgs, NetPluginArgs, ProducerPluginArgs, ResourceMonitorPluginArgs
from TestHarness import TestHelper, Utils, Account
from performance_test_basic import PerformanceTestBasic, PtbArgumentsHandler
from platform import release, system
from dataclasses import dataclass, asdict, field
from datetime import datetime
from enum import Enum
from log_reader import LogReaderEncoder

class PerformanceTest:

    @dataclass
    class PerfTestSearchIndivResult:
        @dataclass
        class PerfTestBasicResult:
            targetTPS: int = 0
            resultAvgTps: float = 0
            expectedTxns: int = 0
            resultTxns: int = 0
            tpsExpectMet: bool = False
            trxExpectMet: bool = False
            basicTestSuccess: bool = False
            testAnalysisBlockCnt: int = 0
            logsDir: Path = Path("")
            testStart: datetime = None
            testEnd: datetime = None

        success: bool = False
        searchTarget: int = 0
        searchFloor: int = 0
        searchCeiling: int = 0
        basicTestResult: PerfTestBasicResult = field(default_factory=PerfTestBasicResult)

    @dataclass
    class PtConfig:
        testDurationSec: int=150
        finalDurationSec: int=300
        delPerfLogs: bool=False
        maxTpsToTest: int=50000
        testIterationMinStep: int=500
        tpsLimitPerGenerator: int=4000
        delReport: bool=False
        delTestReport: bool=False
        numAddlBlocksToPrune: int=2
        quiet: bool=False
        logDirRoot: Path=Path(".")
        skipTpsTests: bool=False
        calcProducerThreads: str="none"
        calcChainThreads: str="none"
        calcNetThreads: str="none"
        userTrxDataFile: Path=None
        endpointApi: str="p2p"

    @dataclass
    class TpsTestResult:
        @dataclass
        class PerfTestSearchResults:
            maxTpsAchieved: int = 0
            searchResults: list = field(default_factory=list) #PerfTestSearchIndivResult list
            maxTpsReport: dict = field(default_factory=dict)

        binSearchResults: PerfTestSearchResults = field(default_factory=PerfTestSearchResults)
        longRunningSearchResults: PerfTestSearchResults= field(default_factory=PerfTestSearchResults)
        tpsTestStart: datetime=datetime.utcnow()
        tpsTestFinish: datetime=datetime.utcnow()
        perfRunSuccessful: bool=False

    @dataclass
    class LoggingConfig:
        logDirBase: Path = Path(".")/PurePath(PurePath(__file__).name).stem
        logDirTimestamp: str = f"{datetime.utcnow().strftime('%Y-%m-%d_%H-%M-%S')}"
        logDirPath: Path = field(default_factory=Path, init=False)
        ptbLogsDirPath: Path = field(default_factory=Path, init=False)
        pluginThreadOptLogsDirPath: Path = field(default_factory=Path, init=False)

        def __post_init__(self):
            self.logDirPath = self.logDirBase/Path(self.logDirTimestamp)
            self.ptbLogsDirPath = self.logDirPath/Path("testRunLogs")
            self.pluginThreadOptLogsDirPath = self.logDirPath/Path("pluginThreadOptRunLogs")

    def __init__(self, testHelperConfig: PerformanceTestBasic.TestHelperConfig=PerformanceTestBasic.TestHelperConfig(),
                 clusterConfig: PerformanceTestBasic.ClusterConfig=PerformanceTestBasic.ClusterConfig(), ptConfig=PtConfig()):
        self.testHelperConfig = testHelperConfig
        self.clusterConfig = clusterConfig
        self.ptConfig = ptConfig

        self.testsStart = datetime.utcnow()

        self.loggingConfig = PerformanceTest.LoggingConfig(logDirBase=Path(self.ptConfig.logDirRoot)/PurePath(PurePath(__file__).name).stem,
                                                           logDirTimestamp=f"{self.testsStart.strftime('%Y-%m-%d_%H-%M-%S')}")

    def performPtbBinarySearch(self, clusterConfig: PerformanceTestBasic.ClusterConfig, logDirRoot: Path, delReport: bool, quiet: bool, delPerfLogs: bool) -> TpsTestResult.PerfTestSearchResults:
        floor = 1
        ceiling = self.ptConfig.maxTpsToTest
        binSearchTarget = self.ptConfig.maxTpsToTest
        minStep = self.ptConfig.testIterationMinStep

        maxTpsAchieved = 0
        maxTpsReport = {}
        searchResults = []

        while ceiling >= floor:
            print(f"Running scenario: floor {floor} binSearchTarget {binSearchTarget} ceiling {ceiling}")
            ptbResult = PerformanceTest.PerfTestSearchIndivResult.PerfTestBasicResult()
            scenarioResult = PerformanceTest.PerfTestSearchIndivResult(success=False, searchTarget=binSearchTarget, searchFloor=floor, searchCeiling=ceiling, basicTestResult=ptbResult)
            ptbConfig = PerformanceTestBasic.PtbConfig(targetTps=binSearchTarget, testTrxGenDurationSec=self.ptConfig.testDurationSec, tpsLimitPerGenerator=self.ptConfig.tpsLimitPerGenerator,
                                                       numAddlBlocksToPrune=self.ptConfig.numAddlBlocksToPrune, logDirRoot=logDirRoot, delReport=delReport,
                                                       quiet=quiet, userTrxDataFile=self.ptConfig.userTrxDataFile, endpointApi=self.ptConfig.endpointApi)

            myTest = PerformanceTestBasic(testHelperConfig=self.testHelperConfig, clusterConfig=clusterConfig, ptbConfig=ptbConfig,  testNamePath="performance_test")
            testSuccessful = myTest.runTest()
            if self.evaluateSuccess(myTest, testSuccessful, ptbResult):
                maxTpsAchieved = binSearchTarget
                maxTpsReport = myTest.report
                floor = binSearchTarget + minStep
                scenarioResult.success = True
            else:
                ceiling = binSearchTarget - minStep

            scenarioResult.basicTestResult = ptbResult
            searchResults.append(scenarioResult)
            if not self.ptConfig.quiet:
                print(f"searchResult: {binSearchTarget} : {searchResults[-1]}")

            binSearchTarget = floor + (math.ceil(((ceiling - floor) / minStep) / 2) * minStep)

        return PerformanceTest.TpsTestResult.PerfTestSearchResults(maxTpsAchieved=maxTpsAchieved, searchResults=searchResults, maxTpsReport=maxTpsReport)

    def performPtbReverseLinearSearch(self, tpsInitial: int) -> TpsTestResult.PerfTestSearchResults:

        # Default - Decrementing Max TPS in range [1, tpsInitial]
        absFloor = 1
        tpsInitial = absFloor if tpsInitial <= 0 else tpsInitial
        absCeiling = tpsInitial

        step = self.ptConfig.testIterationMinStep

        searchTarget = tpsInitial

        maxTpsAchieved = 0
        maxTpsReport = {}
        searchResults = []
        maxFound = False

        while not maxFound:
            print(f"Running scenario: floor {absFloor} searchTarget {searchTarget} ceiling {absCeiling}")
            ptbResult = PerformanceTest.PerfTestSearchIndivResult.PerfTestBasicResult()
            scenarioResult = PerformanceTest.PerfTestSearchIndivResult(success=False, searchTarget=searchTarget, searchFloor=absFloor, searchCeiling=absCeiling, basicTestResult=ptbResult)
            ptbConfig = PerformanceTestBasic.PtbConfig(targetTps=searchTarget, testTrxGenDurationSec=self.ptConfig.testDurationSec, tpsLimitPerGenerator=self.ptConfig.tpsLimitPerGenerator,
                                                    numAddlBlocksToPrune=self.ptConfig.numAddlBlocksToPrune, logDirRoot=self.loggingConfig.ptbLogsDirPath, delReport=self.ptConfig.delReport,
                                                    quiet=self.ptConfig.quiet, delPerfLogs=self.ptConfig.delPerfLogs, userTrxDataFile=self.ptConfig.userTrxDataFile, endpointApi=self.ptConfig.endpointApi)

            myTest = PerformanceTestBasic(testHelperConfig=self.testHelperConfig, clusterConfig=self.clusterConfig, ptbConfig=ptbConfig, testNamePath="performance_test")
            testSuccessful = myTest.runTest()
            if self.evaluateSuccess(myTest, testSuccessful, ptbResult):
                maxTpsAchieved = searchTarget
                maxTpsReport = myTest.report
                scenarioResult.success = True
                maxFound = True
            else:
                if searchTarget <= absFloor:
                    # This means it has already run a search at absFloor, and failed, so exit.
                    maxFound = True
                searchTarget = max(searchTarget - step, absFloor)

            scenarioResult.basicTestResult = ptbResult
            searchResults.append(scenarioResult)
            if not self.ptConfig.quiet:
                print(f"searchResult: {searchTarget} : {searchResults[-1]}")

        return PerformanceTest.TpsTestResult.PerfTestSearchResults(maxTpsAchieved=maxTpsAchieved, searchResults=searchResults, maxTpsReport=maxTpsReport)

    def evaluateSuccess(self, test: PerformanceTestBasic, testSuccessful: bool, result: PerfTestSearchIndivResult.PerfTestBasicResult) -> bool:
        result.targetTPS = test.ptbConfig.targetTps
        result.expectedTxns = test.ptbConfig.expectedTransactionsSent
        reportDict = test.report
        result.testStart = reportDict["testStart"]
        result.testEnd = reportDict["testFinish"]
        result.resultAvgTps = reportDict["Analysis"]["TPS"]["avg"]
        result.resultTxns = reportDict["Analysis"]["TrxLatency"]["samples"]
        print(f"targetTPS: {result.targetTPS} expectedTxns: {result.expectedTxns} resultAvgTps: {result.resultAvgTps} resultTxns: {result.resultTxns}")

        result.tpsExpectMet = True if result.resultAvgTps >= result.targetTPS else abs(result.targetTPS - result.resultAvgTps) < 100
        result.trxExpectMet = result.expectedTxns == result.resultTxns
        result.basicTestSuccess = testSuccessful
        result.testAnalysisBlockCnt = reportDict["Analysis"]["BlocksGuide"]["testAnalysisBlockCnt"]
        result.logsDir = test.loggingConfig.logDirPath

        print(f"basicTestSuccess: {result.basicTestSuccess} tpsExpectationMet: {result.tpsExpectMet} trxExpectationMet: {result.trxExpectMet}")

        return result.basicTestSuccess and result.tpsExpectMet and result.trxExpectMet

    class PluginThreadOpt(Enum):
        PRODUCER = "producer"
        CHAIN = "chain"
        NET = "net"

    class PluginThreadOptRunType(Enum):
        FULL = 1
        LOCAL_MAX = 2

    @dataclass
    class PluginThreadOptResult:
        recommendedThreadCount: int = 0
        threadToMaxTpsDict: dict = field(default_factory=dict)
        analysisStart: datetime = datetime.utcnow()
        analysisFinish: datetime = datetime.utcnow()

    def optimizePluginThreadCount(self,  optPlugin: PluginThreadOpt, optType: PluginThreadOptRunType=PluginThreadOptRunType.LOCAL_MAX,
                                  minThreadCount: int=2, maxThreadCount: int=os.cpu_count()) -> PluginThreadOptResult:

        resultsFile = self.loggingConfig.pluginThreadOptLogsDirPath/Path(f"{optPlugin.value}ThreadResults.txt")

        threadToMaxTpsDict: dict = {}

        clusterConfig = copy.deepcopy(self.clusterConfig)
        analysisStart = datetime.utcnow()

        with open(resultsFile, 'w') as log:
            log.write(f"{optPlugin.value}Threads, maxTpsAchieved\n")

        lastMaxTpsAchieved = 0
        for threadCount in range(minThreadCount, maxThreadCount+1):
            print(f"Running {optPlugin.value} thread count optimization check with {threadCount} {optPlugin.value} threads")

            setattr(getattr(clusterConfig.extraNodeosArgs, optPlugin.value + 'PluginArgs'), f"{optPlugin.value}Threads", threadCount)

            binSearchResults = self.performPtbBinarySearch(clusterConfig=clusterConfig, logDirRoot=self.loggingConfig.pluginThreadOptLogsDirPath,
                                                            delReport=True, quiet=False, delPerfLogs=True)

            threadToMaxTpsDict[threadCount] = binSearchResults.maxTpsAchieved
            if not self.ptConfig.quiet:
                print("Search Results:")
                for i in range(len(binSearchResults.searchResults)):
                    print(f"Search scenario {optPlugin.value} thread count {threadCount}: {i} result: {binSearchResults.searchResults[i]}")

            with open(resultsFile, 'a') as log:
                log.write(f"{threadCount},{binSearchResults.maxTpsAchieved}\n")

            if optType == PerformanceTest.PluginThreadOptRunType.LOCAL_MAX:
                if binSearchResults.maxTpsAchieved <= lastMaxTpsAchieved:
                    break
            lastMaxTpsAchieved = binSearchResults.maxTpsAchieved

        analysisFinish = datetime.utcnow()

        def calcLocalMax(threadToMaxDict: dict):
            localMax = 0
            recThreadCount = 0
            for threads, tps in threadToMaxDict.items():
                if tps > localMax:
                    localMax = tps
                    recThreadCount = threads
                else:
                    break
            return recThreadCount

        recommendedThreadCount = calcLocalMax(threadToMaxDict=threadToMaxTpsDict)

        return PerformanceTest.PluginThreadOptResult(recommendedThreadCount=recommendedThreadCount, threadToMaxTpsDict=threadToMaxTpsDict,
                                                     analysisStart=analysisStart, analysisFinish=analysisFinish)

    def createTpsTestReport(self, tpsTestResult: TpsTestResult) -> dict:
        report = {}
        report['InitialMaxTpsAchieved'] = tpsTestResult.binSearchResults.maxTpsAchieved
        report['LongRunningMaxTpsAchieved'] = tpsTestResult.longRunningSearchResults.maxTpsAchieved
        report['tpsTestStart'] = tpsTestResult.tpsTestStart
        report['tpsTestFinish'] = tpsTestResult.tpsTestFinish
        report['InitialSearchResults'] =  {x: asdict(tpsTestResult.binSearchResults.searchResults[x]) for x in range(len(tpsTestResult.binSearchResults.searchResults))}
        report['InitialMaxTpsReport'] =  tpsTestResult.binSearchResults.maxTpsReport
        report['LongRunningSearchResults'] =  {x: asdict(tpsTestResult.longRunningSearchResults.searchResults[x]) for x in range(len(tpsTestResult.longRunningSearchResults.searchResults))}
        report['LongRunningMaxTpsReport'] =  tpsTestResult.longRunningSearchResults.maxTpsReport
        return report

    def createReport(self, producerThreadResult: PluginThreadOptResult=None, chainThreadResult: PluginThreadOptResult=None, netThreadResult: PluginThreadOptResult=None,
                     tpsTestResult: dict=None, nodeosVers: str="") -> dict:
        report = {}
        report['perfTestsBegin'] = self.testsStart
        report['perfTestsFinish'] = self.testsFinish
        if tpsTestResult is not None:
            report.update(self.createTpsTestReport(tpsTestResult))

        if producerThreadResult is not None:
            report['ProducerThreadAnalysis'] = asdict(producerThreadResult)

        if chainThreadResult is not None:
            report['ChainThreadAnalysis'] = asdict(chainThreadResult)

        if netThreadResult is not None:
            report['NetThreadAnalysis'] = asdict(netThreadResult)

        report['args'] =  self.prepArgsDict()
        report['env'] = {'system': system(), 'os': os.name, 'release': release(), 'logical_cpu_count': os.cpu_count()}
        report['nodeosVersion'] = nodeosVers
        return report

    def reportAsJSON(self, report: dict) -> json:
        return json.dumps(report, indent=2, cls=LogReaderEncoder)

    def exportReportAsJSON(self, report: json, exportPath):
        with open(exportPath, 'wt') as f:
            f.write(report)

    def testDirsCleanup(self):
        try:
            def removeArtifacts(path):
                print(f"Checking if test artifacts dir exists: {path}")
                if Path(path).is_dir():
                    print(f"Cleaning up test artifacts dir and all contents of: {path}")
                    shutil.rmtree(f"{path}")

            if not self.ptConfig.delReport:
                removeArtifacts(self.loggingConfig.ptbLogsDirPath)
                removeArtifacts(self.loggingConfig.pluginThreadOptLogsDirPath)
            else:
                removeArtifacts(self.loggingConfig.logDirPath)
        except OSError as error:
            print(error)

    def testDirsSetup(self):
        try:
            def createArtifactsDir(path):
                print(f"Checking if test artifacts dir exists: {path}")
                if not Path(path).is_dir():
                    print(f"Creating test artifacts dir: {path}")
                    os.mkdir(f"{path}")

            createArtifactsDir(self.loggingConfig.logDirBase)
            createArtifactsDir(self.loggingConfig.logDirPath)
            createArtifactsDir(self.loggingConfig.ptbLogsDirPath)
            createArtifactsDir(self.loggingConfig.pluginThreadOptLogsDirPath)

        except OSError as error:
            print(error)

    def prepArgsDict(self) -> dict:
        argsDict = {}
        argsDict.update({"rawCmdLine ": ' '.join(sys.argv[0:])})
        argsDict.update(asdict(self.testHelperConfig))
        argsDict.update(asdict(self.clusterConfig))
        argsDict.update(asdict(self.ptConfig))
        argsDict.update(asdict(self.loggingConfig))
        return argsDict

    def performTpsTest(self) -> TpsTestResult:
        tpsTestStart = datetime.utcnow()
        perfRunSuccessful = False

        binSearchResults = self.performPtbBinarySearch(clusterConfig=self.clusterConfig, logDirRoot=self.loggingConfig.ptbLogsDirPath,
                                                            delReport=self.ptConfig.delReport, quiet=self.ptConfig.quiet, delPerfLogs=self.ptConfig.delPerfLogs)

        print(f"Successful rate of: {binSearchResults.maxTpsAchieved}")

        if not self.ptConfig.quiet:
            print("Search Results:")
            for i in range(len(binSearchResults.searchResults)):
                print(f"Search scenario: {i} result: {binSearchResults.searchResults[i]}")

        longRunningSearchResults = self.performPtbReverseLinearSearch(tpsInitial=binSearchResults.maxTpsAchieved)

        print(f"Long Running Test - Successful rate of: {longRunningSearchResults.maxTpsAchieved}")
        perfRunSuccessful = True

        if not self.ptConfig.quiet:
            print("Long Running Test - Search Results:")
            for i in range(len(longRunningSearchResults.searchResults)):
                print(f"Search scenario: {i} result: {longRunningSearchResults.searchResults[i]}")

        tpsTestFinish = datetime.utcnow()

        return PerformanceTest.TpsTestResult(binSearchResults=binSearchResults, longRunningSearchResults=longRunningSearchResults,
                                             tpsTestStart=tpsTestStart, tpsTestFinish=tpsTestFinish, perfRunSuccessful=perfRunSuccessful)

    def runTest(self):
        testSuccessful = True

        TestHelper.printSystemInfo("BEGIN")
        self.testDirsCleanup()
        self.testDirsSetup()

        prodResults = None
        if self.ptConfig.calcProducerThreads != "none":
            print(f"Performing Producer Thread Optimization Tests")
            if self.ptConfig.calcProducerThreads == "full":
                optType = PerformanceTest.PluginThreadOptRunType.FULL
            else:
                optType = PerformanceTest.PluginThreadOptRunType.LOCAL_MAX
            prodResults = self.optimizePluginThreadCount(optPlugin=PerformanceTest.PluginThreadOpt.PRODUCER, optType=optType,
                                                         minThreadCount=self.clusterConfig.extraNodeosArgs.producerPluginArgs._producerThreadsNodeosDefault)
            print(f"Producer Thread Optimization results: {prodResults}")
            self.clusterConfig.extraNodeosArgs.producerPluginArgs.threads = prodResults.recommendedThreadCount

        chainResults = None
        if self.ptConfig.calcChainThreads != "none":
            print(f"Performing Chain Thread Optimization Tests")
            if self.ptConfig.calcChainThreads == "full":
                optType = PerformanceTest.PluginThreadOptRunType.FULL
            else:
                optType = PerformanceTest.PluginThreadOptRunType.LOCAL_MAX
            chainResults = self.optimizePluginThreadCount(optPlugin=PerformanceTest.PluginThreadOpt.CHAIN, optType=optType,
                                                          minThreadCount=self.clusterConfig.extraNodeosArgs.chainPluginArgs._chainThreadsNodeosDefault)
            print(f"Chain Thread Optimization results: {chainResults}")
            self.clusterConfig.extraNodeosArgs.chainPluginArgs.threads = chainResults.recommendedThreadCount

        netResults = None
        if self.ptConfig.calcNetThreads != "none":
            print(f"Performing Net Thread Optimization Tests")
            if self.ptConfig.calcNetThreads == "full":
                optType = PerformanceTest.PluginThreadOptRunType.FULL
            else:
                optType = PerformanceTest.PluginThreadOptRunType.LOCAL_MAX
            netResults = self.optimizePluginThreadCount(optPlugin=PerformanceTest.PluginThreadOpt.NET, optType=optType,
                                                        minThreadCount=self.clusterConfig.extraNodeosArgs.netPluginArgs._netThreadsNodeosDefault)
            print(f"Net Thread Optimization results: {netResults}")
            self.clusterConfig.extraNodeosArgs.netPluginArgs.threads = netResults.recommendedThreadCount

        tpsTestResult = None
        if not self.ptConfig.skipTpsTests:
            print(f"Performing TPS Performance Tests")
            testSuccessful = False
            tpsTestResult = self.performTpsTest()
            testSuccessful = tpsTestResult.perfRunSuccessful

        self.testsFinish = datetime.utcnow()

        self.report = self.createReport(producerThreadResult=prodResults, chainThreadResult=chainResults, netThreadResult=netResults, tpsTestResult=tpsTestResult, nodeosVers=self.clusterConfig.nodeosVers)
        jsonReport = self.reportAsJSON(self.report)

        if not self.ptConfig.quiet:
            print(f"Full Performance Test Report: {jsonReport}")

        if not self.ptConfig.delReport:
            self.exportReportAsJSON(jsonReport, self.loggingConfig.logDirPath/Path("report.json"))

        if self.ptConfig.delPerfLogs:
            print(f"Cleaning up logs directory: {self.loggingConfig.logDirPath}")
            self.testDirsCleanup()

        return testSuccessful

class PerfTestArgumentsHandler(object):


    @staticmethod
    def createArgumentParser():
        def createPtParser(suppressHelp:bool=False):
            ptParser = argparse.ArgumentParser(add_help=False, formatter_class=argparse.ArgumentDefaultsHelpFormatter)
            ptGrpTitle="Performance Harness"
            ptGrpDescription="Performance Harness testing configuration items."
            ptParserGroup = ptParser.add_argument_group(title=None if suppressHelp else ptGrpTitle, description=None if suppressHelp else ptGrpDescription)
            ptParserGroup.add_argument("--skip-tps-test", help=argparse.SUPPRESS if suppressHelp else "Determines whether to skip the max TPS measurement tests", action='store_true')
            ptParserGroup.add_argument("--calc-producer-threads", type=str, help=argparse.SUPPRESS if suppressHelp else "Determines whether to calculate number of worker threads to use in producer thread pool (\"none\", \"lmax\", or \"full\"). \
                                                                        In \"none\" mode, the default, no calculation will be attempted and the configured --producer-threads value will be used. \
                                                                        In \"lmax\" mode, producer threads will incrementally be tested, starting at plugin default, until the performance rate ceases to increase with the addition of additional threads. \
                                                                        In \"full\" mode producer threads will incrementally be tested from plugin default..num logical processors, recording each performance and choosing the local max performance (same value as would be discovered in \"lmax\" mode). \
                                                                        Useful for graphing the full performance impact of each available thread.",
                                                                        choices=["none", "lmax", "full"], default="none")
            ptParserGroup.add_argument("--calc-chain-threads", type=str, help=argparse.SUPPRESS if suppressHelp else "Determines whether to calculate number of worker threads to use in chain thread pool (\"none\", \"lmax\", or \"full\"). \
                                                                        In \"none\" mode, the default, no calculation will be attempted and the configured --chain-threads value will be used. \
                                                                        In \"lmax\" mode, producer threads will incrementally be tested, starting at plugin default, until the performance rate ceases to increase with the addition of additional threads. \
                                                                        In \"full\" mode producer threads will incrementally be tested from plugin default..num logical processors, recording each performance and choosing the local max performance (same value as would be discovered in \"lmax\" mode). \
                                                                        Useful for graphing the full performance impact of each available thread.",
                                                                        choices=["none", "lmax", "full"], default="none",)
            ptParserGroup.add_argument("--calc-net-threads", type=str, help=argparse.SUPPRESS if suppressHelp else "Determines whether to calculate number of worker threads to use in net thread pool (\"none\", \"lmax\", or \"full\"). \
                                                                        In \"none\" mode, the default, no calculation will be attempted and the configured --net-threads value will be used. \
                                                                        In \"lmax\" mode, producer threads will incrementally be tested, starting at plugin default, until the performance rate ceases to increase with the addition of additional threads. \
                                                                        In \"full\" mode producer threads will incrementally be tested from plugin default..num logical processors, recording each performance and choosing the local max performance (same value as would be discovered in \"lmax\" mode). \
                                                                        Useful for graphing the full performance impact of each available thread.",
                                                                        choices=["none", "lmax", "full"], default="none")
            ptParserGroup.add_argument("--del-test-report", help=argparse.SUPPRESS if suppressHelp else "Whether to save json reports from each test scenario.", action='store_true')

            ptTpsGrpTitle="Performance Harness - TPS Test Config"
            ptTpsGrpDescription="TPS Performance Test configuration items."
            ptTpsParserGroup = ptParser.add_argument_group(title=None if suppressHelp else ptTpsGrpTitle, description=None if suppressHelp else ptTpsGrpDescription)

            ptTpsParserGroup.add_argument("--max-tps-to-test", type=int, help=argparse.SUPPRESS if suppressHelp else "The max target transfers realistic as ceiling of test range", default=50000)
            ptTpsParserGroup.add_argument("--test-iteration-duration-sec", type=int, help=argparse.SUPPRESS if suppressHelp else "The duration of transfer trx generation for each iteration of the test during the initial search (seconds)", default=150)
            ptTpsParserGroup.add_argument("--test-iteration-min-step", type=int, help=argparse.SUPPRESS if suppressHelp else "The step size determining granularity of tps result during initial search", default=500)
            ptTpsParserGroup.add_argument("--final-iterations-duration-sec", type=int, help=argparse.SUPPRESS if suppressHelp else "The duration of transfer trx generation for each final longer run iteration of the test during the final search (seconds)", default=300)
            return ptParser

        # Create 2 versions of the PT Parser, one with help suppressed to go on the top level parser where the help message is pared down
        # and the second with help message not suppressed to be the parent of the operational mode sub-commands where pt configuration help
        # should be displayed
        ptParserNoHelp = createPtParser(suppressHelp=True)
        ptParser = createPtParser()

        # Create 2 versions of the PTB Parser, one with help suppressed to go on the top level operational mode sub-commands parsers where the help message is pared down
        # and the second with help message not suppressed to be the parent of the overrideBasicTestConfig sub-command where configuration help should be displayed
        ptbBpModeArgParserNoHelp = PtbArgumentsHandler.createBaseBpP2pArgumentParser(suppressHelp=True)
        ptbBpModeArgParser = PtbArgumentsHandler.createBaseBpP2pArgumentParser()

        phParser = argparse.ArgumentParser(add_help=True, parents=[ptParserNoHelp], formatter_class=argparse.ArgumentDefaultsHelpFormatter)

        #Let top level performance harness parser know there will be sub-commands, and that an operational mode sub-command is required
        opModeDesc=("Each Operational Mode sets up a known node operator configuration and performs load testing and analysis catered to the expectations of that specific operational mode.\
                    For additional configuration options for each operational mode use, pass --help to the sub-command.\
                    Eg:  performance_test.py testBpOpMode --help")
        ptParserSubparsers = phParser.add_subparsers(title="Operational Modes",
                                                     description=opModeDesc,
                                                     dest="Operational Mode sub-command",
                                                     required=True, help="Currently supported operational mode sub-commands.")

        #Create the Block Producer Operational Mode Sub-Command and Parsers
        bpModeParser = ptParserSubparsers.add_parser(name="testBpOpMode", parents=[ptParser, ptbBpModeArgParserNoHelp], add_help=False, help="Test the Block Producer Operational Mode.")
        bpModeAdvDesc=("Block Producer Operational Mode Advanced Configuration Options allow low level adjustments to the basic test configuration as well as the node topology being tested.\
                        For additional information on available advanced configuration options, pass --help to the sub-command.\
                        Eg:  performance_test.py testBpOpMode overrideBasicTestConfig --help")
        bpModeParserSubparsers = bpModeParser.add_subparsers(title="Advanced Configuration Options",
                                                             description=bpModeAdvDesc,
                                                             help="sub-command to allow overriding advanced configuration options")
        bpModeParserSubparsers.add_parser(name="overrideBasicTestConfig", parents=[ptbBpModeArgParser], add_help=False,
                                          help="Use this sub-command to override low level controls for basic test, logging, node topology, etc.")

        # Create 2 versions of the PTB Parser, one with help suppressed to go on the top level operational mode sub-commands parsers where the help message is pared down
        # and the second with help message not suppressed to be the parent of the overrideBasicTestConfig sub-command where configuration help should be displayed
        ptbApiModeArgParserNoHelp = PtbArgumentsHandler.createBaseApiHttpArgumentParser(suppressHelp=True)
        ptbApiModeArgParser = PtbArgumentsHandler.createBaseApiHttpArgumentParser()

        #Create the API Node Operational Mode Sub-Command and Parsers
        apiModeParser = ptParserSubparsers.add_parser(name="testApiOpMode", parents=[ptParser, ptbApiModeArgParserNoHelp], add_help=False, help="Test the API Node Operational Mode.")
        apiModeAdvDesc=("API Node Operational Mode Advanced Configuration Options allow low level adjustments to the basic test configuration as well as the node topology being tested.\
                        For additional information on available advanced configuration options, pass --help to the sub-command.\
                        Eg:  performance_test.py testApiOpMode overrideBasicTestConfig --help")
        apiModeParserSubparsers = apiModeParser.add_subparsers(title="Advanced Configuration Options",
                                                               description=apiModeAdvDesc,
                                                               help="sub-command to allow overriding advanced configuration options")
        apiModeParserSubparsers.add_parser(name="overrideBasicTestConfig", parents=[ptbApiModeArgParser], add_help=False,
                                           help="Use this sub-command to override low level controls for basic test, logging, node topology, etc.")

        return phParser

    @staticmethod
    def parseArgs():
        ptParser=PerfTestArgumentsHandler.createArgumentParser()
        args=ptParser.parse_args()
        return args

def main():

    args = PerfTestArgumentsHandler.parseArgs()
    Utils.Debug = args.v

<<<<<<< HEAD
    testHelperConfig = PerformanceTestBasic.TestHelperConfig(dontKill=args.leave_running, keepLogs=not args.del_perf_logs,
                                                             dumpErrorDetails=args.dump_error_details, delay=args.d, nodesFile=args.nodes_file,
                                                             verbose=args.v)

    chainPluginArgs = ChainPluginArgs(signatureCpuBillablePct=args.signature_cpu_billable_pct,
                                      chainThreads=args.chain_threads, databaseMapMode=args.database_map_mode,
                                      wasmRuntime=args.wasm_runtime, contractsConsole=args.contracts_console,
                                      eosVmOcCacheSizeMb=args.eos_vm_oc_cache_size_mb, eosVmOcCompileThreads=args.eos_vm_oc_compile_threads,
                                      blockLogRetainBlocks=args.block_log_retain_blocks,
                                      chainStateDbSizeMb=args.chain_state_db_size_mb, abiSerializerMaxTimeMs=990000)

    producerPluginArgs = ProducerPluginArgs(disableSubjectiveBilling=args.disable_subjective_billing,
                                            cpuEffortPercent=args.cpu_effort_percent,
                                            producerThreads=args.producer_threads, maxTransactionTime=-1)
    httpPluginArgs = HttpPluginArgs(httpMaxResponseTimeMs=args.http_max_response_time_ms, httpMaxBytesInFlightMb=args.http_max_bytes_in_flight_mb,
                                    httpThreads=args.http_threads)
    netPluginArgs = NetPluginArgs(netThreads=args.net_threads, maxClients=0)
    nodeosVers=Utils.getNodeosVersion().split('.')[0]
    resourceMonitorPluginArgs = ResourceMonitorPluginArgs(resourceMonitorNotShutdownOnThresholdExceeded=not nodeosVers == "v2")
    ENA = PerformanceTestBasic.ClusterConfig.ExtraNodeosArgs
    extraNodeosArgs = ENA(chainPluginArgs=chainPluginArgs, httpPluginArgs=httpPluginArgs, producerPluginArgs=producerPluginArgs, netPluginArgs=netPluginArgs,
                          resourceMonitorPluginArgs=resourceMonitorPluginArgs)
    SC = PerformanceTestBasic.ClusterConfig.SpecifiedContract
    specifiedContract=SC(contractDir=args.contract_dir, wasmFile=args.wasm_file, abiFile=args.abi_file, account=Account(args.account_name))
    testClusterConfig = PerformanceTestBasic.ClusterConfig(pnodes=args.p, totalNodes=args.n, topo=args.s, genesisPath=args.genesis,
                                                           prodsEnableTraceApi=args.prods_enable_trace_api, extraNodeosArgs=extraNodeosArgs,
                                                           specifiedContract=specifiedContract, loggingLevel=args.cluster_log_lvl,
                                                           nodeosVers=nodeosVers, nonProdsEosVmOcEnable=args.non_prods_eos_vm_oc_enable)

=======
    testHelperConfig = PerformanceTestBasic.setupTestHelperConfig(args)
    testClusterConfig = PerformanceTestBasic.setupClusterConfig(args)
>>>>>>> 5a685c73

    ptConfig = PerformanceTest.PtConfig(testDurationSec=args.test_iteration_duration_sec,
                                        finalDurationSec=args.final_iterations_duration_sec,
                                        delPerfLogs=args.del_perf_logs,
                                        maxTpsToTest=args.max_tps_to_test,
                                        testIterationMinStep=args.test_iteration_min_step,
                                        tpsLimitPerGenerator=args.tps_limit_per_generator,
                                        delReport=args.del_report,
                                        delTestReport=args.del_test_report,
                                        numAddlBlocksToPrune=args.num_blocks_to_prune,
                                        quiet=args.quiet,
                                        logDirRoot=Path("."),
                                        skipTpsTests=args.skip_tps_test,
                                        calcProducerThreads=args.calc_producer_threads,
                                        calcChainThreads=args.calc_chain_threads,
                                        calcNetThreads=args.calc_net_threads,
                                        userTrxDataFile=Path(args.user_trx_data_file) if args.user_trx_data_file is not None else None,
                                        endpointApi=args.endpoint_api)

    myTest = PerformanceTest(testHelperConfig=testHelperConfig, clusterConfig=testClusterConfig, ptConfig=ptConfig)

    perfRunSuccessful = myTest.runTest()

    exitCode = 0 if perfRunSuccessful else 1
    exit(exitCode)

if __name__ == '__main__':
    main()<|MERGE_RESOLUTION|>--- conflicted
+++ resolved
@@ -554,40 +554,8 @@
     args = PerfTestArgumentsHandler.parseArgs()
     Utils.Debug = args.v
 
-<<<<<<< HEAD
-    testHelperConfig = PerformanceTestBasic.TestHelperConfig(dontKill=args.leave_running, keepLogs=not args.del_perf_logs,
-                                                             dumpErrorDetails=args.dump_error_details, delay=args.d, nodesFile=args.nodes_file,
-                                                             verbose=args.v)
-
-    chainPluginArgs = ChainPluginArgs(signatureCpuBillablePct=args.signature_cpu_billable_pct,
-                                      chainThreads=args.chain_threads, databaseMapMode=args.database_map_mode,
-                                      wasmRuntime=args.wasm_runtime, contractsConsole=args.contracts_console,
-                                      eosVmOcCacheSizeMb=args.eos_vm_oc_cache_size_mb, eosVmOcCompileThreads=args.eos_vm_oc_compile_threads,
-                                      blockLogRetainBlocks=args.block_log_retain_blocks,
-                                      chainStateDbSizeMb=args.chain_state_db_size_mb, abiSerializerMaxTimeMs=990000)
-
-    producerPluginArgs = ProducerPluginArgs(disableSubjectiveBilling=args.disable_subjective_billing,
-                                            cpuEffortPercent=args.cpu_effort_percent,
-                                            producerThreads=args.producer_threads, maxTransactionTime=-1)
-    httpPluginArgs = HttpPluginArgs(httpMaxResponseTimeMs=args.http_max_response_time_ms, httpMaxBytesInFlightMb=args.http_max_bytes_in_flight_mb,
-                                    httpThreads=args.http_threads)
-    netPluginArgs = NetPluginArgs(netThreads=args.net_threads, maxClients=0)
-    nodeosVers=Utils.getNodeosVersion().split('.')[0]
-    resourceMonitorPluginArgs = ResourceMonitorPluginArgs(resourceMonitorNotShutdownOnThresholdExceeded=not nodeosVers == "v2")
-    ENA = PerformanceTestBasic.ClusterConfig.ExtraNodeosArgs
-    extraNodeosArgs = ENA(chainPluginArgs=chainPluginArgs, httpPluginArgs=httpPluginArgs, producerPluginArgs=producerPluginArgs, netPluginArgs=netPluginArgs,
-                          resourceMonitorPluginArgs=resourceMonitorPluginArgs)
-    SC = PerformanceTestBasic.ClusterConfig.SpecifiedContract
-    specifiedContract=SC(contractDir=args.contract_dir, wasmFile=args.wasm_file, abiFile=args.abi_file, account=Account(args.account_name))
-    testClusterConfig = PerformanceTestBasic.ClusterConfig(pnodes=args.p, totalNodes=args.n, topo=args.s, genesisPath=args.genesis,
-                                                           prodsEnableTraceApi=args.prods_enable_trace_api, extraNodeosArgs=extraNodeosArgs,
-                                                           specifiedContract=specifiedContract, loggingLevel=args.cluster_log_lvl,
-                                                           nodeosVers=nodeosVers, nonProdsEosVmOcEnable=args.non_prods_eos_vm_oc_enable)
-
-=======
     testHelperConfig = PerformanceTestBasic.setupTestHelperConfig(args)
     testClusterConfig = PerformanceTestBasic.setupClusterConfig(args)
->>>>>>> 5a685c73
 
     ptConfig = PerformanceTest.PtConfig(testDurationSec=args.test_iteration_duration_sec,
                                         finalDurationSec=args.final_iterations_duration_sec,
