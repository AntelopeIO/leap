--- conflicted
+++ resolved
@@ -148,14 +148,9 @@
 
     guide = log_reader.calcChainGuide(data, numAddlBlocksToPrune)
     tpsStats = log_reader.scoreTransfersPerSecond(data, guide)
-<<<<<<< HEAD
     blkSizeStats = log_reader.calcBlockSizeStats(data, guide)
     print(f"Blocks Guide: {guide}\nTPS: {tpsStats}\nBlock Size: {blkSizeStats}")
-    report = log_reader.createJSONReport(guide, tpsStats, blkSizeStats, args)
-=======
-    print(f"Blocks Guide: {guide}\nTPS: {tpsStats}")
-    report = log_reader.createJSONReport(guide, tpsStats, args, completedRun)
->>>>>>> aa13c290
+    report = log_reader.createJSONReport(guide, tpsStats, blkSizeStats, args, completedRun)
     print(report)
     if args.save_json:
         log_reader.exportAsJSON(report, args)
