--- conflicted
+++ resolved
@@ -114,13 +114,10 @@
 targetTps = args.target_tps
 genesisJsonFile = args.genesis
 tpsLimitPerGenerator = args.tps_limit_per_generator
-<<<<<<< HEAD
 numAddlBlocksToPrune = args.num_blocks_to_prune
-=======
 logging_dict = {
     "bios": "off"
 }
->>>>>>> 0f51325e
 
 # Setup cluster and its wallet manager
 walletMgr=WalletMgr(True)
