--- conflicted
+++ resolved
@@ -325,15 +325,9 @@
         tpsTrxGensConfig = ltg.TpsTrxGensConfig(targetTps=self.ptbConfig.targetTps, tpsLimitPerGenerator=self.ptbConfig.tpsLimitPerGenerator)
 
         trxGenLauncher = ltg.TransactionGeneratorsLauncher(chainId=chainId, lastIrreversibleBlockId=lib_id,
-<<<<<<< HEAD
-                                                           contractOwnerAccount=self.cluster.eosioAccount.name, accts=','.join(map(str, self.accountNames)),
+                                                           contractOwnerAccount=self.clusterConfig.specifiedContract.accountName, accts=','.join(map(str, self.accountNames)),
                                                            privateKeys=','.join(map(str, self.accountPrivKeys)), trxGenDurationSec=self.ptbConfig.testTrxGenDurationSec,
                                                            logDir=self.trxGenLogDirPath, abiFile=abiFile, actionName=actionName, actionData=actionData, tpsTrxGensConfig=tpsTrxGensConfig)
-=======
-                                                           handlerAcct=self.clusterConfig.specifiedContract.accountName, accts=f"{self.account1Name},{self.account2Name}",
-                                                           privateKeys=f"{self.account1PrivKey},{self.account2PrivKey}", trxGenDurationSec=self.ptbConfig.testTrxGenDurationSec,
-                                                           logDir=self.trxGenLogDirPath, tpsTrxGensConfig=tpsTrxGensConfig)
->>>>>>> 92870e10
 
         trxGenExitCodes = trxGenLauncher.launch()
         print(f"Transaction Generator exit codes: {trxGenExitCodes}")
