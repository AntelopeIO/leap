#!/usr/bin/env python3

import argparse
import dataclasses
import os
import re
import sys
import shutil
import signal
import json
import log_reader
import inspect

from pathlib import Path, PurePath
sys.path.append(str(PurePath(PurePath(Path(__file__).absolute()).parent).parent))

from NodeosPluginArgs import ChainPluginArgs, HttpClientPluginArgs, HttpPluginArgs, NetPluginArgs, ProducerPluginArgs, ResourceMonitorPluginArgs, SignatureProviderPluginArgs, StateHistoryPluginArgs, TraceApiPluginArgs
from TestHarness import Account, Cluster, TestHelper, Utils, WalletMgr, TransactionGeneratorsLauncher, TpsTrxGensConfig
from TestHarness.TestHelper import AppArgs
from dataclasses import dataclass, asdict, field
from datetime import datetime
from pathlib import Path

class PerformanceTestBasic:
    @dataclass
    class PtbTpsTestResult:
        completedRun: bool = False
        numGeneratorsUsed: int = 0
        targetTpsPerGenList: list = field(default_factory=list)
        trxGenExitCodes: list = field(default_factory=list)

    @dataclass
    class TestHelperConfig:
        killAll: bool = True # clean_run
        dontKill: bool = False # leave_running
        keepLogs: bool = True
        dumpErrorDetails: bool = False
        delay: int = 1
        nodesFile: str = None
        verbose: bool = False
        _killEosInstances: bool = True
        _killWallet: bool = True

        def __post_init__(self):
            self._killEosInstances = not self.dontKill
            self._killWallet = not self.dontKill

    @dataclass
    class ClusterConfig:
        @dataclass
        class ExtraNodeosArgs:

            chainPluginArgs: ChainPluginArgs = ChainPluginArgs()
            httpClientPluginArgs: HttpClientPluginArgs = HttpClientPluginArgs()
            httpPluginArgs: HttpPluginArgs = HttpPluginArgs()
            netPluginArgs: NetPluginArgs = NetPluginArgs()
            producerPluginArgs: ProducerPluginArgs = ProducerPluginArgs()
            resourceMonitorPluginArgs: ResourceMonitorPluginArgs = ResourceMonitorPluginArgs()
            signatureProviderPluginArgs: SignatureProviderPluginArgs = SignatureProviderPluginArgs()
            stateHistoryPluginArgs: StateHistoryPluginArgs = StateHistoryPluginArgs()
            traceApiPluginArgs: TraceApiPluginArgs = TraceApiPluginArgs()

            def __str__(self) -> str:
                args = []
                for field in dataclasses.fields(self):
                    match = re.search("\w*PluginArgs", field.name)
                    if match is not None:
                        args.append(f"{getattr(self, field.name)}")
                return " ".join(args)

        @dataclass
        class SpecifiedContract:
            contractDir: str = "unittests/contracts/eosio.system"
            wasmFile: str = "eosio.system.wasm"
            abiFile: str = "eosio.system.abi"
            account: Account = Account("eosio")

        pnodes: int = 1
        totalNodes: int = 2
        topo: str = "mesh"
        extraNodeosArgs: ExtraNodeosArgs = ExtraNodeosArgs()
        specifiedContract: SpecifiedContract = SpecifiedContract()
        useBiosBootFile: bool = False
        genesisPath: Path = Path("tests")/"performance_tests"/"genesis.json"
        maximumP2pPerHost: int = 5000
        maximumClients: int = 0
        loggingLevel: str = "info"
        loggingDict: dict = field(default_factory=lambda: { "bios": "off" })
        prodsEnableTraceApi: bool = False
        nodeosVers: str = ""
        specificExtraNodeosArgs: dict = field(default_factory=dict)
        _totalNodes: int = 2

        def log_transactions(self, trxDataFile, block):
            for trx in block['payload']['transactions']:
                for actions in trx['actions']:
                    if actions['account'] != 'eosio' or actions['action'] != 'onblock':
                        trxDataFile.write(f"{trx['id']},{trx['block_num']},{trx['block_time']},{trx['cpu_usage_us']},{trx['net_usage_words']},{trx['actions']}\n")

        def __post_init__(self):
            self._totalNodes = self.pnodes + 1 if self.totalNodes <= self.pnodes else self.totalNodes
            if not self.prodsEnableTraceApi:
                self.specificExtraNodeosArgs.update({f"{node}" : "--plugin eosio::trace_api_plugin" for node in range(self.pnodes, self._totalNodes)})
            assert self.nodeosVers != "v1" and self.nodeosVers != "v0", f"nodeos version {Utils.getNodeosVersion().split('.')[0]} is unsupported by performance test"
            if self.nodeosVers == "v2":
                self.fetchBlock = lambda node, blockNum: node.processUrllibRequest("chain", "get_block", {"block_num_or_id":blockNum}, silentErrors=False, exitOnError=True)
                self.writeTrx = lambda trxDataFile, block, blockNum: [trxDataFile.write(f"{trx['trx']['id']},{blockNum},{trx['cpu_usage_us']},{trx['net_usage_words']}\n") for trx in block['payload']['transactions'] if block['payload']['transactions']]
                self.writeBlock = lambda blockDataFile, block: blockDataFile.write(f"{block['payload']['block_num']},{block['payload']['id']},{block['payload']['producer']},{block['payload']['confirmed']},{block['payload']['timestamp']}\n")
                self.fetchHeadBlock = lambda node, headBlock: node.processUrllibRequest("chain", "get_block", {"block_num_or_id":headBlock}, silentErrors=False, exitOnError=True)
                self.specificExtraNodeosArgs.update({f"{node}" : '--plugin eosio::history_api_plugin --filter-on "*"' for node in range(self.pnodes, self._totalNodes)})
            else:
                self.fetchBlock = lambda node, blockNum: node.processUrllibRequest("trace_api", "get_block", {"block_num":blockNum}, silentErrors=False, exitOnError=True)
                self.writeTrx = lambda trxDataFile, block, blockNum:[ self.log_transactions(trxDataFile, block) ]
                self.writeBlock = lambda blockDataFile, block: blockDataFile.write(f"{block['payload']['number']},{block['payload']['id']},{block['payload']['producer']},{block['payload']['status']},{block['payload']['timestamp']}\n")
                self.fetchHeadBlock = lambda node, headBlock: node.processUrllibRequest("chain", "get_block_info", {"block_num":headBlock}, silentErrors=False, exitOnError=True)

    @dataclass
    class PtbConfig:
        targetTps: int=8000
        testTrxGenDurationSec: int=30
        tpsLimitPerGenerator: int=4000
        numAddlBlocksToPrune: int=2
        logDirRoot: Path=Path(".")
        delReport: bool=False
        quiet: bool=False
        delPerfLogs: bool=False
        expectedTransactionsSent: int = field(default_factory=int, init=False)
        printMissingTransactions: bool=False
        userTrxDataFile: Path=None

        def __post_init__(self):
            self.expectedTransactionsSent = self.testTrxGenDurationSec * self.targetTps

    @dataclass
    class LoggingConfig:
        logDirBase: Path = Path(".")/PurePath(PurePath(__file__).name).stem[0]
        logDirTimestamp: str = f"{datetime.utcnow().strftime('%Y-%m-%d_%H-%M-%S')}"
        logDirTimestampedOptSuffix: str = ""
        logDirPath: Path = field(default_factory=Path, init=False)

        def __post_init__(self):
            self.logDirPath = self.logDirBase/Path(f"{self.logDirTimestamp}{self.logDirTimestampedOptSuffix}")

    def __init__(self, testHelperConfig: TestHelperConfig=TestHelperConfig(), clusterConfig: ClusterConfig=ClusterConfig(), ptbConfig=PtbConfig()):
        self.testHelperConfig = testHelperConfig
        self.clusterConfig = clusterConfig
        self.ptbConfig = ptbConfig

        self.testHelperConfig.keepLogs = not self.ptbConfig.delPerfLogs

        Utils.Debug = self.testHelperConfig.verbose
        self.errorExit = Utils.errorExit
        self.emptyBlockGoal = 1

        self.testStart = datetime.utcnow()

        self.loggingConfig = PerformanceTestBasic.LoggingConfig(logDirBase=Path(self.ptbConfig.logDirRoot)/PurePath(PurePath(__file__).name).stem[0],
                                                                logDirTimestamp=f"{self.testStart.strftime('%Y-%m-%d_%H-%M-%S')}",
                                                                logDirTimestampedOptSuffix = f"-{self.ptbConfig.targetTps}")

        self.trxGenLogDirPath = self.loggingConfig.logDirPath/Path("trxGenLogs")
        self.varLogsDirPath = self.loggingConfig.logDirPath/Path("var")
        self.etcLogsDirPath = self.loggingConfig.logDirPath/Path("etc")
        self.etcEosioLogsDirPath = self.etcLogsDirPath/Path("eosio")
        self.blockDataLogDirPath = self.loggingConfig.logDirPath/Path("blockDataLogs")
        self.blockDataPath = self.blockDataLogDirPath/Path("blockData.txt")
        self.transactionMetricsDataPath = self.blockDataLogDirPath/Path("transaction_metrics.csv")
        self.blockTrxDataPath = self.blockDataLogDirPath/Path("blockTrxData.txt")
        self.reportPath = self.loggingConfig.logDirPath/Path("data.json")

        # Setup Expectations for Producer and Validation Node IDs
        # Producer Nodes are index [0, pnodes) and validation nodes/non-producer nodes [pnodes, _totalNodes)
        # Use first producer node and first non-producer node
        self.producerNodeId = 0
        self.validationNodeId = self.clusterConfig.pnodes
        self.nodeosLogPath = Path("var")/"lib"/f"node_{str(self.validationNodeId).zfill(2)}"/"stderr.txt"

        # Setup cluster and its wallet manager
        self.walletMgr=WalletMgr(True)
        self.cluster=Cluster(walletd=True, loggingLevel=self.clusterConfig.loggingLevel, loggingLevelDict=self.clusterConfig.loggingDict,
                             nodeosVers=self.clusterConfig.nodeosVers)
        self.cluster.setWalletMgr(self.walletMgr)

    def cleanupOldClusters(self):
        self.cluster.killall(allInstances=self.testHelperConfig.killAll)
        self.cluster.cleanup()

    def testDirsCleanup(self, delReport: bool=False):
        try:
            def removeArtifacts(path):
                print(f"Checking if test artifacts dir exists: {path}")
                if Path(path).is_dir():
                    print(f"Cleaning up test artifacts dir and all contents of: {path}")
                    shutil.rmtree(f"{path}")

            def removeAllArtifactsExceptFinalReport():
                removeArtifacts(self.trxGenLogDirPath)
                removeArtifacts(self.varLogsDirPath)
                removeArtifacts(self.etcEosioLogsDirPath)
                removeArtifacts(self.etcLogsDirPath)
                removeArtifacts(self.blockDataLogDirPath)

            if not delReport:
                removeAllArtifactsExceptFinalReport()
            else:
                removeArtifacts(self.loggingConfig.logDirPath)
        except OSError as error:
            print(error)

    def testDirsSetup(self):
        try:
            def createArtifactsDir(path):
                print(f"Checking if test artifacts dir exists: {path}")
                if not Path(path).is_dir():
                    print(f"Creating test artifacts dir: {path}")
                    os.mkdir(f"{path}")

            createArtifactsDir(self.ptbConfig.logDirRoot)
            createArtifactsDir(self.loggingConfig.logDirBase)
            createArtifactsDir(self.loggingConfig.logDirPath)
            createArtifactsDir(self.trxGenLogDirPath)
            createArtifactsDir(self.varLogsDirPath)
            createArtifactsDir(self.etcLogsDirPath)
            createArtifactsDir(self.etcEosioLogsDirPath)
            createArtifactsDir(self.blockDataLogDirPath)

        except OSError as error:
            print(error)

    def fileOpenMode(self, filePath) -> str:
        if filePath.exists():
            append_write = 'a'
        else:
            append_write = 'w'
        return append_write

    def queryBlockTrxData(self, node, blockDataPath, blockTrxDataPath, startBlockNum, endBlockNum):
        for blockNum in range(startBlockNum, endBlockNum):
            block = self.clusterConfig.fetchBlock(node, blockNum)
            btdf_append_write = self.fileOpenMode(blockTrxDataPath)
            with open(blockTrxDataPath, btdf_append_write) as trxDataFile:
                self.clusterConfig.writeTrx(trxDataFile, block, blockNum)

            bdf_append_write = self.fileOpenMode(blockDataPath)
            with open(blockDataPath, bdf_append_write) as blockDataFile:
                self.clusterConfig.writeBlock(blockDataFile, block)

    def waitForEmptyBlocks(self, node, numEmptyToWaitOn):
        emptyBlocks = 0
        while emptyBlocks < numEmptyToWaitOn:
            headBlock = node.getHeadBlockNum()
            block = self.clusterConfig.fetchHeadBlock(node, headBlock)
            node.waitForHeadToAdvance()
            if block['payload']['transaction_mroot'] == "0000000000000000000000000000000000000000000000000000000000000000":
                emptyBlocks += 1
            else:
                emptyBlocks = 0
        return node.getHeadBlockNum()

    def launchCluster(self):
        return self.cluster.launch(
            pnodes=self.clusterConfig.pnodes,
            totalNodes=self.clusterConfig._totalNodes,
            useBiosBootFile=self.clusterConfig.useBiosBootFile,
            topo=self.clusterConfig.topo,
            genesisPath=self.clusterConfig.genesisPath,
            maximumP2pPerHost=self.clusterConfig.maximumP2pPerHost,
            maximumClients=self.clusterConfig.maximumClients,
            extraNodeosArgs=str(self.clusterConfig.extraNodeosArgs),
            prodsEnableTraceApi=self.clusterConfig.prodsEnableTraceApi,
            specificExtraNodeosArgs=self.clusterConfig.specificExtraNodeosArgs
            )

    def setupWalletAndAccounts(self, accountCnt: int=2, accountNames: list=None):
        self.accountNames=[]
        newAccountNames=[]
        self.accountPrivKeys=[]
        if accountNames is not None:
            for name in accountNames:
                if name == self.clusterConfig.specifiedContract.account.name:
                    self.cluster.accounts.append(self.clusterConfig.specifiedContract.account)
                    self.accountNames.append(self.clusterConfig.specifiedContract.account.name)
                    self.accountPrivKeys.append(self.clusterConfig.specifiedContract.account.ownerPrivateKey)
                    self.accountPrivKeys.append(self.clusterConfig.specifiedContract.account.activePrivateKey)
                else:
                    ret = self.cluster.biosNode.getEosAccount(name)
                    if ret is None:
                        newAccountNames.append(name)
            self.cluster.populateWallet(accountsCount=len(newAccountNames), wallet=self.wallet, accountNames=newAccountNames)
            self.cluster.createAccounts(self.cluster.eosioAccount, stakedDeposit=0, validationNodeIndex=self.validationNodeId)
            if len(newAccountNames) != 0:
                for index in range(len(self.accountNames), len(accountNames)):
                    self.accountNames.append(self.cluster.accounts[index].name)
                    self.accountPrivKeys.append(self.cluster.accounts[index].activePrivateKey)
                    self.accountPrivKeys.append(self.cluster.accounts[index].ownerPrivateKey)
        else:
            self.cluster.populateWallet(accountsCount=accountCnt, wallet=self.wallet)
            self.cluster.createAccounts(self.cluster.eosioAccount, stakedDeposit=0, validationNodeIndex=self.validationNodeId)
            for index in range(0, accountCnt):
                self.accountNames.append(self.cluster.accounts[index].name)
                self.accountPrivKeys.append(self.cluster.accounts[index].activePrivateKey)

    def readUserTrxDataFromFile(self, userTrxDataFile: Path):
        with open(userTrxDataFile) as f:
            self.userTrxDataDict = json.load(f)

    def setupContract(self):
        if self.clusterConfig.specifiedContract.account.name != self.cluster.eosioAccount.name:
            self.cluster.populateWallet(accountsCount=1, wallet=self.wallet, accountNames=[self.clusterConfig.specifiedContract.account.name], createProducerAccounts=False)
            self.cluster.createAccounts(self.cluster.eosioAccount, stakedDeposit=0, validationNodeIndex=self.validationNodeId)
            self.clusterConfig.specifiedContract.account = self.cluster.accounts[0]
            print("Publishing contract")
            transaction=self.cluster.biosNode.publishContract(self.clusterConfig.specifiedContract.account, self.clusterConfig.specifiedContract.contractDir,
                                                            self.clusterConfig.specifiedContract.wasmFile,
                                                            self.clusterConfig.specifiedContract.abiFile, waitForTransBlock=True)
            if transaction is None:
                print("ERROR: Failed to publish contract.")
                return None
        else:
            print(f"setupContract: default {self.clusterConfig.specifiedContract.account.name} \
                    activePrivateKey: {self.clusterConfig.specifiedContract.account.activePrivateKey} \
                    activePublicKey: {self.clusterConfig.specifiedContract.account.activePublicKey} \
                    ownerPrivateKey: {self.clusterConfig.specifiedContract.account.ownerPrivateKey} \
                    ownerPublicKey: {self.clusterConfig.specifiedContract.account.ownerPublicKey}")

    def runTpsTest(self) -> PtbTpsTestResult:
        completedRun = False
        self.producerNode = self.cluster.getNode(self.producerNodeId)
        self.producerP2pPort = self.cluster.getNodeP2pPort(self.producerNodeId)
        self.validationNode = self.cluster.getNode(self.validationNodeId)
        self.wallet = self.walletMgr.create('default')
        self.setupContract()
        info = self.producerNode.getInfo()
        chainId = info['chain_id']
        lib_id = info['last_irreversible_block_id']
        self.data = log_reader.chainData()

        abiFile=None
        actionsDataJson=None
        actionsAuthsJson=None
        self.accountNames=[]
        self.accountPrivKeys=[]
        if (self.ptbConfig.userTrxDataFile is not None):
            self.readUserTrxDataFromFile(self.ptbConfig.userTrxDataFile)
            if self.userTrxDataDict['initAccounts']:
                print(f"Creating accounts specified in userTrxData: {self.userTrxDataDict['initAccounts']}")
                self.setupWalletAndAccounts(accountCnt=len(self.userTrxDataDict['initAccounts']), accountNames=self.userTrxDataDict['initAccounts'])
            abiFile = self.userTrxDataDict['abiFile']

            actionsDataJson = json.dumps(self.userTrxDataDict['actions'])

            authorizations={}
            for act in self.userTrxDataDict['actions']:
                actionAuthAcct=act["actionAuthAcct"]
                actionAuthPrivKey=None
                if actionAuthAcct == self.cluster.eosioAccount.name:
                    actionAuthPrivKey = self.cluster.eosioAccount.activePrivateKey
                else:
                    for account in self.cluster.accounts:
                        if actionAuthAcct == account.name:
                            actionAuthPrivKey = account.activePrivateKey
                            break

                if actionAuthPrivKey is not None:
                    authorizations[actionAuthAcct]=actionAuthPrivKey
            actionsAuthsJson = json.dumps(authorizations)
        else:
            self.setupWalletAndAccounts()

        self.cluster.biosNode.kill(signal.SIGTERM)

        self.data.startBlock = self.waitForEmptyBlocks(self.validationNode, self.emptyBlockGoal)
        tpsTrxGensConfig = TpsTrxGensConfig(targetTps=self.ptbConfig.targetTps, tpsLimitPerGenerator=self.ptbConfig.tpsLimitPerGenerator)

<<<<<<< HEAD
        trxGenLauncher = TransactionGeneratorsLauncher(chainId=chainId, lastIrreversibleBlockId=lib_id, contractOwnerAccount=self.clusterConfig.specifiedContract.account.name,
=======
        self.cluster.trxGenLauncher = TransactionGeneratorsLauncher(chainId=chainId, lastIrreversibleBlockId=lib_id, contractOwnerAccount=self.clusterConfig.specifiedContract.accountName,
>>>>>>> 5980ed34
                                                       accts=','.join(map(str, self.accountNames)), privateKeys=','.join(map(str, self.accountPrivKeys)),
                                                       trxGenDurationSec=self.ptbConfig.testTrxGenDurationSec, logDir=self.trxGenLogDirPath,
                                                       abiFile=abiFile, actionsData=actionsDataJson, actionsAuths=actionsAuthsJson,
                                                       peerEndpoint=self.producerNode.host, port=self.producerP2pPort, tpsTrxGensConfig=tpsTrxGensConfig)

        trxGenExitCodes = self.cluster.trxGenLauncher.launch()
        print(f"Transaction Generator exit codes: {trxGenExitCodes}")
        for exitCode in trxGenExitCodes:
            if exitCode != 0:
                completedRun = False
                break
        else:
            completedRun = True

        # Get stats after transaction generation stops
        trxSent = {}
        log_reader.scrapeTrxGenTrxSentDataLogs(trxSent, self.trxGenLogDirPath, self.ptbConfig.quiet)
        blocksToWait = 2 * self.ptbConfig.testTrxGenDurationSec + 10
        trxSent = self.validationNode.waitForTransactionsInBlockRange(trxSent, self.data.startBlock, blocksToWait)
        self.data.ceaseBlock = self.validationNode.getHeadBlockNum()

        return PerformanceTestBasic.PtbTpsTestResult(completedRun=completedRun, numGeneratorsUsed=tpsTrxGensConfig.numGenerators,
                                                     targetTpsPerGenList=tpsTrxGensConfig.targetTpsPerGenList, trxGenExitCodes=trxGenExitCodes)

    def prepArgs(self) -> dict:
        args = {}
        args.update({"rawCmdLine ": ' '.join(sys.argv[0:])})
        args.update(asdict(self.testHelperConfig))
        args.update(asdict(self.clusterConfig))
        args.update(asdict(self.ptbConfig))
        args.update(asdict(self.loggingConfig))
        return args

    def captureLowLevelArtifacts(self):
        try:
            shutil.move(f"var", f"{self.varLogsDirPath}")
        except Exception as e:
            print(f"Failed to move 'var' to '{self.varLogsDirPath}': {type(e)}: {e}")

        etcEosioDir = Path("etc")/"eosio"
        for path in os.listdir(etcEosioDir):
            if path == "launcher":
                try:
                    # Need to copy here since testnet.template is only generated at compile time then reused, therefore
                    # it needs to remain in etc/eosio/launcher for subsequent tests.
                    shutil.copytree(etcEosioDir/Path(path), self.etcEosioLogsDirPath/Path(path))
                except Exception as e:
                    print(f"Failed to copy '{etcEosioDir}/{path}' to '{self.etcEosioLogsDirPath}/{path}': {type(e)}: {e}")
            else:
                try:
                    shutil.move(etcEosioDir/Path(path), self.etcEosioLogsDirPath/Path(path))
                except Exception as e:
                    print(f"Failed to move '{etcEosioDir}/{path}' to '{self.etcEosioLogsDirPath}/{path}': {type(e)}: {e}")


    def analyzeResultsAndReport(self, testResult: PtbTpsTestResult):
        args = self.prepArgs()
        artifactsLocate = log_reader.ArtifactPaths(nodeosLogPath=self.nodeosLogPath, trxGenLogDirPath=self.trxGenLogDirPath, blockTrxDataPath=self.blockTrxDataPath,
                                                   blockDataPath=self.blockDataPath, transactionMetricsDataPath=self.transactionMetricsDataPath)
        tpsTestConfig = log_reader.TpsTestConfig(targetTps=self.ptbConfig.targetTps, testDurationSec=self.ptbConfig.testTrxGenDurationSec, tpsLimitPerGenerator=self.ptbConfig.tpsLimitPerGenerator,
                                                 numBlocksToPrune=self.ptbConfig.numAddlBlocksToPrune, numTrxGensUsed=testResult.numGeneratorsUsed,
                                                 targetTpsPerGenList=testResult.targetTpsPerGenList, quiet=self.ptbConfig.quiet)
        self.report = log_reader.calcAndReport(data=self.data, tpsTestConfig=tpsTestConfig, artifacts=artifactsLocate, argsDict=args, testStart=self.testStart,
                                               completedRun=testResult.completedRun)

        jsonReport = None
        if not self.ptbConfig.quiet or not self.ptbConfig.delReport:
            jsonReport = log_reader.reportAsJSON(self.report)

        if not self.ptbConfig.quiet:
            print(self.data)

            print(f"Report:\n{jsonReport}")

        if not self.ptbConfig.delReport:
            log_reader.exportReportAsJSON(jsonReport, self.reportPath)

    def preTestSpinup(self):
        self.cleanupOldClusters()
        self.testDirsCleanup()
        self.testDirsSetup()

        if self.launchCluster() == False:
            self.errorExit('Failed to stand up cluster.')

    def postTpsTestSteps(self):
        self.queryBlockTrxData(self.validationNode, self.blockDataPath, self.blockTrxDataPath, self.data.startBlock, self.data.ceaseBlock)

    def runTest(self) -> bool:
        testSuccessful = False

        try:
            # Kill any existing instances and launch cluster
            TestHelper.printSystemInfo("BEGIN")
            self.preTestSpinup()

            self.ptbTestResult = self.runTpsTest()

            self.postTpsTestSteps()

            self.analyzeResultsAndReport(self.ptbTestResult)

            testSuccessful = self.ptbTestResult.completedRun

            if not self.PtbTpsTestResult.completedRun:
                for exitCode in self.ptbTestResult.trxGenExitCodes:
                    if exitCode != 0:
                        print(f"Error: Transaction Generator exited with error {exitCode}")

            if testSuccessful and self.ptbConfig.expectedTransactionsSent != self.data.totalTransactions:
                testSuccessful = False
                print(f"Error: Transactions received: {self.data.totalTransactions} did not match expected total: {self.ptbConfig.expectedTransactionsSent}")

        finally:
            TestHelper.shutdown(
                self.cluster,
                self.walletMgr,
                testSuccessful,
                self.testHelperConfig._killEosInstances,
                self.testHelperConfig._killWallet,
                self.testHelperConfig.keepLogs,
                self.testHelperConfig.killAll,
                self.testHelperConfig.dumpErrorDetails
                )

            if not self.ptbConfig.delPerfLogs:
                self.captureLowLevelArtifacts()

            if self.ptbConfig.delPerfLogs:
                print(f"Cleaning up logs directory: {self.loggingConfig.logDirPath}")
                self.testDirsCleanup(self.ptbConfig.delReport)

            return testSuccessful

class PtbArgumentsHandler(object):
    @staticmethod
    def createBaseArgumentParser():
        testHelperArgParser=TestHelper.createArgumentParser(includeArgs={"-p","-n","-d","-s","--nodes-file"
                                                        ,"--dump-error-details","-v","--leave-running"
                                                        ,"--clean-run"})
        ptbBaseParser = argparse.ArgumentParser(parents=[testHelperArgParser], add_help=False, formatter_class=argparse.ArgumentDefaultsHelpFormatter)

        ptbBaseGrpTitle="Performance Test Basic Base"
        ptbBaseGrpDescription="Performance Test Basic base configuration items."
        ptbBaseParserGroup = ptbBaseParser.add_argument_group(title=ptbBaseGrpTitle, description=ptbBaseGrpDescription)

        ptbBaseParserGroup.add_argument("--tps-limit-per-generator", type=int, help="Maximum amount of transactions per second a single generator can have.", default=4000)
        ptbBaseParserGroup.add_argument("--genesis", type=str, help="Path to genesis.json", default="tests/performance_tests/genesis.json")
        ptbBaseParserGroup.add_argument("--num-blocks-to-prune", type=int, help=("The number of potentially non-empty blocks, in addition to leading and trailing size 0 blocks, "
                                                                "to prune from the beginning and end of the range of blocks of interest for evaluation."), default=2)
        ptbBaseParserGroup.add_argument("--signature-cpu-billable-pct", type=int, help="Percentage of actual signature recovery cpu to bill. Whole number percentages, e.g. 50 for 50%%", default=0)
        ptbBaseParserGroup.add_argument("--chain-state-db-size-mb", type=int, help="Maximum size (in MiB) of the chain state database", default=10*1024)
        ptbBaseParserGroup.add_argument("--chain-threads", type=int, help="Number of worker threads in controller thread pool", default=2)
        ptbBaseParserGroup.add_argument("--database-map-mode", type=str, help="Database map mode (\"mapped\", \"heap\", or \"locked\"). \
                                                                In \"mapped\" mode database is memory mapped as a file. \
                                                                In \"heap\" mode database is preloaded in to swappable memory and will use huge pages if available. \
                                                                In \"locked\" mode database is preloaded, locked in to memory, and will use huge pages if available.",
                                                                choices=["mapped", "heap", "locked"], default="mapped")
        ptbBaseParserGroup.add_argument("--cluster-log-lvl", type=str, help="Cluster log level (\"all\", \"debug\", \"info\", \"warn\", \"error\", or \"off\"). \
                                                                Performance Harness Test Basic relies on some logging at \"info\" level, so it is recommended lowest logging level to use. \
                                                                However, there are instances where more verbose logging can be useful.",
                                                                choices=["all", "debug", "info", "warn", "error", "off"], default="info")
        ptbBaseParserGroup.add_argument("--net-threads", type=int, help="Number of worker threads in net_plugin thread pool", default=4)
        ptbBaseParserGroup.add_argument("--disable-subjective-billing", type=bool, help="Disable subjective CPU billing for API/P2P transactions", default=True)
        ptbBaseParserGroup.add_argument("--last-block-time-offset-us", type=int, help="Offset of last block producing time in microseconds. Valid range 0 .. -block_time_interval.", default=0)
        ptbBaseParserGroup.add_argument("--produce-time-offset-us", type=int, help="Offset of non last block producing time in microseconds. Valid range 0 .. -block_time_interval.", default=0)
        ptbBaseParserGroup.add_argument("--cpu-effort-percent", type=int, help="Percentage of cpu block production time used to produce block. Whole number percentages, e.g. 80 for 80%%", default=100)
        ptbBaseParserGroup.add_argument("--last-block-cpu-effort-percent", type=int, help="Percentage of cpu block production time used to produce last block. Whole number percentages, e.g. 80 for 80%%", default=100)
        ptbBaseParserGroup.add_argument("--producer-threads", type=int, help="Number of worker threads in producer thread pool", default=2)
        ptbBaseParserGroup.add_argument("--http-max-response-time-ms", type=int, help="Maximum time for processing a request, -1 for unlimited", default=990000)
        ptbBaseParserGroup.add_argument("--del-perf-logs", help="Whether to delete performance test specific logs.", action='store_true')
        ptbBaseParserGroup.add_argument("--del-report", help="Whether to delete overarching performance run report.", action='store_true')
        ptbBaseParserGroup.add_argument("--quiet", help="Whether to quiet printing intermediate results and reports to stdout", action='store_true')
        ptbBaseParserGroup.add_argument("--prods-enable-trace-api", help="Determines whether producer nodes should have eosio::trace_api_plugin enabled", action='store_true')
        ptbBaseParserGroup.add_argument("--print-missing-transactions", type=bool, help="Toggles if missing transactions are be printed upon test completion.", default=False)
        ptbBaseParserGroup.add_argument("--account-name", type=str, help="Name of the account to create and assign a contract to", default="eosio")
        ptbBaseParserGroup.add_argument("--contract-dir", type=str, help="Path to contract dir", default="unittests/contracts/eosio.system")
        ptbBaseParserGroup.add_argument("--wasm-file", type=str, help="WASM file name for contract", default="eosio.system.wasm")
        ptbBaseParserGroup.add_argument("--abi-file", type=str, help="ABI file name for contract", default="eosio.system.abi")
        return ptbBaseParser

    @staticmethod
    def createArgumentParser():
        ptbBaseParser = PtbArgumentsHandler.createBaseArgumentParser()

        ptbParser = argparse.ArgumentParser(parents=[ptbBaseParser], add_help=False, formatter_class=argparse.ArgumentDefaultsHelpFormatter)

        ptbGrpTitle="Performance Test Basic Single Test"
        ptbGrpDescription="Performance Test Basic single test configuration items. Useful for running a single test directly. \
                           These items may not be directly configurable from higher level scripts as the scripts themselves may configure these internally."
        ptbParserGroup = ptbParser.add_argument_group(title=ptbGrpTitle, description=ptbGrpDescription)

        ptbParserGroup.add_argument("--target-tps", type=int, help="The target transfers per second to send during test", default=8000)
        ptbParserGroup.add_argument("--test-duration-sec", type=int, help="The duration of transfer trx generation for the test in seconds", default=90)
        ptbParserGroup.add_argument("--user-trx-data-file", type=str, help="Path to userTrxDataTransfer.json")

        return ptbParser

    @staticmethod
    def parseArgs():
        ptbParser=PtbArgumentsHandler.createArgumentParser()
        args=ptbParser.parse_args()
        return args

def main():

    args = PtbArgumentsHandler.parseArgs()
    Utils.Debug = args.v

    testHelperConfig = PerformanceTestBasic.TestHelperConfig(killAll=args.clean_run, dontKill=args.leave_running, keepLogs=not args.del_perf_logs,
                                                             dumpErrorDetails=args.dump_error_details, delay=args.d, nodesFile=args.nodes_file, verbose=args.v)

    chainPluginArgs = ChainPluginArgs(signatureCpuBillablePct=args.signature_cpu_billable_pct, chainStateDbSizeMb=args.chain_state_db_size_mb,
                                      chainThreads=args.chain_threads, databaseMapMode=args.database_map_mode)

    lbto = args.last_block_time_offset_us
    lbcep = args.last_block_cpu_effort_percent
    if args.p > 1 and lbto == 0 and lbcep == 100:
        print("Overriding defaults for last_block_time_offset_us and last_block_cpu_effort_percent to ensure proper production windows.")
        lbto = -200000
        lbcep = 80
    producerPluginArgs = ProducerPluginArgs(disableSubjectiveBilling=args.disable_subjective_billing,
                                            lastBlockTimeOffsetUs=lbto, produceTimeOffsetUs=args.produce_time_offset_us,
                                            cpuEffortPercent=args.cpu_effort_percent, lastBlockCpuEffortPercent=lbcep,
                                            producerThreads=args.producer_threads)
    httpPluginArgs = HttpPluginArgs(httpMaxResponseTimeMs=args.http_max_response_time_ms)
    netPluginArgs = NetPluginArgs(netThreads=args.net_threads)
    ENA = PerformanceTestBasic.ClusterConfig.ExtraNodeosArgs
    extraNodeosArgs = ENA(chainPluginArgs=chainPluginArgs, httpPluginArgs=httpPluginArgs, producerPluginArgs=producerPluginArgs, netPluginArgs=netPluginArgs)
    SC = PerformanceTestBasic.ClusterConfig.SpecifiedContract
    specifiedContract=SC(contractDir=args.contract_dir, wasmFile=args.wasm_file, abiFile=args.abi_file, account=Account(args.account_name))
    testClusterConfig = PerformanceTestBasic.ClusterConfig(pnodes=args.p, totalNodes=args.n, topo=args.s, genesisPath=args.genesis,
                                                           prodsEnableTraceApi=args.prods_enable_trace_api, extraNodeosArgs=extraNodeosArgs,
                                                           specifiedContract=specifiedContract, loggingLevel=args.cluster_log_lvl,
                                                           nodeosVers=Utils.getNodeosVersion().split('.')[0])
    ptbConfig = PerformanceTestBasic.PtbConfig(targetTps=args.target_tps, testTrxGenDurationSec=args.test_duration_sec, tpsLimitPerGenerator=args.tps_limit_per_generator,
                                  numAddlBlocksToPrune=args.num_blocks_to_prune, logDirRoot=".", delReport=args.del_report, quiet=args.quiet, delPerfLogs=args.del_perf_logs,
                                  printMissingTransactions=args.print_missing_transactions,
                                  userTrxDataFile=Path(args.user_trx_data_file) if args.user_trx_data_file is not None else None)
    myTest = PerformanceTestBasic(testHelperConfig=testHelperConfig, clusterConfig=testClusterConfig, ptbConfig=ptbConfig)

    testSuccessful = myTest.runTest()

    exitCode = 0 if testSuccessful else 1
    exit(exitCode)

if __name__ == '__main__':
    main()<|MERGE_RESOLUTION|>--- conflicted
+++ resolved
@@ -372,11 +372,7 @@
         self.data.startBlock = self.waitForEmptyBlocks(self.validationNode, self.emptyBlockGoal)
         tpsTrxGensConfig = TpsTrxGensConfig(targetTps=self.ptbConfig.targetTps, tpsLimitPerGenerator=self.ptbConfig.tpsLimitPerGenerator)
 
-<<<<<<< HEAD
-        trxGenLauncher = TransactionGeneratorsLauncher(chainId=chainId, lastIrreversibleBlockId=lib_id, contractOwnerAccount=self.clusterConfig.specifiedContract.account.name,
-=======
-        self.cluster.trxGenLauncher = TransactionGeneratorsLauncher(chainId=chainId, lastIrreversibleBlockId=lib_id, contractOwnerAccount=self.clusterConfig.specifiedContract.accountName,
->>>>>>> 5980ed34
+        self.cluster.trxGenLauncher = TransactionGeneratorsLauncher(chainId=chainId, lastIrreversibleBlockId=lib_id, contractOwnerAccount=self.clusterConfig.specifiedContract.account.name,    
                                                        accts=','.join(map(str, self.accountNames)), privateKeys=','.join(map(str, self.accountPrivKeys)),
                                                        trxGenDurationSec=self.ptbConfig.testTrxGenDurationSec, logDir=self.trxGenLogDirPath,
                                                        abiFile=abiFile, actionsData=actionsDataJson, actionsAuths=actionsAuthsJson,
