--- conflicted
+++ resolved
@@ -29,19 +29,12 @@
             emptyBlocks = 0
     return node.getHeadBlockNum()
 
-<<<<<<< HEAD
-appArgs = AppArgs()
-extraArgs = appArgs.add(flag="--target-tps", type=int, help="The target transfers per second to send during test", default=1000)
-extraArgs = appArgs.add(flag="--test-duration-sec", type=int, help="The duration of transfer trx generation for the test in seconds", default=30)
-extraArgs = appArgs.add(flag="--genesis", type=str, help="Path to genesis.json", default="tests/performance_tests/genesis.json")
-appArgs.add(flag="--save-json", type=bool, help="Whether to save json output of stats", default=False)
-appArgs.add(flag="--json-path", type=str, help="Path to save json output", default="data.json")
-=======
 appArgs=AppArgs()
 appArgs.add(flag="--target-tps", type=int, help="The target transfers per second to send during test", default=1000)
 appArgs.add(flag="--test-duration-sec", type=int, help="The duration of transfer trx generation for the test in seconds", default=30)
 appArgs.add(flag="--genesis", type=str, help="Path to genesis.json", default="tests/performance_tests/genesis.json")
->>>>>>> bef7f342
+appArgs.add(flag="--save-json", type=bool, help="Whether to save json output of stats", default=False)
+appArgs.add(flag="--json-path", type=str, help="Path to save json output", default="data.json")
 args=TestHelper.parse_args({"-p","-n","-d","-s","--nodes-file"
                             ,"--dump-error-details","-v","--leave-running"
                             ,"--clean-run","--keep-logs"}, applicationSpecificArgs=appArgs)
