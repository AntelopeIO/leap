--- conflicted
+++ resolved
@@ -220,13 +220,8 @@
         if not self.quiet:
             print(self.data)
 
-<<<<<<< HEAD
             print("Report:")
-            print(self.report)
-=======
-        print("Report:")
-        print(log_reader.reportAsJSON(self.report))
->>>>>>> fe596e76
+            print(log_reader.reportAsJSON(self.report))
 
         if self.saveJsonReport:
             log_reader.exportReportAsJSON(log_reader.reportAsJSON(self.report), self.reportPath)
