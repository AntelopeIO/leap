#!/usr/bin/env python3

import os
import sys
import subprocess

harnessPath = os.path.dirname(os.path.dirname(os.path.abspath(__file__)))
sys.path.append(harnessPath)

from TestHarness import Cluster, TestHelper, Utils, WalletMgr
from TestHarness.TestHelper import AppArgs
import log_reader

Print = Utils.Print
errorExit = Utils.errorExit
cmdError = Utils.cmdError
relaunchTimeout = 30
emptyBlockGoal = 5

def waitForEmptyBlocks(node):
    emptyBlocks = 0
    while emptyBlocks < emptyBlockGoal:
        headBlock = node.getHeadBlockNum()
        block = node.processCurlCmd("chain", "get_block_info", f'{{"block_num":{headBlock}}}', silentErrors=False, exitOnError=True)
        node.waitForHeadToAdvance()
        if block['transaction_mroot'] == "0000000000000000000000000000000000000000000000000000000000000000":
            emptyBlocks += 1
        else:
            emptyBlocks = 0
    return node.getHeadBlockNum()

appArgs=AppArgs()
appArgs.add(flag="--target-tps", type=int, help="The target transfers per second to send during test", default=1000)
appArgs.add(flag="--test-duration-sec", type=int, help="The duration of transfer trx generation for the test in seconds", default=30)
appArgs.add(flag="--genesis", type=str, help="Path to genesis.json", default="tests/performance_tests/genesis.json")
appArgs.add(flag="--save-json", type=bool, help="Whether to save json output of stats", default=False)
appArgs.add(flag="--json-path", type=str, help="Path to save json output", default="data.json")
args=TestHelper.parse_args({"-p","-n","-d","-s","--nodes-file"
                            ,"--dump-error-details","-v","--leave-running"
                            ,"--clean-run","--keep-logs"}, applicationSpecificArgs=appArgs)

pnodes=args.p
topo=args.s
delay=args.d
total_nodes = max(2, pnodes if args.n < pnodes else args.n)
Utils.Debug = args.v
killAll=args.clean_run
dumpErrorDetails=args.dump_error_details
dontKill=args.leave_running
killEosInstances = not dontKill
killWallet=not dontKill
keepLogs=args.keep_logs
testGenerationDurationSec = args.test_duration_sec
targetTps = args.target_tps
genesisJsonFile = args.genesis

# Setup cluster and its wallet manager
walletMgr=WalletMgr(True)
cluster=Cluster(walletd=True, loggingLevel="info")
cluster.setWalletMgr(walletMgr)

testSuccessful = False
try:
    # Kill any existing instances and launch cluster
    TestHelper.printSystemInfo("BEGIN")
    cluster.killall(allInstances=killAll)
    cluster.cleanup()
    extraNodeosArgs=' --http-max-response-time-ms 990000 --disable-subjective-api-billing false '
    if cluster.launch(
       pnodes=pnodes,
       totalNodes=total_nodes,
       useBiosBootFile=False,
       topo=topo,
       genesisPath=genesisJsonFile,
       extraNodeosArgs=extraNodeosArgs) == False:
        errorExit('Failed to stand up cluster.')

    wallet = walletMgr.create('default')
    cluster.populateWallet(2, wallet)
    cluster.createAccounts(cluster.eosioAccount, stakedDeposit=0)

    account1Name = cluster.accounts[0].name
    account2Name = cluster.accounts[1].name

    account1PrivKey = cluster.accounts[0].activePrivateKey
    account2PrivKey = cluster.accounts[1].activePrivateKey

    producerNode = cluster.getNode(0)
    validationNode = cluster.getNode(1)
    info = producerNode.getInfo()
    chainId = info['chain_id']
    lib_id = info['last_irreversible_block_id']

    transactionsSent = testGenerationDurationSec * targetTps
    data = log_reader.chainData()

    data.startBlock = waitForEmptyBlocks(validationNode)

    if Utils.Debug: Print(
                            f'Running trx_generator: ./tests/trx_generator/trx_generator  '
                            f'--chain-id {chainId} '
                            f'--last-irreversible-block-id {lib_id} '
                            f'--handler-account {cluster.eosioAccount.name} '
                            f'--accounts {account1Name},{account2Name} '
                            f'--priv-keys {account1PrivKey},{account2PrivKey} '
                            f'--trx-gen-duration {testGenerationDurationSec} '
                            f'--target-tps {targetTps}'
                         )
    Utils.runCmdReturnStr(
                            f'./tests/trx_generator/trx_generator '
                            f'--chain-id {chainId} '
                            f'--last-irreversible-block-id {lib_id} '
                            f'--handler-account {cluster.eosioAccount.name} '
                            f'--accounts {account1Name},{account2Name} '
                            f'--priv-keys {account1PrivKey},{account2PrivKey} '
                            f'--trx-gen-duration {testGenerationDurationSec} '
                            f'--target-tps {targetTps}'
                         )

    # Get stats after transaction generation stops
    data.ceaseBlock = waitForEmptyBlocks(validationNode) - emptyBlockGoal + 1
    log_reader.scrapeLog(data, "var/lib/node_01/stderr.txt")

    print(data)

    # Define number of potentially non-empty blocks to prune from the beginning and end of the range
    # of blocks of interest for evaluation to zero in on steady state operation.
    # All leading and trailing 0 size blocks will be pruned as well prior
    # to evaluating and applying the numBlocksToPrune
    numAddlBlocksToPrune = 2

<<<<<<< HEAD
    guide = log_reader.calcChainGuide(data, numAddlBlocksToPrune)
    stats = log_reader.scoreTransfersPerSecond(data, guide)
    print(f"Guide: {guide}\nTPS: {stats}")
=======
    stats = log_reader.scoreTransfersPerSecond(data, numAddlBlocksToPrune)
    print(f"TPS: {stats}")
    if args.save_json:
        log_reader.exportAsJSON(stats, args)
>>>>>>> 2b9c2011

    assert transactionsSent == data.totalTransactions , f"Error: Transactions received: {data.totalTransactions} did not match expected total: {transactionsSent}"

    testSuccessful = True
except subprocess.CalledProcessError as err:
    print(f"trx_generator return error code: {err.returncode}.  Test aborted.")
finally:
    TestHelper.shutdown(
        cluster,
        walletMgr,
        testSuccessful,
        killEosInstances,
        killWallet,
        keepLogs,
        killAll,
        dumpErrorDetails
    )

exitCode = 0 if testSuccessful else 1
exit(exitCode)<|MERGE_RESOLUTION|>--- conflicted
+++ resolved
@@ -129,16 +129,11 @@
     # to evaluating and applying the numBlocksToPrune
     numAddlBlocksToPrune = 2
 
-<<<<<<< HEAD
     guide = log_reader.calcChainGuide(data, numAddlBlocksToPrune)
     stats = log_reader.scoreTransfersPerSecond(data, guide)
     print(f"Guide: {guide}\nTPS: {stats}")
-=======
-    stats = log_reader.scoreTransfersPerSecond(data, numAddlBlocksToPrune)
-    print(f"TPS: {stats}")
     if args.save_json:
         log_reader.exportAsJSON(stats, args)
->>>>>>> 2b9c2011
 
     assert transactionsSent == data.totalTransactions , f"Error: Transactions received: {data.totalTransactions} did not match expected total: {transactionsSent}"
 
