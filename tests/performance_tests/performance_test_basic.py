--- conflicted
+++ resolved
@@ -50,20 +50,15 @@
             @dataclass
             class ChainPluginArgs:
                 signatureCpuBillablePct: int = 0
-<<<<<<< HEAD
+                chainStateDbSizeMb: int = 10 * 1024
                 chainThreads: int = 2
                 databaseMapMode: str = "mapped"
 
                 def __str__(self) -> str:
                     return f"--signature-cpu-billable-pct {self.signatureCpuBillablePct} \
+                             --chain-state-db-size-mb {self.chainStateDbSizeMb} \
                              --chain-threads {self.chainThreads} \
                              --database-map-mode {self.databaseMapMode}"
-=======
-                chainStateDbSizeMb: int = 10 * 1024
-
-                def argsStr(self) -> str:
-                    return f"--signature-cpu-billable-pct {self.signatureCpuBillablePct} --chain-state-db-size-mb {self.chainStateDbSizeMb}"
->>>>>>> 65c13bd8
 
             @dataclass
             class NetPluginArgs:
@@ -418,7 +413,7 @@
     appArgs.add(flag="--num-blocks-to-prune", type=int, help=("The number of potentially non-empty blocks, in addition to leading and trailing size 0 blocks, "
                 "to prune from the beginning and end of the range of blocks of interest for evaluation."), default=2)
     appArgs.add(flag="--signature-cpu-billable-pct", type=int, help="Percentage of actual signature recovery cpu to bill. Whole number percentages, e.g. 50 for 50%%", default=0)
-<<<<<<< HEAD
+    appArgs.add(flag="--chain-state-db-size-mb", type=int, help="Maximum size (in MiB) of the chain state database", default=10*1024)
     appArgs.add(flag="--chain-threads", type=int, help="Number of worker threads in controller thread pool", default=2)
     appArgs.add(flag="--database-map-mode", type=str, help="Database map mode (\"mapped\", \"heap\", or \"locked\"). \
                                                             In \"mapped\" mode database is memory mapped as a file. \
@@ -426,9 +421,6 @@
                                                             In \"locked\" mode database is preloaded, locked in to memory, and will use huge pages if available.",
                                                             choices=["mapped", "heap", "locked"], default="mapped")
     appArgs.add(flag="--net-threads", type=int, help="Number of worker threads in net_plugin thread pool", default=2)
-=======
-    appArgs.add(flag="--chain-state-db-size-mb", type=int, help="Maximum size (in MiB) of the chain state database", default=10*1024)
->>>>>>> 65c13bd8
     appArgs.add(flag="--disable-subjective-billing", type=bool, help="Disable subjective CPU billing for API/P2P transactions", default=True)
     appArgs.add(flag="--last-block-time-offset-us", type=int, help="Offset of last block producing time in microseconds. Valid range 0 .. -block_time_interval.", default=0)
     appArgs.add(flag="--produce-time-offset-us", type=int, help="Offset of non last block producing time in microseconds. Valid range 0 .. -block_time_interval.", default=0)
@@ -453,9 +445,8 @@
     testHelperConfig = PerformanceBasicTest.TestHelperConfig(killAll=args.clean_run, dontKill=args.leave_running, keepLogs=not args.del_perf_logs,
                                                              dumpErrorDetails=args.dump_error_details, delay=args.d, nodesFile=args.nodes_file, verbose=args.v)
 
-<<<<<<< HEAD
     ENA = PerformanceBasicTest.ClusterConfig.ExtraNodeosArgs
-    chainPluginArgs = ENA.ChainPluginArgs(signatureCpuBillablePct=args.signature_cpu_billable_pct,
+    chainPluginArgs = ENA.ChainPluginArgs(signatureCpuBillablePct=args.signature_cpu_billable_pct, chainStateDbSizeMb=args.chain_state_db_size_mb,
                                           chainThreads=args.chain_threads, databaseMapMode=args.database_map_mode)
     producerPluginArgs = ENA.ProducerPluginArgs(disableSubjectiveBilling=args.disable_subjective_billing,
                                                 lastBlockTimeOffsetUs=args.last_block_time_offset_us, produceTimeOffsetUs=args.produce_time_offset_us,
@@ -466,15 +457,6 @@
     extraNodeosArgs = ENA(chainPluginArgs=chainPluginArgs, httpPluginArgs=httpPluginArgs, producerPluginArgs=producerPluginArgs, netPluginArgs=netPluginArgs)
     testClusterConfig = PerformanceBasicTest.ClusterConfig(pnodes=args.p, totalNodes=args.n, topo=args.s, genesisPath=args.genesis,
                                                            prodsEnableTraceApi=args.prods_enable_trace_api, extraNodeosArgs=extraNodeosArgs)
-=======
-    extraNodeosChainPluginArgs = PerformanceBasicTest.ClusterConfig.ExtraNodeosArgs.ExtraNodeosChainPluginArgs(signatureCpuBillablePct=args.signature_cpu_billable_pct, chainStateDbSizeMb=args.chain_state_db_size_mb)
-    extraNodeosProducerPluginArgs = PerformanceBasicTest.ClusterConfig.ExtraNodeosArgs.ExtraNodeosProducerPluginArgs(disableSubjectiveBilling=args.disable_subjective_billing,
-                lastBlockTimeOffsetUs=args.last_block_time_offset_us, produceTimeOffsetUs=args.produce_time_offset_us, cpuEffortPercent=args.cpu_effort_percent,
-                lastBlockCpuEffortPercent=args.last_block_cpu_effort_percent)
-    extraNodeosHttpPluginArgs = PerformanceBasicTest.ClusterConfig.ExtraNodeosArgs.ExtraNodeosHttpPluginArgs(httpMaxResponseTimeMs=args.http_max_response_time_ms)
-    extraNodeosArgs = PerformanceBasicTest.ClusterConfig.ExtraNodeosArgs(chainPluginArgs=extraNodeosChainPluginArgs, httpPluginArgs=extraNodeosHttpPluginArgs, producerPluginArgs=extraNodeosProducerPluginArgs)
-    testClusterConfig = PerformanceBasicTest.ClusterConfig(pnodes=args.p, totalNodes=args.n, topo=args.s, genesisPath=args.genesis, prodsEnableTraceApi=args.prods_enable_trace_api, extraNodeosArgs=extraNodeosArgs)
->>>>>>> 65c13bd8
 
     myTest = PerformanceBasicTest(testHelperConfig=testHelperConfig, clusterConfig=testClusterConfig, targetTps=args.target_tps,
                                   testTrxGenDurationSec=args.test_duration_sec, tpsLimitPerGenerator=args.tps_limit_per_generator,
