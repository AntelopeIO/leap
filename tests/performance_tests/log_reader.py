--- conflicted
+++ resolved
@@ -163,11 +163,8 @@
         self.totalElapsed = 0
         self.totalTime = 0
         self.totalLatency = 0
-<<<<<<< HEAD
         self.droppedBlocks = {}
-=======
         self.forkedBlocks = []
->>>>>>> 95ebafbc
     def __eq__(self, other):
         return self.startBlock == other.startBlock and\
          self.ceaseBlock == other.ceaseBlock and\
@@ -220,15 +217,12 @@
                         data.updateTotal(int(value[2]), 0, 0, 0, 0, int(v2Logging[0]))
                 else:
                     print("Error: Unknown log format")
-<<<<<<< HEAD
         droppedBlocks = re.findall(r'dropped incoming block #(\d+) id: ([0-9a-fA-F]+)', line)
         for block in droppedBlocks:
             data.droppedBlocks[block[0]] = block[1]
-=======
         forks = re.findall(r'switching forks from ([0-9a-fA-F]+) \(block number (\d+)\) to ([0-9a-fA-F]+) \(block number (\d+)\)', line)
         for fork in forks:
             data.forkedBlocks.append(int(fork[1]) - int(fork[3]) + 1)
->>>>>>> 95ebafbc
 
 def scrapeTrxGenLog(trxSent, path):
     selectedopen = selectedOpen(path)
@@ -418,11 +412,7 @@
            basicStats(float(np.min(npLatencyCpuNetList[:,2])), float(np.max(npLatencyCpuNetList[:,2])), float(np.average(npLatencyCpuNetList[:,2])), float(np.std(npLatencyCpuNetList[:,2])), len(npLatencyCpuNetList))
 
 def createReport(guide: chainBlocksGuide, tpsTestConfig: TpsTestConfig, tpsStats: stats, blockSizeStats: stats, trxLatencyStats: basicStats, trxCpuStats: basicStats,
-<<<<<<< HEAD
-                 trxNetStats: basicStats, droppedBlocks, prodWindows: productionWindows, testStart: datetime, testFinish: datetime, argsDict: dict, completedRun: bool) -> dict:
-=======
-                 trxNetStats: basicStats, forkedBlocks, testStart: datetime, testFinish: datetime, argsDict: dict, completedRun: bool) -> dict:
->>>>>>> 95ebafbc
+                 trxNetStats: basicStats, forkedBlocks, droppedBlocks, prodWindows: productionWindows, testStart: datetime, testFinish: datetime, argsDict: dict, completedRun: bool) -> dict:
     report = {}
     report['completedRun'] = completedRun
     report['testStart'] = testStart
@@ -438,16 +428,13 @@
     report['Analysis']['TrxCPU'] = asdict(trxCpuStats)
     report['Analysis']['TrxLatency'] = asdict(trxLatencyStats)
     report['Analysis']['TrxNet'] = asdict(trxNetStats)
-<<<<<<< HEAD
     report['Analysis']['DroppedBlocks'] = droppedBlocks
     report['Analysis']['DroppedBlocksCount'] = len(droppedBlocks)
     report['Analysis']['ProductionWindowsTotal'] = prodWindows.totalWindows
     report['Analysis']['ProductionWindowsAverageSize'] = prodWindows.averageWindowSize
     report['Analysis']['ProductionWindowsMissed'] = prodWindows.missedWindows
-=======
     report['Analysis']['ForkedBlocks'] = forkedBlocks
-    report['Analysis']['NumForks'] = len(forkedBlocks)
->>>>>>> 95ebafbc
+    report['Analysis']['ForksCount'] = len(forkedBlocks)
     report['args'] =  argsDict
     report['env'] = {'system': system(), 'os': os.name, 'release': release(), 'logical_cpu_count': os.cpu_count()}
     report['nodeosVersion'] = Utils.getNodeosVersion()
@@ -505,11 +492,7 @@
         finish = datetime.utcnow()
 
     report = createReport(guide=guide, tpsTestConfig=tpsTestConfig, tpsStats=tpsStats, blockSizeStats=blkSizeStats, trxLatencyStats=trxLatencyStats,
-<<<<<<< HEAD
-                          trxCpuStats=trxCpuStats, trxNetStats=trxNetStats, droppedBlocks=data.droppedBlocks, prodWindows=prodWindows, testStart=start, testFinish=finish, argsDict=argsDict, completedRun=completedRun)
-=======
-                          trxCpuStats=trxCpuStats, trxNetStats=trxNetStats, forkedBlocks=data.forkedBlocks, testStart=start, testFinish=finish, argsDict=argsDict, completedRun=completedRun)
->>>>>>> 95ebafbc
+                          trxCpuStats=trxCpuStats, trxNetStats=trxNetStats, forkedBlocks=data.forkedBlocks, droppedBlocks=data.droppedBlocks, prodWindows=prodWindows, testStart=start, testFinish=finish, argsDict=argsDict, completedRun=completedRun)
     return report
 
 def exportReportAsJSON(report: json, exportPath):
