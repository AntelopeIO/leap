--- conflicted
+++ resolved
@@ -198,7 +198,6 @@
         # Note: numpy array slicing in use -> [:,0] -> from all elements return index 0
         return stats(int(np.min(npCBTAEC[:,0])), int(np.max(npCBTAEC[:,0])), float(np.average(npCBTAEC[:,0])), float(np.std(npCBTAEC[:,0])), int(np.sum(npCBTAEC[:,1])), len(prunedBlockDataLog))
 
-<<<<<<< HEAD
 def calcBlockSizeStats(data: chainData, guide : chainBlocksGuide) -> stats:
     """Analyzes a test scenario's steady state block data for statistics blocks size during the test window"""
     prunedBlockDataLog = pruneToSteadyState(data, guide)
@@ -218,10 +217,7 @@
         return stats(int(np.min(npBlkSizeList[:,0])), int(np.max(npBlkSizeList[:,0])), float(np.average(npBlkSizeList[:,0])), float(np.std(npBlkSizeList[:,0])), int(np.sum(npBlkSizeList[:,1])), len(prunedBlockDataLog))
 
 
-def createJSONReport(guide: chainBlocksGuide, tpsStats: stats, blockSizeStats: stats, args) -> json:
-=======
-def createJSONReport(guide: chainBlocksGuide, tpsStats: stats, args, completedRun) -> json:
->>>>>>> aa13c290
+def createJSONReport(guide: chainBlocksGuide, tpsStats: stats, blockSizeStats: stats, args, completedRun) -> json:
     js = {}
     js['completedRun'] = completedRun
     js['nodeosVersion'] = Utils.getNodeosVersion()
