# Performance Harness Tests

The Performance Harness is configured and run through the main `performance_test.py` script.  The script's main goal is to measure current peak performance metrics through iteratively tuning and running basic performance tests. The current basic test works to determine the maximum throughput of Token Transfers the system can sustain.  It does this by conducting a binary search of possible Token Transfers Per Second (TPS) configurations, testing each configuration in a short duration test and scoring its result. The search algorithm iteratively configures and runs `performance_test_basic.py` tests and analyzes the output to determine a success metric used to continue the search.  When the search completes, a max TPS throughput value is reported (along with other performance metrics from that run).  The script then proceeds to conduct an additional search with longer duration test runs within a narrowed TPS configuration range to determine the sustainable max TPS. Finally it produces a report on the entire performance run, summarizing each individual test scenario, results, and full report details on the tests when maximum TPS was achieved ([Performance Test Report](#performance-test-report))

The `performance_test_basic.py` support script performs a single basic performance test that targets a configurable TPS target and, if successful, reports statistics on performance metrics measured during the test.  It configures and launches a blockchain test environment, creates wallets and accounts for testing, and configures and launches transaction generators for creating specific transaction load in the ecosystem.  Finally it analyzes the performance of the system under the configuration through log analysis and chain queries and produces a [Performance Test Basic Report](#performance-test-basic-report).

The `launch_generators.py` support script provides a means to easily calculate and spawn the number of transaction generator instances to generate a given target TPS, distributing generation load between the instances in a fair manner such that the aggregate load meets the requested test load.

The `log_reader.py` support script is used primarily to analyze `nodeos` log files to glean information about generated blocks and transactions within those blocks after a test has concluded.  This information is used to produce the performance test report. In similar fashion, `read_log_data.py` allows for recreating a report from the configuration and log files without needing to rerun the test.

## Prerequisites

Please refer to [Leap: Build and Install from Source](https://github.com/AntelopeIO/leap/#build-and-install-from-source) for a full list of prerequisites.

## Steps

1. Build Leap. For complete instructions on building from source please refer to [Leap: Build and Install from Source](https://github.com/AntelopeIO/leap/#build-and-install-from-source) For older compatible nodeos versions, such as 2.X, the following binaries need to be replaced with the older version: `build/programs/nodeos/nodeos`, `build/programs/cleos/cleos`, `bin/nodeos`, and `bin/cleos`.
2. Run Performance Tests
    1. Full Performance Harness Test Run (Standard):
        ``` bash
        ./build/tests/performance_tests/performance_test.py
        ```
    2. Single Performance Test Basic Run (Manually run one-off test):
        ```bash
        ./build/tests/performance_tests/performance_test_basic.py
        ```
3. Collect Results - By default the Performance Harness will capture and save logs.  To delete logs, use `--del-perf-logs`.  Additionally, final reports will be collected by default.  To omit final reports, use `--del-report` and/or `--del-test-report`.
    1. Navigate to performance test logs directory
        ```bash
        cd ./build/performance_test/
        ```
    2. Log Directory Structure is hierarchical with each run of the `performance_test.py` reporting into a timestamped directory where it includes the full performance report as well as a directory containing output from each test type run (here, `performance_test_basic.py`) and each individual test run outputs into a timestamped directory that may contain block data logs and transaction generator logs as well as the test's basic report.  An example directory structure follows:
        <details>
            <summary>Expand Example Directory Structure</summary>

        ``` bash
        p/
        └── 2023-02-22_15-17-12
            ├── pluginThreadOptRunLogs
            │   ├── chainThreadResults.txt
            │   ├── netThreadResults.txt
            │   ├── p
            │   └── producerThreadResults.txt
            ├── report.json
            └── testRunLogs
                └── p
                    ├── 2023-02-22_17-04-36-50000
                    │   ├── blockDataLogs
                    │   │   ├── blockData.txt
                    │   │   ├── blockTrxData.txt
                    │   │   └── transaction_metrics.csv
                    │   ├── data.json
                    │   ├── etc
                    │   │   └── eosio
                    │   │       ├── launcher
                    │   │       │   └── testnet.template
                    │   │       ├── node_00
                    │   │       │   ├── config.ini
                    │   │       │   ├── genesis.json
                    │   │       │   ├── logging.json
                    │   │       │   └── protocol_features
                    │   │       │       ├── BUILTIN-ACTION_RETURN_VALUE.json
                    │   │       │       ├── BUILTIN-BLOCKCHAIN_PARAMETERS.json
                    │   │       │       ├── BUILTIN-CONFIGURABLE_WASM_LIMITS2.json
                    │   │       │       ├── BUILTIN-CRYPTO_PRIMITIVES.json
                    │   │       │       ├── BUILTIN-DISALLOW_EMPTY_PRODUCER_SCHEDULE.json
                    │   │       │       ├── BUILTIN-FIX_LINKAUTH_RESTRICTION.json
                    │   │       │       ├── BUILTIN-FORWARD_SETCODE.json
                    │   │       │       ├── BUILTIN-GET_BLOCK_NUM.json
                    │   │       │       ├── BUILTIN-GET_CODE_HASH.json
                    │   │       │       ├── BUILTIN-GET_SENDER.json
                    │   │       │       ├── BUILTIN-NO_DUPLICATE_DEFERRED_ID.json
                    │   │       │       ├── BUILTIN-ONLY_BILL_FIRST_AUTHORIZER.json
                    │   │       │       ├── BUILTIN-ONLY_LINK_TO_EXISTING_PERMISSION.json
                    │   │       │       ├── BUILTIN-PREACTIVATE_FEATURE.json
                    │   │       │       ├── BUILTIN-RAM_RESTRICTIONS.json
                    │   │       │       ├── BUILTIN-REPLACE_DEFERRED.json
                    │   │       │       ├── BUILTIN-RESTRICT_ACTION_TO_SELF.json
                    │   │       │       ├── BUILTIN-WEBAUTHN_KEY.json
                    │   │       │       └── BUILTIN-WTMSIG_BLOCK_SIGNATURES.json
                    │   │       ├── node_01
                    │   │       │   ├── config.ini
                    │   │       │   ├── genesis.json
                    │   │       │   ├── logging.json
                    │   │       │   └── protocol_features
                    │   │       │       ├── BUILTIN-ACTION_RETURN_VALUE.json
                    │   │       │       ├── BUILTIN-BLOCKCHAIN_PARAMETERS.json
                    │   │       │       ├── BUILTIN-CONFIGURABLE_WASM_LIMITS2.json
                    │   │       │       ├── BUILTIN-CRYPTO_PRIMITIVES.json
                    │   │       │       ├── BUILTIN-DISALLOW_EMPTY_PRODUCER_SCHEDULE.json
                    │   │       │       ├── BUILTIN-FIX_LINKAUTH_RESTRICTION.json
                    │   │       │       ├── BUILTIN-FORWARD_SETCODE.json
                    │   │       │       ├── BUILTIN-GET_BLOCK_NUM.json
                    │   │       │       ├── BUILTIN-GET_CODE_HASH.json
                    │   │       │       ├── BUILTIN-GET_SENDER.json
                    │   │       │       ├── BUILTIN-NO_DUPLICATE_DEFERRED_ID.json
                    │   │       │       ├── BUILTIN-ONLY_BILL_FIRST_AUTHORIZER.json
                    │   │       │       ├── BUILTIN-ONLY_LINK_TO_EXISTING_PERMISSION.json
                    │   │       │       ├── BUILTIN-PREACTIVATE_FEATURE.json
                    │   │       │       ├── BUILTIN-RAM_RESTRICTIONS.json
                    │   │       │       ├── BUILTIN-REPLACE_DEFERRED.json
                    │   │       │       ├── BUILTIN-RESTRICT_ACTION_TO_SELF.json
                    │   │       │       ├── BUILTIN-WEBAUTHN_KEY.json
                    │   │       │       └── BUILTIN-WTMSIG_BLOCK_SIGNATURES.json
                    │   │       └── node_bios
                    │   │           ├── config.ini
                    │   │           ├── genesis.json
                    │   │           ├── logging.json
                    │   │           └── protocol_features
                    │   │               ├── BUILTIN-ACTION_RETURN_VALUE.json
                    │   │               ├── BUILTIN-BLOCKCHAIN_PARAMETERS.json
                    │   │               ├── BUILTIN-CONFIGURABLE_WASM_LIMITS2.json
                    │   │               ├── BUILTIN-CRYPTO_PRIMITIVES.json
                    │   │               ├── BUILTIN-DISALLOW_EMPTY_PRODUCER_SCHEDULE.json
                    │   │               ├── BUILTIN-FIX_LINKAUTH_RESTRICTION.json
                    │   │               ├── BUILTIN-FORWARD_SETCODE.json
                    │   │               ├── BUILTIN-GET_BLOCK_NUM.json
                    │   │               ├── BUILTIN-GET_CODE_HASH.json
                    │   │               ├── BUILTIN-GET_SENDER.json
                    │   │               ├── BUILTIN-NO_DUPLICATE_DEFERRED_ID.json
                    │   │               ├── BUILTIN-ONLY_BILL_FIRST_AUTHORIZER.json
                    │   │               ├── BUILTIN-ONLY_LINK_TO_EXISTING_PERMISSION.json
                    │   │               ├── BUILTIN-PREACTIVATE_FEATURE.json
                    │   │               ├── BUILTIN-RAM_RESTRICTIONS.json
                    │   │               ├── BUILTIN-REPLACE_DEFERRED.json
                    │   │               ├── BUILTIN-RESTRICT_ACTION_TO_SELF.json
                    │   │               ├── BUILTIN-WEBAUTHN_KEY.json
                    │   │               └── BUILTIN-WTMSIG_BLOCK_SIGNATURES.json
                    │   ├── trxGenLogs
                    │   │   ├── first_trx_12330.txt
                    │   │   ├── first_trx_12331.txt
                    │   │   ├── first_trx_12332.txt
                    │   │   ├── first_trx_12333.txt
                    │   │   ├── first_trx_12334.txt
                    │   │   ├── first_trx_12335.txt
                    │   │   ├── first_trx_12336.txt
                    │   │   ├── first_trx_12337.txt
                    │   │   ├── first_trx_12338.txt
                    │   │   ├── first_trx_12339.txt
                    │   │   ├── first_trx_12340.txt
                    │   │   ├── first_trx_12341.txt
                    │   │   ├── first_trx_12342.txt
                    │   │   ├── trx_data_output_12330.txt
                    │   │   ├── trx_data_output_12331.txt
                    │   │   ├── trx_data_output_12332.txt
                    │   │   ├── trx_data_output_12333.txt
                    │   │   ├── trx_data_output_12334.txt
                    │   │   ├── trx_data_output_12335.txt
                    │   │   ├── trx_data_output_12336.txt
                    │   │   ├── trx_data_output_12337.txt
                    │   │   ├── trx_data_output_12338.txt
                    │   │   ├── trx_data_output_12339.txt
                    │   │   ├── trx_data_output_12340.txt
                    │   │   ├── trx_data_output_12341.txt
                    │   │   └── trx_data_output_12342.txt
                    │   └── var
                    │       └── var
                    │           ├── lib
                    │           │   ├── node_00
                    │           │   │   ├── blocks
                    │           │   │   │   ├── blocks.index
                    │           │   │   │   ├── blocks.log
                    │           │   │   │   └── reversible
                    │           │   │   ├── nodeos.pid
                    │           │   │   ├── snapshots
                    │           │   │   ├── state
                    │           │   │   │   └── shared_memory.bin
                    │           │   │   ├── stderr.2023_02_22_11_04_36.txt
                    │           │   │   ├── stderr.txt -> stderr.2023_02_22_11_04_36.txt
                    │           │   │   └── stdout.txt
                    │           │   ├── node_01
                    │           │   │   ├── blocks
                    │           │   │   │   ├── blocks.index
                    │           │   │   │   ├── blocks.log
                    │           │   │   │   └── reversible
                    │           │   │   ├── nodeos.pid
                    │           │   │   ├── snapshots
                    │           │   │   ├── state
                    │           │   │   │   └── shared_memory.bin
                    │           │   │   ├── stderr.2023_02_22_11_04_36.txt
                    │           │   │   ├── stderr.txt -> stderr.2023_02_22_11_04_36.txt
                    │           │   │   ├── stdout.txt
                    │           │   │   └── traces
                    │           │   │       ├── trace_0000000000-0000010000.log
                    │           │   │       ├── trace_index_0000000000-0000010000.log
                    │           │   │       └── trace_trx_id_0000000000-0000010000.log
                    │           │   └── node_bios
                    │           │       ├── blocks
                    │           │       │   ├── blocks.index
                    │           │       │   ├── blocks.log
                    │           │       │   └── reversible
                    │           │       │       └── fork_db.dat
                    │           │       ├── nodeos.pid
                    │           │       ├── snapshots
                    │           │       ├── state
                    │           │       │   └── shared_memory.bin
                    │           │       ├── stderr.2023_02_22_11_04_36.txt
                    │           │       ├── stderr.txt -> stderr.2023_02_22_11_04_36.txt
                    │           │       ├── stdout.txt
                    │           │       └── traces
                    │           │           ├── trace_0000000000-0000010000.log
                    │           │           ├── trace_index_0000000000-0000010000.log
                    │           │           └── trace_trx_id_0000000000-0000010000.log
                    │           ├── subprocess_results.log
                    │           ├── test_keosd_err.log
                    │           ├── test_keosd_out.log
                    │           └── test_wallet_0
                    │               ├── config.ini
                    │               ├── default.wallet
                    │               ├── ignition.wallet
                    │               ├── keosd.sock
                    │               └── wallet.lock
                    ├── 2023-02-22_17-06-16-25000
                    ├── 2023-02-22_17-07-47-12500
                    ├── 2023-02-22_17-09-00-19000
                    ├── 2023-02-22_17-10-24-16000
                    ├── 2023-02-22_17-11-46-14500
                    ├── 2023-02-22_17-13-06-15500
                    └── 2023-02-22_17-14-24-15500
        ```
        </details>

## Configuring Performance Harness Tests

### Performance Test

The Performance Harness main script `performance_test.py` can be configured using the following command line arguments:

<details open>
    <summary>Expand Argument List</summary>

Test Helper Arguments:
  Test Helper configuration items used to configure and spin up the regression test framework and blockchain environment.

* `-?`                    show this help message and exit
* `-p P`                  producing nodes count (default: 1)
* `-n N`                  total nodes (default: 0)
* `-d D`                  delay between nodes startup (default: 1)
* `--nodes-file NODES_FILE`
                          File containing nodes info in JSON format. (default: None)
* `-s {mesh}`             topology (default: mesh)
* `--dump-error-details`  Upon error print `etc/eosio/node_*/config.ini` and `var/lib/node_*/stderr.log` to stdout (default: False)
* `-v`                    verbose logging (default: False)
* `--leave-running`       Leave cluster running after test finishes (default: False)
* `--clean-run`           Kill all nodeos and keosd instances (default: False)

Performance Test Basic Base:
  Performance Test Basic base configuration items.

* `--tps-limit-per-generator TPS_LIMIT_PER_GENERATOR`
                          Maximum amount of transactions per second a single generator can have. (default: 4000)
* `--genesis GENESIS`     Path to genesis.json (default: tests/performance_tests/genesis.json)
* `--num-blocks-to-prune NUM_BLOCKS_TO_PRUNE`
                          The number of potentially non-empty blocks, in addition to leading and trailing size 0 blocks,
                          to prune from the beginning and end of the range of blocks of interest for evaluation.
                          (default: 2)
* `--signature-cpu-billable-pct SIGNATURE_CPU_BILLABLE_PCT`
                          Percentage of actual signature recovery cpu to bill. Whole number percentages, e.g. 50 for 50% (default: 0)
* `--chain-threads CHAIN_THREADS`
                          Number of worker threads in controller thread pool (default: 2)
* `--database-map-mode {mapped,heap,locked}`
                          Database map mode ("mapped", "heap", or "locked").
                          In "mapped" mode database is memory mapped as a file.
                          In "heap" mode database is preloaded in to swappable memory and will use huge pages if available.
                          In "locked" mode database is preloaded, locked in to memory, and will use huge pages if available. (default: mapped)
* `--cluster-log-lvl {all,debug,info,warn,error,off}`
                          Cluster log level ("all", "debug", "info", "warn", "error", or "off"). Performance Harness Test Basic relies on some logging at
                          "info" level, so it is the lowest recommended logging level to use. However, there are instances where more verbose logging can be
                          useful. (default: info)
* `--net-threads NET_THREADS`
                          Number of worker threads in net_plugin thread pool (default: 4)
* `--disable-subjective-billing DISABLE_SUBJECTIVE_BILLING`
                          Disable subjective CPU billing for API/P2P transactions (default: True)
* `--last-block-time-offset-us LAST_BLOCK_TIME_OFFSET_US`
                          Offset of last block producing time in microseconds. Valid range 0 .. -block_time_interval. (default: 0)
* `--produce-time-offset-us PRODUCE_TIME_OFFSET_US`
                          Offset of non last block producing time in microseconds. Valid range 0 .. -block_time_interval. (default: 0)
* `--cpu-effort-percent CPU_EFFORT_PERCENT`
                          Percentage of cpu block production time used to produce block. Whole number percentages, e.g. 80 for 80% (default: 100)
* `--last-block-cpu-effort-percent LAST_BLOCK_CPU_EFFORT_PERCENT`
                          Percentage of cpu block production time used to produce last block. Whole number percentages, e.g. 80 for 80% (default: 100)
* `--producer-threads PRODUCER_THREADS`
                          Number of worker threads in producer thread pool (default: 2)
* `--http-max-response-time-ms HTTP_MAX_RESPONSE_TIME_MS`
                          Maximum time for processing a request, -1 for unlimited (default: -1)
* `--http-max-bytes-in-flight-mb HTTP_MAX_IN_FLIGHT_BYTES`
                          Maximum size in megabytes http_plugin should use for processing http requests. -1 for unlimited.
                          429 error response when exceeded. (default: -1)
* `--del-perf-logs`       Whether to delete performance test specific logs. (default: False)
* `--del-report`          Whether to delete overarching performance run report. (default: False)
* `--quiet`               Whether to quiet printing intermediate results and reports to stdout (default: False)
* `--prods-enable-trace-api`
                          Determines whether producer nodes should have eosio::trace_api_plugin enabled (default: False)
* `--print-missing-transactions PRINT_MISSING_TRANSACTIONS`
                          Toggles if missing transactions are be printed upon test completion. (default: False)
* `--account-name ACCOUNT_NAME`
                          Name of the account to create and assign a contract to (default: eosio)
* `--contract-dir CONTRACT_DIR`
                          Path to contract dir (default: unittests/contracts/eosio.system)
* `--wasm-file WASM_FILE` WASM file name for contract (default: eosio.system.wasm)
* `--abi-file ABI_FILE`   ABI file name for contract (default: eosio.system.abi)

Performance Harness:
  Performance Harness testing configuration items.

* `--skip-tps-test`       Determines whether to skip the max TPS measurement tests (default: False)
* `--calc-producer-threads {none,lmax,full}`
                          Determines whether to calculate number of worker threads to use in producer thread pool ("none", "lmax", or "full").
                          In "none" mode, the default, no calculation will be attempted and default configured --producer-threads value will be used.
                          In "lmax" mode, producer threads will incrementally be tested until the performance rate ceases to increase with the addition of additional threads.
                          In "full" mode producer threads will incrementally be tested from 2..num logical processors, recording each performance and choosing the local max performance (same value as would be discovered in "lmax" mode). Useful for graphing the full performance impact of each available thread. (default: none)
* `--calc-chain-threads {none,lmax,full}`
                          Determines whether to calculate number of worker threads to use in chain thread pool ("none", "lmax", or "full").
                          In "none" mode, the default, no calculation will be attempted and default configured --chain-threads value will be used.
                          In "lmax" mode, producer threads will incrementally be tested until the performance rate ceases to increase with the addition of additional threads.
                          In "full" mode producer threads will incrementally be tested from 2..num logical processors, recording each performance and choosing the local max performance (same value as would be discovered in "lmax" mode). Useful for graphing the full performance impact of each available thread. (default: none)
* `--calc-net-threads {none,lmax,full}`
                          Determines whether to calculate number of worker threads to use in net thread pool ("none", "lmax", or "full").
                          In "none" mode, the default, no calculation will be attempted and default configured --net-threads value will be used.
                          In "lmax" mode, producer threads will incrementally be tested until the performance rate ceases to increase with the addition of additional threads.
                          In "full" mode producer threads will incrementally be tested from 2..num logical processors, recording each performance and choosing the local max performance (same value as would be discovered in "lmax" mode). Useful for graphing the full performance impact of each available thread. (default: none)
<<<<<<< HEAD
* `--account-name`        Name of the account to create and assign a contract to
* `--contract-dir`        Path to contract dir
* `--wasm-file`           WASM file name for contract
* `--abi-file`            ABI file name for contract
* `--wasm-runtime RUNTIME`
                          Override default WASM runtime ("eos-vm-jit", "eos-vm")
                          "eos-vm-jit" : A WebAssembly runtime that compiles WebAssembly code to native x86 code prior to
                          execution. "eos-vm" : A WebAssembly interpreter. (default: eos-vm-jit)
* `--contracts-console`   print contract's output to console (default: False)
* `--eos-vm-oc-cache-size-mb CACHE_SIZE_MiB`
                          Maximum size (in MiB) of the EOS VM OC code cache (default: 1024)
* `--eos-vm-oc-compile-threads COMPILE_THREADS`
                          Number of threads to use for EOS VM OC tier-up (default: 1)
* `--non-prods-eos-vm-oc-enable`
                          Enable EOS VM OC tier-up runtime on non producer nodes (default: False)
* `--block-log-retain-blocks BLOCKS_TO_RETAIN`
                          If set to greater than 0, periodically prune the block log to
                          store only configured number of most recent blocks. If set to 0, no blocks are be written to the block log;
                          block log file is removed after startup. (default: None)
* `--http-threads HTTP_THREADS`
                          Number of worker threads in http thread pool (default: 2)
=======
* `--del-test-report`     Whether to save json reports from each test scenario. (default: False)

Performance Harness - TPS Test Config:
  TPS Performance Test configuration items.

* `--max-tps-to-test MAX_TPS_TO_TEST`
                          The max target transfers realistic as ceiling of test range (default: 50000)
* `--test-iteration-duration-sec TEST_ITERATION_DURATION_SEC`
                          The duration of transfer trx generation for each iteration of the test during the initial search (seconds) (default: 150)
* `--test-iteration-min-step TEST_ITERATION_MIN_STEP`
                          The step size determining granularity of tps result during initial search (default: 500)
* `--final-iterations-duration-sec FINAL_ITERATIONS_DURATION_SEC`
                          The duration of transfer trx generation for each final longer run iteration of the test during the final search (seconds)
                          (default: 300)
>>>>>>> a5adbda9
</details>

### Support Scripts

The following scripts are typically used by the Performance Harness main script `performance_test.py` to perform specific tasks as delegated and configured by the main script.  However, there may be applications in certain use cases where running a single one-off test or transaction generator is desired.  In those situations, the following argument details might be useful to understanding how to run these utilities in stand-alone mode.  The argument breakdown may also be useful in understanding how the Performance Harness main script's arguments are being passed through to configure lower-level entities.

#### Performance Test Basic

`performance_test_basic.py` can be configured using the following command line arguments:

<details>
    <summary>Expand Argument List</summary>

Test Helper Arguments:
  Test Helper configuration items used to configure and spin up the regression test framework and blockchain environment.

* `-?`                    show this help message and exit
* `-p P`                  producing nodes count (default: 1)
* `-n N`                  total nodes (default: 0)
* `-d D`                  delay between nodes startup (default: 1)
* `--nodes-file NODES_FILE`
                          File containing nodes info in JSON format. (default: None)
* `-s {mesh}`             topology (default: mesh)
* `--dump-error-details`  Upon error print `etc/eosio/node_*/config.ini` and `var/lib/node_*/stderr.log` to stdout (default: False)
* `-v`                    verbose logging (default: False)
* `--leave-running`       Leave cluster running after test finishes (default: False)
* `--clean-run`           Kill all nodeos and keosd instances (default: False)

Performance Test Basic Base:
  Performance Test Basic base configuration items.

* `--tps-limit-per-generator TPS_LIMIT_PER_GENERATOR`
                          Maximum amount of transactions per second a single generator can have. (default: 4000)
* `--genesis GENESIS`     Path to genesis.json (default: tests/performance_tests/genesis.json)
* `--num-blocks-to-prune NUM_BLOCKS_TO_PRUNE`
                          The number of potentially non-empty blocks, in addition to leading and trailing size 0 blocks, to prune from the beginning and end
                          of the range of blocks of interest for evaluation. (default: 2)
* `--signature-cpu-billable-pct SIGNATURE_CPU_BILLABLE_PCT`
                          Percentage of actual signature recovery cpu to bill. Whole number percentages, e.g. 50 for 50% (default: 0)
* `--chain-threads CHAIN_THREADS`
                          Number of worker threads in controller thread pool (default: 2)
* `--database-map-mode {mapped,heap,locked}`
                          Database map mode ("mapped", "heap", or "locked").
                          In "mapped" mode database is memory mapped as a file.
                          In "heap" mode database is preloaded in to swappable memory and will use huge pages if available.
                          In "locked" mode database is preloaded, locked in to memory, and will use huge pages if available. (default: mapped)
* `--cluster-log-lvl {all,debug,info,warn,error,off}`
                          Cluster log level ("all", "debug", "info", "warn", "error", or "off"). Performance Harness Test Basic relies on some logging at
                          "info" level, so it is the lowest recommended logging level to use. However, there are instances where more verbose logging can be
                          useful. (default: info)
* `--net-threads NET_THREADS`
                          Number of worker threads in net_plugin thread pool (default: 4)
* `--disable-subjective-billing DISABLE_SUBJECTIVE_BILLING`
                          Disable subjective CPU billing for API/P2P transactions (default: True)
* `--last-block-time-offset-us LAST_BLOCK_TIME_OFFSET_US`
                          Offset of last block producing time in microseconds. Valid range 0 .. -block_time_interval. (default: 0)
* `--produce-time-offset-us PRODUCE_TIME_OFFSET_US`
                          Offset of non last block producing time in microseconds. Valid range 0 .. -block_time_interval. (default: 0)
* `--cpu-effort-percent CPU_EFFORT_PERCENT`
                          Percentage of cpu block production time used to produce block. Whole number percentages, e.g. 80 for 80% (default: 100)
* `--last-block-cpu-effort-percent LAST_BLOCK_CPU_EFFORT_PERCENT`
                          Percentage of cpu block production time used to produce last block. Whole number percentages, e.g. 80 for 80% (default: 100)
* `--producer-threads PRODUCER_THREADS`
                          Number of worker threads in producer thread pool (default: 2)
* `--http-max-response-time-ms HTTP_MAX_RESPONSE_TIME_MS`
                          Maximum time for processing a request, -1 for unlimited (default: -1)
* `--http-max-bytes-in-flight-mb HTTP_MAX_IN_FLIGHT_BYTES`
                          Maximum size in megabytes http_plugin should use for processing http requests. -1 for unlimited.
                          429 error response when exceeded. (default: -1)
* `--del-perf-logs`       Whether to delete performance test specific logs. (default: False)
* `--del-report`          Whether to delete overarching performance run report. (default: False)
* `--quiet`               Whether to quiet printing intermediate results and reports to stdout (default: False)
* `--prods-enable-trace-api`
                          Determines whether producer nodes should have eosio::trace_api_plugin enabled (default: False)
* `--print-missing-transactions PRINT_MISSING_TRANSACTIONS`
                          Toggles if missing transactions are be printed upon test completion. (default: False)
<<<<<<< HEAD
* `--account-name`        Name of the account to create and assign a contract to
* `--contract-dir`        Path to contract dir
* `--wasm-file`           WASM file name for contract
* `--abi-file`            ABI file name for contract
* `--wasm-runtime RUNTIME`
                          Override default WASM runtime ("eos-vm-jit", "eos-vm")
                          "eos-vm-jit" : A WebAssembly runtime that compiles WebAssembly code to native x86 code prior to
                          execution. "eos-vm" : A WebAssembly interpreter. (default: eos-vm-jit)
* `--contracts-console`   print contract's output to console (default: False)
* `--eos-vm-oc-cache-size-mb CACHE_SIZE_MiB`
                          Maximum size (in MiB) of the EOS VM OC code cache (default: 1024)
* `--eos-vm-oc-compile-threads COMPILE_THREADS`
                          Number of threads to use for EOS VM OC tier-up (default: 1)
* `--non-prods-eos-vm-oc-enable`
                          Enable EOS VM OC tier-up runtime on non producer nodes (default: False)
* `--block-log-retain-blocks BLOCKS_TO_RETAIN`
                          If set to greater than 0, periodically prune the block log to
                          store only configured number of most recent blocks. If set to 0, no blocks are be written to the block log;
                          block log file is removed after startup. (default: None)
* `--http-threads HTTP_THREADS`
                          Number of worker threads in http thread pool (default: 2)
=======
* `--account-name ACCOUNT_NAME`
                          Name of the account to create and assign a contract to (default: eosio)
* `--contract-dir CONTRACT_DIR`
                          Path to contract dir (default: unittests/contracts/eosio.system)
* `--wasm-file WASM_FILE`
                          WASM file name for contract (default: eosio.system.wasm)
* `--abi-file ABI_FILE`   ABI file name for contract (default: eosio.system.abi)

Performance Test Basic Single Test:
  Performance Test Basic single test configuration items. Useful for running a single test directly. These items may not be directly configurable from
  higher level scripts as the scripts themselves may configure these internally.

* `--target-tps TARGET_TPS`
                          The target transfers per second to send during test (default: 8000)
* `--test-duration-sec TEST_DURATION_SEC`
                          The duration of transfer trx generation for the test in seconds (default: 90)
* `--user-trx-data-file USER_TRX_DATA_FILE`
                          Path to transaction data JSON file (default: None)
>>>>>>> a5adbda9
</details>

#### Launch Transaction Generators (TestHarness)

`launch_transaction_generators.py` can be configured using the following command line arguments:

<details>
    <summary>Expand Argument List</summary>
* `chain_id`                    set the chain id
* `last_irreversible_block_id`  Current last-irreversible-block-id (LIB ID) to use for transactions.
* `contract_owner_account`      Account name of the contract owner account for the transfer actions
* `accounts`                    Comma separated list of account names
* `priv_keys`                   Comma separated list of private keys.
* `trx_gen_duration`            Transaction generation duration (seconds). Defaults to 60 seconds.
* `target_tps`                  Target transactions per second to generate/send.
* `tps_limit_per_generator`     Maximum amount of transactions per second a single generator can have.
* `log_dir`                     set the logs directory
* `abi_file`                    The path to the contract abi file to use for the supplied transaction action data
* `actions_data`                The json actions data file or json actions data description string to use
* `actions_auths`               The json actions auth file or json actions auths description string to use, containting authAcctName to activePrivateKey pairs.
* `peer_endpoint`               set the peer endpoint to send transactions to, default="127.0.0.1"
* `port`                        set the peer endpoint port to send transactions to, default=9876
</details>

#### Transaction Generator
`./build/tests/trx_generator/trx_generator` can be configured using the following command line arguments:

<details>
    <summary>Expand Argument List</summary>

* `--generator-id arg` (=0)         Id for the transaction generator.
                                    Allowed range (0-960). Defaults to 0.
* `--chain-id arg`                  set the chain id
* `--contract-owner-account arg`    Account name of the contract account for
                                    the transaction actions
* `--accounts arg`                  comma-separated list of accounts that
                                    will be used for transfers. Minimum
                                    required accounts: 2.
* `--priv-keys arg`                 comma-separated list of private keys in
                                    same order of accounts list that will
                                    be used to sign transactions. Minimum
                                    required: 2.
* `--trx-expiration arg` (=3600)    transaction expiration time in seconds.
                                    Defaults to 3,600. Maximum allowed:
                                    3,600
* `--trx-gen-duration arg` (=60)    Transaction generation duration
                                    (seconds). Defaults to 60 seconds.
* `--target-tps arg` (=1)           Target transactions per second to
                                    generate/send. Defaults to 1
                                    transaction per second.
* `--last-irreversible-block-id arg`    Current last-irreversible-block-id (LIB
                                        ID) to use for transactions.
* `--monitor-spinup-time-us arg` (=1000000)
                                        Number of microseconds to wait before
                                        monitoring TPS. Defaults to 1000000
                                        (1s).
* `--monitor-max-lag-percent arg` (=5)  Max percentage off from expected
                                        transactions sent before being in
                                        violation. Defaults to 5.
* `--monitor-max-lag-duration-us arg` (=1000000)
                                        Max microseconds that transaction
                                        generation can be in violation before
                                        quitting. Defaults to 1000000 (1s).
* `--log-dir arg`                       set the logs directory
* `--abi-file arg`                      The path to the contract abi file to
                                        use for the supplied transaction action
                                        data
* `--actions-data arg`                  The json actions data file or json
                                        actions data description string to use
* `--actions-auths arg`                 The json actions auth file or json
                                        actions auths description string to
                                        use, containting authAcctName to
                                        activePrivateKey pairs.
* `--peer-endpoint arg` (=127.0.0.1)    set the peer endpoint to send
                                        transactions to
* `--port arg` (=9876)                  set the peer endpoint port to send
                                        transactions to
* `-h [ --help ]`                       print this list
</details>

## Result Reports

### Performance Test Report

The Performance Harness generates a report to summarize results of test scenarios as well as overarching results of the performance harness run.  By default the report described below will be written to the top level timestamped directory for the performance run with the file name `report.json`. To omit final report, use `--del-report`.

Command used to run test and generate report:

``` bash
.build/tests/performance_tests/performance_test.py --test-iteration-duration-sec 10 --final-iterations-duration-sec 30 --calc-producer-threads lmax --calc-chain-threads lmax --calc-net-threads lmax
```

#### Report Breakdown
The report begins by delivering the max TPS results of the performance run.

* `InitialMaxTpsAchieved` - the max TPS throughput achieved during initial, short duration test scenarios to narrow search window
* `LongRunningMaxTpsAchieved` - the max TPS throughput achieved during final, longer duration test scenarios to zero in on sustainable max TPS

Next, a summary of the search scenario conducted and respective results is included.  Each summary includes information on the current state of the overarching search as well as basic results of the individual test that are used to determine whether the basic test was considered successful. The list of summary results are included in `InitialSearchResults` and `LongRunningSearchResults`. The number of entries in each list will vary depending on the TPS range tested (`--max-tps-to-test`) and the configured `--test-iteration-min-step`.
<details>
    <summary>Expand Search Scenario Summary Example</summary>

``` json
    "2": {
      "success": true,
      "searchTarget": 12500,
      "searchFloor": 0,
      "searchCeiling": 24500,
      "basicTestResult": {
        "targetTPS": 12500,
        "resultAvgTps": 12507.6875,
        "expectedTxns": 125000,
        "resultTxns": 125000,
        "tpsExpectMet": true,
        "trxExpectMet": true,
        "basicTestSuccess": true,
        "testAnalysisBlockCnt": 17,
        "logsDir": "p/2023-02-28_17-10-36/testRunLogs/p/2023-02-28_19-15-15-12500",
        "testStart": "2023-02-28T19:15:15.406134",
        "testEnd": "2023-02-28T19:16:34.379216"
      }
    }
```
</details>

Finally, the full detail test report for each of the determined max TPS throughput (`InitialMaxTpsAchieved` and `LongRunningMaxTpsAchieved`) runs is included after each scenario summary list in the full report.  **Note:** In the example full report below, these have been truncated as they are single performance test basic run reports as detailed in the following section [Performance Test Basic Report](#performance-test-basic).  Herein these truncated reports appear as:

<details>
    <summary>Expand Truncated Report Example</summary>

``` json
"InitialMaxTpsReport": {
    <truncated>
    "Analysis": {
      <truncated>
    },
    "args": {
      <truncated>
    },
    "env": {
      <truncated>
    },
    <truncated>
}
```
</details>

<details>
    <summary>Expand for full sample Performance Test Report</summary>

``` json
{
  "perfTestsBegin": "2023-02-28T17:10:36.281418",
  "perfTestsFinish": "2023-02-28T19:26:06.224176",
  "InitialMaxTpsAchieved": 15000,
  "LongRunningMaxTpsAchieved": 14500,
  "tpsTestStart": "2023-02-28T19:12:06.501739",
  "tpsTestFinish": "2023-02-28T19:26:06.224167",
  "InitialSearchResults": {
    "0": {
      "success": false,
      "searchTarget": 50000,
      "searchFloor": 0,
      "searchCeiling": 50000,
      "basicTestResult": {
        "targetTPS": 50000,
        "resultAvgTps": 14271.463414634147,
        "expectedTxns": 500000,
        "resultTxns": 315135,
        "tpsExpectMet": false,
        "trxExpectMet": false,
        "basicTestSuccess": false,
        "testAnalysisBlockCnt": 42,
        "logsDir": "p/2023-02-28_17-10-36/testRunLogs/p/2023-02-28_19-12-06-50000",
        "testStart": "2023-02-28T19:12:06.501793",
        "testEnd": "2023-02-28T19:13:45.664215"
      }
    },
    "1": {
      "success": false,
      "searchTarget": 25000,
      "searchFloor": 0,
      "searchCeiling": 49500,
      "basicTestResult": {
        "targetTPS": 25000,
        "resultAvgTps": 14964.896551724138,
        "expectedTxns": 250000,
        "resultTxns": 250000,
        "tpsExpectMet": false,
        "trxExpectMet": true,
        "basicTestSuccess": true,
        "testAnalysisBlockCnt": 30,
        "logsDir": "p/2023-02-28_17-10-36/testRunLogs/p/2023-02-28_19-13-45-25000",
        "testStart": "2023-02-28T19:13:45.773450",
        "testEnd": "2023-02-28T19:15:15.330054"
      }
    },
    "2": {
      "success": true,
      "searchTarget": 12500,
      "searchFloor": 0,
      "searchCeiling": 24500,
      "basicTestResult": {
        "targetTPS": 12500,
        "resultAvgTps": 12507.6875,
        "expectedTxns": 125000,
        "resultTxns": 125000,
        "tpsExpectMet": true,
        "trxExpectMet": true,
        "basicTestSuccess": true,
        "testAnalysisBlockCnt": 17,
        "logsDir": "p/2023-02-28_17-10-36/testRunLogs/p/2023-02-28_19-15-15-12500",
        "testStart": "2023-02-28T19:15:15.406134",
        "testEnd": "2023-02-28T19:16:34.379216"
      }
    },
    "3": {
      "success": false,
      "searchTarget": 19000,
      "searchFloor": 13000,
      "searchCeiling": 24500,
      "basicTestResult": {
        "targetTPS": 19000,
        "resultAvgTps": 14874.90909090909,
        "expectedTxns": 190000,
        "resultTxns": 190000,
        "tpsExpectMet": false,
        "trxExpectMet": true,
        "basicTestSuccess": true,
        "testAnalysisBlockCnt": 23,
        "logsDir": "p/2023-02-28_17-10-36/testRunLogs/p/2023-02-28_19-16-34-19000",
        "testStart": "2023-02-28T19:16:34.432286",
        "testEnd": "2023-02-28T19:17:59.828271"
      }
    },
    "4": {
      "success": false,
      "searchTarget": 16000,
      "searchFloor": 13000,
      "searchCeiling": 18500,
      "basicTestResult": {
        "targetTPS": 16000,
        "resultAvgTps": 15246.941176470587,
        "expectedTxns": 160000,
        "resultTxns": 160000,
        "tpsExpectMet": false,
        "trxExpectMet": true,
        "basicTestSuccess": true,
        "testAnalysisBlockCnt": 18,
        "logsDir": "p/2023-02-28_17-10-36/testRunLogs/p/2023-02-28_19-17-59-16000",
        "testStart": "2023-02-28T19:17:59.893538",
        "testEnd": "2023-02-28T19:19:21.997058"
      }
    },
    "5": {
      "success": true,
      "searchTarget": 14500,
      "searchFloor": 13000,
      "searchCeiling": 15500,
      "basicTestResult": {
        "targetTPS": 14500,
        "resultAvgTps": 14543.125,
        "expectedTxns": 145000,
        "resultTxns": 145000,
        "tpsExpectMet": true,
        "trxExpectMet": true,
        "basicTestSuccess": true,
        "testAnalysisBlockCnt": 17,
        "logsDir": "p/2023-02-28_17-10-36/testRunLogs/p/2023-02-28_19-19-22-14500",
        "testStart": "2023-02-28T19:19:22.056683",
        "testEnd": "2023-02-28T19:20:39.705683"
      }
    },
    "6": {
      "success": false,
      "searchTarget": 15500,
      "searchFloor": 15000,
      "searchCeiling": 15500,
      "basicTestResult": {
        "targetTPS": 15500,
        "resultAvgTps": 15353.4375,
        "expectedTxns": 155000,
        "resultTxns": 155000,
        "tpsExpectMet": false,
        "trxExpectMet": true,
        "basicTestSuccess": true,
        "testAnalysisBlockCnt": 17,
        "logsDir": "p/2023-02-28_17-10-36/testRunLogs/p/2023-02-28_19-20-39-15500",
        "testStart": "2023-02-28T19:20:39.761125",
        "testEnd": "2023-02-28T19:22:01.537270"
      }
    },
    "7": {
      "success": true,
      "searchTarget": 15000,
      "searchFloor": 15000,
      "searchCeiling": 15000,
      "basicTestResult": {
        "targetTPS": 15000,
        "resultAvgTps": 14963.529411764706,
        "expectedTxns": 150000,
        "resultTxns": 150000,
        "tpsExpectMet": true,
        "trxExpectMet": true,
        "basicTestSuccess": true,
        "testAnalysisBlockCnt": 18,
        "logsDir": "p/2023-02-28_17-10-36/testRunLogs/p/2023-02-28_19-22-01-15000",
        "testStart": "2023-02-28T19:22:01.594970",
        "testEnd": "2023-02-28T19:23:22.901483"
      }
    }
  },
  "InitialMaxTpsReport": {
    <truncated>
    "Analysis": {
      <truncated>
    },
    "args": {
      <truncated>
    },
    "env": {
      <truncated>
    },
    <truncated>
  },
  "LongRunningSearchResults": {
    "0": {
      "success": false,
      "searchTarget": 15000,
      "searchFloor": 0,
      "searchCeiling": 15000,
      "basicTestResult": {
        "targetTPS": 15000,
        "resultAvgTps": 14361.529411764706,
        "expectedTxns": 150000,
        "resultTxns": 150000,
        "tpsExpectMet": false,
        "trxExpectMet": true,
        "basicTestSuccess": true,
        "testAnalysisBlockCnt": 18,
        "logsDir": "p/2023-02-28_17-10-36/testRunLogs/p/2023-02-28_19-23-22-15000",
        "testStart": "2023-02-28T19:23:22.962336",
        "testEnd": "2023-02-28T19:24:44.753772"
      }
    },
    "1": {
      "success": true,
      "searchTarget": 14500,
      "searchFloor": 0,
      "searchCeiling": 15000,
      "basicTestResult": {
        "targetTPS": 14500,
        "resultAvgTps": 14546.0625,
        "expectedTxns": 145000,
        "resultTxns": 145000,
        "tpsExpectMet": true,
        "trxExpectMet": true,
        "basicTestSuccess": true,
        "testAnalysisBlockCnt": 17,
        "logsDir": "p/2023-02-28_17-10-36/testRunLogs/p/2023-02-28_19-24-44-14500",
        "testStart": "2023-02-28T19:24:44.811953",
        "testEnd": "2023-02-28T19:26:06.165715"
      }
    }
  },
  "LongRunningMaxTpsReport": {
    <truncated>
    "Analysis": {
      <truncated>
    },
    "args": {
      <truncated>
    },
    "env": {
      <truncated>
    },
    <truncated>
  },
  "ProducerThreadAnalysis": {
    "recommendedThreadCount": 6,
    "threadToMaxTpsDict": {
      "2": 12000,
      "3": 14000,
      "4": 19000,
      "5": 20500,
      "6": 21500,
      "7": 21500
    },
    "analysisStart": "2023-02-28T17:10:36.313384",
    "analysisFinish": "2023-02-28T18:15:53.250540"
  },
  "ChainThreadAnalysis": {
    "recommendedThreadCount": 3,
    "threadToMaxTpsDict": {
      "2": 14000,
      "3": 15000,
      "4": 13500
    },
    "analysisStart": "2023-02-28T18:15:53.251366",
    "analysisFinish": "2023-02-28T18:49:30.383395"
  },
  "NetThreadAnalysis": {
    "recommendedThreadCount": 2,
    "threadToMaxTpsDict": {
      "2": 14000,
      "3": 13500
    },
    "analysisStart": "2023-02-28T18:49:30.384564",
    "analysisFinish": "2023-02-28T19:12:06.501003"
  },
  "args": {
    "rawCmdLine ": "./tests/performance_tests/performance_test.py --test-iteration-duration-sec 10 --final-iterations-duration-sec 30 --calc-producer-threads lmax --calc-chain-threads lmax --calc-net-threads lmax",
    "killAll": false,
    "dontKill": false,
    "keepLogs": true,
    "dumpErrorDetails": false,
    "delay": 1,
    "nodesFile": null,
    "verbose": false,
    "_killEosInstances": true,
    "_killWallet": true,
    "pnodes": 1,
    "totalNodes": 0,
    "topo": "mesh",
    "extraNodeosArgs": {
      "chainPluginArgs": {
        "_pluginNamespace": "eosio",
        "_pluginName": "chain_plugin",
        "blocksDir": null,
        "_blocksDirNodeosDefault": "\"blocks\"",
        "_blocksDirNodeosArg": "--blocks-dir",
        "stateDir": null,
        "_stateDirNodeosDefault": "\"state\"",
        "_stateDirNodeosArg": "--state-dir",
        "protocolFeaturesDir": null,
        "_protocolFeaturesDirNodeosDefault": "\"protocol_features\"",
        "_protocolFeaturesDirNodeosArg": "--protocol-features-dir",
        "checkpoint": null,
        "_checkpointNodeosDefault": null,
        "_checkpointNodeosArg": "--checkpoint",
        "wasmRuntime": null,
        "_wasmRuntimeNodeosDefault": "eos-vm-jit",
        "_wasmRuntimeNodeosArg": "--wasm-runtime",
        "profileAccount": null,
        "_profileAccountNodeosDefault": null,
        "_profileAccountNodeosArg": "--profile-account",
        "abiSerializerMaxTimeMs": null,
        "_abiSerializerMaxTimeMsNodeosDefault": 15,
        "_abiSerializerMaxTimeMsNodeosArg": "--abi-serializer-max-time-ms",
        "chainStateDbSizeMb": 10240,
        "_chainStateDbSizeMbNodeosDefault": 1024,
        "_chainStateDbSizeMbNodeosArg": "--chain-state-db-size-mb",
        "chainStateDbGuardSizeMb": null,
        "_chainStateDbGuardSizeMbNodeosDefault": 128,
        "_chainStateDbGuardSizeMbNodeosArg": "--chain-state-db-guard-size-mb",
        "signatureCpuBillablePct": 0,
        "_signatureCpuBillablePctNodeosDefault": 50,
        "_signatureCpuBillablePctNodeosArg": "--signature-cpu-billable-pct",
        "chainThreads": 2,
        "_chainThreadsNodeosDefault": 2,
        "_chainThreadsNodeosArg": "--chain-threads",
        "contractsConsole": null,
        "_contractsConsoleNodeosDefault": false,
        "_contractsConsoleNodeosArg": "--contracts-console",
        "deepMind": null,
        "_deepMindNodeosDefault": false,
        "_deepMindNodeosArg": "--deep-mind",
        "actorWhitelist": null,
        "_actorWhitelistNodeosDefault": null,
        "_actorWhitelistNodeosArg": "--actor-whitelist",
        "actorBlacklist": null,
        "_actorBlacklistNodeosDefault": null,
        "_actorBlacklistNodeosArg": "--actor-blacklist",
        "contractWhitelist": null,
        "_contractWhitelistNodeosDefault": null,
        "_contractWhitelistNodeosArg": "--contract-whitelist",
        "contractBlacklist": null,
        "_contractBlacklistNodeosDefault": null,
        "_contractBlacklistNodeosArg": "--contract-blacklist",
        "actionBlacklist": null,
        "_actionBlacklistNodeosDefault": null,
        "_actionBlacklistNodeosArg": "--action-blacklist",
        "keyBlacklist": null,
        "_keyBlacklistNodeosDefault": null,
        "_keyBlacklistNodeosArg": "--key-blacklist",
        "senderBypassWhiteblacklist": null,
        "_senderBypassWhiteblacklistNodeosDefault": null,
        "_senderBypassWhiteblacklistNodeosArg": "--sender-bypass-whiteblacklist",
        "readMode": null,
        "_readModeNodeosDefault": "head",
        "_readModeNodeosArg": "--read-mode",
        "apiAcceptTransactions": null,
        "_apiAcceptTransactionsNodeosDefault": 1,
        "_apiAcceptTransactionsNodeosArg": "--api-accept-transactions",
        "validationMode": null,
        "_validationModeNodeosDefault": "full",
        "_validationModeNodeosArg": "--validation-mode",
        "disableRamBillingNotifyChecks": null,
        "_disableRamBillingNotifyChecksNodeosDefault": false,
        "_disableRamBillingNotifyChecksNodeosArg": "--disable-ram-billing-notify-checks",
        "maximumVariableSignatureLength": null,
        "_maximumVariableSignatureLengthNodeosDefault": 16384,
        "_maximumVariableSignatureLengthNodeosArg": "--maximum-variable-signature-length",
        "trustedProducer": null,
        "_trustedProducerNodeosDefault": null,
        "_trustedProducerNodeosArg": "--trusted-producer",
        "databaseMapMode": "mapped",
        "_databaseMapModeNodeosDefault": "mapped",
        "_databaseMapModeNodeosArg": "--database-map-mode",
        "eosVmOcCacheSizeMb": null,
        "_eosVmOcCacheSizeMbNodeosDefault": 1024,
        "_eosVmOcCacheSizeMbNodeosArg": "--eos-vm-oc-cache-size-mb",
        "eosVmOcCompileThreads": null,
        "_eosVmOcCompileThreadsNodeosDefault": 1,
        "_eosVmOcCompileThreadsNodeosArg": "--eos-vm-oc-compile-threads",
        "eosVmOcEnable": null,
        "_eosVmOcEnableNodeosDefault": false,
        "_eosVmOcEnableNodeosArg": "--eos-vm-oc-enable",
        "enableAccountQueries": null,
        "_enableAccountQueriesNodeosDefault": 0,
        "_enableAccountQueriesNodeosArg": "--enable-account-queries",
        "maxNonprivilegedInlineActionSize": null,
        "_maxNonprivilegedInlineActionSizeNodeosDefault": 4096,
        "_maxNonprivilegedInlineActionSizeNodeosArg": "--max-nonprivileged-inline-action-size",
        "transactionRetryMaxStorageSizeGb": null,
        "_transactionRetryMaxStorageSizeGbNodeosDefault": null,
        "_transactionRetryMaxStorageSizeGbNodeosArg": "--transaction-retry-max-storage-size-gb",
        "transactionRetryIntervalSec": null,
        "_transactionRetryIntervalSecNodeosDefault": 20,
        "_transactionRetryIntervalSecNodeosArg": "--transaction-retry-interval-sec",
        "transactionRetryMaxExpirationSec": null,
        "_transactionRetryMaxExpirationSecNodeosDefault": 120,
        "_transactionRetryMaxExpirationSecNodeosArg": "--transaction-retry-max-expiration-sec",
        "transactionFinalityStatusMaxStorageSizeGb": null,
        "_transactionFinalityStatusMaxStorageSizeGbNodeosDefault": null,
        "_transactionFinalityStatusMaxStorageSizeGbNodeosArg": "--transaction-finality-status-max-storage-size-gb",
        "transactionFinalityStatusSuccessDurationSec": null,
        "_transactionFinalityStatusSuccessDurationSecNodeosDefault": 180,
        "_transactionFinalityStatusSuccessDurationSecNodeosArg": "--transaction-finality-status-success-duration-sec",
        "transactionFinalityStatusFailureDurationSec": null,
        "_transactionFinalityStatusFailureDurationSecNodeosDefault": 180,
        "_transactionFinalityStatusFailureDurationSecNodeosArg": "--transaction-finality-status-failure-duration-sec",
        "integrityHashOnStart": null,
        "_integrityHashOnStartNodeosDefault": false,
        "_integrityHashOnStartNodeosArg": "--integrity-hash-on-start",
        "integrityHashOnStop": null,
        "_integrityHashOnStopNodeosDefault": false,
        "_integrityHashOnStopNodeosArg": "--integrity-hash-on-stop",
        "blockLogRetainBlocks": null,
        "_blockLogRetainBlocksNodeosDefault": null,
        "_blockLogRetainBlocksNodeosArg": "--block-log-retain-blocks",
        "genesisJson": null,
        "_genesisJsonNodeosDefault": null,
        "_genesisJsonNodeosArg": "--genesis-json",
        "genesisTimestamp": null,
        "_genesisTimestampNodeosDefault": null,
        "_genesisTimestampNodeosArg": "--genesis-timestamp",
        "printGenesisJson": null,
        "_printGenesisJsonNodeosDefault": false,
        "_printGenesisJsonNodeosArg": "--print-genesis-json",
        "extractGenesisJson": null,
        "_extractGenesisJsonNodeosDefault": null,
        "_extractGenesisJsonNodeosArg": "--extract-genesis-json",
        "printBuildInfo": null,
        "_printBuildInfoNodeosDefault": false,
        "_printBuildInfoNodeosArg": "--print-build-info",
        "extractBuildInfo": null,
        "_extractBuildInfoNodeosDefault": null,
        "_extractBuildInfoNodeosArg": "--extract-build-info",
        "forceAllChecks": null,
        "_forceAllChecksNodeosDefault": false,
        "_forceAllChecksNodeosArg": "--force-all-checks",
        "disableReplayOpts": null,
        "_disableReplayOptsNodeosDefault": false,
        "_disableReplayOptsNodeosArg": "--disable-replay-opts",
        "replayBlockchain": null,
        "_replayBlockchainNodeosDefault": false,
        "_replayBlockchainNodeosArg": "--replay-blockchain",
        "hardReplayBlockchain": null,
        "_hardReplayBlockchainNodeosDefault": false,
        "_hardReplayBlockchainNodeosArg": "--hard-replay-blockchain",
        "deleteAllBlocks": null,
        "_deleteAllBlocksNodeosDefault": false,
        "_deleteAllBlocksNodeosArg": "--delete-all-blocks",
        "truncateAtBlock": null,
        "_truncateAtBlockNodeosDefault": 0,
        "_truncateAtBlockNodeosArg": "--truncate-at-block",
        "terminateAtBlock": null,
        "_terminateAtBlockNodeosDefault": 0,
        "_terminateAtBlockNodeosArg": "--terminate-at-block",
        "snapshot": null,
        "_snapshotNodeosDefault": null,
        "_snapshotNodeosArg": "--snapshot"
      },
      "httpClientPluginArgs": {
        "_pluginNamespace": "eosio",
        "_pluginName": "http_client_plugin",
        "httpsClientRootCert": null,
        "_httpsClientRootCertNodeosDefault": null,
        "_httpsClientRootCertNodeosArg": "--https-client-root-cert",
        "httpsClientValidatePeers": null,
        "_httpsClientValidatePeersNodeosDefault": 1,
        "_httpsClientValidatePeersNodeosArg": "--https-client-validate-peers"
      },
      "httpPluginArgs": {
        "_pluginNamespace": "eosio",
        "_pluginName": "http_plugin",
        "unixSocketPath": null,
        "_unixSocketPathNodeosDefault": null,
        "_unixSocketPathNodeosArg": "--unix-socket-path",
        "httpServerAddress": null,
        "_httpServerAddressNodeosDefault": "127.0.0.1:8888",
        "_httpServerAddressNodeosArg": "--http-server-address",
        "httpsServerAddress": null,
        "_httpsServerAddressNodeosDefault": null,
        "_httpsServerAddressNodeosArg": "--https-server-address",
        "httpsCertificateChainFile": null,
        "_httpsCertificateChainFileNodeosDefault": null,
        "_httpsCertificateChainFileNodeosArg": "--https-certificate-chain-file",
        "httpsPrivateKeyFile": null,
        "_httpsPrivateKeyFileNodeosDefault": null,
        "_httpsPrivateKeyFileNodeosArg": "--https-private-key-file",
        "httpsEcdhCurve": null,
        "_httpsEcdhCurveNodeosDefault": "secp384r1",
        "_httpsEcdhCurveNodeosArg": "--https-ecdh-curve",
        "accessControlAllowOrigin": null,
        "_accessControlAllowOriginNodeosDefault": null,
        "_accessControlAllowOriginNodeosArg": "--access-control-allow-origin",
        "accessControlAllowHeaders": null,
        "_accessControlAllowHeadersNodeosDefault": null,
        "_accessControlAllowHeadersNodeosArg": "--access-control-allow-headers",
        "accessControlMaxAge": null,
        "_accessControlMaxAgeNodeosDefault": null,
        "_accessControlMaxAgeNodeosArg": "--access-control-max-age",
        "accessControlAllowCredentials": null,
        "_accessControlAllowCredentialsNodeosDefault": false,
        "_accessControlAllowCredentialsNodeosArg": "--access-control-allow-credentials",
        "maxBodySize": null,
        "_maxBodySizeNodeosDefault": 2097152,
        "_maxBodySizeNodeosArg": "--max-body-size",
        "httpMaxBytesInFlightMb": null,
        "_httpMaxBytesInFlightMbNodeosDefault": 500,
        "_httpMaxBytesInFlightMbNodeosArg": "--http-max-bytes-in-flight-mb",
        "httpMaxInFlightRequests": null,
        "_httpMaxInFlightRequestsNodeosDefault": -1,
        "_httpMaxInFlightRequestsNodeosArg": "--http-max-in-flight-requests",
        "httpMaxResponseTimeMs": 990000,
        "_httpMaxResponseTimeMsNodeosDefault": 30,
        "_httpMaxResponseTimeMsNodeosArg": "--http-max-response-time-ms",
        "verboseHttpErrors": null,
        "_verboseHttpErrorsNodeosDefault": false,
        "_verboseHttpErrorsNodeosArg": "--verbose-http-errors",
        "httpValidateHost": null,
        "_httpValidateHostNodeosDefault": 1,
        "_httpValidateHostNodeosArg": "--http-validate-host",
        "httpAlias": null,
        "_httpAliasNodeosDefault": null,
        "_httpAliasNodeosArg": "--http-alias",
        "httpThreads": null,
        "_httpThreadsNodeosDefault": 2,
        "_httpThreadsNodeosArg": "--http-threads",
        "httpKeepAlive": null,
        "_httpKeepAliveNodeosDefault": 1,
        "_httpKeepAliveNodeosArg": "--http-keep-alive"
      },
      "netPluginArgs": {
        "_pluginNamespace": "eosio",
        "_pluginName": "net_plugin",
        "p2pListenEndpoint": null,
        "_p2pListenEndpointNodeosDefault": "0.0.0.0:9876",
        "_p2pListenEndpointNodeosArg": "--p2p-listen-endpoint",
        "p2pServerAddress": null,
        "_p2pServerAddressNodeosDefault": null,
        "_p2pServerAddressNodeosArg": "--p2p-server-address",
        "p2pPeerAddress": null,
        "_p2pPeerAddressNodeosDefault": null,
        "_p2pPeerAddressNodeosArg": "--p2p-peer-address",
        "p2pMaxNodesPerHost": null,
        "_p2pMaxNodesPerHostNodeosDefault": 1,
        "_p2pMaxNodesPerHostNodeosArg": "--p2p-max-nodes-per-host",
        "p2pAcceptTransactions": null,
        "_p2pAcceptTransactionsNodeosDefault": 1,
        "_p2pAcceptTransactionsNodeosArg": "--p2p-accept-transactions",
        "agentName": null,
        "_agentNameNodeosDefault": "EOS Test Agent",
        "_agentNameNodeosArg": "--agent-name",
        "allowedConnection": null,
        "_allowedConnectionNodeosDefault": "any",
        "_allowedConnectionNodeosArg": "--allowed-connection",
        "peerKey": null,
        "_peerKeyNodeosDefault": null,
        "_peerKeyNodeosArg": "--peer-key",
        "peerPrivateKey": null,
        "_peerPrivateKeyNodeosDefault": null,
        "_peerPrivateKeyNodeosArg": "--peer-private-key",
        "maxClients": null,
        "_maxClientsNodeosDefault": 25,
        "_maxClientsNodeosArg": "--max-clients",
        "connectionCleanupPeriod": null,
        "_connectionCleanupPeriodNodeosDefault": 30,
        "_connectionCleanupPeriodNodeosArg": "--connection-cleanup-period",
        "maxCleanupTimeMsec": null,
        "_maxCleanupTimeMsecNodeosDefault": 10,
        "_maxCleanupTimeMsecNodeosArg": "--max-cleanup-time-msec",
        "p2pDedupCacheExpireTimeSec": null,
        "_p2pDedupCacheExpireTimeSecNodeosDefault": 10,
        "_p2pDedupCacheExpireTimeSecNodeosArg": "--p2p-dedup-cache-expire-time-sec",
        "netThreads": 4,
        "_netThreadsNodeosDefault": 4,
        "_netThreadsNodeosArg": "--net-threads",
        "syncFetchSpan": null,
        "_syncFetchSpanNodeosDefault": 100,
        "_syncFetchSpanNodeosArg": "--sync-fetch-span",
        "useSocketReadWatermark": null,
        "_useSocketReadWatermarkNodeosDefault": 0,
        "_useSocketReadWatermarkNodeosArg": "--use-socket-read-watermark",
        "peerLogFormat": null,
        "_peerLogFormatNodeosDefault": "[\"${_name}\" - ${_cid} ${_ip}:${_port}] ",
        "_peerLogFormatNodeosArg": "--peer-log-format",
        "p2pKeepaliveIntervalMs": null,
        "_p2pKeepaliveIntervalMsNodeosDefault": 10000,
        "_p2pKeepaliveIntervalMsNodeosArg": "--p2p-keepalive-interval-ms"
      },
      "producerPluginArgs": {
        "_pluginNamespace": "eosio",
        "_pluginName": "producer_plugin",
        "enableStaleProduction": null,
        "_enableStaleProductionNodeosDefault": false,
        "_enableStaleProductionNodeosArg": "--enable-stale-production",
        "pauseOnStartup": null,
        "_pauseOnStartupNodeosDefault": false,
        "_pauseOnStartupNodeosArg": "--pause-on-startup",
        "maxTransactionTime": null,
        "_maxTransactionTimeNodeosDefault": 30,
        "_maxTransactionTimeNodeosArg": "--max-transaction-time",
        "maxIrreversibleBlockAge": null,
        "_maxIrreversibleBlockAgeNodeosDefault": -1,
        "_maxIrreversibleBlockAgeNodeosArg": "--max-irreversible-block-age",
        "producerName": null,
        "_producerNameNodeosDefault": null,
        "_producerNameNodeosArg": "--producer-name",
        "privateKey": null,
        "_privateKeyNodeosDefault": null,
        "_privateKeyNodeosArg": "--private-key",
        "signatureProvider": null,
        "_signatureProviderNodeosDefault": "EOS6MRyAjQq8ud7hVNYcfnVPJqcVpscN5So8BhtHuGYqET5GDW5CV=KEY:5KQwrPbwdL6PhXujxW37FSSQZ1JiwsST4cqQzDeyXtP79zkvFD3",
        "_signatureProviderNodeosArg": "--signature-provider",
        "greylistAccount": null,
        "_greylistAccountNodeosDefault": null,
        "_greylistAccountNodeosArg": "--greylist-account",
        "greylistLimit": null,
        "_greylistLimitNodeosDefault": 1000,
        "_greylistLimitNodeosArg": "--greylist-limit",
        "produceTimeOffsetUs": 0,
        "_produceTimeOffsetUsNodeosDefault": 0,
        "_produceTimeOffsetUsNodeosArg": "--produce-time-offset-us",
        "lastBlockTimeOffsetUs": 0,
        "_lastBlockTimeOffsetUsNodeosDefault": -200000,
        "_lastBlockTimeOffsetUsNodeosArg": "--last-block-time-offset-us",
        "cpuEffortPercent": 100,
        "_cpuEffortPercentNodeosDefault": 80,
        "_cpuEffortPercentNodeosArg": "--cpu-effort-percent",
        "lastBlockCpuEffortPercent": 100,
        "_lastBlockCpuEffortPercentNodeosDefault": 80,
        "_lastBlockCpuEffortPercentNodeosArg": "--last-block-cpu-effort-percent",
        "maxBlockCpuUsageThresholdUs": null,
        "_maxBlockCpuUsageThresholdUsNodeosDefault": 5000,
        "_maxBlockCpuUsageThresholdUsNodeosArg": "--max-block-cpu-usage-threshold-us",
        "maxBlockNetUsageThresholdBytes": null,
        "_maxBlockNetUsageThresholdBytesNodeosDefault": 1024,
        "_maxBlockNetUsageThresholdBytesNodeosArg": "--max-block-net-usage-threshold-bytes",
        "maxScheduledTransactionTimePerBlockMs": null,
        "_maxScheduledTransactionTimePerBlockMsNodeosDefault": 100,
        "_maxScheduledTransactionTimePerBlockMsNodeosArg": "--max-scheduled-transaction-time-per-block-ms",
        "subjectiveCpuLeewayUs": null,
        "_subjectiveCpuLeewayUsNodeosDefault": 31000,
        "_subjectiveCpuLeewayUsNodeosArg": "--subjective-cpu-leeway-us",
        "subjectiveAccountMaxFailures": null,
        "_subjectiveAccountMaxFailuresNodeosDefault": 3,
        "_subjectiveAccountMaxFailuresNodeosArg": "--subjective-account-max-failures",
        "subjectiveAccountDecayTimeMinutes": null,
        "_subjectiveAccountDecayTimeMinutesNodeosDefault": 1440,
        "_subjectiveAccountDecayTimeMinutesNodeosArg": "--subjective-account-decay-time-minutes",
        "incomingDeferRatio": null,
        "_incomingDeferRatioNodeosDefault": 1,
        "_incomingDeferRatioNodeosArg": "--incoming-defer-ratio",
        "incomingTransactionQueueSizeMb": null,
        "_incomingTransactionQueueSizeMbNodeosDefault": 1024,
        "_incomingTransactionQueueSizeMbNodeosArg": "--incoming-transaction-queue-size-mb",
        "disableSubjectiveBilling": true,
        "_disableSubjectiveBillingNodeosDefault": 1,
        "_disableSubjectiveBillingNodeosArg": "--disable-subjective-billing",
        "disableSubjectiveAccountBilling": null,
        "_disableSubjectiveAccountBillingNodeosDefault": false,
        "_disableSubjectiveAccountBillingNodeosArg": "--disable-subjective-account-billing",
        "disableSubjectiveP2pBilling": null,
        "_disableSubjectiveP2pBillingNodeosDefault": 1,
        "_disableSubjectiveP2pBillingNodeosArg": "--disable-subjective-p2p-billing",
        "disableSubjectiveApiBilling": null,
        "_disableSubjectiveApiBillingNodeosDefault": 1,
        "_disableSubjectiveApiBillingNodeosArg": "--disable-subjective-api-billing",
        "producerThreads": 2,
        "_producerThreadsNodeosDefault": 2,
        "_producerThreadsNodeosArg": "--producer-threads",
        "snapshotsDir": null,
        "_snapshotsDirNodeosDefault": "\"snapshots\"",
        "_snapshotsDirNodeosArg": "--snapshots-dir"
      },
      "resourceMonitorPluginArgs": {
        "_pluginNamespace": "eosio",
        "_pluginName": "resource_monitor_plugin",
        "resourceMonitorIntervalSeconds": null,
        "_resourceMonitorIntervalSecondsNodeosDefault": 2,
        "_resourceMonitorIntervalSecondsNodeosArg": "--resource-monitor-interval-seconds",
        "resourceMonitorSpaceThreshold": null,
        "_resourceMonitorSpaceThresholdNodeosDefault": 90,
        "_resourceMonitorSpaceThresholdNodeosArg": "--resource-monitor-space-threshold",
        "resourceMonitorSpaceAbsoluteGb": null,
        "_resourceMonitorSpaceAbsoluteGbNodeosDefault": null,
        "_resourceMonitorSpaceAbsoluteGbNodeosArg": "--resource-monitor-space-absolute-gb",
        "resourceMonitorNotShutdownOnThresholdExceeded": null,
        "_resourceMonitorNotShutdownOnThresholdExceededNodeosDefault": false,
        "_resourceMonitorNotShutdownOnThresholdExceededNodeosArg": "--resource-monitor-not-shutdown-on-threshold-exceeded",
        "resourceMonitorWarningInterval": null,
        "_resourceMonitorWarningIntervalNodeosDefault": 30,
        "_resourceMonitorWarningIntervalNodeosArg": "--resource-monitor-warning-interval"
      },
      "signatureProviderPluginArgs": {
        "_pluginNamespace": "eosio",
        "_pluginName": "signature_provider_plugin",
        "keosdProviderTimeout": null,
        "_keosdProviderTimeoutNodeosDefault": 5,
        "_keosdProviderTimeoutNodeosArg": "--keosd-provider-timeout"
      },
      "stateHistoryPluginArgs": {
        "_pluginNamespace": "eosio",
        "_pluginName": "state_history_plugin",
        "stateHistoryDir": null,
        "_stateHistoryDirNodeosDefault": "\"state-history\"",
        "_stateHistoryDirNodeosArg": "--state-history-dir",
        "traceHistory": null,
        "_traceHistoryNodeosDefault": false,
        "_traceHistoryNodeosArg": "--trace-history",
        "chainStateHistory": null,
        "_chainStateHistoryNodeosDefault": false,
        "_chainStateHistoryNodeosArg": "--chain-state-history",
        "stateHistoryEndpoint": null,
        "_stateHistoryEndpointNodeosDefault": "127.0.0.1:8080",
        "_stateHistoryEndpointNodeosArg": "--state-history-endpoint",
        "stateHistoryUnixSocketPath": null,
        "_stateHistoryUnixSocketPathNodeosDefault": null,
        "_stateHistoryUnixSocketPathNodeosArg": "--state-history-unix-socket-path",
        "traceHistoryDebugMode": null,
        "_traceHistoryDebugModeNodeosDefault": false,
        "_traceHistoryDebugModeNodeosArg": "--trace-history-debug-mode",
        "stateHistoryLogRetainBlocks": null,
        "_stateHistoryLogRetainBlocksNodeosDefault": null,
        "_stateHistoryLogRetainBlocksNodeosArg": "--state-history-log-retain-blocks",
        "deleteStateHistory": null,
        "_deleteStateHistoryNodeosDefault": false,
        "_deleteStateHistoryNodeosArg": "--delete-state-history"
      },
      "traceApiPluginArgs": {
        "_pluginNamespace": "eosio",
        "_pluginName": "trace_api_plugin",
        "traceDir": null,
        "_traceDirNodeosDefault": "\"traces\"",
        "_traceDirNodeosArg": "--trace-dir",
        "traceSliceStride": null,
        "_traceSliceStrideNodeosDefault": 10000,
        "_traceSliceStrideNodeosArg": "--trace-slice-stride",
        "traceMinimumIrreversibleHistoryBlocks": null,
        "_traceMinimumIrreversibleHistoryBlocksNodeosDefault": -1,
        "_traceMinimumIrreversibleHistoryBlocksNodeosArg": "--trace-minimum-irreversible-history-blocks",
        "traceMinimumUncompressedIrreversibleHistoryBlocks": null,
        "_traceMinimumUncompressedIrreversibleHistoryBlocksNodeosDefault": -1,
        "_traceMinimumUncompressedIrreversibleHistoryBlocksNodeosArg": "--trace-minimum-uncompressed-irreversible-history-blocks",
        "traceRpcAbi": null,
        "_traceRpcAbiNodeosDefault": null,
        "_traceRpcAbiNodeosArg": "--trace-rpc-abi",
        "traceNoAbis": null,
        "_traceNoAbisNodeosDefault": false,
        "_traceNoAbisNodeosArg": "--trace-no-abis"
      }
    },
    "specifiedContract": {
      "contractDir": "unittests/contracts/eosio.system",
      "wasmFile": "eosio.system.wasm",
      "abiFile": "eosio.system.abi",
      "account": "Name: eosio"
    },
    "useBiosBootFile": false,
    "genesisPath": "tests/performance_tests/genesis.json",
    "maximumP2pPerHost": 5000,
    "maximumClients": 0,
    "loggingLevel": "info",
    "loggingDict": {
      "bios": "off"
    },
    "prodsEnableTraceApi": false,
    "nodeosVers": "v4",
    "specificExtraNodeosArgs": {
      "1": "--plugin eosio::trace_api_plugin"
    },
    "_totalNodes": 2,
    "testDurationSec": 10,
    "finalDurationSec": 30,
    "delPerfLogs": false,
    "maxTpsToTest": 50000,
    "testIterationMinStep": 500,
    "tpsLimitPerGenerator": 4000,
    "delReport": false,
    "delTestReport": false,
    "numAddlBlocksToPrune": 2,
    "quiet": false,
    "logDirRoot": ".",
    "skipTpsTests": false,
    "calcProducerThreads": "lmax",
    "calcChainThreads": "lmax",
    "calcNetThreads": "lmax",
    "logDirBase": "p",
    "logDirTimestamp": "2023-02-28_17-10-36",
    "logDirPath": "p/2023-02-28_17-10-36",
    "ptbLogsDirPath": "p/2023-02-28_17-10-36/testRunLogs",
    "pluginThreadOptLogsDirPath": "p/2023-02-28_17-10-36/pluginThreadOptRunLogs"
  },
  "env": {
    "system": "Linux",
    "os": "posix",
    "release": "5.15.79.1-microsoft-standard-WSL2",
    "logical_cpu_count": 16
  },
  "nodeosVersion": "v4.0.0-dev"
}
```
</details>


### Performance Test Basic Report

The Performance Test Basic generates, by default, a report that details results of the test, statistics around metrics of interest, as well as diagnostic information about the test run.  If `performance_test.py` is run with `--del-test-report`, or `performance_test_basic.py` is run with `--del-report`, the report described below will not be written.  Otherwise the report will be written to the timestamped directory within the `performance_test_basic` log directory for the test run with the file name `data.json`.

<details>
    <summary>Expand for full sample report</summary>
    
``` json
{
  "completedRun": true,
  "testStart": "2023-02-28T19:24:44.811953",
  "testFinish": "2023-02-28T19:26:06.165715",
  "Analysis": {
    "BlockSize": {
      "min": 1148352,
      "max": 1557888,
      "avg": 1396653.1764705882,
      "sigma": 80740.60358240586,
      "emptyBlocks": 0,
      "numBlocks": 17
    },
    "BlocksGuide": {
      "firstBlockNum": 2,
      "lastBlockNum": 159,
      "totalBlocks": 158,
      "testStartBlockNum": 113,
      "testEndBlockNum": 149,
      "setupBlocksCnt": 111,
      "tearDownBlocksCnt": 10,
      "leadingEmptyBlocksCnt": 1,
      "trailingEmptyBlocksCnt": 15,
      "configAddlDropCnt": 2,
      "testAnalysisBlockCnt": 17
    },
    "TPS": {
      "min": 13737,
      "max": 15776,
      "avg": 14546.0625,
      "sigma": 428.6321950037701,
      "emptyBlocks": 0,
      "numBlocks": 17,
      "configTps": 14500,
      "configTestDuration": 10,
      "tpsPerGenerator": [
        3625,
        3625,
        3625,
        3625
      ],
      "generatorCount": 4
    },
    "TrxCPU": {
      "min": 7.0,
      "max": 924.0,
      "avg": 23.99186896551724,
      "sigma": 13.466278551411643,
      "samples": 145000
    },
    "TrxLatency": {
      "min": 0.0009999275207519531,
      "max": 0.5899999141693115,
      "avg": 0.2662433517719137,
      "sigma": 0.146137230822956,
      "samples": 145000
    },
    "TrxNet": {
      "min": 24.0,
      "max": 24.0,
      "avg": 24.0,
      "sigma": 0.0,
      "samples": 145000
    },
    "DroppedBlocks": {},
    "DroppedBlocksCount": 0,
    "DroppedTransactions": 0,
    "ProductionWindowsTotal": 0,
    "ProductionWindowsAverageSize": 0,
    "ProductionWindowsMissed": 0,
    "ForkedBlocks": [],
    "ForksCount": 0
  },
  "args": {
    "rawCmdLine ": "./tests/performance_tests/performance_test.py --test-iteration-duration-sec 10 --final-iterations-duration-sec 30 --calc-producer-threads lmax --calc-chain-threads lmax --calc-net-threads lmax",
    "killAll": false,
    "dontKill": false,
    "keepLogs": true,
    "dumpErrorDetails": false,
    "delay": 1,
    "nodesFile": null,
    "verbose": false,
    "_killEosInstances": true,
    "_killWallet": true,
    "pnodes": 1,
    "totalNodes": 0,
    "topo": "mesh",
    "extraNodeosArgs": {
      "chainPluginArgs": {
        "_pluginNamespace": "eosio",
        "_pluginName": "chain_plugin",
        "blocksDir": null,
        "_blocksDirNodeosDefault": "\"blocks\"",
        "_blocksDirNodeosArg": "--blocks-dir",
        "stateDir": null,
        "_stateDirNodeosDefault": "\"state\"",
        "_stateDirNodeosArg": "--state-dir",
        "protocolFeaturesDir": null,
        "_protocolFeaturesDirNodeosDefault": "\"protocol_features\"",
        "_protocolFeaturesDirNodeosArg": "--protocol-features-dir",
        "checkpoint": null,
        "_checkpointNodeosDefault": null,
        "_checkpointNodeosArg": "--checkpoint",
        "wasmRuntime": null,
        "_wasmRuntimeNodeosDefault": "eos-vm-jit",
        "_wasmRuntimeNodeosArg": "--wasm-runtime",
        "profileAccount": null,
        "_profileAccountNodeosDefault": null,
        "_profileAccountNodeosArg": "--profile-account",
        "abiSerializerMaxTimeMs": null,
        "_abiSerializerMaxTimeMsNodeosDefault": 15,
        "_abiSerializerMaxTimeMsNodeosArg": "--abi-serializer-max-time-ms",
        "chainStateDbSizeMb": 10240,
        "_chainStateDbSizeMbNodeosDefault": 1024,
        "_chainStateDbSizeMbNodeosArg": "--chain-state-db-size-mb",
        "chainStateDbGuardSizeMb": null,
        "_chainStateDbGuardSizeMbNodeosDefault": 128,
        "_chainStateDbGuardSizeMbNodeosArg": "--chain-state-db-guard-size-mb",
        "signatureCpuBillablePct": 0,
        "_signatureCpuBillablePctNodeosDefault": 50,
        "_signatureCpuBillablePctNodeosArg": "--signature-cpu-billable-pct",
        "chainThreads": 2,
        "_chainThreadsNodeosDefault": 2,
        "_chainThreadsNodeosArg": "--chain-threads",
        "contractsConsole": null,
        "_contractsConsoleNodeosDefault": false,
        "_contractsConsoleNodeosArg": "--contracts-console",
        "deepMind": null,
        "_deepMindNodeosDefault": false,
        "_deepMindNodeosArg": "--deep-mind",
        "actorWhitelist": null,
        "_actorWhitelistNodeosDefault": null,
        "_actorWhitelistNodeosArg": "--actor-whitelist",
        "actorBlacklist": null,
        "_actorBlacklistNodeosDefault": null,
        "_actorBlacklistNodeosArg": "--actor-blacklist",
        "contractWhitelist": null,
        "_contractWhitelistNodeosDefault": null,
        "_contractWhitelistNodeosArg": "--contract-whitelist",
        "contractBlacklist": null,
        "_contractBlacklistNodeosDefault": null,
        "_contractBlacklistNodeosArg": "--contract-blacklist",
        "actionBlacklist": null,
        "_actionBlacklistNodeosDefault": null,
        "_actionBlacklistNodeosArg": "--action-blacklist",
        "keyBlacklist": null,
        "_keyBlacklistNodeosDefault": null,
        "_keyBlacklistNodeosArg": "--key-blacklist",
        "senderBypassWhiteblacklist": null,
        "_senderBypassWhiteblacklistNodeosDefault": null,
        "_senderBypassWhiteblacklistNodeosArg": "--sender-bypass-whiteblacklist",
        "readMode": null,
        "_readModeNodeosDefault": "head",
        "_readModeNodeosArg": "--read-mode",
        "apiAcceptTransactions": null,
        "_apiAcceptTransactionsNodeosDefault": 1,
        "_apiAcceptTransactionsNodeosArg": "--api-accept-transactions",
        "validationMode": null,
        "_validationModeNodeosDefault": "full",
        "_validationModeNodeosArg": "--validation-mode",
        "disableRamBillingNotifyChecks": null,
        "_disableRamBillingNotifyChecksNodeosDefault": false,
        "_disableRamBillingNotifyChecksNodeosArg": "--disable-ram-billing-notify-checks",
        "maximumVariableSignatureLength": null,
        "_maximumVariableSignatureLengthNodeosDefault": 16384,
        "_maximumVariableSignatureLengthNodeosArg": "--maximum-variable-signature-length",
        "trustedProducer": null,
        "_trustedProducerNodeosDefault": null,
        "_trustedProducerNodeosArg": "--trusted-producer",
        "databaseMapMode": "mapped",
        "_databaseMapModeNodeosDefault": "mapped",
        "_databaseMapModeNodeosArg": "--database-map-mode",
        "eosVmOcCacheSizeMb": null,
        "_eosVmOcCacheSizeMbNodeosDefault": 1024,
        "_eosVmOcCacheSizeMbNodeosArg": "--eos-vm-oc-cache-size-mb",
        "eosVmOcCompileThreads": null,
        "_eosVmOcCompileThreadsNodeosDefault": 1,
        "_eosVmOcCompileThreadsNodeosArg": "--eos-vm-oc-compile-threads",
        "eosVmOcEnable": null,
        "_eosVmOcEnableNodeosDefault": false,
        "_eosVmOcEnableNodeosArg": "--eos-vm-oc-enable",
        "enableAccountQueries": null,
        "_enableAccountQueriesNodeosDefault": 0,
        "_enableAccountQueriesNodeosArg": "--enable-account-queries",
        "maxNonprivilegedInlineActionSize": null,
        "_maxNonprivilegedInlineActionSizeNodeosDefault": 4096,
        "_maxNonprivilegedInlineActionSizeNodeosArg": "--max-nonprivileged-inline-action-size",
        "transactionRetryMaxStorageSizeGb": null,
        "_transactionRetryMaxStorageSizeGbNodeosDefault": null,
        "_transactionRetryMaxStorageSizeGbNodeosArg": "--transaction-retry-max-storage-size-gb",
        "transactionRetryIntervalSec": null,
        "_transactionRetryIntervalSecNodeosDefault": 20,
        "_transactionRetryIntervalSecNodeosArg": "--transaction-retry-interval-sec",
        "transactionRetryMaxExpirationSec": null,
        "_transactionRetryMaxExpirationSecNodeosDefault": 120,
        "_transactionRetryMaxExpirationSecNodeosArg": "--transaction-retry-max-expiration-sec",
        "transactionFinalityStatusMaxStorageSizeGb": null,
        "_transactionFinalityStatusMaxStorageSizeGbNodeosDefault": null,
        "_transactionFinalityStatusMaxStorageSizeGbNodeosArg": "--transaction-finality-status-max-storage-size-gb",
        "transactionFinalityStatusSuccessDurationSec": null,
        "_transactionFinalityStatusSuccessDurationSecNodeosDefault": 180,
        "_transactionFinalityStatusSuccessDurationSecNodeosArg": "--transaction-finality-status-success-duration-sec",
        "transactionFinalityStatusFailureDurationSec": null,
        "_transactionFinalityStatusFailureDurationSecNodeosDefault": 180,
        "_transactionFinalityStatusFailureDurationSecNodeosArg": "--transaction-finality-status-failure-duration-sec",
        "integrityHashOnStart": null,
        "_integrityHashOnStartNodeosDefault": false,
        "_integrityHashOnStartNodeosArg": "--integrity-hash-on-start",
        "integrityHashOnStop": null,
        "_integrityHashOnStopNodeosDefault": false,
        "_integrityHashOnStopNodeosArg": "--integrity-hash-on-stop",
        "blockLogRetainBlocks": null,
        "_blockLogRetainBlocksNodeosDefault": null,
        "_blockLogRetainBlocksNodeosArg": "--block-log-retain-blocks",
        "genesisJson": null,
        "_genesisJsonNodeosDefault": null,
        "_genesisJsonNodeosArg": "--genesis-json",
        "genesisTimestamp": null,
        "_genesisTimestampNodeosDefault": null,
        "_genesisTimestampNodeosArg": "--genesis-timestamp",
        "printGenesisJson": null,
        "_printGenesisJsonNodeosDefault": false,
        "_printGenesisJsonNodeosArg": "--print-genesis-json",
        "extractGenesisJson": null,
        "_extractGenesisJsonNodeosDefault": null,
        "_extractGenesisJsonNodeosArg": "--extract-genesis-json",
        "printBuildInfo": null,
        "_printBuildInfoNodeosDefault": false,
        "_printBuildInfoNodeosArg": "--print-build-info",
        "extractBuildInfo": null,
        "_extractBuildInfoNodeosDefault": null,
        "_extractBuildInfoNodeosArg": "--extract-build-info",
        "forceAllChecks": null,
        "_forceAllChecksNodeosDefault": false,
        "_forceAllChecksNodeosArg": "--force-all-checks",
        "disableReplayOpts": null,
        "_disableReplayOptsNodeosDefault": false,
        "_disableReplayOptsNodeosArg": "--disable-replay-opts",
        "replayBlockchain": null,
        "_replayBlockchainNodeosDefault": false,
        "_replayBlockchainNodeosArg": "--replay-blockchain",
        "hardReplayBlockchain": null,
        "_hardReplayBlockchainNodeosDefault": false,
        "_hardReplayBlockchainNodeosArg": "--hard-replay-blockchain",
        "deleteAllBlocks": null,
        "_deleteAllBlocksNodeosDefault": false,
        "_deleteAllBlocksNodeosArg": "--delete-all-blocks",
        "truncateAtBlock": null,
        "_truncateAtBlockNodeosDefault": 0,
        "_truncateAtBlockNodeosArg": "--truncate-at-block",
        "terminateAtBlock": null,
        "_terminateAtBlockNodeosDefault": 0,
        "_terminateAtBlockNodeosArg": "--terminate-at-block",
        "snapshot": null,
        "_snapshotNodeosDefault": null,
        "_snapshotNodeosArg": "--snapshot"
      },
      "httpClientPluginArgs": {
        "_pluginNamespace": "eosio",
        "_pluginName": "http_client_plugin",
        "httpsClientRootCert": null,
        "_httpsClientRootCertNodeosDefault": null,
        "_httpsClientRootCertNodeosArg": "--https-client-root-cert",
        "httpsClientValidatePeers": null,
        "_httpsClientValidatePeersNodeosDefault": 1,
        "_httpsClientValidatePeersNodeosArg": "--https-client-validate-peers"
      },
      "httpPluginArgs": {
        "_pluginNamespace": "eosio",
        "_pluginName": "http_plugin",
        "unixSocketPath": null,
        "_unixSocketPathNodeosDefault": null,
        "_unixSocketPathNodeosArg": "--unix-socket-path",
        "httpServerAddress": null,
        "_httpServerAddressNodeosDefault": "127.0.0.1:8888",
        "_httpServerAddressNodeosArg": "--http-server-address",
        "httpsServerAddress": null,
        "_httpsServerAddressNodeosDefault": null,
        "_httpsServerAddressNodeosArg": "--https-server-address",
        "httpsCertificateChainFile": null,
        "_httpsCertificateChainFileNodeosDefault": null,
        "_httpsCertificateChainFileNodeosArg": "--https-certificate-chain-file",
        "httpsPrivateKeyFile": null,
        "_httpsPrivateKeyFileNodeosDefault": null,
        "_httpsPrivateKeyFileNodeosArg": "--https-private-key-file",
        "httpsEcdhCurve": null,
        "_httpsEcdhCurveNodeosDefault": "secp384r1",
        "_httpsEcdhCurveNodeosArg": "--https-ecdh-curve",
        "accessControlAllowOrigin": null,
        "_accessControlAllowOriginNodeosDefault": null,
        "_accessControlAllowOriginNodeosArg": "--access-control-allow-origin",
        "accessControlAllowHeaders": null,
        "_accessControlAllowHeadersNodeosDefault": null,
        "_accessControlAllowHeadersNodeosArg": "--access-control-allow-headers",
        "accessControlMaxAge": null,
        "_accessControlMaxAgeNodeosDefault": null,
        "_accessControlMaxAgeNodeosArg": "--access-control-max-age",
        "accessControlAllowCredentials": null,
        "_accessControlAllowCredentialsNodeosDefault": false,
        "_accessControlAllowCredentialsNodeosArg": "--access-control-allow-credentials",
        "maxBodySize": null,
        "_maxBodySizeNodeosDefault": 2097152,
        "_maxBodySizeNodeosArg": "--max-body-size",
        "httpMaxBytesInFlightMb": null,
        "_httpMaxBytesInFlightMbNodeosDefault": 500,
        "_httpMaxBytesInFlightMbNodeosArg": "--http-max-bytes-in-flight-mb",
        "httpMaxInFlightRequests": null,
        "_httpMaxInFlightRequestsNodeosDefault": -1,
        "_httpMaxInFlightRequestsNodeosArg": "--http-max-in-flight-requests",
        "httpMaxResponseTimeMs": 990000,
        "_httpMaxResponseTimeMsNodeosDefault": 30,
        "_httpMaxResponseTimeMsNodeosArg": "--http-max-response-time-ms",
        "verboseHttpErrors": null,
        "_verboseHttpErrorsNodeosDefault": false,
        "_verboseHttpErrorsNodeosArg": "--verbose-http-errors",
        "httpValidateHost": null,
        "_httpValidateHostNodeosDefault": 1,
        "_httpValidateHostNodeosArg": "--http-validate-host",
        "httpAlias": null,
        "_httpAliasNodeosDefault": null,
        "_httpAliasNodeosArg": "--http-alias",
        "httpThreads": null,
        "_httpThreadsNodeosDefault": 2,
        "_httpThreadsNodeosArg": "--http-threads",
        "httpKeepAlive": null,
        "_httpKeepAliveNodeosDefault": 1,
        "_httpKeepAliveNodeosArg": "--http-keep-alive"
      },
      "netPluginArgs": {
        "_pluginNamespace": "eosio",
        "_pluginName": "net_plugin",
        "p2pListenEndpoint": null,
        "_p2pListenEndpointNodeosDefault": "0.0.0.0:9876",
        "_p2pListenEndpointNodeosArg": "--p2p-listen-endpoint",
        "p2pServerAddress": null,
        "_p2pServerAddressNodeosDefault": null,
        "_p2pServerAddressNodeosArg": "--p2p-server-address",
        "p2pPeerAddress": null,
        "_p2pPeerAddressNodeosDefault": null,
        "_p2pPeerAddressNodeosArg": "--p2p-peer-address",
        "p2pMaxNodesPerHost": null,
        "_p2pMaxNodesPerHostNodeosDefault": 1,
        "_p2pMaxNodesPerHostNodeosArg": "--p2p-max-nodes-per-host",
        "p2pAcceptTransactions": null,
        "_p2pAcceptTransactionsNodeosDefault": 1,
        "_p2pAcceptTransactionsNodeosArg": "--p2p-accept-transactions",
        "agentName": null,
        "_agentNameNodeosDefault": "EOS Test Agent",
        "_agentNameNodeosArg": "--agent-name",
        "allowedConnection": null,
        "_allowedConnectionNodeosDefault": "any",
        "_allowedConnectionNodeosArg": "--allowed-connection",
        "peerKey": null,
        "_peerKeyNodeosDefault": null,
        "_peerKeyNodeosArg": "--peer-key",
        "peerPrivateKey": null,
        "_peerPrivateKeyNodeosDefault": null,
        "_peerPrivateKeyNodeosArg": "--peer-private-key",
        "maxClients": null,
        "_maxClientsNodeosDefault": 25,
        "_maxClientsNodeosArg": "--max-clients",
        "connectionCleanupPeriod": null,
        "_connectionCleanupPeriodNodeosDefault": 30,
        "_connectionCleanupPeriodNodeosArg": "--connection-cleanup-period",
        "maxCleanupTimeMsec": null,
        "_maxCleanupTimeMsecNodeosDefault": 10,
        "_maxCleanupTimeMsecNodeosArg": "--max-cleanup-time-msec",
        "p2pDedupCacheExpireTimeSec": null,
        "_p2pDedupCacheExpireTimeSecNodeosDefault": 10,
        "_p2pDedupCacheExpireTimeSecNodeosArg": "--p2p-dedup-cache-expire-time-sec",
        "netThreads": 4,
        "_netThreadsNodeosDefault": 4,
        "_netThreadsNodeosArg": "--net-threads",
        "syncFetchSpan": null,
        "_syncFetchSpanNodeosDefault": 100,
        "_syncFetchSpanNodeosArg": "--sync-fetch-span",
        "useSocketReadWatermark": null,
        "_useSocketReadWatermarkNodeosDefault": 0,
        "_useSocketReadWatermarkNodeosArg": "--use-socket-read-watermark",
        "peerLogFormat": null,
        "_peerLogFormatNodeosDefault": "[\"${_name}\" - ${_cid} ${_ip}:${_port}] ",
        "_peerLogFormatNodeosArg": "--peer-log-format",
        "p2pKeepaliveIntervalMs": null,
        "_p2pKeepaliveIntervalMsNodeosDefault": 10000,
        "_p2pKeepaliveIntervalMsNodeosArg": "--p2p-keepalive-interval-ms"
      },
      "producerPluginArgs": {
        "_pluginNamespace": "eosio",
        "_pluginName": "producer_plugin",
        "enableStaleProduction": null,
        "_enableStaleProductionNodeosDefault": false,
        "_enableStaleProductionNodeosArg": "--enable-stale-production",
        "pauseOnStartup": null,
        "_pauseOnStartupNodeosDefault": false,
        "_pauseOnStartupNodeosArg": "--pause-on-startup",
        "maxTransactionTime": null,
        "_maxTransactionTimeNodeosDefault": 30,
        "_maxTransactionTimeNodeosArg": "--max-transaction-time",
        "maxIrreversibleBlockAge": null,
        "_maxIrreversibleBlockAgeNodeosDefault": -1,
        "_maxIrreversibleBlockAgeNodeosArg": "--max-irreversible-block-age",
        "producerName": null,
        "_producerNameNodeosDefault": null,
        "_producerNameNodeosArg": "--producer-name",
        "privateKey": null,
        "_privateKeyNodeosDefault": null,
        "_privateKeyNodeosArg": "--private-key",
        "signatureProvider": null,
        "_signatureProviderNodeosDefault": "EOS6MRyAjQq8ud7hVNYcfnVPJqcVpscN5So8BhtHuGYqET5GDW5CV=KEY:5KQwrPbwdL6PhXujxW37FSSQZ1JiwsST4cqQzDeyXtP79zkvFD3",
        "_signatureProviderNodeosArg": "--signature-provider",
        "greylistAccount": null,
        "_greylistAccountNodeosDefault": null,
        "_greylistAccountNodeosArg": "--greylist-account",
        "greylistLimit": null,
        "_greylistLimitNodeosDefault": 1000,
        "_greylistLimitNodeosArg": "--greylist-limit",
        "produceTimeOffsetUs": 0,
        "_produceTimeOffsetUsNodeosDefault": 0,
        "_produceTimeOffsetUsNodeosArg": "--produce-time-offset-us",
        "lastBlockTimeOffsetUs": 0,
        "_lastBlockTimeOffsetUsNodeosDefault": -200000,
        "_lastBlockTimeOffsetUsNodeosArg": "--last-block-time-offset-us",
        "cpuEffortPercent": 100,
        "_cpuEffortPercentNodeosDefault": 80,
        "_cpuEffortPercentNodeosArg": "--cpu-effort-percent",
        "lastBlockCpuEffortPercent": 100,
        "_lastBlockCpuEffortPercentNodeosDefault": 80,
        "_lastBlockCpuEffortPercentNodeosArg": "--last-block-cpu-effort-percent",
        "maxBlockCpuUsageThresholdUs": null,
        "_maxBlockCpuUsageThresholdUsNodeosDefault": 5000,
        "_maxBlockCpuUsageThresholdUsNodeosArg": "--max-block-cpu-usage-threshold-us",
        "maxBlockNetUsageThresholdBytes": null,
        "_maxBlockNetUsageThresholdBytesNodeosDefault": 1024,
        "_maxBlockNetUsageThresholdBytesNodeosArg": "--max-block-net-usage-threshold-bytes",
        "maxScheduledTransactionTimePerBlockMs": null,
        "_maxScheduledTransactionTimePerBlockMsNodeosDefault": 100,
        "_maxScheduledTransactionTimePerBlockMsNodeosArg": "--max-scheduled-transaction-time-per-block-ms",
        "subjectiveCpuLeewayUs": null,
        "_subjectiveCpuLeewayUsNodeosDefault": 31000,
        "_subjectiveCpuLeewayUsNodeosArg": "--subjective-cpu-leeway-us",
        "subjectiveAccountMaxFailures": null,
        "_subjectiveAccountMaxFailuresNodeosDefault": 3,
        "_subjectiveAccountMaxFailuresNodeosArg": "--subjective-account-max-failures",
        "subjectiveAccountDecayTimeMinutes": null,
        "_subjectiveAccountDecayTimeMinutesNodeosDefault": 1440,
        "_subjectiveAccountDecayTimeMinutesNodeosArg": "--subjective-account-decay-time-minutes",
        "incomingDeferRatio": null,
        "_incomingDeferRatioNodeosDefault": 1,
        "_incomingDeferRatioNodeosArg": "--incoming-defer-ratio",
        "incomingTransactionQueueSizeMb": null,
        "_incomingTransactionQueueSizeMbNodeosDefault": 1024,
        "_incomingTransactionQueueSizeMbNodeosArg": "--incoming-transaction-queue-size-mb",
        "disableSubjectiveBilling": true,
        "_disableSubjectiveBillingNodeosDefault": 1,
        "_disableSubjectiveBillingNodeosArg": "--disable-subjective-billing",
        "disableSubjectiveAccountBilling": null,
        "_disableSubjectiveAccountBillingNodeosDefault": false,
        "_disableSubjectiveAccountBillingNodeosArg": "--disable-subjective-account-billing",
        "disableSubjectiveP2pBilling": null,
        "_disableSubjectiveP2pBillingNodeosDefault": 1,
        "_disableSubjectiveP2pBillingNodeosArg": "--disable-subjective-p2p-billing",
        "disableSubjectiveApiBilling": null,
        "_disableSubjectiveApiBillingNodeosDefault": 1,
        "_disableSubjectiveApiBillingNodeosArg": "--disable-subjective-api-billing",
        "producerThreads": 2,
        "_producerThreadsNodeosDefault": 2,
        "_producerThreadsNodeosArg": "--producer-threads",
        "snapshotsDir": null,
        "_snapshotsDirNodeosDefault": "\"snapshots\"",
        "_snapshotsDirNodeosArg": "--snapshots-dir"
      },
      "resourceMonitorPluginArgs": {
        "_pluginNamespace": "eosio",
        "_pluginName": "resource_monitor_plugin",
        "resourceMonitorIntervalSeconds": null,
        "_resourceMonitorIntervalSecondsNodeosDefault": 2,
        "_resourceMonitorIntervalSecondsNodeosArg": "--resource-monitor-interval-seconds",
        "resourceMonitorSpaceThreshold": null,
        "_resourceMonitorSpaceThresholdNodeosDefault": 90,
        "_resourceMonitorSpaceThresholdNodeosArg": "--resource-monitor-space-threshold",
        "resourceMonitorSpaceAbsoluteGb": null,
        "_resourceMonitorSpaceAbsoluteGbNodeosDefault": null,
        "_resourceMonitorSpaceAbsoluteGbNodeosArg": "--resource-monitor-space-absolute-gb",
        "resourceMonitorNotShutdownOnThresholdExceeded": null,
        "_resourceMonitorNotShutdownOnThresholdExceededNodeosDefault": false,
        "_resourceMonitorNotShutdownOnThresholdExceededNodeosArg": "--resource-monitor-not-shutdown-on-threshold-exceeded",
        "resourceMonitorWarningInterval": null,
        "_resourceMonitorWarningIntervalNodeosDefault": 30,
        "_resourceMonitorWarningIntervalNodeosArg": "--resource-monitor-warning-interval"
      },
      "signatureProviderPluginArgs": {
        "_pluginNamespace": "eosio",
        "_pluginName": "signature_provider_plugin",
        "keosdProviderTimeout": null,
        "_keosdProviderTimeoutNodeosDefault": 5,
        "_keosdProviderTimeoutNodeosArg": "--keosd-provider-timeout"
      },
      "stateHistoryPluginArgs": {
        "_pluginNamespace": "eosio",
        "_pluginName": "state_history_plugin",
        "stateHistoryDir": null,
        "_stateHistoryDirNodeosDefault": "\"state-history\"",
        "_stateHistoryDirNodeosArg": "--state-history-dir",
        "traceHistory": null,
        "_traceHistoryNodeosDefault": false,
        "_traceHistoryNodeosArg": "--trace-history",
        "chainStateHistory": null,
        "_chainStateHistoryNodeosDefault": false,
        "_chainStateHistoryNodeosArg": "--chain-state-history",
        "stateHistoryEndpoint": null,
        "_stateHistoryEndpointNodeosDefault": "127.0.0.1:8080",
        "_stateHistoryEndpointNodeosArg": "--state-history-endpoint",
        "stateHistoryUnixSocketPath": null,
        "_stateHistoryUnixSocketPathNodeosDefault": null,
        "_stateHistoryUnixSocketPathNodeosArg": "--state-history-unix-socket-path",
        "traceHistoryDebugMode": null,
        "_traceHistoryDebugModeNodeosDefault": false,
        "_traceHistoryDebugModeNodeosArg": "--trace-history-debug-mode",
        "stateHistoryLogRetainBlocks": null,
        "_stateHistoryLogRetainBlocksNodeosDefault": null,
        "_stateHistoryLogRetainBlocksNodeosArg": "--state-history-log-retain-blocks",
        "deleteStateHistory": null,
        "_deleteStateHistoryNodeosDefault": false,
        "_deleteStateHistoryNodeosArg": "--delete-state-history"
      },
      "traceApiPluginArgs": {
        "_pluginNamespace": "eosio",
        "_pluginName": "trace_api_plugin",
        "traceDir": null,
        "_traceDirNodeosDefault": "\"traces\"",
        "_traceDirNodeosArg": "--trace-dir",
        "traceSliceStride": null,
        "_traceSliceStrideNodeosDefault": 10000,
        "_traceSliceStrideNodeosArg": "--trace-slice-stride",
        "traceMinimumIrreversibleHistoryBlocks": null,
        "_traceMinimumIrreversibleHistoryBlocksNodeosDefault": -1,
        "_traceMinimumIrreversibleHistoryBlocksNodeosArg": "--trace-minimum-irreversible-history-blocks",
        "traceMinimumUncompressedIrreversibleHistoryBlocks": null,
        "_traceMinimumUncompressedIrreversibleHistoryBlocksNodeosDefault": -1,
        "_traceMinimumUncompressedIrreversibleHistoryBlocksNodeosArg": "--trace-minimum-uncompressed-irreversible-history-blocks",
        "traceRpcAbi": null,
        "_traceRpcAbiNodeosDefault": null,
        "_traceRpcAbiNodeosArg": "--trace-rpc-abi",
        "traceNoAbis": null,
        "_traceNoAbisNodeosDefault": false,
        "_traceNoAbisNodeosArg": "--trace-no-abis"
      }
    },
    "specifiedContract": {
      "contractDir": "unittests/contracts/eosio.system",
      "wasmFile": "eosio.system.wasm",
      "abiFile": "eosio.system.abi",
      "account": "Name: eosio"
    },
    "useBiosBootFile": false,
    "genesisPath": "tests/performance_tests/genesis.json",
    "maximumP2pPerHost": 5000,
    "maximumClients": 0,
    "loggingLevel": "info",
    "loggingDict": {
      "bios": "off"
    },
    "prodsEnableTraceApi": false,
    "nodeosVers": "v4",
    "specificExtraNodeosArgs": {
      "1": "--plugin eosio::trace_api_plugin"
    },
    "_totalNodes": 2,
    "targetTps": 14500,
    "testTrxGenDurationSec": 10,
    "tpsLimitPerGenerator": 4000,
    "numAddlBlocksToPrune": 2,
    "logDirRoot": "p/2023-02-28_17-10-36/testRunLogs",
    "delReport": false,
    "quiet": false,
    "delPerfLogs": false,
    "expectedTransactionsSent": 145000,
    "printMissingTransactions": false,
    "userTrxDataFile": null,
    "logDirBase": "p/2023-02-28_17-10-36/testRunLogs/p",
    "logDirTimestamp": "2023-02-28_19-24-44",
    "logDirTimestampedOptSuffix": "-14500",
    "logDirPath": "p/2023-02-28_17-10-36/testRunLogs/p/2023-02-28_19-24-44-14500"
  },
  "env": {
    "system": "Linux",
    "os": "posix",
    "release": "5.15.79.1-microsoft-standard-WSL2",
    "logical_cpu_count": 16
  },
  "nodeosVersion": "v4.0.0-dev"
}
```
</details><|MERGE_RESOLUTION|>--- conflicted
+++ resolved
@@ -299,31 +299,6 @@
                           Path to contract dir (default: unittests/contracts/eosio.system)
 * `--wasm-file WASM_FILE` WASM file name for contract (default: eosio.system.wasm)
 * `--abi-file ABI_FILE`   ABI file name for contract (default: eosio.system.abi)
-
-Performance Harness:
-  Performance Harness testing configuration items.
-
-* `--skip-tps-test`       Determines whether to skip the max TPS measurement tests (default: False)
-* `--calc-producer-threads {none,lmax,full}`
-                          Determines whether to calculate number of worker threads to use in producer thread pool ("none", "lmax", or "full").
-                          In "none" mode, the default, no calculation will be attempted and default configured --producer-threads value will be used.
-                          In "lmax" mode, producer threads will incrementally be tested until the performance rate ceases to increase with the addition of additional threads.
-                          In "full" mode producer threads will incrementally be tested from 2..num logical processors, recording each performance and choosing the local max performance (same value as would be discovered in "lmax" mode). Useful for graphing the full performance impact of each available thread. (default: none)
-* `--calc-chain-threads {none,lmax,full}`
-                          Determines whether to calculate number of worker threads to use in chain thread pool ("none", "lmax", or "full").
-                          In "none" mode, the default, no calculation will be attempted and default configured --chain-threads value will be used.
-                          In "lmax" mode, producer threads will incrementally be tested until the performance rate ceases to increase with the addition of additional threads.
-                          In "full" mode producer threads will incrementally be tested from 2..num logical processors, recording each performance and choosing the local max performance (same value as would be discovered in "lmax" mode). Useful for graphing the full performance impact of each available thread. (default: none)
-* `--calc-net-threads {none,lmax,full}`
-                          Determines whether to calculate number of worker threads to use in net thread pool ("none", "lmax", or "full").
-                          In "none" mode, the default, no calculation will be attempted and default configured --net-threads value will be used.
-                          In "lmax" mode, producer threads will incrementally be tested until the performance rate ceases to increase with the addition of additional threads.
-                          In "full" mode producer threads will incrementally be tested from 2..num logical processors, recording each performance and choosing the local max performance (same value as would be discovered in "lmax" mode). Useful for graphing the full performance impact of each available thread. (default: none)
-<<<<<<< HEAD
-* `--account-name`        Name of the account to create and assign a contract to
-* `--contract-dir`        Path to contract dir
-* `--wasm-file`           WASM file name for contract
-* `--abi-file`            ABI file name for contract
 * `--wasm-runtime RUNTIME`
                           Override default WASM runtime ("eos-vm-jit", "eos-vm")
                           "eos-vm-jit" : A WebAssembly runtime that compiles WebAssembly code to native x86 code prior to
@@ -341,7 +316,26 @@
                           block log file is removed after startup. (default: None)
 * `--http-threads HTTP_THREADS`
                           Number of worker threads in http thread pool (default: 2)
-=======
+
+Performance Harness:
+  Performance Harness testing configuration items.
+
+* `--skip-tps-test`       Determines whether to skip the max TPS measurement tests (default: False)
+* `--calc-producer-threads {none,lmax,full}`
+                          Determines whether to calculate number of worker threads to use in producer thread pool ("none", "lmax", or "full").
+                          In "none" mode, the default, no calculation will be attempted and default configured --producer-threads value will be used.
+                          In "lmax" mode, producer threads will incrementally be tested until the performance rate ceases to increase with the addition of additional threads.
+                          In "full" mode producer threads will incrementally be tested from 2..num logical processors, recording each performance and choosing the local max performance (same value as would be discovered in "lmax" mode). Useful for graphing the full performance impact of each available thread. (default: none)
+* `--calc-chain-threads {none,lmax,full}`
+                          Determines whether to calculate number of worker threads to use in chain thread pool ("none", "lmax", or "full").
+                          In "none" mode, the default, no calculation will be attempted and default configured --chain-threads value will be used.
+                          In "lmax" mode, producer threads will incrementally be tested until the performance rate ceases to increase with the addition of additional threads.
+                          In "full" mode producer threads will incrementally be tested from 2..num logical processors, recording each performance and choosing the local max performance (same value as would be discovered in "lmax" mode). Useful for graphing the full performance impact of each available thread. (default: none)
+* `--calc-net-threads {none,lmax,full}`
+                          Determines whether to calculate number of worker threads to use in net thread pool ("none", "lmax", or "full").
+                          In "none" mode, the default, no calculation will be attempted and default configured --net-threads value will be used.
+                          In "lmax" mode, producer threads will incrementally be tested until the performance rate ceases to increase with the addition of additional threads.
+                          In "full" mode producer threads will incrementally be tested from 2..num logical processors, recording each performance and choosing the local max performance (same value as would be discovered in "lmax" mode). Useful for graphing the full performance impact of each available thread. (default: none)
 * `--del-test-report`     Whether to save json reports from each test scenario. (default: False)
 
 Performance Harness - TPS Test Config:
@@ -356,7 +350,6 @@
 * `--final-iterations-duration-sec FINAL_ITERATIONS_DURATION_SEC`
                           The duration of transfer trx generation for each final longer run iteration of the test during the final search (seconds)
                           (default: 300)
->>>>>>> a5adbda9
 </details>
 
 ### Support Scripts
@@ -433,11 +426,13 @@
                           Determines whether producer nodes should have eosio::trace_api_plugin enabled (default: False)
 * `--print-missing-transactions PRINT_MISSING_TRANSACTIONS`
                           Toggles if missing transactions are be printed upon test completion. (default: False)
-<<<<<<< HEAD
-* `--account-name`        Name of the account to create and assign a contract to
-* `--contract-dir`        Path to contract dir
-* `--wasm-file`           WASM file name for contract
-* `--abi-file`            ABI file name for contract
+* `--account-name ACCOUNT_NAME`
+                          Name of the account to create and assign a contract to (default: eosio)
+* `--contract-dir CONTRACT_DIR`
+                          Path to contract dir (default: unittests/contracts/eosio.system)
+* `--wasm-file WASM_FILE`
+                          WASM file name for contract (default: eosio.system.wasm)
+* `--abi-file ABI_FILE`   ABI file name for contract (default: eosio.system.abi)
 * `--wasm-runtime RUNTIME`
                           Override default WASM runtime ("eos-vm-jit", "eos-vm")
                           "eos-vm-jit" : A WebAssembly runtime that compiles WebAssembly code to native x86 code prior to
@@ -455,14 +450,6 @@
                           block log file is removed after startup. (default: None)
 * `--http-threads HTTP_THREADS`
                           Number of worker threads in http thread pool (default: 2)
-=======
-* `--account-name ACCOUNT_NAME`
-                          Name of the account to create and assign a contract to (default: eosio)
-* `--contract-dir CONTRACT_DIR`
-                          Path to contract dir (default: unittests/contracts/eosio.system)
-* `--wasm-file WASM_FILE`
-                          WASM file name for contract (default: eosio.system.wasm)
-* `--abi-file ABI_FILE`   ABI file name for contract (default: eosio.system.abi)
 
 Performance Test Basic Single Test:
   Performance Test Basic single test configuration items. Useful for running a single test directly. These items may not be directly configurable from
@@ -474,7 +461,6 @@
                           The duration of transfer trx generation for the test in seconds (default: 90)
 * `--user-trx-data-file USER_TRX_DATA_FILE`
                           Path to transaction data JSON file (default: None)
->>>>>>> a5adbda9
 </details>
 
 #### Launch Transaction Generators (TestHarness)
