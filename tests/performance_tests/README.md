# Performance Harness Tests

The Performance Harness is configured and run through the main `performance_test.py` script.  The script's main goal is to measure current peak performance metrics through iteratively tuning and running basic performance tests. The current basic test works to determine the maximum throughput of Token Transfers the system can sustain.  It does this by conducting a binary search of possible Token Transfers Per Second (TPS) configurations, testing each configuration in a short duration test and scoring its result. The search algorithm iteratively configures and runs `performance_test_basic.py` tests and analyzes the output to determine a success metric used to continue the search.  When the search completes, a max TPS throughput value is reported (along with other performance metrics from that run).  The script then proceeds to conduct an additional search with longer duration test runs within a narrowed TPS configuration range to determine the sustainable max TPS. Finally it produces a report on the entire performance run, summarizing each individual test scenario, results, and full report details on the tests when maximum TPS was achieved ([Performance Test Report](#performance-test-report))

The `performance_test_basic.py` support script performs a single basic performance test that targets a configurable TPS target and, if successful, reports statistics on performance metrics measured during the test.  It configures and launches a blockchain test environment, creates wallets and accounts for testing, and configures and launches transaction generators for creating specific transaction load in the ecosystem.  Finally it analyzes the performance of the system under the configuration through log analysis and chain queries and produces a [Performance Test Basic Report](#performance-test-basic-report).

The `launch_generators.py` support script provides a means to easily calculate and spawn the number of transaction generator instances to generate a given target TPS, distributing generation load between the instances in a fair manner such that the aggregate load meets the requested test load.

The `log_reader.py` support script is used primarily to analyze `nodeos` log files to glean information about generated blocks and transactions within those blocks after a test has concluded.  This information is used to produce the performance test report.

# Getting Started
## Prerequisites

Please refer to [Leap: Build and Install from Source](https://github.com/AntelopeIO/leap/#build-and-install-from-source) for a full list of prerequisites.

## Steps

1. Build Leap. For complete instructions on building from source please refer to [Leap: Build and Install from Source](https://github.com/AntelopeIO/leap/#build-and-install-from-source) For older compatible nodeos versions, such as 2.X, the following binaries need to be replaced with the older version: `build/programs/nodeos/nodeos`, `build/programs/cleos/cleos`, `bin/nodeos`, and `bin/cleos`.
2. Run Performance Tests
    1. Full Performance Harness Test Run (Standard):
        ``` bash
        ./build/tests/performance_tests/performance_test.py testBpOpMode
        ```
    2. Single Performance Test Basic Run (Manually run one-off test):
        ```bash
        ./build/tests/performance_tests/performance_test_basic.py
        ```
3. Collect Results - By default the Performance Harness will capture and save logs.  To delete logs, use `--del-perf-logs`.  Additionally, final reports will be collected by default.  To omit final reports, use `--del-report` and/or `--del-test-report`.
    1. Navigate to performance test logs directory
        ```bash
        cd ./build/performance_test/
        ```
    2. Log Directory Structure is hierarchical with each run of the `performance_test.py` reporting into a timestamped directory where it includes the full performance report as well as a directory containing output from each test type run (here, `performance_test_basic.py`) and each individual test run outputs into a timestamped directory that may contain block data logs and transaction generator logs as well as the test's basic report.  An example directory structure follows:
        <details>
            <summary>Expand Example Directory Structure</summary>

        ``` bash
        performance_test/
        └── 2023-04-05_14-35-59
            ├── pluginThreadOptRunLogs
            │   ├── chainThreadResults.txt
            │   ├── netThreadResults.txt
            │   ├── performance_test
            │   │   ├── 2023-04-05_14-35-59-50000
            │   │   │   ├── blockDataLogs
            │   │   │   │   ├── blockData.txt
            │   │   │   │   ├── blockTrxData.txt
            │   │   │   │   └── transaction_metrics.csv
            │   │   │   ├── etc
            │   │   │   │   └── eosio
            │   │   │   │       ├── node_00
            │   │   │   │       │   ├── config.ini
            │   │   │   │       │   ├── genesis.json
            │   │   │   │       │   ├── logging.json
            │   │   │   │       │   └── protocol_features
            │   │   │   │       │       ├── BUILTIN-ACTION_RETURN_VALUE.json
            │   │   │   │       │       ├── BUILTIN-BLOCKCHAIN_PARAMETERS.json
            │   │   │   │       │       ├── BUILTIN-CONFIGURABLE_WASM_LIMITS2.json
            │   │   │   │       │       ├── BUILTIN-CRYPTO_PRIMITIVES.json
            │   │   │   │       │       ├── BUILTIN-DISALLOW_EMPTY_PRODUCER_SCHEDULE.json
            │   │   │   │       │       ├── BUILTIN-FIX_LINKAUTH_RESTRICTION.json
            │   │   │   │       │       ├── BUILTIN-FORWARD_SETCODE.json
            │   │   │   │       │       ├── BUILTIN-GET_BLOCK_NUM.json
            │   │   │   │       │       ├── BUILTIN-GET_CODE_HASH.json
            │   │   │   │       │       ├── BUILTIN-GET_SENDER.json
            │   │   │   │       │       ├── BUILTIN-NO_DUPLICATE_DEFERRED_ID.json
            │   │   │   │       │       ├── BUILTIN-ONLY_BILL_FIRST_AUTHORIZER.json
            │   │   │   │       │       ├── BUILTIN-ONLY_LINK_TO_EXISTING_PERMISSION.json
            │   │   │   │       │       ├── BUILTIN-PREACTIVATE_FEATURE.json
            │   │   │   │       │       ├── BUILTIN-RAM_RESTRICTIONS.json
            │   │   │   │       │       ├── BUILTIN-REPLACE_DEFERRED.json
            │   │   │   │       │       ├── BUILTIN-RESTRICT_ACTION_TO_SELF.json
            │   │   │   │       │       ├── BUILTIN-WEBAUTHN_KEY.json
            │   │   │   │       │       └── BUILTIN-WTMSIG_BLOCK_SIGNATURES.json
            │   │   │   │       ├── node_01
            │   │   │   │       │   ├── config.ini
            │   │   │   │       │   ├── genesis.json
            │   │   │   │       │   ├── logging.json
            │   │   │   │       │   └── protocol_features
            │   │   │   │       │       ├── BUILTIN-ACTION_RETURN_VALUE.json
            │   │   │   │       |       .
            │   │   │   │       |       .
            │   │   │   │       |       .
            │   │   │   │       │       └── BUILTIN-WTMSIG_BLOCK_SIGNATURES.json
            │   │   │   │       └── node_bios
            │   │   │   │           ├── config.ini
            │   │   │   │           ├── genesis.json
            │   │   │   │           ├── logging.json
            │   │   │   │           └── protocol_features
            │   │   │   │               ├── BUILTIN-ACTION_RETURN_VALUE.json
            │   │   │   │               .
            │   │   │   │               .
            │   │   │   │               .
            │   │   │   │               └── BUILTIN-WTMSIG_BLOCK_SIGNATURES.json
            │   │   │   ├── trxGenLogs
            │   │   │   │   ├── first_trx_9486.txt
            │   │   │   │   .
            │   │   │   │   .
            │   │   │   │   .
            │   │   │   │   ├── first_trx_9498.txt
            │   │   │   │   ├── trx_data_output_9486.txt
            │   │   │   │   .
            │   │   │   │   .
            │   │   │   │   .
            │   │   │   │   └── trx_data_output_9498.txt
            │   │   │   └── var
            │   │   │       └── performance_test8480
            │   │   │           ├── node_00
            │   │   │           │   ├── blocks
            │   │   │           │   │   ├── blocks.index
            │   │   │           │   │   ├── blocks.log
            │   │   │           │   │   └── reversible
            │   │   │           │   ├── nodeos.pid
            │   │   │           │   ├── snapshots
            │   │   │           │   ├── state
            │   │   │           │   │   └── shared_memory.bin
            │   │   │           │   ├── stderr.2023_04_05_09_35_59.txt
            │   │   │           │   ├── stderr.txt -> stderr.2023_04_05_09_35_59.txt
            │   │   │           │   └── stdout.txt
            │   │   │           ├── node_01
            │   │   │           │   ├── blocks
            │   │   │           │   │   ├── blocks.index
            │   │   │           │   │   ├── blocks.log
            │   │   │           │   │   └── reversible
            │   │   │           │   ├── nodeos.pid
            │   │   │           │   ├── snapshots
            │   │   │           │   ├── state
            │   │   │           │   │   └── shared_memory.bin
            │   │   │           │   ├── stderr.2023_04_05_09_35_59.txt
            │   │   │           │   ├── stderr.txt -> stderr.2023_04_05_09_35_59.txt
            │   │   │           │   ├── stdout.txt
            │   │   │           │   └── traces
            │   │   │           │       ├── trace_0000000000-0000010000.log
            │   │   │           │       ├── trace_index_0000000000-0000010000.log
            │   │   │           │       └── trace_trx_id_0000000000-0000010000.log
            │   │   │           └── node_bios
            │   │   │               ├── blocks
            │   │   │               │   ├── blocks.index
            │   │   │               │   ├── blocks.log
            │   │   │               │   └── reversible
            │   │   │               │       └── fork_db.dat
            │   │   │               ├── nodeos.pid
            │   │   │               ├── snapshots
            │   │   │               ├── state
            │   │   │               │   └── shared_memory.bin
            │   │   │               ├── stderr.2023_04_05_09_35_59.txt
            │   │   │               ├── stderr.txt -> stderr.2023_04_05_09_35_59.txt
            │   │   │               ├── stdout.txt
            │   │   │               └── traces
            │   │   │                   ├── trace_0000000000-0000010000.log
            │   │   │                   ├── trace_index_0000000000-0000010000.log
            │   │   │                   └── trace_trx_id_0000000000-0000010000.log
            │   │   ├── 2023-04-05_14-37-31-25001
            │   │   ├── 2023-04-05_14-38-59-12501
            │   │   .
            │   │   .
            │   │   .
            │   │   └── 2023-04-05_16-13-11-13001
            │   └── producerThreadResults.txt
            ├── report.json
            └── testRunLogs
                └── performance_test
                    ├── 2023-04-05_16-14-31-50000
                    │   ├── blockDataLogs
                    │   │   ├── blockData.txt
                    │   │   ├── blockTrxData.txt
                    │   │   └── transaction_metrics.csv
                    │   ├── data.json
                    │   ├── etc
                    │   │   └── eosio
                    │   │       ├── node_00
                    │   │       │   ├── config.ini
                    │   │       │   ├── genesis.json
                    │   │       │   ├── logging.json
                    │   │       │   └── protocol_features
                    │   │       │       ├── BUILTIN-ACTION_RETURN_VALUE.json
                    │   │       │       ├── BUILTIN-BLOCKCHAIN_PARAMETERS.json
                    │   │       │       ├── BUILTIN-CONFIGURABLE_WASM_LIMITS2.json
                    │   │       │       ├── BUILTIN-CRYPTO_PRIMITIVES.json
                    │   │       │       ├── BUILTIN-DISALLOW_EMPTY_PRODUCER_SCHEDULE.json
                    │   │       │       ├── BUILTIN-FIX_LINKAUTH_RESTRICTION.json
                    │   │       │       ├── BUILTIN-FORWARD_SETCODE.json
                    │   │       │       ├── BUILTIN-GET_BLOCK_NUM.json
                    │   │       │       ├── BUILTIN-GET_CODE_HASH.json
                    │   │       │       ├── BUILTIN-GET_SENDER.json
                    │   │       │       ├── BUILTIN-NO_DUPLICATE_DEFERRED_ID.json
                    │   │       │       ├── BUILTIN-ONLY_BILL_FIRST_AUTHORIZER.json
                    │   │       │       ├── BUILTIN-ONLY_LINK_TO_EXISTING_PERMISSION.json
                    │   │       │       ├── BUILTIN-PREACTIVATE_FEATURE.json
                    │   │       │       ├── BUILTIN-RAM_RESTRICTIONS.json
                    │   │       │       ├── BUILTIN-REPLACE_DEFERRED.json
                    │   │       │       ├── BUILTIN-RESTRICT_ACTION_TO_SELF.json
                    │   │       │       ├── BUILTIN-WEBAUTHN_KEY.json
                    │   │       │       └── BUILTIN-WTMSIG_BLOCK_SIGNATURES.json
                    │   │       ├── node_01
                    │   │       │   ├── config.ini
                    │   │       │   ├── genesis.json
                    │   │       │   ├── logging.json
                    │   │       │   └── protocol_features
                    │   │       │       ├── BUILTIN-ACTION_RETURN_VALUE.json
                    │   │       |       .
                    │   │       |       .
                    │   │       |       .
                    │   │       │       └── BUILTIN-WTMSIG_BLOCK_SIGNATURES.json
                    │   │       └── node_bios
                    │   │           ├── config.ini
                    │   │           ├── genesis.json
                    │   │           ├── logging.json
                    │   │           └── protocol_features
                    │   │               ├── BUILTIN-ACTION_RETURN_VALUE.json
                    │   │               .
                    │   │               .
                    │   │               .
                    │   │               └── BUILTIN-WTMSIG_BLOCK_SIGNATURES.json
                    │   ├── trxGenLogs
                    │   │   ├── first_trx_20199.txt
                    │   │   .
                    │   │   .
                    │   │   .
                    │   │   ├── first_trx_20211.txt
                    │   │   ├── trx_data_output_20199.txt
                    │   │   .
                    │   │   .
                    │   │   .
                    │   │   └── trx_data_output_20211.txt
                    │   └── var
                    │       └── performance_test8480
                    │           ├── node_00
                    │           │   ├── blocks
                    │           │   │   ├── blocks.index
                    │           │   │   ├── blocks.log
                    │           │   │   └── reversible
                    │           │   ├── nodeos.pid
                    │           │   ├── snapshots
                    │           │   ├── state
                    │           │   │   └── shared_memory.bin
                    │           │   ├── stderr.2023_04_05_11_14_31.txt
                    │           │   ├── stderr.txt -> stderr.2023_04_05_11_14_31.txt
                    │           │   └── stdout.txt
                    │           ├── node_01
                    │           │   ├── blocks
                    │           │   │   ├── blocks.index
                    │           │   │   ├── blocks.log
                    │           │   │   └── reversible
                    │           │   ├── nodeos.pid
                    │           │   ├── snapshots
                    │           │   ├── state
                    │           │   │   └── shared_memory.bin
                    │           │   ├── stderr.2023_04_05_11_14_31.txt
                    │           │   ├── stderr.txt -> stderr.2023_04_05_11_14_31.txt
                    │           │   ├── stdout.txt
                    │           │   └── traces
                    │           │       ├── trace_0000000000-0000010000.log
                    │           │       ├── trace_index_0000000000-0000010000.log
                    │           │       └── trace_trx_id_0000000000-0000010000.log
                    │           └── node_bios
                    │               ├── blocks
                    │               │   ├── blocks.index
                    │               │   ├── blocks.log
                    │               │   └── reversible
                    │               │       └── fork_db.dat
                    │               ├── nodeos.pid
                    │               ├── snapshots
                    │               ├── state
                    │               │   └── shared_memory.bin
                    │               ├── stderr.2023_04_05_11_14_31.txt
                    │               ├── stderr.txt -> stderr.2023_04_05_11_14_31.txt
                    │               ├── stdout.txt
                    │               └── traces
                    │                   ├── trace_0000000000-0000010000.log
                    │                   ├── trace_index_0000000000-0000010000.log
                    │                   └── trace_trx_id_0000000000-0000010000.log
                    ├── 2023-04-05_16-16-03-25001
                    ├── 2023-04-05_16-17-34-12501
                    .
                    .
                    .
                    └── 2023-04-05_16-25-39-13501
        ```
        </details>

# Configuring Performance Harness Tests

## Performance Test

The Performance Harness main script `performance_test.py` can be configured using the following command line arguments:

<details open>
    <summary>Usage</summary>

```
usage: performance_test.py [-h] {testBpOpMode} ...
```

</details>

<details open>
    <summary>Expand Operational Mode Sub-Command List</summary>

```
optional arguments:
-h, --help      show this help message and exit

Operational Modes:
  Each Operational Mode sets up a known node operator configuration and
  performs load testing and analysis catered to the expectations of that
  specific operational mode. For additional configuration options for each
  operational mode use, pass --help to the sub-command. Eg:
  performance_test.py testBpOpMode --help

  {testBpOpMode}  Currently supported operational mode sub-commands.
    testBpOpMode  Test the Block Producer Operational Mode.
```

<<<<<<< HEAD
</details>

### Operational Modes

#### Block Producer Mode

<details>
    <summary>Usage</summary>

```
usage: performance_test.py testBpOpMode [--skip-tps-test]
                                        [--calc-producer-threads {none,lmax,full}]
                                        [--calc-chain-threads {none,lmax,full}]
                                        [--calc-net-threads {none,lmax,full}]
                                        [--del-test-report]
                                        [--max-tps-to-test MAX_TPS_TO_TEST]
                                        [--test-iteration-duration-sec TEST_ITERATION_DURATION_SEC]
                                        [--test-iteration-min-step TEST_ITERATION_MIN_STEP]
                                        [--final-iterations-duration-sec FINAL_ITERATIONS_DURATION_SEC]
                                        [-h]
                                        {overrideBasicTestConfig} ...
```

</details>

<details>
    <summary>Expand Block Producer Mode Argument List</summary>

```
optional arguments:
  -h, --help            show this help message and exit
=======
* `--tps-limit-per-generator TPS_LIMIT_PER_GENERATOR`
                          Maximum amount of transactions per second a single generator can have. (default: 4000)
* `--genesis GENESIS`     Path to genesis.json (default: tests/performance_tests/genesis.json)
* `--num-blocks-to-prune NUM_BLOCKS_TO_PRUNE`
                          The number of potentially non-empty blocks, in addition to leading and trailing size 0 blocks,
                          to prune from the beginning and end of the range of blocks of interest for evaluation.
                          (default: 2)
* `--signature-cpu-billable-pct SIGNATURE_CPU_BILLABLE_PCT`
                          Percentage of actual signature recovery cpu to bill. Whole number percentages, e.g. 50 for 50% (default: 0)
* `--chain-threads CHAIN_THREADS`
                          Number of worker threads in controller thread pool (default: 2)
* `--database-map-mode {mapped,heap,locked}`
                          Database map mode ("mapped", "heap", or "locked").
                          In "mapped" mode database is memory mapped as a file.
                          In "heap" mode database is preloaded in to swappable memory and will use huge pages if available.
                          In "locked" mode database is preloaded, locked in to memory, and will use huge pages if available. (default: mapped)
* `--cluster-log-lvl {all,debug,info,warn,error,off}`
                          Cluster log level ("all", "debug", "info", "warn", "error", or "off"). Performance Harness Test Basic relies on some logging at
                          "info" level, so it is the lowest recommended logging level to use. However, there are instances where more verbose logging can be
                          useful. (default: info)
* `--net-threads NET_THREADS`
                          Number of worker threads in net_plugin thread pool (default: 4)
* `--disable-subjective-billing DISABLE_SUBJECTIVE_BILLING`
                          Disable subjective CPU billing for API/P2P transactions (default: True)
* `--cpu-effort-percent CPU_EFFORT_PERCENT`
                          Percentage of cpu block production time used to produce block. Whole number percentages, e.g. 80 for 80% (default: 100)
* `--producer-threads PRODUCER_THREADS`
                          Number of worker threads in producer thread pool (default: 2)
* `--http-max-response-time-ms HTTP_MAX_RESPONSE_TIME_MS`
                          Maximum time for processing a request, -1 for unlimited (default: -1)
* `--http-max-bytes-in-flight-mb HTTP_MAX_IN_FLIGHT_BYTES`
                          Maximum size in megabytes http_plugin should use for processing http requests. -1 for unlimited.
                          429 error response when exceeded. (default: -1)
* `--del-perf-logs`       Whether to delete performance test specific logs. (default: False)
* `--del-report`          Whether to delete overarching performance run report. (default: False)
* `--quiet`               Whether to quiet printing intermediate results and reports to stdout (default: False)
* `--prods-enable-trace-api`
                          Determines whether producer nodes should have eosio::trace_api_plugin enabled (default: False)
* `--print-missing-transactions PRINT_MISSING_TRANSACTIONS`
                          Toggles if missing transactions are be printed upon test completion. (default: False)
* `--account-name ACCOUNT_NAME`
                          Name of the account to create and assign a contract to (default: eosio)
* `--contract-dir CONTRACT_DIR`
                          Path to contract dir (default: unittests/contracts/eosio.system)
* `--wasm-file WASM_FILE` WASM file name for contract (default: eosio.system.wasm)
* `--abi-file ABI_FILE`   ABI file name for contract (default: eosio.system.abi)
* `--user-trx-data-file USER_TRX_DATA_FILE`
                          Path to transaction data JSON file (default: None)
* `--wasm-runtime RUNTIME`
                          Override default WASM runtime ("eos-vm-jit", "eos-vm")
                          "eos-vm-jit" : A WebAssembly runtime that compiles WebAssembly code to native x86 code prior to
                          execution. "eos-vm" : A WebAssembly interpreter. (default: eos-vm-jit)
* `--contracts-console`   print contract's output to console (default: False)
* `--eos-vm-oc-cache-size-mb CACHE_SIZE_MiB`
                          Maximum size (in MiB) of the EOS VM OC code cache (default: 1024)
* `--eos-vm-oc-compile-threads COMPILE_THREADS`
                          Number of threads to use for EOS VM OC tier-up (default: 1)
* `--non-prods-eos-vm-oc-enable`
                          Enable EOS VM OC tier-up runtime on non producer nodes (default: False)
* `--block-log-retain-blocks BLOCKS_TO_RETAIN`
                          If set to greater than 0, periodically prune the block log to
                          store only configured number of most recent blocks. If set to 0, no blocks are be written to the block log;
                          block log file is removed after startup. (default: None)
* `--http-threads HTTP_THREADS`
                          Number of worker threads in http thread pool (default: 2)
* `--chain-state-db-size-mb DB_SIZE_MiB`
                          Maximum size (in MiB) of the chain state database (default: 25600)
>>>>>>> daa25c95

Performance Harness:
  Performance Harness testing configuration items.

  --skip-tps-test       Determines whether to skip the max TPS measurement
                        tests
  --calc-producer-threads {none,lmax,full}
                        Determines whether to calculate number of worker
                        threads to use in producer thread pool ("none",
                        "lmax", or "full"). In "none" mode, the default, no
                        calculation will be attempted and the configured
                        --producer-threads value will be used. In "lmax" mode,
                        producer threads will incrementally be tested,
                        starting at plugin default, until the performance rate
                        ceases to increase with the addition of additional
                        threads. In "full" mode producer threads will
                        incrementally be tested from plugin default..num
                        logical processors, recording each performance and
                        choosing the local max performance (same value as
                        would be discovered in "lmax" mode). Useful for
                        graphing the full performance impact of each available
                        thread.
  --calc-chain-threads {none,lmax,full}
                        Determines whether to calculate number of worker
                        threads to use in chain thread pool ("none", "lmax",
                        or "full"). In "none" mode, the default, no
                        calculation will be attempted and the configured
                        --chain-threads value will be used. In "lmax" mode,
                        producer threads will incrementally be tested,
                        starting at plugin default, until the performance rate
                        ceases to increase with the addition of additional
                        threads. In "full" mode producer threads will
                        incrementally be tested from plugin default..num
                        logical processors, recording each performance and
                        choosing the local max performance (same value as
                        would be discovered in "lmax" mode). Useful for
                        graphing the full performance impact of each available
                        thread.
  --calc-net-threads {none,lmax,full}
                        Determines whether to calculate number of worker
                        threads to use in net thread pool ("none", "lmax", or
                        "full"). In "none" mode, the default, no calculation
                        will be attempted and the configured --net-threads
                        value will be used. In "lmax" mode, producer threads
                        will incrementally be tested, starting at plugin
                        default, until the performance rate ceases to increase
                        with the addition of additional threads. In "full"
                        mode producer threads will incrementally be tested
                        from plugin default..num logical processors, recording
                        each performance and choosing the local max
                        performance (same value as would be discovered in
                        "lmax" mode). Useful for graphing the full performance
                        impact of each available thread.
  --del-test-report     Whether to save json reports from each test scenario.

Performance Harness - TPS Test Config:
  TPS Performance Test configuration items.

  --max-tps-to-test MAX_TPS_TO_TEST
                        The max target transfers realistic as ceiling of test
                        range
  --test-iteration-duration-sec TEST_ITERATION_DURATION_SEC
                        The duration of transfer trx generation for each
                        iteration of the test during the initial search
                        (seconds)
  --test-iteration-min-step TEST_ITERATION_MIN_STEP
                        The step size determining granularity of tps result
                        during initial search
  --final-iterations-duration-sec FINAL_ITERATIONS_DURATION_SEC
                        The duration of transfer trx generation for each final
                        longer run iteration of the test during the final
                        search (seconds)

Advanced Configuration Options:
  Block Producer Operational Mode Advanced Configuration Options allow low
  level adjustments to the basic test configuration as well as the node
  topology being tested. For additional information on available advanced
  configuration options, pass --help to the sub-command. Eg:
  performance_test.py testBpOpMode overrideBasicTestConfig --help

  {overrideBasicTestConfig}
                        sub-command to allow overriding advanced configuration
                        options
    overrideBasicTestConfig
                        Use this sub-command to override low level controls
                        for basic test, logging, node topology, etc.
```

</details>

#### Advance Configuration: OverrideBasicTestConfig sub-command

<details>
    <summary>Usage</summary>

```
usage: performance_test.py testBpOpMode overrideBasicTestConfig
       [-h] [-p P] [-n N] [-d D] [--nodes-file NODES_FILE] [-s {mesh}]
       [--dump-error-details] [-v] [--leave-running] [--clean-run]
       [--unshared] [--tps-limit-per-generator TPS_LIMIT_PER_GENERATOR]
       [--genesis GENESIS] [--num-blocks-to-prune NUM_BLOCKS_TO_PRUNE]
       [--signature-cpu-billable-pct SIGNATURE_CPU_BILLABLE_PCT]
       [--chain-threads CHAIN_THREADS]
       [--database-map-mode {mapped,heap,locked}]
       [--cluster-log-lvl {all,debug,info,warn,error,off}]
       [--net-threads NET_THREADS]
       [--disable-subjective-billing DISABLE_SUBJECTIVE_BILLING]
       [--last-block-time-offset-us LAST_BLOCK_TIME_OFFSET_US]
       [--produce-time-offset-us PRODUCE_TIME_OFFSET_US]
       [--cpu-effort-percent CPU_EFFORT_PERCENT]
       [--last-block-cpu-effort-percent LAST_BLOCK_CPU_EFFORT_PERCENT]
       [--producer-threads PRODUCER_THREADS]
       [--http-max-response-time-ms HTTP_MAX_RESPONSE_TIME_MS]
       [--http-max-bytes-in-flight-mb HTTP_MAX_BYTES_IN_FLIGHT_MB]
       [--del-perf-logs] [--del-report] [--quiet] [--prods-enable-trace-api]
       [--print-missing-transactions] [--account-name ACCOUNT_NAME]
       [--contract-dir CONTRACT_DIR] [--wasm-file WASM_FILE]
       [--abi-file ABI_FILE] [--user-trx-data-file USER_TRX_DATA_FILE]
       [--wasm-runtime {eos-vm-jit,eos-vm}] [--contracts-console]
       [--eos-vm-oc-cache-size-mb EOS_VM_OC_CACHE_SIZE_MB]
       [--eos-vm-oc-compile-threads EOS_VM_OC_COMPILE_THREADS]
       [--non-prods-eos-vm-oc-enable]
       [--block-log-retain-blocks BLOCK_LOG_RETAIN_BLOCKS]
       [--http-threads HTTP_THREADS]
       [--chain-state-db-size-mb CHAIN_STATE_DB_SIZE_MB]
```

</details>

<details>
    <summary>Expand Override Basic Test Config Argument List</summary>

```
optional arguments:
  -h, --help            show this help message and exit

Test Helper Arguments:
  Test Helper configuration items used to configure and spin up the
  regression test framework and blockchain environment.

  -p P                  producing nodes count
  -n N                  total nodes
  -d D                  delay between nodes startup
  --nodes-file NODES_FILE
                        File containing nodes info in JSON format.
  -s {mesh}             topology
  --dump-error-details  Upon error print etc/eosio/node_*/config.ini and
                        <test_name><pid>/node_*/stderr.log to stdout
  -v                    verbose logging
  --leave-running       Leave cluster running after test finishes
  --clean-run           Kill all nodeos and keosd instances
  --unshared            Run test in isolated network namespace

Performance Test Basic Base:
  Performance Test Basic base configuration items.

<<<<<<< HEAD
  --tps-limit-per-generator TPS_LIMIT_PER_GENERATOR
                        Maximum amount of transactions per second a single
                        generator can have.
  --genesis GENESIS     Path to genesis.json
  --num-blocks-to-prune NUM_BLOCKS_TO_PRUNE
                        The number of potentially non-empty blocks, in
                        addition to leading and trailing size 0 blocks, to
                        prune from the beginning and end of the range of
                        blocks of interest for evaluation.
  --signature-cpu-billable-pct SIGNATURE_CPU_BILLABLE_PCT
                        Percentage of actual signature recovery cpu to bill.
                        Whole number percentages, e.g. 50 for 50%
  --chain-threads CHAIN_THREADS
                        Number of worker threads in controller thread pool
  --database-map-mode {mapped,heap,locked}
                        Database map mode ("mapped", "heap", or "locked"). In
                        "mapped" mode database is memory mapped as a file. In
                        "heap" mode database is preloaded in to swappable
                        memory and will use huge pages if available. In
                        "locked" mode database is preloaded, locked in to
                        memory, and will use huge pages if available.
  --cluster-log-lvl {all,debug,info,warn,error,off}
                        Cluster log level ("all", "debug", "info", "warn",
                        "error", or "off"). Performance Harness Test Basic
                        relies on some logging at "info" level, so it is
                        recommended lowest logging level to use. However,
                        there are instances where more verbose logging can be
                        useful.
  --net-threads NET_THREADS
                        Number of worker threads in net_plugin thread pool
  --disable-subjective-billing DISABLE_SUBJECTIVE_BILLING
                        Disable subjective CPU billing for API/P2P
                        transactions
  --last-block-time-offset-us LAST_BLOCK_TIME_OFFSET_US
                        Offset of last block producing time in microseconds.
                        Valid range 0 .. -block_time_interval.
  --produce-time-offset-us PRODUCE_TIME_OFFSET_US
                        Offset of non last block producing time in
                        microseconds. Valid range 0 .. -block_time_interval.
  --cpu-effort-percent CPU_EFFORT_PERCENT
                        Percentage of cpu block production time used to
                        produce block. Whole number percentages, e.g. 80 for
                        80%
  --last-block-cpu-effort-percent LAST_BLOCK_CPU_EFFORT_PERCENT
                        Percentage of cpu block production time used to
                        produce last block. Whole number percentages, e.g. 80
                        for 80%
  --producer-threads PRODUCER_THREADS
                        Number of worker threads in producer thread pool
  --http-max-response-time-ms HTTP_MAX_RESPONSE_TIME_MS
                        Maximum time for processing a request, -1 for
                        unlimited
  --http-max-bytes-in-flight-mb HTTP_MAX_BYTES_IN_FLIGHT_MB
                        Maximum size in megabytes http_plugin should use for
                        processing http requests. -1 for unlimited. 429 error
                        response when exceeded.
  --del-perf-logs       Whether to delete performance test specific logs.
  --del-report          Whether to delete overarching performance run report.
  --quiet               Whether to quiet printing intermediate results and
                        reports to stdout
  --prods-enable-trace-api
                        Determines whether producer nodes should have
                        eosio::trace_api_plugin enabled
  --print-missing-transactions
                        Toggles if missing transactions are be printed upon
                        test completion.
  --account-name ACCOUNT_NAME
                        Name of the account to create and assign a contract to
  --contract-dir CONTRACT_DIR
                        Path to contract dir
  --wasm-file WASM_FILE
                        WASM file name for contract
  --abi-file ABI_FILE   ABI file name for contract
  --user-trx-data-file USER_TRX_DATA_FILE
                        Path to transaction data JSON file
  --wasm-runtime {eos-vm-jit,eos-vm}
                        Override default WASM runtime ("eos-vm-jit", "eos-vm")
                        "eos-vm-jit" : A WebAssembly runtime that compiles
                        WebAssembly code to native x86 code prior to
                        execution. "eos-vm" : A WebAssembly interpreter.
  --contracts-console   print contract's output to console
  --eos-vm-oc-cache-size-mb EOS_VM_OC_CACHE_SIZE_MB
                        Maximum size (in MiB) of the EOS VM OC code cache
  --eos-vm-oc-compile-threads EOS_VM_OC_COMPILE_THREADS
                        Number of threads to use for EOS VM OC tier-up
  --non-prods-eos-vm-oc-enable
                        Enable EOS VM OC tier-up runtime on non producer nodes
  --block-log-retain-blocks BLOCK_LOG_RETAIN_BLOCKS
                        If set to greater than 0, periodically prune the block
                        log to store only configured number of most recent
                        blocks. If set to 0, no blocks are be written to the
                        block log; block log file is removed after startup.
  --http-threads HTTP_THREADS
                        Number of worker threads in http thread pool
  --chain-state-db-size-mb CHAIN_STATE_DB_SIZE_MB
                        Maximum size (in MiB) of the chain state database
```
=======
* `--tps-limit-per-generator TPS_LIMIT_PER_GENERATOR`
                          Maximum amount of transactions per second a single generator can have. (default: 4000)
* `--genesis GENESIS`     Path to genesis.json (default: tests/performance_tests/genesis.json)
* `--num-blocks-to-prune NUM_BLOCKS_TO_PRUNE`
                          The number of potentially non-empty blocks, in addition to leading and trailing size 0 blocks, to prune from the beginning and end
                          of the range of blocks of interest for evaluation. (default: 2)
* `--signature-cpu-billable-pct SIGNATURE_CPU_BILLABLE_PCT`
                          Percentage of actual signature recovery cpu to bill. Whole number percentages, e.g. 50 for 50% (default: 0)
* `--chain-threads CHAIN_THREADS`
                          Number of worker threads in controller thread pool (default: 2)
* `--database-map-mode {mapped,heap,locked}`
                          Database map mode ("mapped", "heap", or "locked").
                          In "mapped" mode database is memory mapped as a file.
                          In "heap" mode database is preloaded in to swappable memory and will use huge pages if available.
                          In "locked" mode database is preloaded, locked in to memory, and will use huge pages if available. (default: mapped)
* `--cluster-log-lvl {all,debug,info,warn,error,off}`
                          Cluster log level ("all", "debug", "info", "warn", "error", or "off"). Performance Harness Test Basic relies on some logging at
                          "info" level, so it is the lowest recommended logging level to use. However, there are instances where more verbose logging can be
                          useful. (default: info)
* `--net-threads NET_THREADS`
                          Number of worker threads in net_plugin thread pool (default: 4)
* `--disable-subjective-billing DISABLE_SUBJECTIVE_BILLING`
                          Disable subjective CPU billing for API/P2P transactions (default: True)
* `--cpu-effort-percent CPU_EFFORT_PERCENT`
                          Percentage of cpu block production time used to produce block. Whole number percentages, e.g. 80 for 80% (default: 100)
* `--producer-threads PRODUCER_THREADS`
                          Number of worker threads in producer thread pool (default: 2)
* `--http-max-response-time-ms HTTP_MAX_RESPONSE_TIME_MS`
                          Maximum time for processing a request, -1 for unlimited (default: -1)
* `--http-max-bytes-in-flight-mb HTTP_MAX_IN_FLIGHT_BYTES`
                          Maximum size in megabytes http_plugin should use for processing http requests. -1 for unlimited.
                          429 error response when exceeded. (default: -1)
* `--del-perf-logs`       Whether to delete performance test specific logs. (default: False)
* `--del-report`          Whether to delete overarching performance run report. (default: False)
* `--quiet`               Whether to quiet printing intermediate results and reports to stdout (default: False)
* `--prods-enable-trace-api`
                          Determines whether producer nodes should have eosio::trace_api_plugin enabled (default: False)
* `--print-missing-transactions PRINT_MISSING_TRANSACTIONS`
                          Toggles if missing transactions are be printed upon test completion. (default: False)
* `--account-name ACCOUNT_NAME`
                          Name of the account to create and assign a contract to (default: eosio)
* `--contract-dir CONTRACT_DIR`
                          Path to contract dir (default: unittests/contracts/eosio.system)
* `--wasm-file WASM_FILE`
                          WASM file name for contract (default: eosio.system.wasm)
* `--abi-file ABI_FILE`   ABI file name for contract (default: eosio.system.abi)
* `--user-trx-data-file USER_TRX_DATA_FILE`
                          Path to transaction data JSON file (default: None)
* `--wasm-runtime RUNTIME`
                          Override default WASM runtime ("eos-vm-jit", "eos-vm")
                          "eos-vm-jit" : A WebAssembly runtime that compiles WebAssembly code to native x86 code prior to
                          execution. "eos-vm" : A WebAssembly interpreter. (default: eos-vm-jit)
* `--contracts-console`   print contract's output to console (default: False)
* `--eos-vm-oc-cache-size-mb CACHE_SIZE_MiB`
                          Maximum size (in MiB) of the EOS VM OC code cache (default: 1024)
* `--eos-vm-oc-compile-threads COMPILE_THREADS`
                          Number of threads to use for EOS VM OC tier-up (default: 1)
* `--non-prods-eos-vm-oc-enable`
                          Enable EOS VM OC tier-up runtime on non producer nodes (default: False)
* `--block-log-retain-blocks BLOCKS_TO_RETAIN`
                          If set to greater than 0, periodically prune the block log to
                          store only configured number of most recent blocks. If set to 0, no blocks are be written to the block log;
                          block log file is removed after startup. (default: None)
* `--http-threads HTTP_THREADS`
                          Number of worker threads in http thread pool (default: 2)
* `--chain-state-db-size-mb DB_SIZE_MiB`
                          Maximum size (in MiB) of the chain state database (default: 25600)

Performance Test Basic Single Test:
  Performance Test Basic single test configuration items. Useful for running a single test directly. These items may not be directly configurable from
  higher level scripts as the scripts themselves may configure these internally.
>>>>>>> daa25c95

</details>

# Support Scripts

The following scripts are typically used by the Performance Harness main script `performance_test.py` to perform specific tasks as delegated and configured by the main script.  However, there may be applications in certain use cases where running a single one-off test or transaction generator is desired.  In those situations, the following argument details might be useful to understanding how to run these utilities in stand-alone mode.  The argument breakdown may also be useful in understanding how the Performance Harness main script's arguments are being passed through to configure lower-level entities.

## Performance Test Basic

`performance_test_basic.py` can be configured using the following command line arguments:

<details>
    <summary>Usage</summary>

  ```
  usage: performance_test_basic.py [-h] [-p P] [-n N] [-d D]
                                  [--nodes-file NODES_FILE] [-s {mesh}]
                                  [--dump-error-details] [-v] [--leave-running]
                                  [--clean-run] [--unshared]
                                  [--tps-limit-per-generator TPS_LIMIT_PER_GENERATOR]
                                  [--genesis GENESIS]
                                  [--num-blocks-to-prune NUM_BLOCKS_TO_PRUNE]
                                  [--signature-cpu-billable-pct SIGNATURE_CPU_BILLABLE_PCT]
                                  [--chain-threads CHAIN_THREADS]
                                  [--database-map-mode {mapped,heap,locked}]
                                  [--cluster-log-lvl {all,debug,info,warn,error,off}]
                                  [--net-threads NET_THREADS]
                                  [--disable-subjective-billing DISABLE_SUBJECTIVE_BILLING]
                                  [--last-block-time-offset-us LAST_BLOCK_TIME_OFFSET_US]
                                  [--produce-time-offset-us PRODUCE_TIME_OFFSET_US]
                                  [--cpu-effort-percent CPU_EFFORT_PERCENT]
                                  [--last-block-cpu-effort-percent LAST_BLOCK_CPU_EFFORT_PERCENT]
                                  [--producer-threads PRODUCER_THREADS]
                                  [--http-max-response-time-ms HTTP_MAX_RESPONSE_TIME_MS]
                                  [--http-max-bytes-in-flight-mb HTTP_MAX_BYTES_IN_FLIGHT_MB]
                                  [--del-perf-logs] [--del-report] [--quiet]
                                  [--prods-enable-trace-api]
                                  [--print-missing-transactions]
                                  [--account-name ACCOUNT_NAME]
                                  [--contract-dir CONTRACT_DIR]
                                  [--wasm-file WASM_FILE] [--abi-file ABI_FILE]
                                  [--user-trx-data-file USER_TRX_DATA_FILE]
                                  [--wasm-runtime {eos-vm-jit,eos-vm}]
                                  [--contracts-console]
                                  [--eos-vm-oc-cache-size-mb EOS_VM_OC_CACHE_SIZE_MB]
                                  [--eos-vm-oc-compile-threads EOS_VM_OC_COMPILE_THREADS]
                                  [--non-prods-eos-vm-oc-enable]
                                  [--block-log-retain-blocks BLOCK_LOG_RETAIN_BLOCKS]
                                  [--http-threads HTTP_THREADS]
                                  [--chain-state-db-size-mb CHAIN_STATE_DB_SIZE_MB]
                                  [--target-tps TARGET_TPS]
                                  [--test-duration-sec TEST_DURATION_SEC]
  ```

</details>

<details>
    <summary>Expand Argument List</summary>

```
optional arguments:
  -h, --help            show this help message and exit

Test Helper Arguments:
  Test Helper configuration items used to configure and spin up the
  regression test framework and blockchain environment.

  -p P                  producing nodes count (default: 1)
  -n N                  total nodes (default: 0)
  -d D                  delay between nodes startup (default: 1)
  --nodes-file NODES_FILE
                        File containing nodes info in JSON format. (default:
                        None)
  -s {mesh}             topology (default: mesh)
  --dump-error-details  Upon error print etc/eosio/node_*/config.ini and
                        <test_name><pid>/node_*/stderr.log to stdout (default:
                        False)
  -v                    verbose logging (default: False)
  --leave-running       Leave cluster running after test finishes (default:
                        False)
  --clean-run           Kill all nodeos and keosd instances (default: False)
  --unshared            Run test in isolated network namespace (default:
                        False)

Performance Test Basic Base:
  Performance Test Basic base configuration items.

  --tps-limit-per-generator TPS_LIMIT_PER_GENERATOR
                        Maximum amount of transactions per second a single
                        generator can have. (default: 4000)
  --genesis GENESIS     Path to genesis.json (default:
                        tests/performance_tests/genesis.json)
  --num-blocks-to-prune NUM_BLOCKS_TO_PRUNE
                        The number of potentially non-empty blocks, in
                        addition to leading and trailing size 0 blocks, to
                        prune from the beginning and end of the range of
                        blocks of interest for evaluation. (default: 2)
  --signature-cpu-billable-pct SIGNATURE_CPU_BILLABLE_PCT
                        Percentage of actual signature recovery cpu to bill.
                        Whole number percentages, e.g. 50 for 50% (default: 0)
  --chain-threads CHAIN_THREADS
                        Number of worker threads in controller thread pool
                        (default: 2)
  --database-map-mode {mapped,heap,locked}
                        Database map mode ("mapped", "heap", or "locked"). In
                        "mapped" mode database is memory mapped as a file. In
                        "heap" mode database is preloaded in to swappable
                        memory and will use huge pages if available. In
                        "locked" mode database is preloaded, locked in to
                        memory, and will use huge pages if available.
                        (default: mapped)
  --cluster-log-lvl {all,debug,info,warn,error,off}
                        Cluster log level ("all", "debug", "info", "warn",
                        "error", or "off"). Performance Harness Test Basic
                        relies on some logging at "info" level, so it is
                        recommended lowest logging level to use. However,
                        there are instances where more verbose logging can be
                        useful. (default: info)
  --net-threads NET_THREADS
                        Number of worker threads in net_plugin thread pool
                        (default: 4)
  --disable-subjective-billing DISABLE_SUBJECTIVE_BILLING
                        Disable subjective CPU billing for API/P2P
                        transactions (default: True)
  --last-block-time-offset-us LAST_BLOCK_TIME_OFFSET_US
                        Offset of last block producing time in microseconds.
                        Valid range 0 .. -block_time_interval. (default: 0)
  --produce-time-offset-us PRODUCE_TIME_OFFSET_US
                        Offset of non last block producing time in
                        microseconds. Valid range 0 .. -block_time_interval.
                        (default: 0)
  --cpu-effort-percent CPU_EFFORT_PERCENT
                        Percentage of cpu block production time used to
                        produce block. Whole number percentages, e.g. 80 for
                        80% (default: 100)
  --last-block-cpu-effort-percent LAST_BLOCK_CPU_EFFORT_PERCENT
                        Percentage of cpu block production time used to
                        produce last block. Whole number percentages, e.g. 80
                        for 80% (default: 100)
  --producer-threads PRODUCER_THREADS
                        Number of worker threads in producer thread pool
                        (default: 2)
  --http-max-response-time-ms HTTP_MAX_RESPONSE_TIME_MS
                        Maximum time for processing a request, -1 for
                        unlimited (default: -1)
  --http-max-bytes-in-flight-mb HTTP_MAX_BYTES_IN_FLIGHT_MB
                        Maximum size in megabytes http_plugin should use for
                        processing http requests. -1 for unlimited. 429 error
                        response when exceeded. (default: -1)
  --del-perf-logs       Whether to delete performance test specific logs.
                        (default: False)
  --del-report          Whether to delete overarching performance run report.
                        (default: False)
  --quiet               Whether to quiet printing intermediate results and
                        reports to stdout (default: False)
  --prods-enable-trace-api
                        Determines whether producer nodes should have
                        eosio::trace_api_plugin enabled (default: False)
  --print-missing-transactions
                        Toggles if missing transactions are be printed upon
                        test completion. (default: False)
  --account-name ACCOUNT_NAME
                        Name of the account to create and assign a contract to
                        (default: eosio)
  --contract-dir CONTRACT_DIR
                        Path to contract dir (default:
                        unittests/contracts/eosio.system)
  --wasm-file WASM_FILE
                        WASM file name for contract (default:
                        eosio.system.wasm)
  --abi-file ABI_FILE   ABI file name for contract (default: eosio.system.abi)
  --user-trx-data-file USER_TRX_DATA_FILE
                        Path to transaction data JSON file (default: None)
  --wasm-runtime {eos-vm-jit,eos-vm}
                        Override default WASM runtime ("eos-vm-jit", "eos-vm")
                        "eos-vm-jit" : A WebAssembly runtime that compiles
                        WebAssembly code to native x86 code prior to
                        execution. "eos-vm" : A WebAssembly interpreter.
                        (default: eos-vm-jit)
  --contracts-console   print contract's output to console (default: False)
  --eos-vm-oc-cache-size-mb EOS_VM_OC_CACHE_SIZE_MB
                        Maximum size (in MiB) of the EOS VM OC code cache
                        (default: 1024)
  --eos-vm-oc-compile-threads EOS_VM_OC_COMPILE_THREADS
                        Number of threads to use for EOS VM OC tier-up
                        (default: 1)
  --non-prods-eos-vm-oc-enable
                        Enable EOS VM OC tier-up runtime on non producer nodes
                        (default: False)
  --block-log-retain-blocks BLOCK_LOG_RETAIN_BLOCKS
                        If set to greater than 0, periodically prune the block
                        log to store only configured number of most recent
                        blocks. If set to 0, no blocks are be written to the
                        block log; block log file is removed after startup.
                        (default: None)
  --http-threads HTTP_THREADS
                        Number of worker threads in http thread pool (default:
                        2)
  --chain-state-db-size-mb CHAIN_STATE_DB_SIZE_MB
                        Maximum size (in MiB) of the chain state database
                        (default: 25600)

Performance Test Basic Single Test:
  Performance Test Basic single test configuration items. Useful for running
  a single test directly. These items may not be directly configurable from
  higher level scripts as the scripts themselves may configure these
  internally.

  --target-tps TARGET_TPS
                        The target transfers per second to send during test
                        (default: 8000)
  --test-duration-sec TEST_DURATION_SEC
                        The duration of transfer trx generation for the test
                        in seconds (default: 90)
```

</details>

## Transaction Generator
`./build/tests/trx_generator/trx_generator` can be configured using the following command line arguments:

<details>
    <summary>Expand Argument List</summary>

```
Transaction Generator command line options.:
  --generator-id arg (=0)               Id for the transaction generator.
                                        Allowed range (0-960). Defaults to 0.
  --chain-id arg                        set the chain id
  --contract-owner-account arg          Account name of the contract account
                                        for the transaction actions
  --accounts arg                        comma-separated list of accounts that
                                        will be used for transfers. Minimum
                                        required accounts: 2.
  --priv-keys arg                       comma-separated list of private keys in
                                        same order of accounts list that will
                                        be used to sign transactions. Minimum
                                        required: 2.
  --trx-expiration arg (=3600)          transaction expiration time in seconds.
                                        Defaults to 3,600. Maximum allowed:
                                        3,600
  --trx-gen-duration arg (=60)          Transaction generation duration
                                        (seconds). Defaults to 60 seconds.
  --target-tps arg (=1)                 Target transactions per second to
                                        generate/send. Defaults to 1
                                        transaction per second.
  --last-irreversible-block-id arg      Current last-irreversible-block-id (LIB
                                        ID) to use for transactions.
  --monitor-spinup-time-us arg (=1000000)
                                        Number of microseconds to wait before
                                        monitoring TPS. Defaults to 1000000
                                        (1s).
  --monitor-max-lag-percent arg (=5)    Max percentage off from expected
                                        transactions sent before being in
                                        violation. Defaults to 5.
  --monitor-max-lag-duration-us arg (=1000000)
                                        Max microseconds that transaction
                                        generation can be in violation before
                                        quitting. Defaults to 1000000 (1s).
  --log-dir arg                         set the logs directory
  --stop-on-trx-failed arg (=1)         stop transaction generation if sending
                                        fails.
  --abi-file arg                        The path to the contract abi file to
                                        use for the supplied transaction action
                                        data
  --actions-data arg                    The json actions data file or json
                                        actions data description string to use
  --actions-auths arg                   The json actions auth file or json
                                        actions auths description string to
                                        use, containting authAcctName to
                                        activePrivateKey pairs.
  --peer-endpoint arg (=127.0.0.1)      set the peer endpoint to send
                                        transactions to
  --port arg (=9876)                    set the peer endpoint port to send
                                        transactions to
  -h [ --help ]                         print this list
```

</details>

# Result Reports

## Performance Test Report

The Performance Harness generates a report to summarize results of test scenarios as well as overarching results of the performance harness run.  By default the report described below will be written to the top level timestamped directory for the performance run with the file name `report.json`. To omit final report, use `--del-report`.

Command used to run test and generate report:

``` bash
.build/tests/performance_tests/performance_test.py testBpOpMode --test-iteration-duration-sec 10 --final-iterations-duration-sec 30 --calc-producer-threads lmax --calc-chain-threads lmax --calc-net-threads lmax
```

### Report Breakdown
The report begins by delivering the max TPS results of the performance run.

* `InitialMaxTpsAchieved` - the max TPS throughput achieved during initial, short duration test scenarios to narrow search window
* `LongRunningMaxTpsAchieved` - the max TPS throughput achieved during final, longer duration test scenarios to zero in on sustainable max TPS

Next, a summary of the search scenario conducted and respective results is included.  Each summary includes information on the current state of the overarching search as well as basic results of the individual test that are used to determine whether the basic test was considered successful. The list of summary results are included in `InitialSearchResults` and `LongRunningSearchResults`. The number of entries in each list will vary depending on the TPS range tested (`--max-tps-to-test`) and the configured `--test-iteration-min-step`.
<details>
    <summary>Expand Search Scenario Summary Example</summary>

``` json
    "0": {
      "success": true,
      "searchTarget": 13501,
      "searchFloor": 1,
      "searchCeiling": 13501,
      "basicTestResult": {
        "targetTPS": 13501,
        "resultAvgTps": 13555.25,
        "expectedTxns": 135010,
        "resultTxns": 135010,
        "tpsExpectMet": true,
        "trxExpectMet": true,
        "basicTestSuccess": true,
        "testAnalysisBlockCnt": 17,
        "logsDir": "performance_test/2023-04-05_14-35-59/testRunLogs/performance_test/2023-04-05_16-25-39-13501",
        "testStart": "2023-04-05T16:25:39.588359",
        "testEnd": "2023-04-05T16:26:58.326668"
      }
    }
```
</details>

Finally, the full detail test report for each of the determined max TPS throughput (`InitialMaxTpsAchieved` and `LongRunningMaxTpsAchieved`) runs is included after each scenario summary list in the full report.  **Note:** In the example full report below, these have been truncated as they are single performance test basic run reports as detailed in the following section [Performance Test Basic Report](#performance-test-basic).  Herein these truncated reports appear as:

<details>
    <summary>Expand Truncated Report Example</summary>

``` json
"InitialMaxTpsReport": {
    <truncated>
    "Analysis": {
      <truncated>
    },
    "args": {
      <truncated>
    },
    "env": {
      <truncated>
    },
    <truncated>
}
```
</details>

<details>
    <summary>Expand for full sample Performance Test Report</summary>

``` json
{
  "perfTestsBegin": "2023-04-05T14:35:59.067345",
  "perfTestsFinish": "2023-04-05T16:26:58.466421",
  "InitialMaxTpsAchieved": 13501,
  "LongRunningMaxTpsAchieved": 13501,
  "tpsTestStart": "2023-04-05T16:14:31.272616",
  "tpsTestFinish": "2023-04-05T16:26:58.466404",
  "InitialSearchResults": {
    "0": {
      "success": false,
      "searchTarget": 50000,
      "searchFloor": 1,
      "searchCeiling": 50000,
      "basicTestResult": {
        "targetTPS": 50000,
        "resultAvgTps": 10022.914285714285,
        "expectedTxns": 500000,
        "resultTxns": 196920,
        "tpsExpectMet": false,
        "trxExpectMet": false,
        "basicTestSuccess": false,
        "testAnalysisBlockCnt": 36,
        "logsDir": "performance_test/2023-04-05_14-35-59/testRunLogs/performance_test/2023-04-05_16-14-31-50000",
        "testStart": "2023-04-05T16:14:31.272670",
        "testEnd": "2023-04-05T16:16:03.534429"
      }
    },
    "1": {
      "success": false,
      "searchTarget": 25001,
      "searchFloor": 1,
      "searchCeiling": 49500,
      "basicTestResult": {
        "targetTPS": 25001,
        "resultAvgTps": 13099.29411764706,
        "expectedTxns": 250010,
        "resultTxns": 250010,
        "tpsExpectMet": false,
        "trxExpectMet": true,
        "basicTestSuccess": true,
        "testAnalysisBlockCnt": 35,
        "logsDir": "performance_test/2023-04-05_14-35-59/testRunLogs/performance_test/2023-04-05_16-16-03-25001",
        "testStart": "2023-04-05T16:16:03.661754",
        "testEnd": "2023-04-05T16:17:34.071307"
      }
    },
    "2": {
      "success": true,
      "searchTarget": 12501,
      "searchFloor": 1,
      "searchCeiling": 24501,
      "basicTestResult": {
        "targetTPS": 12501,
        "resultAvgTps": 12541.1875,
        "expectedTxns": 125010,
        "resultTxns": 125010,
        "tpsExpectMet": true,
        "trxExpectMet": true,
        "basicTestSuccess": true,
        "testAnalysisBlockCnt": 17,
        "logsDir": "performance_test/2023-04-05_14-35-59/testRunLogs/performance_test/2023-04-05_16-17-34-12501",
        "testStart": "2023-04-05T16:17:34.183148",
        "testEnd": "2023-04-05T16:18:52.175133"
      }
    },
    "3": {
      "success": false,
      "searchTarget": 19001,
      "searchFloor": 13001,
      "searchCeiling": 24501,
      "basicTestResult": {
        "targetTPS": 19001,
        "resultAvgTps": 13541.0,
        "expectedTxns": 190010,
        "resultTxns": 190010,
        "tpsExpectMet": false,
        "trxExpectMet": true,
        "basicTestSuccess": true,
        "testAnalysisBlockCnt": 25,
        "logsDir": "performance_test/2023-04-05_14-35-59/testRunLogs/performance_test/2023-04-05_16-18-52-19001",
        "testStart": "2023-04-05T16:18:52.284361",
        "testEnd": "2023-04-05T16:20:17.939051"
      }
    },
    "4": {
      "success": false,
      "searchTarget": 16001,
      "searchFloor": 13001,
      "searchCeiling": 18501,
      "basicTestResult": {
        "targetTPS": 16001,
        "resultAvgTps": 13426.8,
        "expectedTxns": 160010,
        "resultTxns": 160010,
        "tpsExpectMet": false,
        "trxExpectMet": true,
        "basicTestSuccess": true,
        "testAnalysisBlockCnt": 21,
        "logsDir": "performance_test/2023-04-05_14-35-59/testRunLogs/performance_test/2023-04-05_16-20-18-16001",
        "testStart": "2023-04-05T16:20:18.060543",
        "testEnd": "2023-04-05T16:21:40.127977"
      }
    },
    "5": {
      "success": false,
      "searchTarget": 14501,
      "searchFloor": 13001,
      "searchCeiling": 15501,
      "basicTestResult": {
        "targetTPS": 14501,
        "resultAvgTps": 13151.166666666666,
        "expectedTxns": 145010,
        "resultTxns": 145010,
        "tpsExpectMet": false,
        "trxExpectMet": true,
        "basicTestSuccess": true,
        "testAnalysisBlockCnt": 19,
        "logsDir": "performance_test/2023-04-05_14-35-59/testRunLogs/performance_test/2023-04-05_16-21-40-14501",
        "testStart": "2023-04-05T16:21:40.237483",
        "testEnd": "2023-04-05T16:23:00.432464"
      }
    },
    "6": {
      "success": true,
      "searchTarget": 13501,
      "searchFloor": 13001,
      "searchCeiling": 14001,
      "basicTestResult": {
        "targetTPS": 13501,
        "resultAvgTps": 13555.0625,
        "expectedTxns": 135010,
        "resultTxns": 135010,
        "tpsExpectMet": true,
        "trxExpectMet": true,
        "basicTestSuccess": true,
        "testAnalysisBlockCnt": 17,
        "logsDir": "performance_test/2023-04-05_14-35-59/testRunLogs/performance_test/2023-04-05_16-23-00-13501",
        "testStart": "2023-04-05T16:23:00.540367",
        "testEnd": "2023-04-05T16:24:19.418664"
      }
    },
    "7": {
      "success": false,
      "searchTarget": 14001,
      "searchFloor": 14001,
      "searchCeiling": 14001,
      "basicTestResult": {
        "targetTPS": 14001,
        "resultAvgTps": 13482.823529411764,
        "expectedTxns": 140010,
        "resultTxns": 140010,
        "tpsExpectMet": false,
        "trxExpectMet": true,
        "basicTestSuccess": true,
        "testAnalysisBlockCnt": 18,
        "logsDir": "performance_test/2023-04-05_14-35-59/testRunLogs/performance_test/2023-04-05_16-24-19-14001",
        "testStart": "2023-04-05T16:24:19.526361",
        "testEnd": "2023-04-05T16:25:39.445419"
      }
    }
  },
  "InitialMaxTpsReport": {
      <truncated>
    "Analysis": {
      <truncated>
    },
    "args": {
      <truncated>
    },
    "env": {
      <truncated>
    },
    <truncated>
  },
  "LongRunningSearchResults": {
    "0": {
      "success": true,
      "searchTarget": 13501,
      "searchFloor": 1,
      "searchCeiling": 13501,
      "basicTestResult": {
        "targetTPS": 13501,
        "resultAvgTps": 13555.25,
        "expectedTxns": 135010,
        "resultTxns": 135010,
        "tpsExpectMet": true,
        "trxExpectMet": true,
        "basicTestSuccess": true,
        "testAnalysisBlockCnt": 17,
        "logsDir": "performance_test/2023-04-05_14-35-59/testRunLogs/performance_test/2023-04-05_16-25-39-13501",
        "testStart": "2023-04-05T16:25:39.588359",
        "testEnd": "2023-04-05T16:26:58.326668"
      }
    }
  },
  "LongRunningMaxTpsReport": {
      <truncated>
    "Analysis": {
      <truncated>
    },
    "args": {
      <truncated>
    },
    "env": {
      <truncated>
    },
    <truncated>
  },
  "ProducerThreadAnalysis": {
    "recommendedThreadCount": 5,
    "threadToMaxTpsDict": {
      "2": 14501,
      "3": 15501,
      "4": 18001,
      "5": 19001,
      "6": 18501
    },
    "analysisStart": "2023-04-05T14:35:59.130340",
    "analysisFinish": "2023-04-05T15:30:15.071101"
  },
  "ChainThreadAnalysis": {
    "recommendedThreadCount": 2,
    "threadToMaxTpsDict": {
      "2": 15001,
      "3": 14501
    },
    "analysisStart": "2023-04-05T15:30:15.072156",
    "analysisFinish": "2023-04-05T15:52:23.942065"
  },
  "NetThreadAnalysis": {
    "recommendedThreadCount": 4,
    "threadToMaxTpsDict": {
      "4": 13501,
      "5": 13001
    },
    "analysisStart": "2023-04-05T15:52:23.943254",
    "analysisFinish": "2023-04-05T16:14:31.271855"
  },
  "args": {
    "rawCmdLine ": "./tests/performance_tests/performance_test.py testBpOpMode --test-iteration-duration-sec 10 --final-iterations-duration-sec 30 --calc-producer-threads lmax --calc-chain-threads lmax --calc-net-threads lmax",
    "killAll": false,
    "dontKill": false,
    "keepLogs": true,
    "dumpErrorDetails": false,
    "delay": 1,
    "nodesFile": null,
    "verbose": false,
    "unshared": false,
    "_killEosInstances": true,
    "_killWallet": true,
    "pnodes": 1,
    "totalNodes": 0,
    "topo": "mesh",
    "extraNodeosArgs": {
      "chainPluginArgs": {
        "_pluginNamespace": "eosio",
        "_pluginName": "chain_plugin",
        "blocksDir": null,
        "_blocksDirNodeosDefault": "\"blocks\"",
        "_blocksDirNodeosArg": "--blocks-dir",
        "blocksLogStride": null,
        "_blocksLogStrideNodeosDefault": null,
        "_blocksLogStrideNodeosArg": "--blocks-log-stride",
        "maxRetainedBlockFiles": null,
        "_maxRetainedBlockFilesNodeosDefault": null,
        "_maxRetainedBlockFilesNodeosArg": "--max-retained-block-files",
        "blocksRetainedDir": null,
        "_blocksRetainedDirNodeosDefault": null,
        "_blocksRetainedDirNodeosArg": "--blocks-retained-dir",
        "blocksArchiveDir": null,
        "_blocksArchiveDirNodeosDefault": null,
        "_blocksArchiveDirNodeosArg": "--blocks-archive-dir",
        "stateDir": null,
        "_stateDirNodeosDefault": "\"state\"",
        "_stateDirNodeosArg": "--state-dir",
        "protocolFeaturesDir": null,
        "_protocolFeaturesDirNodeosDefault": "\"protocol_features\"",
        "_protocolFeaturesDirNodeosArg": "--protocol-features-dir",
        "checkpoint": null,
        "_checkpointNodeosDefault": null,
        "_checkpointNodeosArg": "--checkpoint",
        "wasmRuntime": "eos-vm-jit",
        "_wasmRuntimeNodeosDefault": "eos-vm-jit",
        "_wasmRuntimeNodeosArg": "--wasm-runtime",
        "profileAccount": null,
        "_profileAccountNodeosDefault": null,
        "_profileAccountNodeosArg": "--profile-account",
        "abiSerializerMaxTimeMs": 990000,
        "_abiSerializerMaxTimeMsNodeosDefault": 15,
        "_abiSerializerMaxTimeMsNodeosArg": "--abi-serializer-max-time-ms",
        "chainStateDbSizeMb": 25600,
        "_chainStateDbSizeMbNodeosDefault": 1024,
        "_chainStateDbSizeMbNodeosArg": "--chain-state-db-size-mb",
        "chainStateDbGuardSizeMb": null,
        "_chainStateDbGuardSizeMbNodeosDefault": 128,
        "_chainStateDbGuardSizeMbNodeosArg": "--chain-state-db-guard-size-mb",
        "signatureCpuBillablePct": 0,
        "_signatureCpuBillablePctNodeosDefault": 50,
        "_signatureCpuBillablePctNodeosArg": "--signature-cpu-billable-pct",
        "chainThreads": 2,
        "_chainThreadsNodeosDefault": 2,
        "_chainThreadsNodeosArg": "--chain-threads",
        "contractsConsole": false,
        "_contractsConsoleNodeosDefault": false,
        "_contractsConsoleNodeosArg": "--contracts-console",
        "deepMind": null,
        "_deepMindNodeosDefault": false,
        "_deepMindNodeosArg": "--deep-mind",
        "actorWhitelist": null,
        "_actorWhitelistNodeosDefault": null,
        "_actorWhitelistNodeosArg": "--actor-whitelist",
        "actorBlacklist": null,
        "_actorBlacklistNodeosDefault": null,
        "_actorBlacklistNodeosArg": "--actor-blacklist",
        "contractWhitelist": null,
        "_contractWhitelistNodeosDefault": null,
        "_contractWhitelistNodeosArg": "--contract-whitelist",
        "contractBlacklist": null,
        "_contractBlacklistNodeosDefault": null,
        "_contractBlacklistNodeosArg": "--contract-blacklist",
        "actionBlacklist": null,
        "_actionBlacklistNodeosDefault": null,
        "_actionBlacklistNodeosArg": "--action-blacklist",
        "keyBlacklist": null,
        "_keyBlacklistNodeosDefault": null,
        "_keyBlacklistNodeosArg": "--key-blacklist",
        "senderBypassWhiteblacklist": null,
        "_senderBypassWhiteblacklistNodeosDefault": null,
        "_senderBypassWhiteblacklistNodeosArg": "--sender-bypass-whiteblacklist",
        "readMode": null,
        "_readModeNodeosDefault": "head",
        "_readModeNodeosArg": "--read-mode",
        "apiAcceptTransactions": null,
        "_apiAcceptTransactionsNodeosDefault": 1,
        "_apiAcceptTransactionsNodeosArg": "--api-accept-transactions",
        "validationMode": null,
        "_validationModeNodeosDefault": "full",
        "_validationModeNodeosArg": "--validation-mode",
        "disableRamBillingNotifyChecks": null,
        "_disableRamBillingNotifyChecksNodeosDefault": false,
        "_disableRamBillingNotifyChecksNodeosArg": "--disable-ram-billing-notify-checks",
        "maximumVariableSignatureLength": null,
        "_maximumVariableSignatureLengthNodeosDefault": 16384,
        "_maximumVariableSignatureLengthNodeosArg": "--maximum-variable-signature-length",
        "trustedProducer": null,
        "_trustedProducerNodeosDefault": null,
        "_trustedProducerNodeosArg": "--trusted-producer",
        "databaseMapMode": "mapped",
        "_databaseMapModeNodeosDefault": "mapped",
        "_databaseMapModeNodeosArg": "--database-map-mode",
        "eosVmOcCacheSizeMb": 1024,
        "_eosVmOcCacheSizeMbNodeosDefault": 1024,
        "_eosVmOcCacheSizeMbNodeosArg": "--eos-vm-oc-cache-size-mb",
        "eosVmOcCompileThreads": 1,
        "_eosVmOcCompileThreadsNodeosDefault": 1,
        "_eosVmOcCompileThreadsNodeosArg": "--eos-vm-oc-compile-threads",
        "eosVmOcEnable": null,
        "_eosVmOcEnableNodeosDefault": false,
        "_eosVmOcEnableNodeosArg": "--eos-vm-oc-enable",
        "enableAccountQueries": null,
        "_enableAccountQueriesNodeosDefault": 0,
        "_enableAccountQueriesNodeosArg": "--enable-account-queries",
        "maxNonprivilegedInlineActionSize": null,
        "_maxNonprivilegedInlineActionSizeNodeosDefault": 4096,
        "_maxNonprivilegedInlineActionSizeNodeosArg": "--max-nonprivileged-inline-action-size",
        "transactionRetryMaxStorageSizeGb": null,
        "_transactionRetryMaxStorageSizeGbNodeosDefault": null,
        "_transactionRetryMaxStorageSizeGbNodeosArg": "--transaction-retry-max-storage-size-gb",
        "transactionRetryIntervalSec": null,
        "_transactionRetryIntervalSecNodeosDefault": 20,
        "_transactionRetryIntervalSecNodeosArg": "--transaction-retry-interval-sec",
        "transactionRetryMaxExpirationSec": null,
        "_transactionRetryMaxExpirationSecNodeosDefault": 120,
        "_transactionRetryMaxExpirationSecNodeosArg": "--transaction-retry-max-expiration-sec",
        "transactionFinalityStatusMaxStorageSizeGb": null,
        "_transactionFinalityStatusMaxStorageSizeGbNodeosDefault": null,
        "_transactionFinalityStatusMaxStorageSizeGbNodeosArg": "--transaction-finality-status-max-storage-size-gb",
        "transactionFinalityStatusSuccessDurationSec": null,
        "_transactionFinalityStatusSuccessDurationSecNodeosDefault": 180,
        "_transactionFinalityStatusSuccessDurationSecNodeosArg": "--transaction-finality-status-success-duration-sec",
        "transactionFinalityStatusFailureDurationSec": null,
        "_transactionFinalityStatusFailureDurationSecNodeosDefault": 180,
        "_transactionFinalityStatusFailureDurationSecNodeosArg": "--transaction-finality-status-failure-duration-sec",
        "integrityHashOnStart": null,
        "_integrityHashOnStartNodeosDefault": false,
        "_integrityHashOnStartNodeosArg": "--integrity-hash-on-start",
        "integrityHashOnStop": null,
        "_integrityHashOnStopNodeosDefault": false,
        "_integrityHashOnStopNodeosArg": "--integrity-hash-on-stop",
        "blockLogRetainBlocks": null,
        "_blockLogRetainBlocksNodeosDefault": null,
        "_blockLogRetainBlocksNodeosArg": "--block-log-retain-blocks",
        "genesisJson": null,
        "_genesisJsonNodeosDefault": null,
        "_genesisJsonNodeosArg": "--genesis-json",
        "genesisTimestamp": null,
        "_genesisTimestampNodeosDefault": null,
        "_genesisTimestampNodeosArg": "--genesis-timestamp",
        "printGenesisJson": null,
        "_printGenesisJsonNodeosDefault": false,
        "_printGenesisJsonNodeosArg": "--print-genesis-json",
        "extractGenesisJson": null,
        "_extractGenesisJsonNodeosDefault": null,
        "_extractGenesisJsonNodeosArg": "--extract-genesis-json",
        "printBuildInfo": null,
        "_printBuildInfoNodeosDefault": false,
        "_printBuildInfoNodeosArg": "--print-build-info",
        "extractBuildInfo": null,
        "_extractBuildInfoNodeosDefault": null,
        "_extractBuildInfoNodeosArg": "--extract-build-info",
        "forceAllChecks": null,
        "_forceAllChecksNodeosDefault": false,
        "_forceAllChecksNodeosArg": "--force-all-checks",
        "disableReplayOpts": null,
        "_disableReplayOptsNodeosDefault": false,
        "_disableReplayOptsNodeosArg": "--disable-replay-opts",
        "replayBlockchain": null,
        "_replayBlockchainNodeosDefault": false,
        "_replayBlockchainNodeosArg": "--replay-blockchain",
        "hardReplayBlockchain": null,
        "_hardReplayBlockchainNodeosDefault": false,
        "_hardReplayBlockchainNodeosArg": "--hard-replay-blockchain",
        "deleteAllBlocks": null,
        "_deleteAllBlocksNodeosDefault": false,
        "_deleteAllBlocksNodeosArg": "--delete-all-blocks",
        "truncateAtBlock": null,
        "_truncateAtBlockNodeosDefault": 0,
        "_truncateAtBlockNodeosArg": "--truncate-at-block",
        "terminateAtBlock": null,
        "_terminateAtBlockNodeosDefault": 0,
        "_terminateAtBlockNodeosArg": "--terminate-at-block",
        "snapshot": null,
        "_snapshotNodeosDefault": null,
        "_snapshotNodeosArg": "--snapshot"
      },
      "httpPluginArgs": {
        "_pluginNamespace": "eosio",
        "_pluginName": "http_plugin",
        "unixSocketPath": null,
        "_unixSocketPathNodeosDefault": null,
        "_unixSocketPathNodeosArg": "--unix-socket-path",
        "httpServerAddress": null,
        "_httpServerAddressNodeosDefault": "127.0.0.1:8888",
        "_httpServerAddressNodeosArg": "--http-server-address",
        "accessControlAllowOrigin": null,
        "_accessControlAllowOriginNodeosDefault": null,
        "_accessControlAllowOriginNodeosArg": "--access-control-allow-origin",
        "accessControlAllowHeaders": null,
        "_accessControlAllowHeadersNodeosDefault": null,
        "_accessControlAllowHeadersNodeosArg": "--access-control-allow-headers",
        "accessControlMaxAge": null,
        "_accessControlMaxAgeNodeosDefault": null,
        "_accessControlMaxAgeNodeosArg": "--access-control-max-age",
        "accessControlAllowCredentials": null,
        "_accessControlAllowCredentialsNodeosDefault": false,
        "_accessControlAllowCredentialsNodeosArg": "--access-control-allow-credentials",
        "maxBodySize": null,
        "_maxBodySizeNodeosDefault": 2097152,
        "_maxBodySizeNodeosArg": "--max-body-size",
        "httpMaxBytesInFlightMb": -1,
        "_httpMaxBytesInFlightMbNodeosDefault": 500,
        "_httpMaxBytesInFlightMbNodeosArg": "--http-max-bytes-in-flight-mb",
        "httpMaxInFlightRequests": null,
        "_httpMaxInFlightRequestsNodeosDefault": -1,
        "_httpMaxInFlightRequestsNodeosArg": "--http-max-in-flight-requests",
        "httpMaxResponseTimeMs": -1,
        "_httpMaxResponseTimeMsNodeosDefault": 30,
        "_httpMaxResponseTimeMsNodeosArg": "--http-max-response-time-ms",
        "verboseHttpErrors": null,
        "_verboseHttpErrorsNodeosDefault": false,
        "_verboseHttpErrorsNodeosArg": "--verbose-http-errors",
        "httpValidateHost": null,
        "_httpValidateHostNodeosDefault": 1,
        "_httpValidateHostNodeosArg": "--http-validate-host",
        "httpAlias": null,
        "_httpAliasNodeosDefault": null,
        "_httpAliasNodeosArg": "--http-alias",
        "httpThreads": 2,
        "_httpThreadsNodeosDefault": 2,
        "_httpThreadsNodeosArg": "--http-threads",
        "httpKeepAlive": null,
        "_httpKeepAliveNodeosDefault": 1,
        "_httpKeepAliveNodeosArg": "--http-keep-alive"
      },
      "netPluginArgs": {
        "_pluginNamespace": "eosio",
        "_pluginName": "net_plugin",
        "p2pListenEndpoint": null,
        "_p2pListenEndpointNodeosDefault": "0.0.0.0:9876",
        "_p2pListenEndpointNodeosArg": "--p2p-listen-endpoint",
        "p2pServerAddress": null,
        "_p2pServerAddressNodeosDefault": null,
        "_p2pServerAddressNodeosArg": "--p2p-server-address",
        "p2pPeerAddress": null,
        "_p2pPeerAddressNodeosDefault": null,
        "_p2pPeerAddressNodeosArg": "--p2p-peer-address",
        "p2pMaxNodesPerHost": null,
        "_p2pMaxNodesPerHostNodeosDefault": 1,
        "_p2pMaxNodesPerHostNodeosArg": "--p2p-max-nodes-per-host",
        "p2pAcceptTransactions": null,
        "_p2pAcceptTransactionsNodeosDefault": 1,
        "_p2pAcceptTransactionsNodeosArg": "--p2p-accept-transactions",
        "p2pAutoBpPeer": null,
        "_p2pAutoBpPeerNodeosDefault": null,
        "_p2pAutoBpPeerNodeosArg": "--p2p-auto-bp-peer",
        "agentName": null,
        "_agentNameNodeosDefault": "EOS Test Agent",
        "_agentNameNodeosArg": "--agent-name",
        "allowedConnection": null,
        "_allowedConnectionNodeosDefault": "any",
        "_allowedConnectionNodeosArg": "--allowed-connection",
        "peerKey": null,
        "_peerKeyNodeosDefault": null,
        "_peerKeyNodeosArg": "--peer-key",
        "peerPrivateKey": null,
        "_peerPrivateKeyNodeosDefault": null,
        "_peerPrivateKeyNodeosArg": "--peer-private-key",
        "maxClients": 0,
        "_maxClientsNodeosDefault": 25,
        "_maxClientsNodeosArg": "--max-clients",
        "connectionCleanupPeriod": null,
        "_connectionCleanupPeriodNodeosDefault": 30,
        "_connectionCleanupPeriodNodeosArg": "--connection-cleanup-period",
        "maxCleanupTimeMsec": null,
        "_maxCleanupTimeMsecNodeosDefault": 10,
        "_maxCleanupTimeMsecNodeosArg": "--max-cleanup-time-msec",
        "p2pDedupCacheExpireTimeSec": null,
        "_p2pDedupCacheExpireTimeSecNodeosDefault": 10,
        "_p2pDedupCacheExpireTimeSecNodeosArg": "--p2p-dedup-cache-expire-time-sec",
        "netThreads": 4,
        "_netThreadsNodeosDefault": 4,
        "_netThreadsNodeosArg": "--net-threads",
        "syncFetchSpan": null,
        "_syncFetchSpanNodeosDefault": 100,
        "_syncFetchSpanNodeosArg": "--sync-fetch-span",
        "useSocketReadWatermark": null,
        "_useSocketReadWatermarkNodeosDefault": 0,
        "_useSocketReadWatermarkNodeosArg": "--use-socket-read-watermark",
        "peerLogFormat": null,
        "_peerLogFormatNodeosDefault": "[\"${_name}\" - ${_cid} ${_ip}:${_port}] ",
        "_peerLogFormatNodeosArg": "--peer-log-format",
        "p2pKeepaliveIntervalMs": null,
        "_p2pKeepaliveIntervalMsNodeosDefault": 10000,
        "_p2pKeepaliveIntervalMsNodeosArg": "--p2p-keepalive-interval-ms"
      },
      "producerPluginArgs": {
        "_pluginNamespace": "eosio",
        "_pluginName": "producer_plugin",
        "enableStaleProduction": null,
        "_enableStaleProductionNodeosDefault": false,
        "_enableStaleProductionNodeosArg": "--enable-stale-production",
        "pauseOnStartup": null,
        "_pauseOnStartupNodeosDefault": false,
        "_pauseOnStartupNodeosArg": "--pause-on-startup",
        "maxTransactionTime": -1,
        "_maxTransactionTimeNodeosDefault": 30,
        "_maxTransactionTimeNodeosArg": "--max-transaction-time",
        "maxIrreversibleBlockAge": null,
        "_maxIrreversibleBlockAgeNodeosDefault": -1,
        "_maxIrreversibleBlockAgeNodeosArg": "--max-irreversible-block-age",
        "producerName": null,
        "_producerNameNodeosDefault": null,
        "_producerNameNodeosArg": "--producer-name",
        "signatureProvider": null,
        "_signatureProviderNodeosDefault": "EOS6MRyAjQq8ud7hVNYcfnVPJqcVpscN5So8BhtHuGYqET5GDW5CV=KEY:5KQwrPbwdL6PhXujxW37FSSQZ1JiwsST4cqQzDeyXtP79zkvFD3",
        "_signatureProviderNodeosArg": "--signature-provider",
        "greylistAccount": null,
        "_greylistAccountNodeosDefault": null,
        "_greylistAccountNodeosArg": "--greylist-account",
        "greylistLimit": null,
        "_greylistLimitNodeosDefault": 1000,
        "_greylistLimitNodeosArg": "--greylist-limit",
        "produceTimeOffsetUs": 0,
        "_produceTimeOffsetUsNodeosDefault": 0,
        "_produceTimeOffsetUsNodeosArg": "--produce-time-offset-us",
        "lastBlockTimeOffsetUs": 0,
        "_lastBlockTimeOffsetUsNodeosDefault": -200000,
        "_lastBlockTimeOffsetUsNodeosArg": "--last-block-time-offset-us",
        "cpuEffortPercent": 100,
        "_cpuEffortPercentNodeosDefault": 80,
        "_cpuEffortPercentNodeosArg": "--cpu-effort-percent",
        "lastBlockCpuEffortPercent": 100,
        "_lastBlockCpuEffortPercentNodeosDefault": 80,
        "_lastBlockCpuEffortPercentNodeosArg": "--last-block-cpu-effort-percent",
        "maxBlockCpuUsageThresholdUs": null,
        "_maxBlockCpuUsageThresholdUsNodeosDefault": 5000,
        "_maxBlockCpuUsageThresholdUsNodeosArg": "--max-block-cpu-usage-threshold-us",
        "maxBlockNetUsageThresholdBytes": null,
        "_maxBlockNetUsageThresholdBytesNodeosDefault": 1024,
        "_maxBlockNetUsageThresholdBytesNodeosArg": "--max-block-net-usage-threshold-bytes",
        "maxScheduledTransactionTimePerBlockMs": null,
        "_maxScheduledTransactionTimePerBlockMsNodeosDefault": 100,
        "_maxScheduledTransactionTimePerBlockMsNodeosArg": "--max-scheduled-transaction-time-per-block-ms",
        "subjectiveCpuLeewayUs": null,
        "_subjectiveCpuLeewayUsNodeosDefault": 31000,
        "_subjectiveCpuLeewayUsNodeosArg": "--subjective-cpu-leeway-us",
        "subjectiveAccountMaxFailures": null,
        "_subjectiveAccountMaxFailuresNodeosDefault": 3,
        "_subjectiveAccountMaxFailuresNodeosArg": "--subjective-account-max-failures",
        "subjectiveAccountMaxFailuresWindowSize": null,
        "_subjectiveAccountMaxFailuresWindowSizeNodeosDefault": 1,
        "_subjectiveAccountMaxFailuresWindowSizeNodeosArg": "--subjective-account-max-failures-window-size",
        "subjectiveAccountDecayTimeMinutes": null,
        "_subjectiveAccountDecayTimeMinutesNodeosDefault": 1440,
        "_subjectiveAccountDecayTimeMinutesNodeosArg": "--subjective-account-decay-time-minutes",
        "incomingDeferRatio": null,
        "_incomingDeferRatioNodeosDefault": 1,
        "_incomingDeferRatioNodeosArg": "--incoming-defer-ratio",
        "incomingTransactionQueueSizeMb": null,
        "_incomingTransactionQueueSizeMbNodeosDefault": 1024,
        "_incomingTransactionQueueSizeMbNodeosArg": "--incoming-transaction-queue-size-mb",
        "disableSubjectiveBilling": true,
        "_disableSubjectiveBillingNodeosDefault": 1,
        "_disableSubjectiveBillingNodeosArg": "--disable-subjective-billing",
        "disableSubjectiveAccountBilling": null,
        "_disableSubjectiveAccountBillingNodeosDefault": false,
        "_disableSubjectiveAccountBillingNodeosArg": "--disable-subjective-account-billing",
        "disableSubjectiveP2pBilling": null,
        "_disableSubjectiveP2pBillingNodeosDefault": 1,
        "_disableSubjectiveP2pBillingNodeosArg": "--disable-subjective-p2p-billing",
        "disableSubjectiveApiBilling": null,
        "_disableSubjectiveApiBillingNodeosDefault": 1,
        "_disableSubjectiveApiBillingNodeosArg": "--disable-subjective-api-billing",
        "producerThreads": 2,
        "_producerThreadsNodeosDefault": 2,
        "_producerThreadsNodeosArg": "--producer-threads",
        "snapshotsDir": null,
        "_snapshotsDirNodeosDefault": "\"snapshots\"",
        "_snapshotsDirNodeosArg": "--snapshots-dir",
        "readOnlyThreads": null,
        "_readOnlyThreadsNodeosDefault": null,
        "_readOnlyThreadsNodeosArg": "--read-only-threads",
        "readOnlyWriteWindowTimeUs": null,
        "_readOnlyWriteWindowTimeUsNodeosDefault": 200000,
        "_readOnlyWriteWindowTimeUsNodeosArg": "--read-only-write-window-time-us",
        "readOnlyReadWindowTimeUs": null,
        "_readOnlyReadWindowTimeUsNodeosDefault": 60000,
        "_readOnlyReadWindowTimeUsNodeosArg": "--read-only-read-window-time-us"
      },
      "resourceMonitorPluginArgs": {
        "_pluginNamespace": "eosio",
        "_pluginName": "resource_monitor_plugin",
        "resourceMonitorIntervalSeconds": null,
        "_resourceMonitorIntervalSecondsNodeosDefault": 2,
        "_resourceMonitorIntervalSecondsNodeosArg": "--resource-monitor-interval-seconds",
        "resourceMonitorSpaceThreshold": null,
        "_resourceMonitorSpaceThresholdNodeosDefault": 90,
        "_resourceMonitorSpaceThresholdNodeosArg": "--resource-monitor-space-threshold",
        "resourceMonitorSpaceAbsoluteGb": null,
        "_resourceMonitorSpaceAbsoluteGbNodeosDefault": null,
        "_resourceMonitorSpaceAbsoluteGbNodeosArg": "--resource-monitor-space-absolute-gb",
        "resourceMonitorNotShutdownOnThresholdExceeded": true,
        "_resourceMonitorNotShutdownOnThresholdExceededNodeosDefault": false,
        "_resourceMonitorNotShutdownOnThresholdExceededNodeosArg": "--resource-monitor-not-shutdown-on-threshold-exceeded",
        "resourceMonitorWarningInterval": null,
        "_resourceMonitorWarningIntervalNodeosDefault": 30,
        "_resourceMonitorWarningIntervalNodeosArg": "--resource-monitor-warning-interval"
      },
      "signatureProviderPluginArgs": {
        "_pluginNamespace": "eosio",
        "_pluginName": "signature_provider_plugin",
        "keosdProviderTimeout": null,
        "_keosdProviderTimeoutNodeosDefault": 5,
        "_keosdProviderTimeoutNodeosArg": "--keosd-provider-timeout"
      },
      "stateHistoryPluginArgs": {
        "_pluginNamespace": "eosio",
        "_pluginName": "state_history_plugin",
        "stateHistoryDir": null,
        "_stateHistoryDirNodeosDefault": "\"state-history\"",
        "_stateHistoryDirNodeosArg": "--state-history-dir",
        "stateHistoryRetainedDir": null,
        "_stateHistoryRetainedDirNodeosDefault": null,
        "_stateHistoryRetainedDirNodeosArg": "--state-history-retained-dir",
        "stateHistoryArchiveDir": null,
        "_stateHistoryArchiveDirNodeosDefault": null,
        "_stateHistoryArchiveDirNodeosArg": "--state-history-archive-dir",
        "stateHistoryStride": null,
        "_stateHistoryStrideNodeosDefault": null,
        "_stateHistoryStrideNodeosArg": "--state-history-stride",
        "maxRetainedHistoryFiles": null,
        "_maxRetainedHistoryFilesNodeosDefault": null,
        "_maxRetainedHistoryFilesNodeosArg": "--max-retained-history-files",
        "traceHistory": null,
        "_traceHistoryNodeosDefault": false,
        "_traceHistoryNodeosArg": "--trace-history",
        "chainStateHistory": null,
        "_chainStateHistoryNodeosDefault": false,
        "_chainStateHistoryNodeosArg": "--chain-state-history",
        "stateHistoryEndpoint": null,
        "_stateHistoryEndpointNodeosDefault": "127.0.0.1:8080",
        "_stateHistoryEndpointNodeosArg": "--state-history-endpoint",
        "stateHistoryUnixSocketPath": null,
        "_stateHistoryUnixSocketPathNodeosDefault": null,
        "_stateHistoryUnixSocketPathNodeosArg": "--state-history-unix-socket-path",
        "traceHistoryDebugMode": null,
        "_traceHistoryDebugModeNodeosDefault": false,
        "_traceHistoryDebugModeNodeosArg": "--trace-history-debug-mode",
        "stateHistoryLogRetainBlocks": null,
        "_stateHistoryLogRetainBlocksNodeosDefault": null,
        "_stateHistoryLogRetainBlocksNodeosArg": "--state-history-log-retain-blocks",
        "deleteStateHistory": null,
        "_deleteStateHistoryNodeosDefault": false,
        "_deleteStateHistoryNodeosArg": "--delete-state-history"
      },
      "traceApiPluginArgs": {
        "_pluginNamespace": "eosio",
        "_pluginName": "trace_api_plugin",
        "traceDir": null,
        "_traceDirNodeosDefault": "\"traces\"",
        "_traceDirNodeosArg": "--trace-dir",
        "traceSliceStride": null,
        "_traceSliceStrideNodeosDefault": 10000,
        "_traceSliceStrideNodeosArg": "--trace-slice-stride",
        "traceMinimumIrreversibleHistoryBlocks": null,
        "_traceMinimumIrreversibleHistoryBlocksNodeosDefault": -1,
        "_traceMinimumIrreversibleHistoryBlocksNodeosArg": "--trace-minimum-irreversible-history-blocks",
        "traceMinimumUncompressedIrreversibleHistoryBlocks": null,
        "_traceMinimumUncompressedIrreversibleHistoryBlocksNodeosDefault": -1,
        "_traceMinimumUncompressedIrreversibleHistoryBlocksNodeosArg": "--trace-minimum-uncompressed-irreversible-history-blocks",
        "traceRpcAbi": null,
        "_traceRpcAbiNodeosDefault": null,
        "_traceRpcAbiNodeosArg": "--trace-rpc-abi",
        "traceNoAbis": null,
        "_traceNoAbisNodeosDefault": false,
        "_traceNoAbisNodeosArg": "--trace-no-abis"
      }
    },
    "specifiedContract": {
      "contractDir": "unittests/contracts/eosio.system",
      "wasmFile": "eosio.system.wasm",
      "abiFile": "eosio.system.abi",
      "account": "Name: eosio"
    },
    "genesisPath": "tests/performance_tests/genesis.json",
    "maximumP2pPerHost": 5000,
    "maximumClients": 0,
    "loggingLevel": "info",
    "loggingDict": {
      "bios": "off"
    },
    "prodsEnableTraceApi": false,
    "nodeosVers": "v4",
    "specificExtraNodeosArgs": {
      "1": "--plugin eosio::trace_api_plugin "
    },
    "_totalNodes": 2,
    "nonProdsEosVmOcEnable": false,
    "testDurationSec": 10,
    "finalDurationSec": 30,
    "delPerfLogs": false,
    "maxTpsToTest": 50000,
    "testIterationMinStep": 500,
    "tpsLimitPerGenerator": 4000,
    "delReport": false,
    "delTestReport": false,
    "numAddlBlocksToPrune": 2,
    "quiet": false,
    "logDirRoot": ".",
    "skipTpsTests": false,
    "calcProducerThreads": "lmax",
    "calcChainThreads": "lmax",
    "calcNetThreads": "lmax",
    "userTrxDataFile": null,
    "logDirBase": "performance_test",
    "logDirTimestamp": "2023-04-05_14-35-59",
    "logDirPath": "performance_test/2023-04-05_14-35-59",
    "ptbLogsDirPath": "performance_test/2023-04-05_14-35-59/testRunLogs",
    "pluginThreadOptLogsDirPath": "performance_test/2023-04-05_14-35-59/pluginThreadOptRunLogs"
  },
  "env": {
    "system": "Linux",
    "os": "posix",
    "release": "5.15.90.1-microsoft-standard-WSL2",
    "logical_cpu_count": 16
  },
  "nodeosVersion": "v4"
}
```
</details>


## Performance Test Basic Report

The Performance Test Basic generates, by default, a report that details results of the test, statistics around metrics of interest, as well as diagnostic information about the test run.  If `performance_test.py` is run with `--del-test-report`, or `performance_test_basic.py` is run with `--del-report`, the report described below will not be written.  Otherwise the report will be written to the timestamped directory within the `performance_test_basic` log directory for the test run with the file name `data.json`.

<details>
    <summary>Expand for full sample report</summary>

``` json
{
  "completedRun": true,
  "testStart": "2023-04-05T16:25:39.588359",
  "testFinish": "2023-04-05T16:26:58.326668",
  "Analysis": {
    "BlockSize": {
      "min": 139000,
      "max": 182475,
      "avg": 168440.0588235294,
      "sigma": 11024.182010314407,
      "emptyBlocks": 0,
      "numBlocks": 17
    },
    "BlocksGuide": {
      "firstBlockNum": 113,
      "lastBlockNum": 145,
      "totalBlocks": 33,
      "testStartBlockNum": 113,
      "testEndBlockNum": 145,
      "setupBlocksCnt": 0,
      "tearDownBlocksCnt": 0,
      "leadingEmptyBlocksCnt": 1,
      "trailingEmptyBlocksCnt": 11,
      "configAddlDropCnt": 2,
      "testAnalysisBlockCnt": 17
    },
    "TPS": {
      "min": 12390,
      "max": 14454,
      "avg": 13555.25,
      "sigma": 551.2613377518869,
      "emptyBlocks": 0,
      "numBlocks": 17,
      "configTps": 13501,
      "configTestDuration": 10,
      "tpsPerGenerator": [
        3375,
        3375,
        3375,
        3376
      ],
      "generatorCount": 4
    },
    "TrxCPU": {
      "min": 8.0,
      "max": 1629.0,
      "avg": 27.252588697133547,
      "sigma": 23.105861916437814,
      "samples": 135010
    },
    "TrxLatency": {
      "min": 0.0009999275207519531,
      "max": 0.5899999141693115,
      "avg": 0.2691181839364483,
      "sigma": 0.1464077116092879,
      "samples": 135010
    },
    "TrxNet": {
      "min": 24.0,
      "max": 25.0,
      "avg": 24.851892452410933,
      "sigma": 0.35520656234959913,
      "samples": 135010
    },
    "DroppedTransactions": 0,
    "ProductionWindowsTotal": 0,
    "ProductionWindowsAverageSize": 0,
    "ProductionWindowsMissed": 0,
    "ForkedBlocks": {
      "00": [],
      "01": []
    },
    "ForksCount": {
      "00": 0,
      "01": 0
    },
    "DroppedBlocks": {
      "00": {},
      "01": {}
    },
    "DroppedBlocksCount": {
      "00": 0,
      "01": 0
    }
  },
  "args": {
    "rawCmdLine ": "./tests/performance_tests/performance_test.py testBpOpMode --test-iteration-duration-sec 10 --final-iterations-duration-sec 30 --calc-producer-threads lmax --calc-chain-threads lmax --calc-net-threads lmax",
    "killAll": false,
    "dontKill": false,
    "keepLogs": true,
    "dumpErrorDetails": false,
    "delay": 1,
    "nodesFile": null,
    "verbose": false,
    "unshared": false,
    "_killEosInstances": true,
    "_killWallet": true,
    "pnodes": 1,
    "totalNodes": 0,
    "topo": "mesh",
    "extraNodeosArgs": {
      "chainPluginArgs": {
        "_pluginNamespace": "eosio",
        "_pluginName": "chain_plugin",
        "blocksDir": null,
        "_blocksDirNodeosDefault": "\"blocks\"",
        "_blocksDirNodeosArg": "--blocks-dir",
        "blocksLogStride": null,
        "_blocksLogStrideNodeosDefault": null,
        "_blocksLogStrideNodeosArg": "--blocks-log-stride",
        "maxRetainedBlockFiles": null,
        "_maxRetainedBlockFilesNodeosDefault": null,
        "_maxRetainedBlockFilesNodeosArg": "--max-retained-block-files",
        "blocksRetainedDir": null,
        "_blocksRetainedDirNodeosDefault": null,
        "_blocksRetainedDirNodeosArg": "--blocks-retained-dir",
        "blocksArchiveDir": null,
        "_blocksArchiveDirNodeosDefault": null,
        "_blocksArchiveDirNodeosArg": "--blocks-archive-dir",
        "stateDir": null,
        "_stateDirNodeosDefault": "\"state\"",
        "_stateDirNodeosArg": "--state-dir",
        "protocolFeaturesDir": null,
        "_protocolFeaturesDirNodeosDefault": "\"protocol_features\"",
        "_protocolFeaturesDirNodeosArg": "--protocol-features-dir",
        "checkpoint": null,
        "_checkpointNodeosDefault": null,
        "_checkpointNodeosArg": "--checkpoint",
        "wasmRuntime": "eos-vm-jit",
        "_wasmRuntimeNodeosDefault": "eos-vm-jit",
        "_wasmRuntimeNodeosArg": "--wasm-runtime",
        "profileAccount": null,
        "_profileAccountNodeosDefault": null,
        "_profileAccountNodeosArg": "--profile-account",
        "abiSerializerMaxTimeMs": 990000,
        "_abiSerializerMaxTimeMsNodeosDefault": 15,
        "_abiSerializerMaxTimeMsNodeosArg": "--abi-serializer-max-time-ms",
        "chainStateDbSizeMb": 25600,
        "_chainStateDbSizeMbNodeosDefault": 1024,
        "_chainStateDbSizeMbNodeosArg": "--chain-state-db-size-mb",
        "chainStateDbGuardSizeMb": null,
        "_chainStateDbGuardSizeMbNodeosDefault": 128,
        "_chainStateDbGuardSizeMbNodeosArg": "--chain-state-db-guard-size-mb",
        "signatureCpuBillablePct": 0,
        "_signatureCpuBillablePctNodeosDefault": 50,
        "_signatureCpuBillablePctNodeosArg": "--signature-cpu-billable-pct",
        "chainThreads": 2,
        "_chainThreadsNodeosDefault": 2,
        "_chainThreadsNodeosArg": "--chain-threads",
        "contractsConsole": false,
        "_contractsConsoleNodeosDefault": false,
        "_contractsConsoleNodeosArg": "--contracts-console",
        "deepMind": null,
        "_deepMindNodeosDefault": false,
        "_deepMindNodeosArg": "--deep-mind",
        "actorWhitelist": null,
        "_actorWhitelistNodeosDefault": null,
        "_actorWhitelistNodeosArg": "--actor-whitelist",
        "actorBlacklist": null,
        "_actorBlacklistNodeosDefault": null,
        "_actorBlacklistNodeosArg": "--actor-blacklist",
        "contractWhitelist": null,
        "_contractWhitelistNodeosDefault": null,
        "_contractWhitelistNodeosArg": "--contract-whitelist",
        "contractBlacklist": null,
        "_contractBlacklistNodeosDefault": null,
        "_contractBlacklistNodeosArg": "--contract-blacklist",
        "actionBlacklist": null,
        "_actionBlacklistNodeosDefault": null,
        "_actionBlacklistNodeosArg": "--action-blacklist",
        "keyBlacklist": null,
        "_keyBlacklistNodeosDefault": null,
        "_keyBlacklistNodeosArg": "--key-blacklist",
        "senderBypassWhiteblacklist": null,
        "_senderBypassWhiteblacklistNodeosDefault": null,
        "_senderBypassWhiteblacklistNodeosArg": "--sender-bypass-whiteblacklist",
        "readMode": null,
        "_readModeNodeosDefault": "head",
        "_readModeNodeosArg": "--read-mode",
        "apiAcceptTransactions": null,
        "_apiAcceptTransactionsNodeosDefault": 1,
        "_apiAcceptTransactionsNodeosArg": "--api-accept-transactions",
        "validationMode": null,
        "_validationModeNodeosDefault": "full",
        "_validationModeNodeosArg": "--validation-mode",
        "disableRamBillingNotifyChecks": null,
        "_disableRamBillingNotifyChecksNodeosDefault": false,
        "_disableRamBillingNotifyChecksNodeosArg": "--disable-ram-billing-notify-checks",
        "maximumVariableSignatureLength": null,
        "_maximumVariableSignatureLengthNodeosDefault": 16384,
        "_maximumVariableSignatureLengthNodeosArg": "--maximum-variable-signature-length",
        "trustedProducer": null,
        "_trustedProducerNodeosDefault": null,
        "_trustedProducerNodeosArg": "--trusted-producer",
        "databaseMapMode": "mapped",
        "_databaseMapModeNodeosDefault": "mapped",
        "_databaseMapModeNodeosArg": "--database-map-mode",
        "eosVmOcCacheSizeMb": 1024,
        "_eosVmOcCacheSizeMbNodeosDefault": 1024,
        "_eosVmOcCacheSizeMbNodeosArg": "--eos-vm-oc-cache-size-mb",
        "eosVmOcCompileThreads": 1,
        "_eosVmOcCompileThreadsNodeosDefault": 1,
        "_eosVmOcCompileThreadsNodeosArg": "--eos-vm-oc-compile-threads",
        "eosVmOcEnable": null,
        "_eosVmOcEnableNodeosDefault": false,
        "_eosVmOcEnableNodeosArg": "--eos-vm-oc-enable",
        "enableAccountQueries": null,
        "_enableAccountQueriesNodeosDefault": 0,
        "_enableAccountQueriesNodeosArg": "--enable-account-queries",
        "maxNonprivilegedInlineActionSize": null,
        "_maxNonprivilegedInlineActionSizeNodeosDefault": 4096,
        "_maxNonprivilegedInlineActionSizeNodeosArg": "--max-nonprivileged-inline-action-size",
        "transactionRetryMaxStorageSizeGb": null,
        "_transactionRetryMaxStorageSizeGbNodeosDefault": null,
        "_transactionRetryMaxStorageSizeGbNodeosArg": "--transaction-retry-max-storage-size-gb",
        "transactionRetryIntervalSec": null,
        "_transactionRetryIntervalSecNodeosDefault": 20,
        "_transactionRetryIntervalSecNodeosArg": "--transaction-retry-interval-sec",
        "transactionRetryMaxExpirationSec": null,
        "_transactionRetryMaxExpirationSecNodeosDefault": 120,
        "_transactionRetryMaxExpirationSecNodeosArg": "--transaction-retry-max-expiration-sec",
        "transactionFinalityStatusMaxStorageSizeGb": null,
        "_transactionFinalityStatusMaxStorageSizeGbNodeosDefault": null,
        "_transactionFinalityStatusMaxStorageSizeGbNodeosArg": "--transaction-finality-status-max-storage-size-gb",
        "transactionFinalityStatusSuccessDurationSec": null,
        "_transactionFinalityStatusSuccessDurationSecNodeosDefault": 180,
        "_transactionFinalityStatusSuccessDurationSecNodeosArg": "--transaction-finality-status-success-duration-sec",
        "transactionFinalityStatusFailureDurationSec": null,
        "_transactionFinalityStatusFailureDurationSecNodeosDefault": 180,
        "_transactionFinalityStatusFailureDurationSecNodeosArg": "--transaction-finality-status-failure-duration-sec",
        "integrityHashOnStart": null,
        "_integrityHashOnStartNodeosDefault": false,
        "_integrityHashOnStartNodeosArg": "--integrity-hash-on-start",
        "integrityHashOnStop": null,
        "_integrityHashOnStopNodeosDefault": false,
        "_integrityHashOnStopNodeosArg": "--integrity-hash-on-stop",
        "blockLogRetainBlocks": null,
        "_blockLogRetainBlocksNodeosDefault": null,
        "_blockLogRetainBlocksNodeosArg": "--block-log-retain-blocks",
        "genesisJson": null,
        "_genesisJsonNodeosDefault": null,
        "_genesisJsonNodeosArg": "--genesis-json",
        "genesisTimestamp": null,
        "_genesisTimestampNodeosDefault": null,
        "_genesisTimestampNodeosArg": "--genesis-timestamp",
        "printGenesisJson": null,
        "_printGenesisJsonNodeosDefault": false,
        "_printGenesisJsonNodeosArg": "--print-genesis-json",
        "extractGenesisJson": null,
        "_extractGenesisJsonNodeosDefault": null,
        "_extractGenesisJsonNodeosArg": "--extract-genesis-json",
        "printBuildInfo": null,
        "_printBuildInfoNodeosDefault": false,
        "_printBuildInfoNodeosArg": "--print-build-info",
        "extractBuildInfo": null,
        "_extractBuildInfoNodeosDefault": null,
        "_extractBuildInfoNodeosArg": "--extract-build-info",
        "forceAllChecks": null,
        "_forceAllChecksNodeosDefault": false,
        "_forceAllChecksNodeosArg": "--force-all-checks",
        "disableReplayOpts": null,
        "_disableReplayOptsNodeosDefault": false,
        "_disableReplayOptsNodeosArg": "--disable-replay-opts",
        "replayBlockchain": null,
        "_replayBlockchainNodeosDefault": false,
        "_replayBlockchainNodeosArg": "--replay-blockchain",
        "hardReplayBlockchain": null,
        "_hardReplayBlockchainNodeosDefault": false,
        "_hardReplayBlockchainNodeosArg": "--hard-replay-blockchain",
        "deleteAllBlocks": null,
        "_deleteAllBlocksNodeosDefault": false,
        "_deleteAllBlocksNodeosArg": "--delete-all-blocks",
        "truncateAtBlock": null,
        "_truncateAtBlockNodeosDefault": 0,
        "_truncateAtBlockNodeosArg": "--truncate-at-block",
        "terminateAtBlock": null,
        "_terminateAtBlockNodeosDefault": 0,
        "_terminateAtBlockNodeosArg": "--terminate-at-block",
        "snapshot": null,
        "_snapshotNodeosDefault": null,
        "_snapshotNodeosArg": "--snapshot"
      },
      "httpPluginArgs": {
        "_pluginNamespace": "eosio",
        "_pluginName": "http_plugin",
        "unixSocketPath": null,
        "_unixSocketPathNodeosDefault": null,
        "_unixSocketPathNodeosArg": "--unix-socket-path",
        "httpServerAddress": null,
        "_httpServerAddressNodeosDefault": "127.0.0.1:8888",
        "_httpServerAddressNodeosArg": "--http-server-address",
        "accessControlAllowOrigin": null,
        "_accessControlAllowOriginNodeosDefault": null,
        "_accessControlAllowOriginNodeosArg": "--access-control-allow-origin",
        "accessControlAllowHeaders": null,
        "_accessControlAllowHeadersNodeosDefault": null,
        "_accessControlAllowHeadersNodeosArg": "--access-control-allow-headers",
        "accessControlMaxAge": null,
        "_accessControlMaxAgeNodeosDefault": null,
        "_accessControlMaxAgeNodeosArg": "--access-control-max-age",
        "accessControlAllowCredentials": null,
        "_accessControlAllowCredentialsNodeosDefault": false,
        "_accessControlAllowCredentialsNodeosArg": "--access-control-allow-credentials",
        "maxBodySize": null,
        "_maxBodySizeNodeosDefault": 2097152,
        "_maxBodySizeNodeosArg": "--max-body-size",
        "httpMaxBytesInFlightMb": -1,
        "_httpMaxBytesInFlightMbNodeosDefault": 500,
        "_httpMaxBytesInFlightMbNodeosArg": "--http-max-bytes-in-flight-mb",
        "httpMaxInFlightRequests": null,
        "_httpMaxInFlightRequestsNodeosDefault": -1,
        "_httpMaxInFlightRequestsNodeosArg": "--http-max-in-flight-requests",
        "httpMaxResponseTimeMs": -1,
        "_httpMaxResponseTimeMsNodeosDefault": 30,
        "_httpMaxResponseTimeMsNodeosArg": "--http-max-response-time-ms",
        "verboseHttpErrors": null,
        "_verboseHttpErrorsNodeosDefault": false,
        "_verboseHttpErrorsNodeosArg": "--verbose-http-errors",
        "httpValidateHost": null,
        "_httpValidateHostNodeosDefault": 1,
        "_httpValidateHostNodeosArg": "--http-validate-host",
        "httpAlias": null,
        "_httpAliasNodeosDefault": null,
        "_httpAliasNodeosArg": "--http-alias",
        "httpThreads": 2,
        "_httpThreadsNodeosDefault": 2,
        "_httpThreadsNodeosArg": "--http-threads",
        "httpKeepAlive": null,
        "_httpKeepAliveNodeosDefault": 1,
        "_httpKeepAliveNodeosArg": "--http-keep-alive"
      },
      "netPluginArgs": {
        "_pluginNamespace": "eosio",
        "_pluginName": "net_plugin",
        "p2pListenEndpoint": null,
        "_p2pListenEndpointNodeosDefault": "0.0.0.0:9876",
        "_p2pListenEndpointNodeosArg": "--p2p-listen-endpoint",
        "p2pServerAddress": null,
        "_p2pServerAddressNodeosDefault": null,
        "_p2pServerAddressNodeosArg": "--p2p-server-address",
        "p2pPeerAddress": null,
        "_p2pPeerAddressNodeosDefault": null,
        "_p2pPeerAddressNodeosArg": "--p2p-peer-address",
        "p2pMaxNodesPerHost": null,
        "_p2pMaxNodesPerHostNodeosDefault": 1,
        "_p2pMaxNodesPerHostNodeosArg": "--p2p-max-nodes-per-host",
        "p2pAcceptTransactions": null,
        "_p2pAcceptTransactionsNodeosDefault": 1,
        "_p2pAcceptTransactionsNodeosArg": "--p2p-accept-transactions",
        "p2pAutoBpPeer": null,
        "_p2pAutoBpPeerNodeosDefault": null,
        "_p2pAutoBpPeerNodeosArg": "--p2p-auto-bp-peer",
        "agentName": null,
        "_agentNameNodeosDefault": "EOS Test Agent",
        "_agentNameNodeosArg": "--agent-name",
        "allowedConnection": null,
        "_allowedConnectionNodeosDefault": "any",
        "_allowedConnectionNodeosArg": "--allowed-connection",
        "peerKey": null,
        "_peerKeyNodeosDefault": null,
        "_peerKeyNodeosArg": "--peer-key",
        "peerPrivateKey": null,
        "_peerPrivateKeyNodeosDefault": null,
        "_peerPrivateKeyNodeosArg": "--peer-private-key",
        "maxClients": 0,
        "_maxClientsNodeosDefault": 25,
        "_maxClientsNodeosArg": "--max-clients",
        "connectionCleanupPeriod": null,
        "_connectionCleanupPeriodNodeosDefault": 30,
        "_connectionCleanupPeriodNodeosArg": "--connection-cleanup-period",
        "maxCleanupTimeMsec": null,
        "_maxCleanupTimeMsecNodeosDefault": 10,
        "_maxCleanupTimeMsecNodeosArg": "--max-cleanup-time-msec",
        "p2pDedupCacheExpireTimeSec": null,
        "_p2pDedupCacheExpireTimeSecNodeosDefault": 10,
        "_p2pDedupCacheExpireTimeSecNodeosArg": "--p2p-dedup-cache-expire-time-sec",
        "netThreads": 4,
        "_netThreadsNodeosDefault": 4,
        "_netThreadsNodeosArg": "--net-threads",
        "syncFetchSpan": null,
        "_syncFetchSpanNodeosDefault": 100,
        "_syncFetchSpanNodeosArg": "--sync-fetch-span",
        "useSocketReadWatermark": null,
        "_useSocketReadWatermarkNodeosDefault": 0,
        "_useSocketReadWatermarkNodeosArg": "--use-socket-read-watermark",
        "peerLogFormat": null,
        "_peerLogFormatNodeosDefault": "[\"${_name}\" - ${_cid} ${_ip}:${_port}] ",
        "_peerLogFormatNodeosArg": "--peer-log-format",
        "p2pKeepaliveIntervalMs": null,
        "_p2pKeepaliveIntervalMsNodeosDefault": 10000,
        "_p2pKeepaliveIntervalMsNodeosArg": "--p2p-keepalive-interval-ms"
      },
      "producerPluginArgs": {
        "_pluginNamespace": "eosio",
        "_pluginName": "producer_plugin",
        "enableStaleProduction": null,
        "_enableStaleProductionNodeosDefault": false,
        "_enableStaleProductionNodeosArg": "--enable-stale-production",
        "pauseOnStartup": null,
        "_pauseOnStartupNodeosDefault": false,
        "_pauseOnStartupNodeosArg": "--pause-on-startup",
        "maxTransactionTime": -1,
        "_maxTransactionTimeNodeosDefault": 30,
        "_maxTransactionTimeNodeosArg": "--max-transaction-time",
        "maxIrreversibleBlockAge": null,
        "_maxIrreversibleBlockAgeNodeosDefault": -1,
        "_maxIrreversibleBlockAgeNodeosArg": "--max-irreversible-block-age",
        "producerName": null,
        "_producerNameNodeosDefault": null,
        "_producerNameNodeosArg": "--producer-name",
        "signatureProvider": null,
        "_signatureProviderNodeosDefault": "EOS6MRyAjQq8ud7hVNYcfnVPJqcVpscN5So8BhtHuGYqET5GDW5CV=KEY:5KQwrPbwdL6PhXujxW37FSSQZ1JiwsST4cqQzDeyXtP79zkvFD3",
        "_signatureProviderNodeosArg": "--signature-provider",
        "greylistAccount": null,
        "_greylistAccountNodeosDefault": null,
        "_greylistAccountNodeosArg": "--greylist-account",
        "greylistLimit": null,
        "_greylistLimitNodeosDefault": 1000,
        "_greylistLimitNodeosArg": "--greylist-limit",
        "produceTimeOffsetUs": 0,
        "_produceTimeOffsetUsNodeosDefault": 0,
        "_produceTimeOffsetUsNodeosArg": "--produce-time-offset-us",
        "lastBlockTimeOffsetUs": 0,
        "_lastBlockTimeOffsetUsNodeosDefault": -200000,
        "_lastBlockTimeOffsetUsNodeosArg": "--last-block-time-offset-us",
        "cpuEffortPercent": 100,
        "_cpuEffortPercentNodeosDefault": 80,
        "_cpuEffortPercentNodeosArg": "--cpu-effort-percent",
        "lastBlockCpuEffortPercent": 100,
        "_lastBlockCpuEffortPercentNodeosDefault": 80,
        "_lastBlockCpuEffortPercentNodeosArg": "--last-block-cpu-effort-percent",
        "maxBlockCpuUsageThresholdUs": null,
        "_maxBlockCpuUsageThresholdUsNodeosDefault": 5000,
        "_maxBlockCpuUsageThresholdUsNodeosArg": "--max-block-cpu-usage-threshold-us",
        "maxBlockNetUsageThresholdBytes": null,
        "_maxBlockNetUsageThresholdBytesNodeosDefault": 1024,
        "_maxBlockNetUsageThresholdBytesNodeosArg": "--max-block-net-usage-threshold-bytes",
        "maxScheduledTransactionTimePerBlockMs": null,
        "_maxScheduledTransactionTimePerBlockMsNodeosDefault": 100,
        "_maxScheduledTransactionTimePerBlockMsNodeosArg": "--max-scheduled-transaction-time-per-block-ms",
        "subjectiveCpuLeewayUs": null,
        "_subjectiveCpuLeewayUsNodeosDefault": 31000,
        "_subjectiveCpuLeewayUsNodeosArg": "--subjective-cpu-leeway-us",
        "subjectiveAccountMaxFailures": null,
        "_subjectiveAccountMaxFailuresNodeosDefault": 3,
        "_subjectiveAccountMaxFailuresNodeosArg": "--subjective-account-max-failures",
        "subjectiveAccountMaxFailuresWindowSize": null,
        "_subjectiveAccountMaxFailuresWindowSizeNodeosDefault": 1,
        "_subjectiveAccountMaxFailuresWindowSizeNodeosArg": "--subjective-account-max-failures-window-size",
        "subjectiveAccountDecayTimeMinutes": null,
        "_subjectiveAccountDecayTimeMinutesNodeosDefault": 1440,
        "_subjectiveAccountDecayTimeMinutesNodeosArg": "--subjective-account-decay-time-minutes",
        "incomingDeferRatio": null,
        "_incomingDeferRatioNodeosDefault": 1,
        "_incomingDeferRatioNodeosArg": "--incoming-defer-ratio",
        "incomingTransactionQueueSizeMb": null,
        "_incomingTransactionQueueSizeMbNodeosDefault": 1024,
        "_incomingTransactionQueueSizeMbNodeosArg": "--incoming-transaction-queue-size-mb",
        "disableSubjectiveBilling": true,
        "_disableSubjectiveBillingNodeosDefault": 1,
        "_disableSubjectiveBillingNodeosArg": "--disable-subjective-billing",
        "disableSubjectiveAccountBilling": null,
        "_disableSubjectiveAccountBillingNodeosDefault": false,
        "_disableSubjectiveAccountBillingNodeosArg": "--disable-subjective-account-billing",
        "disableSubjectiveP2pBilling": null,
        "_disableSubjectiveP2pBillingNodeosDefault": 1,
        "_disableSubjectiveP2pBillingNodeosArg": "--disable-subjective-p2p-billing",
        "disableSubjectiveApiBilling": null,
        "_disableSubjectiveApiBillingNodeosDefault": 1,
        "_disableSubjectiveApiBillingNodeosArg": "--disable-subjective-api-billing",
        "producerThreads": 2,
        "_producerThreadsNodeosDefault": 2,
        "_producerThreadsNodeosArg": "--producer-threads",
        "snapshotsDir": null,
        "_snapshotsDirNodeosDefault": "\"snapshots\"",
        "_snapshotsDirNodeosArg": "--snapshots-dir",
        "readOnlyThreads": null,
        "_readOnlyThreadsNodeosDefault": null,
        "_readOnlyThreadsNodeosArg": "--read-only-threads",
        "readOnlyWriteWindowTimeUs": null,
        "_readOnlyWriteWindowTimeUsNodeosDefault": 200000,
        "_readOnlyWriteWindowTimeUsNodeosArg": "--read-only-write-window-time-us",
        "readOnlyReadWindowTimeUs": null,
        "_readOnlyReadWindowTimeUsNodeosDefault": 60000,
        "_readOnlyReadWindowTimeUsNodeosArg": "--read-only-read-window-time-us"
      },
      "resourceMonitorPluginArgs": {
        "_pluginNamespace": "eosio",
        "_pluginName": "resource_monitor_plugin",
        "resourceMonitorIntervalSeconds": null,
        "_resourceMonitorIntervalSecondsNodeosDefault": 2,
        "_resourceMonitorIntervalSecondsNodeosArg": "--resource-monitor-interval-seconds",
        "resourceMonitorSpaceThreshold": null,
        "_resourceMonitorSpaceThresholdNodeosDefault": 90,
        "_resourceMonitorSpaceThresholdNodeosArg": "--resource-monitor-space-threshold",
        "resourceMonitorSpaceAbsoluteGb": null,
        "_resourceMonitorSpaceAbsoluteGbNodeosDefault": null,
        "_resourceMonitorSpaceAbsoluteGbNodeosArg": "--resource-monitor-space-absolute-gb",
        "resourceMonitorNotShutdownOnThresholdExceeded": true,
        "_resourceMonitorNotShutdownOnThresholdExceededNodeosDefault": false,
        "_resourceMonitorNotShutdownOnThresholdExceededNodeosArg": "--resource-monitor-not-shutdown-on-threshold-exceeded",
        "resourceMonitorWarningInterval": null,
        "_resourceMonitorWarningIntervalNodeosDefault": 30,
        "_resourceMonitorWarningIntervalNodeosArg": "--resource-monitor-warning-interval"
      },
      "signatureProviderPluginArgs": {
        "_pluginNamespace": "eosio",
        "_pluginName": "signature_provider_plugin",
        "keosdProviderTimeout": null,
        "_keosdProviderTimeoutNodeosDefault": 5,
        "_keosdProviderTimeoutNodeosArg": "--keosd-provider-timeout"
      },
      "stateHistoryPluginArgs": {
        "_pluginNamespace": "eosio",
        "_pluginName": "state_history_plugin",
        "stateHistoryDir": null,
        "_stateHistoryDirNodeosDefault": "\"state-history\"",
        "_stateHistoryDirNodeosArg": "--state-history-dir",
        "stateHistoryRetainedDir": null,
        "_stateHistoryRetainedDirNodeosDefault": null,
        "_stateHistoryRetainedDirNodeosArg": "--state-history-retained-dir",
        "stateHistoryArchiveDir": null,
        "_stateHistoryArchiveDirNodeosDefault": null,
        "_stateHistoryArchiveDirNodeosArg": "--state-history-archive-dir",
        "stateHistoryStride": null,
        "_stateHistoryStrideNodeosDefault": null,
        "_stateHistoryStrideNodeosArg": "--state-history-stride",
        "maxRetainedHistoryFiles": null,
        "_maxRetainedHistoryFilesNodeosDefault": null,
        "_maxRetainedHistoryFilesNodeosArg": "--max-retained-history-files",
        "traceHistory": null,
        "_traceHistoryNodeosDefault": false,
        "_traceHistoryNodeosArg": "--trace-history",
        "chainStateHistory": null,
        "_chainStateHistoryNodeosDefault": false,
        "_chainStateHistoryNodeosArg": "--chain-state-history",
        "stateHistoryEndpoint": null,
        "_stateHistoryEndpointNodeosDefault": "127.0.0.1:8080",
        "_stateHistoryEndpointNodeosArg": "--state-history-endpoint",
        "stateHistoryUnixSocketPath": null,
        "_stateHistoryUnixSocketPathNodeosDefault": null,
        "_stateHistoryUnixSocketPathNodeosArg": "--state-history-unix-socket-path",
        "traceHistoryDebugMode": null,
        "_traceHistoryDebugModeNodeosDefault": false,
        "_traceHistoryDebugModeNodeosArg": "--trace-history-debug-mode",
        "stateHistoryLogRetainBlocks": null,
        "_stateHistoryLogRetainBlocksNodeosDefault": null,
        "_stateHistoryLogRetainBlocksNodeosArg": "--state-history-log-retain-blocks",
        "deleteStateHistory": null,
        "_deleteStateHistoryNodeosDefault": false,
        "_deleteStateHistoryNodeosArg": "--delete-state-history"
      },
      "traceApiPluginArgs": {
        "_pluginNamespace": "eosio",
        "_pluginName": "trace_api_plugin",
        "traceDir": null,
        "_traceDirNodeosDefault": "\"traces\"",
        "_traceDirNodeosArg": "--trace-dir",
        "traceSliceStride": null,
        "_traceSliceStrideNodeosDefault": 10000,
        "_traceSliceStrideNodeosArg": "--trace-slice-stride",
        "traceMinimumIrreversibleHistoryBlocks": null,
        "_traceMinimumIrreversibleHistoryBlocksNodeosDefault": -1,
        "_traceMinimumIrreversibleHistoryBlocksNodeosArg": "--trace-minimum-irreversible-history-blocks",
        "traceMinimumUncompressedIrreversibleHistoryBlocks": null,
        "_traceMinimumUncompressedIrreversibleHistoryBlocksNodeosDefault": -1,
        "_traceMinimumUncompressedIrreversibleHistoryBlocksNodeosArg": "--trace-minimum-uncompressed-irreversible-history-blocks",
        "traceRpcAbi": null,
        "_traceRpcAbiNodeosDefault": null,
        "_traceRpcAbiNodeosArg": "--trace-rpc-abi",
        "traceNoAbis": null,
        "_traceNoAbisNodeosDefault": false,
        "_traceNoAbisNodeosArg": "--trace-no-abis"
      }
    },
    "specifiedContract": {
      "contractDir": "unittests/contracts/eosio.system",
      "wasmFile": "eosio.system.wasm",
      "abiFile": "eosio.system.abi",
      "account": "Name: eosio"
    },
    "genesisPath": "tests/performance_tests/genesis.json",
    "maximumP2pPerHost": 5000,
    "maximumClients": 0,
    "loggingLevel": "info",
    "loggingDict": {
      "bios": "off"
    },
    "prodsEnableTraceApi": false,
    "nodeosVers": "v4",
    "specificExtraNodeosArgs": {
      "1": "--plugin eosio::trace_api_plugin "
    },
    "_totalNodes": 2,
    "nonProdsEosVmOcEnable": false,
    "targetTps": 13501,
    "testTrxGenDurationSec": 10,
    "tpsLimitPerGenerator": 4000,
    "numAddlBlocksToPrune": 2,
    "logDirRoot": "performance_test/2023-04-05_14-35-59/testRunLogs",
    "delReport": false,
    "quiet": false,
    "delPerfLogs": false,
    "expectedTransactionsSent": 135010,
    "printMissingTransactions": false,
    "userTrxDataFile": null,
    "logDirBase": "performance_test/2023-04-05_14-35-59/testRunLogs/performance_test",
    "logDirTimestamp": "2023-04-05_16-25-39",
    "logDirTimestampedOptSuffix": "-13501",
    "logDirPath": "performance_test/2023-04-05_14-35-59/testRunLogs/performance_test/2023-04-05_16-25-39-13501"
  },
  "env": {
    "system": "Linux",
    "os": "posix",
    "release": "5.15.90.1-microsoft-standard-WSL2",
    "logical_cpu_count": 16
  },
  "nodeosVersion": "v4"
}
```
</details><|MERGE_RESOLUTION|>--- conflicted
+++ resolved
@@ -312,7 +312,6 @@
     testBpOpMode  Test the Block Producer Operational Mode.
 ```
 
-<<<<<<< HEAD
 </details>
 
 ### Operational Modes
@@ -344,75 +343,6 @@
 ```
 optional arguments:
   -h, --help            show this help message and exit
-=======
-* `--tps-limit-per-generator TPS_LIMIT_PER_GENERATOR`
-                          Maximum amount of transactions per second a single generator can have. (default: 4000)
-* `--genesis GENESIS`     Path to genesis.json (default: tests/performance_tests/genesis.json)
-* `--num-blocks-to-prune NUM_BLOCKS_TO_PRUNE`
-                          The number of potentially non-empty blocks, in addition to leading and trailing size 0 blocks,
-                          to prune from the beginning and end of the range of blocks of interest for evaluation.
-                          (default: 2)
-* `--signature-cpu-billable-pct SIGNATURE_CPU_BILLABLE_PCT`
-                          Percentage of actual signature recovery cpu to bill. Whole number percentages, e.g. 50 for 50% (default: 0)
-* `--chain-threads CHAIN_THREADS`
-                          Number of worker threads in controller thread pool (default: 2)
-* `--database-map-mode {mapped,heap,locked}`
-                          Database map mode ("mapped", "heap", or "locked").
-                          In "mapped" mode database is memory mapped as a file.
-                          In "heap" mode database is preloaded in to swappable memory and will use huge pages if available.
-                          In "locked" mode database is preloaded, locked in to memory, and will use huge pages if available. (default: mapped)
-* `--cluster-log-lvl {all,debug,info,warn,error,off}`
-                          Cluster log level ("all", "debug", "info", "warn", "error", or "off"). Performance Harness Test Basic relies on some logging at
-                          "info" level, so it is the lowest recommended logging level to use. However, there are instances where more verbose logging can be
-                          useful. (default: info)
-* `--net-threads NET_THREADS`
-                          Number of worker threads in net_plugin thread pool (default: 4)
-* `--disable-subjective-billing DISABLE_SUBJECTIVE_BILLING`
-                          Disable subjective CPU billing for API/P2P transactions (default: True)
-* `--cpu-effort-percent CPU_EFFORT_PERCENT`
-                          Percentage of cpu block production time used to produce block. Whole number percentages, e.g. 80 for 80% (default: 100)
-* `--producer-threads PRODUCER_THREADS`
-                          Number of worker threads in producer thread pool (default: 2)
-* `--http-max-response-time-ms HTTP_MAX_RESPONSE_TIME_MS`
-                          Maximum time for processing a request, -1 for unlimited (default: -1)
-* `--http-max-bytes-in-flight-mb HTTP_MAX_IN_FLIGHT_BYTES`
-                          Maximum size in megabytes http_plugin should use for processing http requests. -1 for unlimited.
-                          429 error response when exceeded. (default: -1)
-* `--del-perf-logs`       Whether to delete performance test specific logs. (default: False)
-* `--del-report`          Whether to delete overarching performance run report. (default: False)
-* `--quiet`               Whether to quiet printing intermediate results and reports to stdout (default: False)
-* `--prods-enable-trace-api`
-                          Determines whether producer nodes should have eosio::trace_api_plugin enabled (default: False)
-* `--print-missing-transactions PRINT_MISSING_TRANSACTIONS`
-                          Toggles if missing transactions are be printed upon test completion. (default: False)
-* `--account-name ACCOUNT_NAME`
-                          Name of the account to create and assign a contract to (default: eosio)
-* `--contract-dir CONTRACT_DIR`
-                          Path to contract dir (default: unittests/contracts/eosio.system)
-* `--wasm-file WASM_FILE` WASM file name for contract (default: eosio.system.wasm)
-* `--abi-file ABI_FILE`   ABI file name for contract (default: eosio.system.abi)
-* `--user-trx-data-file USER_TRX_DATA_FILE`
-                          Path to transaction data JSON file (default: None)
-* `--wasm-runtime RUNTIME`
-                          Override default WASM runtime ("eos-vm-jit", "eos-vm")
-                          "eos-vm-jit" : A WebAssembly runtime that compiles WebAssembly code to native x86 code prior to
-                          execution. "eos-vm" : A WebAssembly interpreter. (default: eos-vm-jit)
-* `--contracts-console`   print contract's output to console (default: False)
-* `--eos-vm-oc-cache-size-mb CACHE_SIZE_MiB`
-                          Maximum size (in MiB) of the EOS VM OC code cache (default: 1024)
-* `--eos-vm-oc-compile-threads COMPILE_THREADS`
-                          Number of threads to use for EOS VM OC tier-up (default: 1)
-* `--non-prods-eos-vm-oc-enable`
-                          Enable EOS VM OC tier-up runtime on non producer nodes (default: False)
-* `--block-log-retain-blocks BLOCKS_TO_RETAIN`
-                          If set to greater than 0, periodically prune the block log to
-                          store only configured number of most recent blocks. If set to 0, no blocks are be written to the block log;
-                          block log file is removed after startup. (default: None)
-* `--http-threads HTTP_THREADS`
-                          Number of worker threads in http thread pool (default: 2)
-* `--chain-state-db-size-mb DB_SIZE_MiB`
-                          Maximum size (in MiB) of the chain state database (default: 25600)
->>>>>>> daa25c95
 
 Performance Harness:
   Performance Harness testing configuration items.
@@ -520,10 +450,7 @@
        [--cluster-log-lvl {all,debug,info,warn,error,off}]
        [--net-threads NET_THREADS]
        [--disable-subjective-billing DISABLE_SUBJECTIVE_BILLING]
-       [--last-block-time-offset-us LAST_BLOCK_TIME_OFFSET_US]
-       [--produce-time-offset-us PRODUCE_TIME_OFFSET_US]
        [--cpu-effort-percent CPU_EFFORT_PERCENT]
-       [--last-block-cpu-effort-percent LAST_BLOCK_CPU_EFFORT_PERCENT]
        [--producer-threads PRODUCER_THREADS]
        [--http-max-response-time-ms HTTP_MAX_RESPONSE_TIME_MS]
        [--http-max-bytes-in-flight-mb HTTP_MAX_BYTES_IN_FLIGHT_MB]
@@ -569,7 +496,6 @@
 Performance Test Basic Base:
   Performance Test Basic base configuration items.
 
-<<<<<<< HEAD
   --tps-limit-per-generator TPS_LIMIT_PER_GENERATOR
                         Maximum amount of transactions per second a single
                         generator can have.
@@ -603,20 +529,10 @@
   --disable-subjective-billing DISABLE_SUBJECTIVE_BILLING
                         Disable subjective CPU billing for API/P2P
                         transactions
-  --last-block-time-offset-us LAST_BLOCK_TIME_OFFSET_US
-                        Offset of last block producing time in microseconds.
-                        Valid range 0 .. -block_time_interval.
-  --produce-time-offset-us PRODUCE_TIME_OFFSET_US
-                        Offset of non last block producing time in
-                        microseconds. Valid range 0 .. -block_time_interval.
   --cpu-effort-percent CPU_EFFORT_PERCENT
                         Percentage of cpu block production time used to
                         produce block. Whole number percentages, e.g. 80 for
                         80%
-  --last-block-cpu-effort-percent LAST_BLOCK_CPU_EFFORT_PERCENT
-                        Percentage of cpu block production time used to
-                        produce last block. Whole number percentages, e.g. 80
-                        for 80%
   --producer-threads PRODUCER_THREADS
                         Number of worker threads in producer thread pool
   --http-max-response-time-ms HTTP_MAX_RESPONSE_TIME_MS
@@ -667,79 +583,6 @@
   --chain-state-db-size-mb CHAIN_STATE_DB_SIZE_MB
                         Maximum size (in MiB) of the chain state database
 ```
-=======
-* `--tps-limit-per-generator TPS_LIMIT_PER_GENERATOR`
-                          Maximum amount of transactions per second a single generator can have. (default: 4000)
-* `--genesis GENESIS`     Path to genesis.json (default: tests/performance_tests/genesis.json)
-* `--num-blocks-to-prune NUM_BLOCKS_TO_PRUNE`
-                          The number of potentially non-empty blocks, in addition to leading and trailing size 0 blocks, to prune from the beginning and end
-                          of the range of blocks of interest for evaluation. (default: 2)
-* `--signature-cpu-billable-pct SIGNATURE_CPU_BILLABLE_PCT`
-                          Percentage of actual signature recovery cpu to bill. Whole number percentages, e.g. 50 for 50% (default: 0)
-* `--chain-threads CHAIN_THREADS`
-                          Number of worker threads in controller thread pool (default: 2)
-* `--database-map-mode {mapped,heap,locked}`
-                          Database map mode ("mapped", "heap", or "locked").
-                          In "mapped" mode database is memory mapped as a file.
-                          In "heap" mode database is preloaded in to swappable memory and will use huge pages if available.
-                          In "locked" mode database is preloaded, locked in to memory, and will use huge pages if available. (default: mapped)
-* `--cluster-log-lvl {all,debug,info,warn,error,off}`
-                          Cluster log level ("all", "debug", "info", "warn", "error", or "off"). Performance Harness Test Basic relies on some logging at
-                          "info" level, so it is the lowest recommended logging level to use. However, there are instances where more verbose logging can be
-                          useful. (default: info)
-* `--net-threads NET_THREADS`
-                          Number of worker threads in net_plugin thread pool (default: 4)
-* `--disable-subjective-billing DISABLE_SUBJECTIVE_BILLING`
-                          Disable subjective CPU billing for API/P2P transactions (default: True)
-* `--cpu-effort-percent CPU_EFFORT_PERCENT`
-                          Percentage of cpu block production time used to produce block. Whole number percentages, e.g. 80 for 80% (default: 100)
-* `--producer-threads PRODUCER_THREADS`
-                          Number of worker threads in producer thread pool (default: 2)
-* `--http-max-response-time-ms HTTP_MAX_RESPONSE_TIME_MS`
-                          Maximum time for processing a request, -1 for unlimited (default: -1)
-* `--http-max-bytes-in-flight-mb HTTP_MAX_IN_FLIGHT_BYTES`
-                          Maximum size in megabytes http_plugin should use for processing http requests. -1 for unlimited.
-                          429 error response when exceeded. (default: -1)
-* `--del-perf-logs`       Whether to delete performance test specific logs. (default: False)
-* `--del-report`          Whether to delete overarching performance run report. (default: False)
-* `--quiet`               Whether to quiet printing intermediate results and reports to stdout (default: False)
-* `--prods-enable-trace-api`
-                          Determines whether producer nodes should have eosio::trace_api_plugin enabled (default: False)
-* `--print-missing-transactions PRINT_MISSING_TRANSACTIONS`
-                          Toggles if missing transactions are be printed upon test completion. (default: False)
-* `--account-name ACCOUNT_NAME`
-                          Name of the account to create and assign a contract to (default: eosio)
-* `--contract-dir CONTRACT_DIR`
-                          Path to contract dir (default: unittests/contracts/eosio.system)
-* `--wasm-file WASM_FILE`
-                          WASM file name for contract (default: eosio.system.wasm)
-* `--abi-file ABI_FILE`   ABI file name for contract (default: eosio.system.abi)
-* `--user-trx-data-file USER_TRX_DATA_FILE`
-                          Path to transaction data JSON file (default: None)
-* `--wasm-runtime RUNTIME`
-                          Override default WASM runtime ("eos-vm-jit", "eos-vm")
-                          "eos-vm-jit" : A WebAssembly runtime that compiles WebAssembly code to native x86 code prior to
-                          execution. "eos-vm" : A WebAssembly interpreter. (default: eos-vm-jit)
-* `--contracts-console`   print contract's output to console (default: False)
-* `--eos-vm-oc-cache-size-mb CACHE_SIZE_MiB`
-                          Maximum size (in MiB) of the EOS VM OC code cache (default: 1024)
-* `--eos-vm-oc-compile-threads COMPILE_THREADS`
-                          Number of threads to use for EOS VM OC tier-up (default: 1)
-* `--non-prods-eos-vm-oc-enable`
-                          Enable EOS VM OC tier-up runtime on non producer nodes (default: False)
-* `--block-log-retain-blocks BLOCKS_TO_RETAIN`
-                          If set to greater than 0, periodically prune the block log to
-                          store only configured number of most recent blocks. If set to 0, no blocks are be written to the block log;
-                          block log file is removed after startup. (default: None)
-* `--http-threads HTTP_THREADS`
-                          Number of worker threads in http thread pool (default: 2)
-* `--chain-state-db-size-mb DB_SIZE_MiB`
-                          Maximum size (in MiB) of the chain state database (default: 25600)
-
-Performance Test Basic Single Test:
-  Performance Test Basic single test configuration items. Useful for running a single test directly. These items may not be directly configurable from
-  higher level scripts as the scripts themselves may configure these internally.
->>>>>>> daa25c95
 
 </details>
 
@@ -768,10 +611,7 @@
                                   [--cluster-log-lvl {all,debug,info,warn,error,off}]
                                   [--net-threads NET_THREADS]
                                   [--disable-subjective-billing DISABLE_SUBJECTIVE_BILLING]
-                                  [--last-block-time-offset-us LAST_BLOCK_TIME_OFFSET_US]
-                                  [--produce-time-offset-us PRODUCE_TIME_OFFSET_US]
                                   [--cpu-effort-percent CPU_EFFORT_PERCENT]
-                                  [--last-block-cpu-effort-percent LAST_BLOCK_CPU_EFFORT_PERCENT]
                                   [--producer-threads PRODUCER_THREADS]
                                   [--http-max-response-time-ms HTTP_MAX_RESPONSE_TIME_MS]
                                   [--http-max-bytes-in-flight-mb HTTP_MAX_BYTES_IN_FLIGHT_MB]
@@ -864,21 +704,10 @@
   --disable-subjective-billing DISABLE_SUBJECTIVE_BILLING
                         Disable subjective CPU billing for API/P2P
                         transactions (default: True)
-  --last-block-time-offset-us LAST_BLOCK_TIME_OFFSET_US
-                        Offset of last block producing time in microseconds.
-                        Valid range 0 .. -block_time_interval. (default: 0)
-  --produce-time-offset-us PRODUCE_TIME_OFFSET_US
-                        Offset of non last block producing time in
-                        microseconds. Valid range 0 .. -block_time_interval.
-                        (default: 0)
   --cpu-effort-percent CPU_EFFORT_PERCENT
                         Percentage of cpu block production time used to
                         produce block. Whole number percentages, e.g. 80 for
                         80% (default: 100)
-  --last-block-cpu-effort-percent LAST_BLOCK_CPU_EFFORT_PERCENT
-                        Percentage of cpu block production time used to
-                        produce last block. Whole number percentages, e.g. 80
-                        for 80% (default: 100)
   --producer-threads PRODUCER_THREADS
                         Number of worker threads in producer thread pool
                         (default: 2)
@@ -1663,18 +1492,9 @@
         "greylistLimit": null,
         "_greylistLimitNodeosDefault": 1000,
         "_greylistLimitNodeosArg": "--greylist-limit",
-        "produceTimeOffsetUs": 0,
-        "_produceTimeOffsetUsNodeosDefault": 0,
-        "_produceTimeOffsetUsNodeosArg": "--produce-time-offset-us",
-        "lastBlockTimeOffsetUs": 0,
-        "_lastBlockTimeOffsetUsNodeosDefault": -200000,
-        "_lastBlockTimeOffsetUsNodeosArg": "--last-block-time-offset-us",
         "cpuEffortPercent": 100,
         "_cpuEffortPercentNodeosDefault": 80,
         "_cpuEffortPercentNodeosArg": "--cpu-effort-percent",
-        "lastBlockCpuEffortPercent": 100,
-        "_lastBlockCpuEffortPercentNodeosDefault": 80,
-        "_lastBlockCpuEffortPercentNodeosArg": "--last-block-cpu-effort-percent",
         "maxBlockCpuUsageThresholdUs": null,
         "_maxBlockCpuUsageThresholdUsNodeosDefault": 5000,
         "_maxBlockCpuUsageThresholdUsNodeosArg": "--max-block-cpu-usage-threshold-us",
@@ -2300,18 +2120,9 @@
         "greylistLimit": null,
         "_greylistLimitNodeosDefault": 1000,
         "_greylistLimitNodeosArg": "--greylist-limit",
-        "produceTimeOffsetUs": 0,
-        "_produceTimeOffsetUsNodeosDefault": 0,
-        "_produceTimeOffsetUsNodeosArg": "--produce-time-offset-us",
-        "lastBlockTimeOffsetUs": 0,
-        "_lastBlockTimeOffsetUsNodeosDefault": -200000,
-        "_lastBlockTimeOffsetUsNodeosArg": "--last-block-time-offset-us",
         "cpuEffortPercent": 100,
         "_cpuEffortPercentNodeosDefault": 80,
         "_cpuEffortPercentNodeosArg": "--cpu-effort-percent",
-        "lastBlockCpuEffortPercent": 100,
-        "_lastBlockCpuEffortPercentNodeosDefault": 80,
-        "_lastBlockCpuEffortPercentNodeosArg": "--last-block-cpu-effort-percent",
         "maxBlockCpuUsageThresholdUs": null,
         "_maxBlockCpuUsageThresholdUsNodeosDefault": 5000,
         "_maxBlockCpuUsageThresholdUsNodeosArg": "--max-block-cpu-usage-threshold-us",
