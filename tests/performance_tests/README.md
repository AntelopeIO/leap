--- conflicted
+++ resolved
@@ -221,7 +221,8 @@
                           (default: 2)
 * `--signature-cpu-billable-pct SIGNATURE_CPU_BILLABLE_PCT`
                           Percentage of actual signature recovery cpu to bill. Whole number percentages, e.g. 50 for 50% (default: 0)
-<<<<<<< HEAD
+* `--chain-state-db-size-mb CHAIN_STATE_DB_SIZE_MB`
+                          Maximum size (in MiB) of the chain state database (default: 10240)
 * `--chain-threads CHAIN_THREADS`
                           Number of worker threads in controller thread pool (default: 2)
 * `--database-map-mode {mapped,heap,locked}`
@@ -231,10 +232,6 @@
                           In "locked" mode database is preloaded, locked in to memory, and will use huge pages if available. (default: mapped)
 * `--net-threads NET_THREADS`
                           Number of worker threads in net_plugin thread pool (default: 2)
-=======
-* `--chain-state-db-size-mb CHAIN_STATE_DB_SIZE_MB`
-                          Maximum size (in MiB) of the chain state database (default: 10240)
->>>>>>> 65c13bd8
 * `--disable-subjective-billing DISABLE_SUBJECTIVE_BILLING`
                           Disable subjective CPU billing for API/P2P transactions (default: True)
 * `--last-block-time-offset-us LAST_BLOCK_TIME_OFFSET_US`
@@ -290,7 +287,8 @@
                           of the range of blocks of interest for evaluation. (default: 2)
 * `--signature-cpu-billable-pct SIGNATURE_CPU_BILLABLE_PCT`
                           Percentage of actual signature recovery cpu to bill. Whole number percentages, e.g. 50 for 50% (default: 0)
-<<<<<<< HEAD
+* `--chain-state-db-size-mb CHAIN_STATE_DB_SIZE_MB`
+                          Maximum size (in MiB) of the chain state database (default: 10240)
 * `--chain-threads CHAIN_THREADS`
                           Number of worker threads in controller thread pool (default: 2)
 * `--database-map-mode {mapped,heap,locked}`
@@ -300,10 +298,6 @@
                           In "locked" mode database is preloaded, locked in to memory, and will use huge pages if available. (default: mapped)
 * `--net-threads NET_THREADS`
                           Number of worker threads in net_plugin thread pool (default: 2)
-=======
-* `--chain-state-db-size-mb CHAIN_STATE_DB_SIZE_MB`
-                          Maximum size (in MiB) of the chain state database (default: 10240)
->>>>>>> 65c13bd8
 * `--disable-subjective-billing DISABLE_SUBJECTIVE_BILLING`
                           Disable subjective CPU billing for API/P2P transactions (default: True)
 * `--last-block-time-offset-us LAST_BLOCK_TIME_OFFSET_US`
