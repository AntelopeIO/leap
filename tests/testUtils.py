import re
import errno
import subprocess
import time
import os
import platform
from collections import deque
from collections import namedtuple
import inspect
import json
import shlex
import socket
from sys import stdout
from sys import exit
import traceback

###########################################################################################
class Utils:
    Debug=False
    FNull = open(os.devnull, 'w')

    EosClientPath="programs/cleos/cleos"
    MiscEosClientArgs="--no-auto-keosd"

    EosWalletName="keosd"
    EosWalletPath="programs/keosd/"+ EosWalletName

    EosServerName="nodeos"
    EosServerPath="programs/nodeos/"+ EosServerName

    EosLauncherPath="programs/eosio-launcher/eosio-launcher"
    MongoPath="mongo"
    ShuttingDown=False
    CheckOutputDeque=deque(maxlen=10)

    EosBlockLogPath="programs/eosio-blocklog/eosio-blocklog"

    FileDivider="================================================================="
    DataDir="var/lib/"
    ConfigDir="etc/eosio/"

    @staticmethod
    def Print(*args, **kwargs):
        stackDepth=len(inspect.stack())-2
        s=' '*stackDepth
        stdout.write(s)
        print(*args, **kwargs)

    SyncStrategy=namedtuple("ChainSyncStrategy", "name id arg")

    SyncNoneTag="none"
    SyncReplayTag="replay"
    SyncResyncTag="resync"
    SyncHardReplayTag="hardReplay"

    SigKillTag="kill"
    SigTermTag="term"

    systemWaitTimeout=90
    irreversibleTimeout=60

    @staticmethod
    def setIrreversibleTimeout(timeout):
        Utils.irreversibleTimeout=timeout

    @staticmethod
    def setSystemWaitTimeout(timeout):
        Utils.systemWaitTimeout=timeout

    @staticmethod
    def getDateString(dt):
        return "%d_%02d_%02d_%02d_%02d_%02d" % (
            dt.year, dt.month, dt.day, dt.hour, dt.minute, dt.second)

    @staticmethod
    def nodeExtensionToName(ext):
        r"""Convert node extension (bios, 0, 1, etc) to node name. """
        prefix="node_"
        if ext == "bios":
            return prefix + ext

        return "node_%02d" % (ext)

    @staticmethod
    def getNodeDataDir(ext, relativeDir=None, trailingSlash=False):
        path=os.path.join(Utils.DataDir, Utils.nodeExtensionToName(ext))
        if relativeDir is not None:
           path=os.path.join(path, relativeDir)
        if trailingSlash:
           path=os.path.join(path, "")
        return path

    @staticmethod
    def getNodeConfigDir(ext, relativeDir=None, trailingSlash=False):
        path=os.path.join(Utils.ConfigDir, Utils.nodeExtensionToName(ext))
        if relativeDir is not None:
           path=os.path.join(path, relativeDir)
        if trailingSlash:
           path=os.path.join(path, "")
        return path

    @staticmethod
    def getChainStrategies():
        chainSyncStrategies={}

        chainSyncStrategy=Utils.SyncStrategy(Utils.SyncNoneTag, 0, "")
        chainSyncStrategies[chainSyncStrategy.name]=chainSyncStrategy

        chainSyncStrategy=Utils.SyncStrategy(Utils.SyncReplayTag, 1, "--replay-blockchain")
        chainSyncStrategies[chainSyncStrategy.name]=chainSyncStrategy

        chainSyncStrategy=Utils.SyncStrategy(Utils.SyncResyncTag, 2, "--delete-all-blocks")
        chainSyncStrategies[chainSyncStrategy.name]=chainSyncStrategy

        chainSyncStrategy=Utils.SyncStrategy(Utils.SyncHardReplayTag, 3, "--hard-replay-blockchain")
        chainSyncStrategies[chainSyncStrategy.name]=chainSyncStrategy

        return chainSyncStrategies

    @staticmethod
    def checkOutput(cmd, ignoreError=False):
        assert(isinstance(cmd, list))
        popen=subprocess.Popen(cmd, stdout=subprocess.PIPE, stderr=subprocess.PIPE)
        (output,error)=popen.communicate()
        Utils.CheckOutputDeque.append((output,error,cmd))
        if popen.returncode != 0 and not ignoreError:
            raise subprocess.CalledProcessError(returncode=popen.returncode, cmd=cmd, output=error)
        return output.decode("utf-8")

    @staticmethod
    def errorExit(msg="", raw=False, errorCode=1):
        if Utils.ShuttingDown:
            Utils.Print("ERROR:" if not raw else "", " errorExit called during shutdown, ignoring.  msg=", msg)
            return
        Utils.Print("ERROR:" if not raw else "", msg)
        traceback.print_stack(limit=-1)
        exit(errorCode)

    @staticmethod
    def cmdError(name, cmdCode=0):
        msg="FAILURE - %s%s" % (name, ("" if cmdCode == 0 else (" returned error code %d" % cmdCode)))
        Utils.Print(msg)

    @staticmethod
<<<<<<< HEAD
    def waitForObj(lam, timeout=None, sleepTime=3):
=======
    def waitForObj(lam, timeout=None, reporter=None):
>>>>>>> 921e9e32
        if timeout is None:
            timeout=60

        endTime=time.time()+timeout
        needsNewLine=False
        try:
            while endTime > time.time():
                ret=lam()
                if ret is not None:
                    return ret
                if Utils.Debug:
                    Utils.Print("cmd: sleep %d seconds, remaining time: %d seconds" %
                                (sleepTime, endTime - time.time()))
                else:
                    stdout.write('.')
                    stdout.flush()
                    needsNewLine=True
                if reporter is not None:
                    reporter()
                time.sleep(sleepTime)
        finally:
            if needsNewLine:
                Utils.Print()

        return None

    @staticmethod
<<<<<<< HEAD
    def waitForBool(lam, timeout=None, sleepTime=3):
        myLam = lambda: True if lam() else None
        ret=Utils.waitForObj(myLam, timeout, sleepTime)
=======
    def waitForBool(lam, timeout=None, reporter=None):
        myLam = lambda: True if lam() else None
        ret=Utils.waitForObj(myLam, timeout, reporter=reporter)
>>>>>>> 921e9e32
        return False if ret is None else ret

    @staticmethod
    def filterJsonObjectOrArray(data):
        firstObjIdx=data.find('{')
        lastObjIdx=data.rfind('}')
        firstArrayIdx=data.find('[')
        lastArrayIdx=data.rfind(']')
        if firstArrayIdx==-1 or lastArrayIdx==-1:
            retStr=data[firstObjIdx:lastObjIdx+1]
        elif firstObjIdx==-1 or lastObjIdx==-1:
            retStr=data[firstArrayIdx:lastArrayIdx+1]
        elif lastArrayIdx < lastObjIdx:
            retStr=data[firstObjIdx:lastObjIdx+1]
        else:
            retStr=data[firstArrayIdx:lastArrayIdx+1]
        return retStr

    @staticmethod
    def runCmdArrReturnJson(cmdArr, trace=False, silentErrors=True):
        retStr=Utils.checkOutput(cmdArr)
        jStr=Utils.filterJsonObjectOrArray(retStr)
        if trace: Utils.Print ("RAW > %s" % (retStr))
        if trace: Utils.Print ("JSON> %s" % (jStr))
        if not jStr:
            msg="Received empty JSON response"
            if not silentErrors:
                Utils.Print ("ERROR: "+ msg)
                Utils.Print ("RAW > %s" % retStr)
            raise TypeError(msg)

        try:
            jsonData=json.loads(jStr)
            return jsonData
        except json.decoder.JSONDecodeError as ex:
            Utils.Print (ex)
            Utils.Print ("RAW > %s" % retStr)
            Utils.Print ("JSON> %s" % jStr)
            raise

    @staticmethod
    def runCmdReturnStr(cmd, trace=False):
        cmdArr=shlex.split(cmd)
        retStr=Utils.checkOutput(cmdArr)
        if trace: Utils.Print ("RAW > %s" % (retStr))
        return retStr

    @staticmethod
    def runCmdReturnJson(cmd, trace=False, silentErrors=False):
        cmdArr=shlex.split(cmd)
        return Utils.runCmdArrReturnJson(cmdArr, trace=trace, silentErrors=silentErrors)

    @staticmethod
    def arePortsAvailable(ports):
        """Check if specified port (as int) or ports (as set) is/are available for listening on."""
        assert(ports)
        if isinstance(ports, int):
            ports={ports}
        assert(isinstance(ports, set))

        for port in ports:
            if Utils.Debug: Utils.Print("Checking if port %d is available." % (port))
            assert(isinstance(port, int))
            s = socket.socket(socket.AF_INET, socket.SOCK_STREAM)
            s.setsockopt(socket.SOL_SOCKET, socket.SO_REUSEADDR, 1)

            try:
                s.bind(("127.0.0.1", port))
            except socket.error as e:
                if e.errno == errno.EADDRINUSE:
                    Utils.Print("ERROR: Port %d is already in use" % (port))
                else:
                    # something else raised the socket.error exception
                    Utils.Print("ERROR: Unknown exception while trying to listen on port %d" % (port))
                    Utils.Print(e)
                return False
            finally:
                s.close()

        return True

    @staticmethod
    def pgrepCmd(serverName):
        # pylint: disable=deprecated-method
        # pgrep differs on different platform (amazonlinux1 and 2 for example). We need to check if pgrep -h has -a available and add that if so:
        try:
            pgrepHelp = re.search('-a', subprocess.Popen("pgrep --help 2>/dev/null", shell=True, stdout=subprocess.PIPE).stdout.read().decode('utf-8'))
            pgrepHelp.group(0) # group() errors if -a is not found, so we don't need to do anything else special here.
            pgrepOpts="-a"
        except AttributeError as error:
            # If no -a, AttributeError: 'NoneType' object has no attribute 'group'
            pgrepOpts="-fl"

        return "pgrep %s %s" % (pgrepOpts, serverName)

    @staticmethod
    def getBlockLog(blockLogLocation, silentErrors=False, exitOnError=False):
        assert(isinstance(blockLogLocation, str))
        cmd="%s --blocks-dir %s --as-json-array" % (Utils.EosBlockLogPath, blockLogLocation)
        if Utils.Debug: Utils.Print("cmd: %s" % (cmd))
        rtn=None
        try:
            rtn=Utils.runCmdReturnJson(cmd, silentErrors=silentErrors)
        except subprocess.CalledProcessError as ex:
            if not silentErrors:
                msg=ex.output.decode("utf-8")
                errorMsg="Exception during \"%s\". %s" % (cmd, msg)
                if exitOnError:
                    Utils.cmdError(errorMsg)
                    Utils.errorExit(errorMsg)
                else:
                    Utils.Print("ERROR: %s" % (errorMsg))
            return None

        if exitOnError and rtn is None:
            Utils.cmdError("could not \"%s\"" % (cmd))
            Utils.errorExit("Failed to \"%s\"" % (cmd))

        return rtn

    @staticmethod
    def compare(obj1,obj2,context):
        type1=type(obj1)
        type2=type(obj2)
        if type1!=type2:
            return "obj1(%s) and obj2(%s) are different types, so cannot be compared, context=%s" % (type1,type2,context)

        if obj1 is None and obj2 is None:
            return None

        typeName=type1.__name__
        if type1 == str or type1 == int or type1 == float or type1 == bool:
            if obj1!=obj2:
                return "obj1=%s and obj2=%s are different (type=%s), context=%s" % (obj1,obj2,typeName,context)
            return None

        if type1 == list:
            len1=len(obj1)
            len2=len(obj2)
            diffSizes=False
            minLen=len1
            if len1!=len2:
                diffSizes=True
                minLen=min([len1,len2])

            for i in range(minLen):
                nextContext=context + "[%d]" % (i)
                ret=Utils.compare(obj1[i],obj2[i], nextContext)
                if ret is not None:
                    return ret

            if diffSizes:
                return "left and right side %s comparison have different sizes %d != %d, context=%s" % (typeName,len1,len2,context)
            return None

        if type1 == dict:
            keys1=sorted(obj1.keys())
            keys2=sorted(obj2.keys())
            len1=len(keys1)
            len2=len(keys2)
            diffSizes=False
            minLen=len1
            if len1!=len2:
                diffSizes=True
                minLen=min([len1,len2])

            for i in range(minLen):
                key=keys1[i]
                nextContext=context + "[\"%s\"]" % (key)
                if key not in obj2:
                    return "right side does not contain key=%s (has %s) that left side does, context=%s" % (key,keys2,context)
                ret=Utils.compare(obj1[key],obj2[key], nextContext)
                if ret is not None:
                    return ret

            if diffSizes:
                return "left and right side %s comparison have different number of keys %d != %d, context=%s" % (typeName,len1,len2,context)

            return None

        return "comparison of %s type is not supported, context=%s" % (typeName,context)

###########################################################################################
class Account(object):
    # pylint: disable=too-few-public-methods

    def __init__(self, name):
        self.name=name

        self.ownerPrivateKey=None
        self.ownerPublicKey=None
        self.activePrivateKey=None
        self.activePublicKey=None


    def __str__(self):
        return "Name: %s" % (self.name)

###########################################################################################

def addEnum(enumClassType, type):
    setattr(enumClassType, type, enumClassType(type))

def unhandledEnumType(type):
    raise RuntimeError("No case defined for type=%s" % (type.type))

class EnumType:

    def __init__(self, type):
        self.type=type

    def __str__(self):
        return self.type<|MERGE_RESOLUTION|>--- conflicted
+++ resolved
@@ -142,11 +142,7 @@
         Utils.Print(msg)
 
     @staticmethod
-<<<<<<< HEAD
-    def waitForObj(lam, timeout=None, sleepTime=3):
-=======
-    def waitForObj(lam, timeout=None, reporter=None):
->>>>>>> 921e9e32
+    def waitForObj(lam, timeout=None, sleepTime=3, reporter=None):
         if timeout is None:
             timeout=60
 
@@ -174,15 +170,9 @@
         return None
 
     @staticmethod
-<<<<<<< HEAD
-    def waitForBool(lam, timeout=None, sleepTime=3):
+    def waitForBool(lam, timeout=None, sleepTime=3, reporter=None):
         myLam = lambda: True if lam() else None
-        ret=Utils.waitForObj(myLam, timeout, sleepTime)
-=======
-    def waitForBool(lam, timeout=None, reporter=None):
-        myLam = lambda: True if lam() else None
-        ret=Utils.waitForObj(myLam, timeout, reporter=reporter)
->>>>>>> 921e9e32
+        ret=Utils.waitForObj(myLam, timeout, sleepTime, reporter=reporter)
         return False if ret is None else ret
 
     @staticmethod
