--- conflicted
+++ resolved
@@ -1204,10 +1204,6 @@
 
         assert(self.pid is None)
         assert(self.killed)
-<<<<<<< HEAD
-        assert isinstance(nodeId, int) or (isinstance(nodeId, str) and nodeId == "bios"), "Invalid Node ID passed to relaunch"
-=======
->>>>>>> a6e49e79
 
         if Utils.Debug: Utils.Print("Launching node process, Id: {}".format(self.nodeId))
 
