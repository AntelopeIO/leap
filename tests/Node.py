--- conflicted
+++ resolved
@@ -375,13 +375,8 @@
     def createInitializeAccount(self, account, creatorAccount, stakedDeposit=1000, waitForTransBlock=False, stakeNet=100, stakeCPU=100, buyRAM=10000, exitOnError=False, sign=False, additionalArgs=''):
         signStr = Node.__sign_str(sign, [ creatorAccount.activePublicKey ])
         cmdDesc="system newaccount"
-<<<<<<< HEAD
-        cmd='%s -j %s %s %s %s %s --stake-net "%s %s" --stake-cpu "%s %s" --buy-ram "%s %s" %s' % (
+        cmd='%s -j %s %s %s \'%s\' \'%s\' --stake-net "%s %s" --stake-cpu "%s %s" --buy-ram "%s %s" %s' % (
             cmdDesc, signStr, creatorAccount.name, account.name, account.ownerPublicKey,
-=======
-        cmd='%s -j %s %s \'%s\' \'%s\' --stake-net "%s %s" --stake-cpu "%s %s" --buy-ram "%s %s" %s' % (
-            cmdDesc, creatorAccount.name, account.name, account.ownerPublicKey,
->>>>>>> 85b98257
             account.activePublicKey, stakeNet, CORE_SYMBOL, stakeCPU, CORE_SYMBOL, buyRAM, CORE_SYMBOL, additionalArgs)
         msg="(creator account=%s, account=%s)" % (creatorAccount.name, account.name);
         trans=self.processCleosCmd(cmd, cmdDesc, silentErrors=False, exitOnError=exitOnError, exitMsg=msg)
