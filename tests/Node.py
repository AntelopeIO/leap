import copy
import decimal
import subprocess
import time
import os
import re
import json
import signal

from datetime import datetime
from datetime import timedelta
from core_symbol import CORE_SYMBOL
from testUtils import Utils
from testUtils import Account
from testUtils import EnumType
from testUtils import addEnum
from testUtils import unhandledEnumType
from testUtils import ReturnType

class BlockType(EnumType):
    pass

addEnum(BlockType, "head")
addEnum(BlockType, "lib")

# pylint: disable=too-many-public-methods
class Node(object):

    # pylint: disable=too-many-instance-attributes
    # pylint: disable=too-many-arguments
    def __init__(self, host, port, nodeId, pid=None, cmd=None, walletMgr=None):
        self.host=host
        self.port=port
        self.pid=pid
        self.cmd=cmd
        if nodeId != "bios":
            assert isinstance(nodeId, int)
        self.nodeId=nodeId
        if Utils.Debug: Utils.Print("new Node host=%s, port=%s, pid=%s, cmd=%s" % (self.host, self.port, self.pid, self.cmd))
        self.killed=False # marks node as killed
        self.endpointHttp="http://%s:%d" % (self.host, self.port)
        self.endpointArgs="--url %s" % (self.endpointHttp)
        self.infoValid=None
        self.lastRetrievedHeadBlockNum=None
        self.lastRetrievedLIB=None
        self.lastRetrievedHeadBlockProducer=""
        self.transCache={}
        self.walletMgr=walletMgr
        self.missingTransaction=False
        self.popenProc=None           # initial process is started by launcher, this will only be set on relaunch
<<<<<<< HEAD
        self.lastTransId=None
        if self.enableMongo:
            self.mongoEndpointArgs += "--host %s --port %d %s" % (mongoHost, mongoPort, mongoDb)
=======
>>>>>>> 90b30296

    def eosClientArgs(self):
        walletArgs=" " + self.walletMgr.getWalletEndpointArgs() if self.walletMgr is not None else ""
        return self.endpointArgs + walletArgs + " " + Utils.MiscEosClientArgs

    def __str__(self):
        return "Host: %s, Port:%d, NodeNum:%s, Pid:%s" % (self.host, self.port, self.nodeId, self.pid)

    @staticmethod
    def validateTransaction(trans):
        assert trans
        assert isinstance(trans, dict), f"Input type is {type(trans)}"

        executed="executed"

        transStatus=Node.getTransStatus(trans)
        assert transStatus == executed, f"ERROR: Valid transaction should be '{executed}' but it was '{transStatus}'.\nTransaction: {json.dumps(trans, indent=1)}"

    @staticmethod
    def __printTransStructureError(trans, context):
        Utils.Print("ERROR: Failure in expected transaction structure. Missing trans%s." % (context))
        Utils.Print("Transaction: %s" % (json.dumps(trans, indent=1)))

    class Context:
        def __init__(self, obj, desc):
            self.obj=obj
            self.sections=[obj]
            self.keyContext=[]
            self.desc=desc

        def __json(self):
            return "%s=\n%s" % (self.desc, json.dumps(self.obj, indent=1))

        def __keyContext(self):
            msg=""
            for key in self.keyContext:
                if msg=="":
                    msg="["
                else:
                    msg+="]["
                msg+=key
            if msg!="":
                msg+="]"
            return msg

        def __contextDesc(self):
            return "%s%s" % (self.desc, self.__keyContext())

        def hasKey(self, newKey, subSection = None):
            assert isinstance(newKey, str), f"ERROR: Trying to use {newKey} as a key"
            if subSection is None:
                subSection=self.sections[-1]
            assert isinstance(subSection, dict), f"ERROR: Calling 'hasKey' method when context is not a dictionary. {self.__contextDesc()} in {self.__json()}"
            return newKey in subSection

        def isSectionNull(self, key, subSection = None):
            assert isinstance(key, str), f"ERROR: Trying to use {key} as a key"
            if subSection is None:
                subSection=self.sections[-1]
            assert isinstance(subSection, dict), f"ERROR: Calling 'isSectionNull' method when context is not a dictionary. {self.__contextDesc()} in {self.__json()}"
            return subSection[key] == None

        def add(self, newKey):
            subSection=self.sections[-1]
            assert self.hasKey(newKey, subSection), f"ERROR: {self.__contextDesc()} does not contain key '{newKey}'. {self.__json()}"
            current=subSection[newKey]
            self.sections.append(current)
            self.keyContext.append(newKey)
            return current

        def index(self, i):
            assert isinstance(i, int), f"ERROR: Trying to use {i} as a list index"
            cur=self.getCurrent()
            assert isinstance(cur, list), f"ERROR: Calling 'index' method when context is not a list.  {self.__contextDesc()} in {self.__json()}"
            listLen=len(cur)
            assert i < listLen, f"ERROR: Index {i} is beyond the size of the current list ({listLen}).  {self.__contextDesc()} in {self.__json()}"
            return self.sections.append(cur[i])

        def getCurrent(self):
            return self.sections[-1]

    @staticmethod
    def getTransStatus(trans):
        cntxt=Node.Context(trans, "trans")
        # could be a transaction response
        if cntxt.hasKey("processed"):
            cntxt.add("processed")
            if not cntxt.isSectionNull("except"):
                return "exception"
            cntxt.add("receipt")
            return cntxt.add("status")

        # or what the history plugin returns
        cntxt.add("trx")
        cntxt.add("receipt")
        return cntxt.add("status")

    @staticmethod
    def getTransBlockNum(trans):
        cntxt=Node.Context(trans, "trans")
        # could be a transaction response
        if cntxt.hasKey("processed"):
            cntxt.add("processed")
            cntxt.add("action_traces")
            cntxt.index(0)
            if cntxt.hasKey("except"):
                return "no_block"
            return cntxt.add("block_num")

        # or what the history plugin returns
        return cntxt.add("block_num")


    @staticmethod
    def stdinAndCheckOutput(cmd, subcommand):
        """Passes input to stdin, executes cmd. Returns tuple with return code(int), stdout(byte stream) and stderr(byte stream)."""
        assert(cmd)
        assert(isinstance(cmd, list))
        assert(subcommand)
        assert(isinstance(subcommand, str))
        outs=None
        errs=None
        ret=0
        try:
            popen=subprocess.Popen(cmd, stdin=subprocess.PIPE, stdout=subprocess.PIPE, stderr=subprocess.PIPE)
            outs,errs=popen.communicate(input=subcommand.encode("utf-8"))
            ret=popen.wait()
        except subprocess.CalledProcessError as ex:
            msg=ex.output
            return (ex.returncode, msg, None)

        return (ret, outs, errs)

    @staticmethod
    def normalizeJsonObject(extJStr):
        tmpStr=extJStr
        tmpStr=re.sub(r'ObjectId\("(\w+)"\)', r'"ObjectId-\1"', tmpStr)
        tmpStr=re.sub(r'ISODate\("([\w|\-|\:|\.]+)"\)', r'"ISODate-\1"', tmpStr)
        tmpStr=re.sub(r'NumberLong\("(\w+)"\)', r'"NumberLong-\1"', tmpStr)
        tmpStr=re.sub(r'NumberLong\((\w+)\)', r'\1', tmpStr)
        return tmpStr

    @staticmethod
    def getTransId(trans):
        """Retrieve transaction id from dictionary object."""
        assert trans
        assert isinstance(trans, dict), f"Input type is {type(trans)}"

        assert "transaction_id" in trans, f"trans does not contain key 'transaction_id'. trans={json.dumps(trans, indent=2, sort_keys=True)}"
        transId=trans["transaction_id"]
        return transId

    @staticmethod
    def isTrans(obj):
        """Identify if this is a transaction dictionary."""
        if obj is None or not isinstance(obj, dict):
            return False

        return True if "transaction_id" in obj else False

    @staticmethod
    def byteArrToStr(arr):
        return arr.decode("utf-8")

    def validateAccounts(self, accounts):
        assert(accounts)
        assert(isinstance(accounts, list))

        for account in accounts:
            assert(account)
            assert(isinstance(account, Account))
            if Utils.Debug: Utils.Print("Validating account %s" % (account.name))
            accountInfo=self.getEosAccount(account.name, exitOnError=True)
            try:
                assert(accountInfo["account_name"] == account.name)
            except (AssertionError, TypeError, KeyError) as _:
                Utils.Print("account validation failed. account: %s" % (account.name))
                raise

    # pylint: disable=too-many-branches
    def getBlock(self, blockNum, silentErrors=False, exitOnError=False):
        """Given a blockId will return block details."""
        assert(isinstance(blockNum, int))
        cmdDesc="get block"
        cmd="%s %d" % (cmdDesc, blockNum)
        msg="(block number=%s)" % (blockNum);
        return self.processCleosCmd(cmd, cmdDesc, silentErrors=silentErrors, exitOnError=exitOnError, exitMsg=msg)

    def isBlockPresent(self, blockNum, blockType=BlockType.head):
        """Does node have head_block_num/last_irreversible_block_num >= blockNum"""
        assert isinstance(blockNum, int)
        assert isinstance(blockType, BlockType)
        assert (blockNum > 0)

        info=self.getInfo(silentErrors=True, exitOnError=True)
        node_block_num=0
        try:
            if blockType==BlockType.head:
                node_block_num=int(info["head_block_num"])
            elif blockType==BlockType.lib:
                node_block_num=int(info["last_irreversible_block_num"])
            else:
                unhandledEnumType(blockType)

        except (TypeError, KeyError) as _:
            Utils.Print("Failure in get info parsing %s block. %s" % (blockType.type, info))
            raise

        present = True if blockNum <= node_block_num else False
        if Utils.Debug and blockType==BlockType.lib:
            decorator=""
            if not present:
                decorator="not "
            Utils.Print("Block %d is %sfinalized." % (blockNum, decorator))

        return present

    def isBlockFinalized(self, blockNum):
        """Is blockNum finalized"""
        return self.isBlockPresent(blockNum, blockType=BlockType.lib)

    # pylint: disable=too-many-branches
    def getTransaction(self, transId, silentErrors=False, exitOnError=False, delayedRetry=True):
        assert(isinstance(transId, str))
        exitOnErrorForDelayed=not delayedRetry and exitOnError
        timeout=3
        cmdDesc="get transaction"
        cmd="%s %s" % (cmdDesc, transId)
        msg="(transaction id=%s)" % (transId);
        for i in range(0,(int(60/timeout) - 1)):
            trans=self.processCleosCmd(cmd, cmdDesc, silentErrors=silentErrors, exitOnError=exitOnErrorForDelayed, exitMsg=msg)
            if trans is not None or not delayedRetry:
                return trans
            if Utils.Debug: Utils.Print("Could not find transaction with id %s, delay and retry" % (transId))
            time.sleep(timeout)

        self.missingTransaction=True
        # either it is there or the transaction has timed out
        return self.processCleosCmd(cmd, cmdDesc, silentErrors=silentErrors, exitOnError=exitOnError, exitMsg=msg)

    def isTransInBlock(self, transId, blockId):
        """Check if transId is within block identified by blockId"""
        assert(transId)
        assert(isinstance(transId, str))
        assert(blockId)
        assert(isinstance(blockId, int))

        block=self.getBlock(blockId, exitOnError=True)

        transactions=None
        key=""
        try:
            key="[transactions]"
            transactions=block["transactions"]
        except (AssertionError, TypeError, KeyError) as _:
            Utils.Print("block%s not found. Block: %s" % (key,block))
            raise

        if transactions is not None:
            for trans in transactions:
                assert(trans)
                try:
                    myTransId=trans["trx"]["id"]
                    if transId == myTransId:
                        return True
                except (TypeError, KeyError) as _:
                    Utils.Print("transaction%s not found. Transaction: %s" % (key, trans))

        return False

    def getBlockIdByTransId(self, transId, delayedRetry=True):
        """Given a transaction Id (string), will return the actual block id (int) containing the transaction"""
        assert(transId)
        assert(isinstance(transId, str))
        trans=self.getTransaction(transId, exitOnError=True, delayedRetry=delayedRetry)

        refBlockNum=None
        key=""
        try:
            key="[trx][trx][ref_block_num]"
            refBlockNum=trans["trx"]["trx"]["ref_block_num"]
            refBlockNum=int(refBlockNum)+1
        except (TypeError, ValueError, KeyError) as _:
            Utils.Print("transaction%s not found. Transaction: %s" % (key, trans))
            return None

        headBlockNum=self.getHeadBlockNum()
        assert(headBlockNum)
        try:
            headBlockNum=int(headBlockNum)
        except(ValueError) as _:
            Utils.Print("ERROR: Block info parsing failed. %s" % (headBlockNum))
            raise

        if Utils.Debug: Utils.Print("Reference block num %d, Head block num: %d" % (refBlockNum, headBlockNum))
        for blockNum in range(refBlockNum, headBlockNum+1):
            if self.isTransInBlock(str(transId), blockNum):
                if Utils.Debug: Utils.Print("Found transaction %s in block %d" % (transId, blockNum))
                return blockNum

        return None

    def isTransInAnyBlock(self, transId):
        """Check if transaction (transId) is in a block."""
        assert(transId)
        assert(isinstance(transId, (str,int)))
        blockId=self.getBlockIdByTransId(transId)
        return True if blockId else False

    def isTransFinalized(self, transId):
        """Check if transaction (transId) has been finalized."""
        assert(transId)
        assert(isinstance(transId, str))
        blockId=self.getBlockIdByTransId(transId)
        if not blockId:
            return False

        assert(isinstance(blockId, int))
        return self.isBlockPresent(blockId, blockType=BlockType.lib)


    # Create & initialize account and return creation transactions. Return transaction json object
    def createInitializeAccount(self, account, creatorAccount, stakedDeposit=1000, waitForTransBlock=False, stakeNet=100, stakeCPU=100, buyRAM=10000, exitOnError=False, additionalArgs=''):
        cmdDesc="system newaccount"
        cmd='%s -j %s %s %s %s --stake-net "%s %s" --stake-cpu "%s %s" --buy-ram "%s %s" %s' % (
            cmdDesc, creatorAccount.name, account.name, account.ownerPublicKey,
            account.activePublicKey, stakeNet, CORE_SYMBOL, stakeCPU, CORE_SYMBOL, buyRAM, CORE_SYMBOL, additionalArgs)
        msg="(creator account=%s, account=%s)" % (creatorAccount.name, account.name);
        trans=self.processCleosCmd(cmd, cmdDesc, silentErrors=False, exitOnError=exitOnError, exitMsg=msg)
        self.trackCmdTransaction(trans)
        transId=Node.getTransId(trans)

        if stakedDeposit > 0:
            self.waitForTransInBlock(transId) # seems like account creation needs to be finalized before transfer can happen
            trans = self.transferFunds(creatorAccount, account, Node.currencyIntToStr(stakedDeposit, CORE_SYMBOL), "init")
            transId=Node.getTransId(trans)

        return self.waitForTransBlockIfNeeded(trans, waitForTransBlock, exitOnError=exitOnError)

    def createAccount(self, account, creatorAccount, stakedDeposit=1000, waitForTransBlock=False, exitOnError=False):
        """Create account and return creation transactions. Return transaction json object.
        waitForTransBlock: wait on creation transaction id to appear in a block."""
        cmdDesc="create account"
        cmd="%s -j %s %s %s %s" % (
            cmdDesc, creatorAccount.name, account.name, account.ownerPublicKey, account.activePublicKey)
        msg="(creator account=%s, account=%s)" % (creatorAccount.name, account.name);
        trans=self.processCleosCmd(cmd, cmdDesc, silentErrors=False, exitOnError=exitOnError, exitMsg=msg)
        self.trackCmdTransaction(trans)
        transId=Node.getTransId(trans)

        if stakedDeposit > 0:
            self.waitForTransInBlock(transId) # seems like account creation needs to be finlized before transfer can happen
            trans = self.transferFunds(creatorAccount, account, "%0.04f %s" % (stakedDeposit/10000, CORE_SYMBOL), "init")
            self.trackCmdTransaction(trans)
            transId=Node.getTransId(trans)

        return self.waitForTransBlockIfNeeded(trans, waitForTransBlock, exitOnError=exitOnError)

    def getEosAccount(self, name, exitOnError=False, returnType=ReturnType.json):
        assert(isinstance(name, str))
        cmdDesc="get account"
        jsonFlag="-j" if returnType==ReturnType.json else ""
        cmd="%s %s %s" % (cmdDesc, jsonFlag, name)
        msg="( getEosAccount(name=%s) )" % (name);
        return self.processCleosCmd(cmd, cmdDesc, silentErrors=False, exitOnError=exitOnError, exitMsg=msg, returnType=returnType)

    def getTable(self, contract, scope, table, exitOnError=False):
        cmdDesc = "get table"
        cmd="%s %s %s %s" % (cmdDesc, contract, scope, table)
        msg="contract=%s, scope=%s, table=%s" % (contract, scope, table);
        return self.processCleosCmd(cmd, cmdDesc, exitOnError=exitOnError, exitMsg=msg)

    def getTableAccountBalance(self, contract, scope):
        assert(isinstance(contract, str))
        assert(isinstance(scope, str))
        table="accounts"
        trans = self.getTable(contract, scope, table, exitOnError=True)
        try:
            return trans["rows"][0]["balance"]
        except (TypeError, KeyError) as _:
            print("transaction[rows][0][balance] not found. Transaction: %s" % (trans))
            raise

    def getCurrencyBalance(self, contract, account, symbol=CORE_SYMBOL, exitOnError=False):
        """returns raw output from get currency balance e.g. '99999.9950 CUR'"""
        assert(contract)
        assert(isinstance(contract, str))
        assert(account)
        assert(isinstance(account, str))
        assert(symbol)
        assert(isinstance(symbol, str))
        cmdDesc = "get currency balance"
        cmd="%s %s %s %s" % (cmdDesc, contract, account, symbol)
        msg="contract=%s, account=%s, symbol=%s" % (contract, account, symbol);
        return self.processCleosCmd(cmd, cmdDesc, exitOnError=exitOnError, exitMsg=msg, returnType=ReturnType.raw)

    def getCurrencyStats(self, contract, symbol=CORE_SYMBOL, exitOnError=False):
        """returns Json output from get currency stats."""
        assert(contract)
        assert(isinstance(contract, str))
        assert(symbol)
        assert(isinstance(symbol, str))
        cmdDesc = "get currency stats"
        cmd="%s %s %s" % (cmdDesc, contract, symbol)
        msg="contract=%s, symbol=%s" % (contract, symbol);
        return self.processCleosCmd(cmd, cmdDesc, exitOnError=exitOnError, exitMsg=msg)

    # Verifies account. Returns "get account" json return object
    def verifyAccount(self, account):
        assert(account)
        ret = self.getEosAccount(account.name)
        if ret is not None:
            account_name = ret["account_name"]
            if account_name is None:
                Utils.Print("ERROR: Failed to verify account creation.", account.name)
                return None
            return ret

    def verifyAccountMdb(self, account):
        assert(account)
        ret=self.getEosAccountFromDb(account.name)
        if ret is not None:
            account_name=ret["name"]
            if account_name is None:
                Utils.Print("ERROR: Failed to verify account creation.", account.name)
                return None
            return ret

        return None

    def waitForTransInBlock(self, transId, timeout=None):
        """Wait for trans id to be finalized."""
        assert(isinstance(transId, str))
        lam = lambda: self.isTransInAnyBlock(transId)
        ret=Utils.waitForBool(lam, timeout)
        return ret

    def waitForTransFinalization(self, transId, timeout=None):
        """Wait for trans id to be finalized."""
        assert(isinstance(transId, str))
        lam = lambda: self.isTransFinalized(transId)
        ret=Utils.waitForBool(lam, timeout)
        return ret

    def waitForNextBlock(self, timeout=None, blockType=BlockType.head):
        num=self.getBlockNum(blockType=blockType)
        lam = lambda: self.getBlockNum(blockType=blockType) > num
        ret=Utils.waitForBool(lam, timeout)
        return ret

    def waitForBlock(self, blockNum, timeout=None, blockType=BlockType.head, reportInterval=None):
        lam = lambda: self.getBlockNum(blockType=blockType) > blockNum
        blockDesc = "head" if blockType == BlockType.head else "LIB"
        count = 0

        class WaitReporter:
            def __init__(self, node, reportInterval):
                self.count = 0
                self.node = node
                self.reportInterval = reportInterval

            def __call__(self):
                self.count += 1
                if self.count % self.reportInterval == 0:
                    info = self.node.getInfo()
                    Utils.Print("Waiting on %s block num %d, get info = {\n%s\n}" % (blockDesc, blockNum, info))

        reporter = WaitReporter(self, reportInterval) if reportInterval is not None else None
        ret=Utils.waitForBool(lam, timeout, reporter=reporter)
        return ret

    def waitForIrreversibleBlock(self, blockNum, timeout=None, reportInterval=None):
        return self.waitForBlock(blockNum, timeout=timeout, blockType=BlockType.lib, reportInterval=reportInterval)

    def __transferFundsCmdArr(self, source, destination, amountStr, memo, force, retry):
        assert isinstance(amountStr, str)
        assert(source)
        assert(isinstance(source, Account))
        assert(destination)
        assert(isinstance(destination, Account))

        cmd="%s %s -v transfer --expiration 90 %s -j %s %s" % (
            Utils.EosClientPath, self.eosClientArgs(), self.getRetryCmdArg(retry), source.name, destination.name)
        cmdArr=cmd.split()
        cmdArr.append(amountStr)
        cmdArr.append(memo)
        if force:
            cmdArr.append("-f")
        s=" ".join(cmdArr)
        if Utils.Debug: Utils.Print("cmd: %s" % (s))
        return cmdArr

    # Trasfer funds. Returns "transfer" json return object
    def transferFunds(self, source, destination, amountStr, memo="memo", force=False, waitForTransBlock=False, exitOnError=True, reportStatus=True, retry=None):
        cmdArr = self.__transferFundsCmdArr(source, destination, amountStr, memo, force, retry)
        trans=None
        start=time.perf_counter()
        try:
            trans=Utils.runCmdArrReturnJson(cmdArr)
            if Utils.Debug:
                end=time.perf_counter()
                Utils.Print("cmd Duration: %.3f sec" % (end-start))
            self.trackCmdTransaction(trans, reportStatus=reportStatus)
        except subprocess.CalledProcessError as ex:
            end=time.perf_counter()
            msg=ex.output.decode("utf-8")
            Utils.Print("ERROR: Exception during funds transfer.  cmd Duration: %.3f sec.  %s" % (end-start, msg))
            if exitOnError:
                Utils.cmdError("could not transfer \"%s\" from %s to %s" % (amountStr, source, destination))
                Utils.errorExit("Failed to transfer \"%s\" from %s to %s" % (amountStr, source, destination))
            return None

        if trans is None:
            Utils.cmdError("could not transfer \"%s\" from %s to %s" % (amountStr, source, destination))
            Utils.errorExit("Failed to transfer \"%s\" from %s to %s" % (amountStr, source, destination))

        return self.waitForTransBlockIfNeeded(trans, waitForTransBlock, exitOnError=exitOnError)

    # Trasfer funds. Returns (popen, cmdArr) for checkDelayedOutput
    def transferFundsAsync(self, source, destination, amountStr, memo="memo", force=False, exitOnError=True, retry=None):
        cmdArr = self.__transferFundsCmdArr(source, destination, amountStr, memo, force, retry)
        start=time.perf_counter()
        try:
            popen=Utils.delayedCheckOutput(cmdArr)
            if Utils.Debug:
                end=time.perf_counter()
                Utils.Print("cmd Duration: %.3f sec" % (end-start))
        except subprocess.CalledProcessError as ex:
            end=time.perf_counter()
            msg=ex.output.decode("utf-8")
            Utils.Print("ERROR: Exception during spawn of funds transfer.  cmd Duration: %.3f sec.  %s" % (end-start, msg))
            if exitOnError:
                Utils.cmdError("could not transfer \"%s\" from %s to %s" % (amountStr, source, destination))
                Utils.errorExit("Failed to transfer \"%s\" from %s to %s" % (amountStr, source, destination))
            return None, None

        return popen, cmdArr

    @staticmethod
    def getRetryCmdArg(retry):
        """Returns the cleos cmd arg for retry"""
        assert retry is None or isinstance(retry, int) or (isinstance(retry, str) and retry == "lib"), "Invalid retry passed"
        cmdRetry = ""
        if retry is not None:
            if retry == "lib":
                cmdRetry = "--retry-irreversible"
            else:
                cmdRetry = "--retry-num-blocks %s" % retry
        return cmdRetry

    @staticmethod
    def currencyStrToInt(balanceStr):
        """Converts currency string of form "12.3456 SYS" to int 123456"""
        assert(isinstance(balanceStr, str))
        balanceStr=balanceStr.split()[0]
        #balance=int(decimal.Decimal(balanceStr[1:])*10000)
        balance=int(decimal.Decimal(balanceStr)*10000)

        return balance

    @staticmethod
    def currencyIntToStr(balance, symbol):
        """Converts currency int of form 123456 to string "12.3456 SYS" where SYS is symbol string"""
        assert(isinstance(balance, int))
        assert(isinstance(symbol, str))
        balanceStr="%.04f %s" % (balance/10000.0, symbol)

        return balanceStr

    def validateFunds(self, initialBalances, transferAmount, source, accounts):
        """Validate each account has the expected SYS balance. Validate cumulative balance matches expectedTotal."""
        assert(source)
        assert(isinstance(source, Account))
        assert(accounts)
        assert(isinstance(accounts, list))
        assert(len(accounts) > 0)
        assert(initialBalances)
        assert(isinstance(initialBalances, dict))
        assert(isinstance(transferAmount, int))

        currentBalances=self.getEosBalances([source] + accounts)
        assert(currentBalances)
        assert(isinstance(currentBalances, dict))
        assert(len(initialBalances) == len(currentBalances))

        if len(currentBalances) != len(initialBalances):
            Utils.Print("ERROR: validateFunds> accounts length mismatch. Initial: %d, current: %d" % (len(initialBalances), len(currentBalances)))
            return False

        for key, value in currentBalances.items():
            initialBalance = initialBalances[key]
            assert(initialBalances)
            expectedInitialBalance = value - transferAmount
            if key is source:
                expectedInitialBalance = value + (transferAmount*len(accounts))

            if (initialBalance != expectedInitialBalance):
                Utils.Print("ERROR: validateFunds> Expected: %d, actual: %d for account %s" %
                            (expectedInitialBalance, initialBalance, key.name))
                return False

    def getEosBalances(self, accounts):
        """Returns a dictionary with account balances keyed by accounts"""
        assert(accounts)
        assert(isinstance(accounts, list))

        balances={}
        for account in accounts:
            balance = self.getAccountEosBalance(account.name)
            balances[account]=balance

        return balances

    # Gets subjective bill info for an account
    def getAccountSubjectiveInfo(self, account):
        acct = self.getEosAccount(account)
        return acct["subjective_cpu_bill_limit"]

    # Gets accounts mapped to key. Returns json object
    def getAccountsByKey(self, key, exitOnError=False):
        cmdDesc = "get accounts"
        cmd="%s %s" % (cmdDesc, key)
        msg="key=%s" % (key);
        return self.processCleosCmd(cmd, cmdDesc, exitOnError=exitOnError, exitMsg=msg)

    # Get actions mapped to an account (cleos get actions)
    def getActions(self, account, pos=-1, offset=-1, exitOnError=False):
        assert(isinstance(account, Account))
        assert(isinstance(pos, int))
        assert(isinstance(offset, int))

        cmdDesc = "get actions"
        cmd = "%s -j %s %d %d" % (cmdDesc, account.name, pos, offset)
        msg = "account=%s, pos=%d, offset=%d" % (account.name, pos, offset);
        return self.processCleosCmd(cmd, cmdDesc, exitOnError=exitOnError, exitMsg=msg)

    # Gets accounts mapped to key. Returns array
    def getAccountsArrByKey(self, key):
        trans=self.getAccountsByKey(key)
        assert(trans)
        assert("account_names" in trans)
        accounts=trans["account_names"]
        return accounts

    def getServants(self, name, exitOnError=False):
        cmdDesc = "get servants"
        cmd="%s %s" % (cmdDesc, name)
        msg="name=%s" % (name);
        return self.processCleosCmd(cmd, cmdDesc, exitOnError=exitOnError, exitMsg=msg)

    def getServantsArr(self, name):
        trans=self.getServants(name, exitOnError=True)
        servants=trans["controlled_accounts"]
        return servants

    def getAccountEosBalanceStr(self, scope):
        """Returns SYS currency0000 account balance from cleos get table command. Returned balance is string following syntax "98.0311 SYS". """
        assert isinstance(scope, str)
        amount=self.getTableAccountBalance("eosio.token", scope)
        if Utils.Debug: Utils.Print("getNodeAccountEosBalance %s %s" % (scope, amount))
        assert isinstance(amount, str)
        return amount

    def getAccountEosBalance(self, scope):
        """Returns SYS currency0000 account balance from cleos get table command. Returned balance is an integer e.g. 980311. """
        balanceStr=self.getAccountEosBalanceStr(scope)
        balance=Node.currencyStrToInt(balanceStr)
        return balance

    def getAccountCodeHash(self, account):
        cmd="%s %s get code %s" % (Utils.EosClientPath, self.eosClientArgs(), account)
        if Utils.Debug: Utils.Print("cmd: %s" % (cmd))
        start=time.perf_counter()
        try:
            retStr=Utils.checkOutput(cmd.split())
            if Utils.Debug:
                end=time.perf_counter()
                Utils.Print("cmd Duration: %.3f sec" % (end-start))
            #Utils.Print ("get code> %s"% retStr)
            p=re.compile(r'code\shash: (\w+)\n', re.MULTILINE)
            m=p.search(retStr)
            if m is None:
                msg="Failed to parse code hash."
                Utils.Print("ERROR: "+ msg)
                return None

            return m.group(1)
        except subprocess.CalledProcessError as ex:
            end=time.perf_counter()
            msg=ex.output.decode("utf-8")
            Utils.Print("ERROR: Exception during code hash retrieval.  cmd Duration: %.3f sec.  %s" % (end-start, msg))
            return None

    # publish contract and return transaction as json object
    def publishContract(self, account, contractDir, wasmFile, abiFile, waitForTransBlock=False, shouldFail=False):
        cmd="%s %s -v set contract -j %s %s" % (Utils.EosClientPath, self.eosClientArgs(), account, contractDir)
        cmd += "" if wasmFile is None else (" "+ wasmFile)
        cmd += "" if abiFile is None else (" " + abiFile)
        if Utils.Debug: Utils.Print("cmd: %s" % (cmd))
        trans=None
        start=time.perf_counter()
        try:
            trans=Utils.runCmdReturnJson(cmd, trace=False)
            self.trackCmdTransaction(trans)
            if Utils.Debug:
                end=time.perf_counter()
                Utils.Print("cmd Duration: %.3f sec" % (end-start))
        except subprocess.CalledProcessError as ex:
            if not shouldFail:
                end=time.perf_counter()
                msg=ex.output.decode("utf-8")
                Utils.Print("ERROR: Exception during set contract.  cmd Duration: %.3f sec.  %s" % (end-start, msg))
                return None
            else:
                retMap={}
                retMap["returncode"]=ex.returncode
                retMap["cmd"]=ex.cmd
                retMap["output"]=ex.output
                # commented below as they are available only in Python3.5 and above
                # retMap["stdout"]=ex.stdout
                # retMap["stderr"]=ex.stderr
                return retMap

        if shouldFail:
            if trans["processed"]["except"] != None:
                retMap={}
                retMap["returncode"]=0
                retMap["cmd"]=cmd
                retMap["output"]=bytes(str(trans),'utf-8')
                return retMap
            else:
                Utils.Print("ERROR: The publish contract did not fail as expected.")
                return None

        Node.validateTransaction(trans)
        return self.waitForTransBlockIfNeeded(trans, waitForTransBlock, exitOnError=False)

    def getTableRows(self, contract, scope, table):
        jsonData=self.getTable(contract, scope, table)
        if jsonData is None:
            return None
        rows=jsonData["rows"]
        return rows

    def getTableRow(self, contract, scope, table, idx):
        if idx < 0:
            Utils.Print("ERROR: Table index cannot be negative. idx: %d" % (idx))
            return None
        rows=self.getTableRows(contract, scope, table)
        if rows is None or idx >= len(rows):
            Utils.Print("ERROR: Retrieved table does not contain row %d" % idx)
            return None
        row=rows[idx]
        return row

    def getTableColumns(self, contract, scope, table):
        row=self.getTableRow(contract, scope, table, 0)
        keys=list(row.keys())
        return keys

    def pushTransaction(self, trans, opts="", silentErrors=False, permissions=None):
        assert(isinstance(trans, dict))
        if isinstance(permissions, str):
            permissions=[permissions]
        reportStatus = True

        cmd="%s %s push transaction -j" % (Utils.EosClientPath, self.eosClientArgs())
        cmdArr=cmd.split()
        transStr = json.dumps(trans, separators=(',', ':'))
        transStr = transStr.replace("'", '"')
        cmdArr.append(transStr)
        if opts is not None:
            cmdArr += opts.split()
        if permissions is not None:
            for permission in permissions:
                cmdArr.append("-p")
                cmdArr.append(permission)

        s=" ".join(cmdArr)
        if Utils.Debug: Utils.Print("cmd: %s" % (cmdArr))
        start=time.perf_counter()
        try:
            retTrans=Utils.runCmdArrReturnJson(cmdArr)
            self.trackCmdTransaction(retTrans, ignoreNonTrans=True)
            if Utils.Debug:
                end=time.perf_counter()
                Utils.Print("cmd Duration: %.3f sec" % (end-start))
            return (Node.getTransStatus(retTrans) == 'executed', retTrans)
        except subprocess.CalledProcessError as ex:
            msg=ex.output.decode("utf-8")
            if not silentErrors:
                end=time.perf_counter()
                Utils.Print("ERROR: Exception during push transaction.  cmd Duration=%.3f sec.  %s" % (end - start, msg))
            return (False, msg)

    # returns tuple with transaction execution status and transaction
    def pushMessage(self, account, action, data, opts, silentErrors=False):
        cmd="%s %s push action -j %s %s" % (Utils.EosClientPath, self.eosClientArgs(), account, action)
        cmdArr=cmd.split()
        if data is not None:
            cmdArr.append(data)
        if opts is not None:
            cmdArr += opts.split()
        s=" ".join(cmdArr)
        if Utils.Debug: Utils.Print("cmd: %s" % (cmdArr))
        start=time.perf_counter()
        try:
            trans=Utils.runCmdArrReturnJson(cmdArr)
            self.trackCmdTransaction(trans, ignoreNonTrans=True)
            if Utils.Debug:
                end=time.perf_counter()
                Utils.Print("cmd Duration: %.3f sec" % (end-start))
            return (Node.getTransStatus(trans) == 'executed', trans)
        except subprocess.CalledProcessError as ex:
            msg=ex.output.decode("utf-8")
            if not silentErrors:
                end=time.perf_counter()
                Utils.Print("ERROR: Exception during push message.  cmd Duration=%.3f sec.  %s" % (end - start, msg))
            return (False, msg)

    def setPermission(self, account, code, pType, requirement, waitForTransBlock=False, exitOnError=False):
        cmdDesc="set action permission"
        cmd="%s -j %s %s %s %s" % (cmdDesc, account, code, pType, requirement)
        trans=self.processCleosCmd(cmd, cmdDesc, silentErrors=False, exitOnError=exitOnError)
        self.trackCmdTransaction(trans)

        return self.waitForTransBlockIfNeeded(trans, waitForTransBlock, exitOnError=exitOnError)

    def delegatebw(self, fromAccount, netQuantity, cpuQuantity, toAccount=None, transferTo=False, waitForTransBlock=False, exitOnError=False, reportStatus=True):
        if toAccount is None:
            toAccount=fromAccount

        cmdDesc="system delegatebw"
        transferStr="--transfer" if transferTo else ""
        cmd="%s -j %s %s \"%s %s\" \"%s %s\" %s" % (
            cmdDesc, fromAccount.name, toAccount.name, netQuantity, CORE_SYMBOL, cpuQuantity, CORE_SYMBOL, transferStr)
        msg="fromAccount=%s, toAccount=%s" % (fromAccount.name, toAccount.name);
        trans=self.processCleosCmd(cmd, cmdDesc, exitOnError=exitOnError, exitMsg=msg)
        self.trackCmdTransaction(trans, reportStatus=reportStatus)

        return self.waitForTransBlockIfNeeded(trans, waitForTransBlock, exitOnError=exitOnError)

    def undelegatebw(self, fromAccount, netQuantity, cpuQuantity, toAccount=None, waitForTransBlock=False, exitOnError=False):
        if toAccount is None:
            toAccount=fromAccount

        cmdDesc="system undelegatebw"
        cmd="%s -j %s %s \"%s %s\" \"%s %s\"" % (
            cmdDesc, fromAccount.name, toAccount.name, netQuantity, CORE_SYMBOL, cpuQuantity, CORE_SYMBOL)
        msg="fromAccount=%s, toAccount=%s" % (fromAccount.name, toAccount.name);
        trans=self.processCleosCmd(cmd, cmdDesc, exitOnError=exitOnError, exitMsg=msg)
        self.trackCmdTransaction(trans)

        return self.waitForTransBlockIfNeeded(trans, waitForTransBlock, exitOnError=exitOnError)

    def regproducer(self, producer, url, location, waitForTransBlock=False, exitOnError=False):
        cmdDesc="system regproducer"
        cmd="%s -j %s %s %s %s" % (
            cmdDesc, producer.name, producer.activePublicKey, url, location)
        msg="producer=%s" % (producer.name);
        trans=self.processCleosCmd(cmd, cmdDesc, exitOnError=exitOnError, exitMsg=msg)
        self.trackCmdTransaction(trans)

        return self.waitForTransBlockIfNeeded(trans, waitForTransBlock, exitOnError=exitOnError)

    def vote(self, account, producers, waitForTransBlock=False, exitOnError=False):
        cmdDesc = "system voteproducer prods"
        cmd="%s -j %s %s" % (
            cmdDesc, account.name, " ".join(producers))
        msg="account=%s, producers=[ %s ]" % (account.name, ", ".join(producers));
        trans=self.processCleosCmd(cmd, cmdDesc, exitOnError=exitOnError, exitMsg=msg)
        self.trackCmdTransaction(trans)

        return self.waitForTransBlockIfNeeded(trans, waitForTransBlock, exitOnError=exitOnError)

    def processCleosCmd(self, cmd, cmdDesc, silentErrors=True, exitOnError=False, exitMsg=None, returnType=ReturnType.json):
        assert(isinstance(returnType, ReturnType))
        cmd="%s %s %s" % (Utils.EosClientPath, self.eosClientArgs(), cmd)
        if Utils.Debug: Utils.Print("cmd: %s" % (cmd))
        if exitMsg is not None:
            exitMsg="Context: " + exitMsg
        else:
            exitMsg=""
        trans=None
        start=time.perf_counter()
        try:
            if returnType==ReturnType.json:
                trans=Utils.runCmdReturnJson(cmd, silentErrors=silentErrors)
            elif returnType==ReturnType.raw:
                trans=Utils.runCmdReturnStr(cmd)
            else:
                unhandledEnumType(returnType)

            if Utils.Debug:
                end=time.perf_counter()
                Utils.Print("cmd Duration: %.3f sec" % (end-start))
        except subprocess.CalledProcessError as ex:
            if not silentErrors:
                end=time.perf_counter()
                msg=ex.output.decode("utf-8")
                errorMsg="Exception during \"%s\". Exception message: %s.  cmd Duration=%.3f sec. %s" % (cmdDesc, msg, end-start, exitMsg)
                if exitOnError:
                    Utils.cmdError(errorMsg)
                    Utils.errorExit(errorMsg)
                else:
                    Utils.Print("ERROR: %s" % (errorMsg))
            return None

        if exitOnError and trans is None:
            Utils.cmdError("could not \"%s\". %s" % (cmdDesc,exitMsg))
            Utils.errorExit("Failed to \"%s\"" % (cmdDesc))

        return trans

    def killNodeOnProducer(self, producer, whereInSequence, blockType=BlockType.head, silentErrors=True, exitOnError=False, exitMsg=None, returnType=ReturnType.json):
        assert(isinstance(producer, str))
        assert(isinstance(whereInSequence, int))
        assert(isinstance(blockType, BlockType))
        assert(isinstance(returnType, ReturnType))
        basedOnLib="true" if blockType==BlockType.lib else "false"
        payload="{ \"producer\":\"%s\", \"where_in_sequence\":%d, \"based_on_lib\":\"%s\" }" % (producer, whereInSequence, basedOnLib)
        return self.processCurlCmd("test_control", "kill_node_on_producer", payload, silentErrors=silentErrors, exitOnError=exitOnError, exitMsg=exitMsg, returnType=returnType)

    def processCurlCmd(self, resource, command, payload, silentErrors=True, exitOnError=False, exitMsg=None, returnType=ReturnType.json):
        cmd="curl %s/v1/%s/%s -d '%s' -X POST -H \"Content-Type: application/json\"" % \
            (self.endpointHttp, resource, command, payload)
        if Utils.Debug: Utils.Print("cmd: %s" % (cmd))
        rtn=None
        start=time.perf_counter()
        try:
            if returnType==ReturnType.json:
                rtn=Utils.runCmdReturnJson(cmd, silentErrors=silentErrors)
            elif returnType==ReturnType.raw:
                rtn=Utils.runCmdReturnStr(cmd)
            else:
                unhandledEnumType(returnType)

            if Utils.Debug:
                end=time.perf_counter()
                Utils.Print("cmd Duration: %.3f sec" % (end-start))
                printReturn=json.dumps(rtn) if returnType==ReturnType.json else rtn
                Utils.Print("cmd returned: %s" % (printReturn))
        except subprocess.CalledProcessError as ex:
            if not silentErrors:
                end=time.perf_counter()
                msg=ex.output.decode("utf-8")
                errorMsg="Exception during \"%s\". %s.  cmd Duration=%.3f sec." % (cmd, msg, end-start)
                if exitOnError:
                    Utils.cmdError(errorMsg)
                    Utils.errorExit(errorMsg)
                else:
                    Utils.Print("ERROR: %s" % (errorMsg))
            return None

        if exitMsg is not None:
            exitMsg=": " + exitMsg
        else:
            exitMsg=""
        if exitOnError and rtn is None:
            Utils.cmdError("could not \"%s\" - %s" % (cmd,exitMsg))
            Utils.errorExit("Failed to \"%s\"" % (cmd))

        return rtn

    def txnGenCreateTestAccounts(self, genAccount, genKey, silentErrors=True, exitOnError=False, exitMsg=None, returnType=ReturnType.json):
        assert(isinstance(genAccount, str))
        assert(isinstance(genKey, str))
        assert(isinstance(returnType, ReturnType))

        payload="[ \"%s\", \"%s\" ]" % (genAccount, genKey)
        return self.processCurlCmd("txn_test_gen", "create_test_accounts", payload, silentErrors=silentErrors, exitOnError=exitOnError, exitMsg=exitMsg, returnType=returnType)

    def txnGenStart(self, salt, period, batchSize, silentErrors=True, exitOnError=False, exitMsg=None, returnType=ReturnType.json):
        assert(isinstance(salt, str))
        assert(isinstance(period, int))
        assert(isinstance(batchSize, int))
        assert(isinstance(returnType, ReturnType))

        payload="[ \"%s\", %d, %d ]" % (salt, period, batchSize)
        return self.processCurlCmd("txn_test_gen", "start_generation", payload, silentErrors=silentErrors, exitOnError=exitOnError, exitMsg=exitMsg, returnType=returnType)

    def waitForTransBlockIfNeeded(self, trans, waitForTransBlock, exitOnError=False):
        if not waitForTransBlock:
            return trans

        transId=Node.getTransId(trans)
        if not self.waitForTransInBlock(transId):
            if exitOnError:
                Utils.cmdError("transaction with id %s never made it to a block" % (transId))
                Utils.errorExit("Failed to find transaction with id %s in a block before timeout" % (transId))
            return None
        return trans

    def getInfo(self, silentErrors=False, exitOnError=False):
        cmdDesc = "get info"
        info=self.processCleosCmd(cmdDesc, cmdDesc, silentErrors=silentErrors, exitOnError=exitOnError)
        if info is None:
            self.infoValid=False
        else:
            self.infoValid=True
            self.lastRetrievedHeadBlockNum=int(info["head_block_num"])
            self.lastRetrievedLIB=int(info["last_irreversible_block_num"])
            self.lastRetrievedHeadBlockProducer=info["head_block_producer"]
        return info

<<<<<<< HEAD
    def getTransactionStatus(self, transId, silentErrors=False, exitOnError=True):
        cmdDesc = "get transaction-status {}".format(transId)
        status=self.processCleosCmd(cmdDesc, cmdDesc, silentErrors=silentErrors, exitOnError=exitOnError)
        return status

    def getBlockFromDb(self, idx):
        cmd="%s %s" % (Utils.MongoPath, self.mongoEndpointArgs)
        subcommand="db.blocks.find().sort({\"_id\":%d}).limit(1).pretty()" % (idx)
        if Utils.Debug: Utils.Print("cmd: echo \"%s\" | %s" % (subcommand, cmd))
        start=time.perf_counter()
        try:
            trans=Node.runMongoCmdReturnJson(cmd.split(), subcommand)
            if Utils.Debug:
                end=time.perf_counter()
                Utils.Print("cmd Duration: %.3f sec" % (end-start))
            return trans
        except subprocess.CalledProcessError as ex:
            end=time.perf_counter()
            msg=ex.output.decode("utf-8")
            Utils.Print("ERROR: Exception during get db block.  cmd Duration: %.3f sec.  %s" % (end-start, msg))
            return None

=======
>>>>>>> 90b30296
    def checkPulse(self, exitOnError=False):
        info=self.getInfo(True, exitOnError=exitOnError)
        return False if info is None else True

    def getHeadBlockNum(self):
        """returns head block number(string) as returned by cleos get info."""
        info = self.getInfo(exitOnError=True)
        if info is not None:
            headBlockNumTag = "head_block_num"
            return info[headBlockNumTag]

    def getIrreversibleBlockNum(self):
        info = self.getInfo(exitOnError=True)
        if info is not None:
            Utils.Print("current lib: %d" % (info["last_irreversible_block_num"]))
            return info["last_irreversible_block_num"]

    def getBlockNum(self, blockType=BlockType.head):
        assert isinstance(blockType, BlockType)
        if blockType==BlockType.head:
            return self.getHeadBlockNum()
        elif blockType==BlockType.lib:
            return self.getIrreversibleBlockNum()
        else:
            unhandledEnumType(blockType)

    def kill(self, killSignal):
        if Utils.Debug: Utils.Print("Killing node: %s" % (self.cmd))
        assert(self.pid is not None)
        try:
            if self.popenProc is not None:
               self.popenProc.send_signal(killSignal)
               self.popenProc.wait()
            else:
               os.kill(self.pid, killSignal)
        except OSError as ex:
            Utils.Print("ERROR: Failed to kill node (%s)." % (self.cmd), ex)
            return False

        # wait for kill validation
        def myFunc():
            try:
                os.kill(self.pid, 0) #check if process with pid is running
            except OSError as _:
                return True
            return False

        if not Utils.waitForBool(myFunc):
            Utils.Print("ERROR: Failed to validate node shutdown.")
            return False

        # mark node as killed
        self.pid=None
        self.killed=True
        return True

    def interruptAndVerifyExitStatus(self, timeout=60):
        if Utils.Debug: Utils.Print("terminating node: %s" % (self.cmd))
        assert self.popenProc is not None, f"node: '{self.cmd}' does not have a popenProc, this may be because it is only set after a relaunch."
        self.popenProc.send_signal(signal.SIGINT)
        try:
            outs, _ = self.popenProc.communicate(timeout=timeout)
            assert self.popenProc.returncode == 0, f"Expected terminating '{self.cmd}' to have an exit status of 0, but got {self.popenProc.returncode}"
        except subprocess.TimeoutExpired:
            Utils.errorExit("Terminate call failed on node: %s" % (self.cmd))

        # mark node as killed
        self.pid=None
        self.killed=True

    def verifyAlive(self, silent=False):
        logStatus=not silent and Utils.Debug
        pid=self.pid
        if logStatus: Utils.Print("Checking if node(pid=%s) is alive(killed=%s): %s" % (self.pid, self.killed, self.cmd))
        if self.killed or self.pid is None:
            self.killed=True
            self.pid=None
            return False

        try:
            os.kill(self.pid, 0)
        except ProcessLookupError as ex:
            # mark node as killed
            self.pid=None
            self.killed=True
            if logStatus: Utils.Print("Determined node(formerly pid=%s) is killed" % (pid))
            return False
        except PermissionError as ex:
            if logStatus: Utils.Print("Determined node(formerly pid=%s) is alive" % (pid))
            return True

        if logStatus: Utils.Print("Determined node(pid=%s) is alive" % (self.pid))
        return True

    @staticmethod
    def getBlockAttribute(block, key, blockNum, exitOnError=True):
        value=block[key]

        if value is None and exitOnError:
            blockNumStr=" for block number %s" % (blockNum)
            blockStr=" with block content:\n%s" % (json.dumps(block, indent=4, sort_keys=True))
            Utils.cmdError("could not get %s%s%s" % (key, blockNumStr, blockStr))
            Utils.errorExit("Failed to get block's %s" % (key))

        return value

    def getBlockProducerByNum(self, blockNum, timeout=None, waitForBlock=True, exitOnError=True):
        if waitForBlock:
            self.waitForBlock(blockNum, timeout=timeout, blockType=BlockType.head)
        block=self.getBlock(blockNum, exitOnError=exitOnError)
        return Node.getBlockAttribute(block, "producer", blockNum, exitOnError=exitOnError)

    def getBlockProducer(self, timeout=None, waitForBlock=True, exitOnError=True, blockType=BlockType.head):
        blockNum=self.getBlockNum(blockType=blockType)
        block=self.getBlock(blockNum, exitOnError=exitOnError, blockType=blockType)
        return Node.getBlockAttribute(block, "producer", blockNum, exitOnError=exitOnError)

    def getNextCleanProductionCycle(self, trans):
        rounds=21*12*2  # max time to ensure that at least 2/3+1 of producers x blocks per producer x at least 2 times
        if trans is not None:
            transId=Node.getTransId(trans)
            self.waitForTransFinalization(transId, timeout=rounds/2)
        else:
            transId="Null"
        irreversibleBlockNum=self.getIrreversibleBlockNum()

        # The voted schedule should be promoted now, then need to wait for that to become irreversible
        votingTallyWindow=120  #could be up to 120 blocks before the votes were tallied
        promotedBlockNum=self.getHeadBlockNum()+votingTallyWindow
        # There was waitForIrreversibleBlock but due to bug it was waiting for head and not lib.
        # leaving waitForIrreversibleBlock here slows down voting test by few minutes so since
        # it was fine with head block for few years, switching to waitForBlock instead
        self.waitForBlock(promotedBlockNum, timeout=rounds/2)

        ibnSchedActive=self.getIrreversibleBlockNum()

        blockNum=self.getHeadBlockNum()
        Utils.Print("Searching for clean production cycle blockNum=%s ibn=%s  transId=%s  promoted bn=%s  ibn for schedule active=%s" % (blockNum,irreversibleBlockNum,transId,promotedBlockNum,ibnSchedActive))
        blockProducer=self.getBlockProducerByNum(blockNum)
        blockNum+=1
        Utils.Print("Advance until the next block producer is retrieved")
        while blockProducer == self.getBlockProducerByNum(blockNum):
            blockNum+=1

        blockProducer=self.getBlockProducerByNum(blockNum)
        return blockNum


    # pylint: disable=too-many-locals
    # If nodeosPath is equal to None, it will use the existing nodeos path
    def relaunch(self, chainArg=None, newChain=False, skipGenesis=True, timeout=Utils.systemWaitTimeout, addSwapFlags=None, cachePopen=False, nodeosPath=None, waitForTerm=True):

        assert(self.pid is None)
        assert(self.killed)

        if Utils.Debug: Utils.Print("Launching node process, Id: {}".format(self.nodeId))

        cmdArr=[]
        splittedCmd=self.cmd.split()
        if nodeosPath: splittedCmd[0] = nodeosPath
        myCmd=" ".join(splittedCmd)
        toAddOrSwap=copy.deepcopy(addSwapFlags) if addSwapFlags is not None else {}
        if not newChain:
            skip=False
            swapValue=None
            for i in splittedCmd:
                Utils.Print("\"%s\"" % (i))
                if skip:
                    skip=False
                    continue
                if skipGenesis and ("--genesis-json" == i or "--genesis-timestamp" == i):
                    skip=True
                    continue

                if swapValue is None:
                    cmdArr.append(i)
                else:
                    cmdArr.append(swapValue)
                    swapValue=None

                if i in toAddOrSwap:
                    swapValue=toAddOrSwap[i]
                    del toAddOrSwap[i]
            for k,v in toAddOrSwap.items():
                cmdArr.append(k)
                cmdArr.append(v)
            myCmd=" ".join(cmdArr)

        cmd=myCmd + ("" if chainArg is None else (" " + chainArg))
        self.launchCmd(cmd, cachePopen)

        def isNodeAlive():
            """wait for node to be responsive."""
            try:
                return True if self.checkPulse() else False
            except (TypeError) as _:
                pass
            return False

        def didNodeExitGracefully(popen, timeout):
            try:
                popen.communicate(timeout=timeout)
            except TimeoutExpired:
                return False
            with open(popen.errfile.name, 'r') as f:
                if "Reached configured maximum block 10; terminating" in f.read():
                    return True
                else:
                    return False

        if "terminate-at-block" not in cmd or not waitForTerm:
            isAlive=Utils.waitForBool(isNodeAlive, timeout, sleepTime=1)
        else:
            isAlive=Utils.waitForBoolWithArg(didNodeExitGracefully, self.popenProc, timeout, sleepTime=1)
        if isAlive:
            Utils.Print("Node relaunch was successful.")
        else:
            Utils.Print("ERROR: Node relaunch Failed.")
            # Ensure the node process is really killed
            if self.popenProc:
                self.popenProc.send_signal(signal.SIGTERM)
                self.popenProc.wait()
            self.pid=None
            return False

        self.cmd=cmd
        self.killed=False
        return True

    @staticmethod
    def unstartedFile(nodeId):
        assert(isinstance(nodeId, int))
        startFile=Utils.getNodeDataDir(nodeId, "start.cmd")
        if not os.path.exists(startFile):
            Utils.errorExit("Cannot find unstarted node since %s file does not exist" % startFile)
        return startFile

    def launchUnstarted(self, cachePopen=False):
        Utils.Print("launchUnstarted cmd: %s" % (self.cmd))
        self.launchCmd(self.cmd, cachePopen)

    def launchCmd(self, cmd, cachePopen=False):
        dataDir=Utils.getNodeDataDir(self.nodeId)
        dt = datetime.now()
        dateStr=Utils.getDateString(dt)
        stdoutFile="%s/stdout.%s.txt" % (dataDir, dateStr)
        stderrFile="%s/stderr.%s.txt" % (dataDir, dateStr)
        with open(stdoutFile, 'w') as sout, open(stderrFile, 'w') as serr:
            Utils.Print("cmd: %s" % (cmd))
            popen=subprocess.Popen(cmd.split(), stdout=sout, stderr=serr)
            if cachePopen:
                popen.outfile=sout
                popen.errfile=serr
                self.popenProc=popen
            self.pid=popen.pid
            if Utils.Debug: Utils.Print("start Node host=%s, port=%s, pid=%s, cmd=%s" % (self.host, self.port, self.pid, self.cmd))

    def trackCmdTransaction(self, trans, ignoreNonTrans=False, reportStatus=True):
        if trans is None:
            if Utils.Debug: Utils.Print("  cmd returned transaction: %s" % (trans))
            return

        if ignoreNonTrans and not Node.isTrans(trans):
            if Utils.Debug: Utils.Print("  cmd returned a non-transaction: %s" % (trans))
            return

        transId=Node.getTransId(trans)
        self.lastTransId=transId
        if transId in self.transCache.keys():
            replaceMsg="replacing previous trans=\n%s" % json.dumps(self.transCache[transId], indent=2, sort_keys=True)
        else:
            replaceMsg=""

        if Utils.Debug and reportStatus:
            status=Node.getTransStatus(trans)
            blockNum=Node.getTransBlockNum(trans)
            Utils.Print("  cmd returned transaction id: %s, status: %s, (possible) block num: %s %s" % (transId, status, blockNum, replaceMsg))
        elif Utils.Debug:
            Utils.Print("  cmd returned transaction id: %s %s" % (transId, replaceMsg))

        self.transCache[transId]=trans

    def getLastSentTransactionId(self):
        return self.lastTransId

    def reportStatus(self):
        Utils.Print("Node State:")
        Utils.Print(" cmd   : %s" % (self.cmd))
        self.verifyAlive(silent=True)
        Utils.Print(" killed: %s" % (self.killed))
        Utils.Print(" host  : %s" % (self.host))
        Utils.Print(" port  : %s" % (self.port))
        Utils.Print(" pid   : %s" % (self.pid))
        status="last getInfo returned None" if not self.infoValid else "at last call to getInfo"
        Utils.Print(" hbn   : %s (%s)" % (self.lastRetrievedHeadBlockNum, status))
        Utils.Print(" lib   : %s (%s)" % (self.lastRetrievedLIB, status))

    # Require producer_api_plugin
    def scheduleProtocolFeatureActivations(self, featureDigests=[]):
        param = { "protocol_features_to_activate": featureDigests }
        self.processCurlCmd("producer", "schedule_protocol_feature_activations", json.dumps(param))

    # Require producer_api_plugin
    def getSupportedProtocolFeatures(self, excludeDisabled=False, excludeUnactivatable=False):
        param = {
           "exclude_disabled": excludeDisabled,
           "exclude_unactivatable": excludeUnactivatable
        }
        res = self.processCurlCmd("producer", "get_supported_protocol_features", json.dumps(param))
        return res

    # This will return supported protocol features in a dict (feature codename as the key), i.e.
    # {
    #   "PREACTIVATE_FEATURE": {...},
    #   "ONLY_LINK_TO_EXISTING_PERMISSION": {...},
    # }
    # Require producer_api_plugin
    def getSupportedProtocolFeatureDict(self, excludeDisabled=False, excludeUnactivatable=False):
        protocolFeatureDigestDict = {}
        supportedProtocolFeatures = self.getSupportedProtocolFeatures(excludeDisabled, excludeUnactivatable)
        for protocolFeature in supportedProtocolFeatures:
            for spec in protocolFeature["specification"]:
                if (spec["name"] == "builtin_feature_codename"):
                    codename = spec["value"]
                    protocolFeatureDigestDict[codename] = protocolFeature
                    break
        return protocolFeatureDigestDict

    def waitForHeadToAdvance(self, timeout=6):
        currentHead = self.getHeadBlockNum()
        def isHeadAdvancing():
            return self.getHeadBlockNum() > currentHead
        return Utils.waitForBool(isHeadAdvancing, timeout)

    def waitForLibToAdvance(self, timeout=30):
        currentLib = self.getIrreversibleBlockNum()
        def isLibAdvancing():
            return self.getIrreversibleBlockNum() > currentLib
        return Utils.waitForBool(isLibAdvancing, timeout)

    def waitForProducer(self, producer, timeout=60, exitOnError=False):
        start=time.perf_counter()
        initialProducer=self.getInfo()["head_block_producer"]
        def isProducer():
            return self.getInfo()["head_block_producer"] == producer;
        found = Utils.waitForBool(isProducer, timeout)
        assert exitOnError and found, \
            Utils.Print("Waited for {} sec but never found producer: {}. Started with {} and ended with {}".
                        format(time.perf_counter()-start, producer, initialProducer, self.getInfo()["head_block_producer"]))
        return found

    # Require producer_api_plugin
    def activatePreactivateFeature(self):
        protocolFeatureDigestDict = self.getSupportedProtocolFeatureDict()
        preactivateFeatureDigest = protocolFeatureDigestDict["PREACTIVATE_FEATURE"]["feature_digest"]
        assert preactivateFeatureDigest

        self.scheduleProtocolFeatureActivations([preactivateFeatureDigest])

        # Wait for the next block to be produced so the scheduled protocol feature is activated
        assert self.waitForHeadToAdvance(), "ERROR: TIMEOUT WAITING FOR PREACTIVATE"

    # Return an array of feature digests to be preactivated in a correct order respecting dependencies
    # Require producer_api_plugin
    def getAllBuiltinFeatureDigestsToPreactivate(self):
        protocolFeatures = []
        supportedProtocolFeatures = self.getSupportedProtocolFeatures()
        for protocolFeature in supportedProtocolFeatures:
            for spec in protocolFeature["specification"]:
                if (spec["name"] == "builtin_feature_codename"):
                    codename = spec["value"]
                    # Filter out "PREACTIVATE_FEATURE"
                    if codename != "PREACTIVATE_FEATURE":
                        protocolFeatures.append(protocolFeature["feature_digest"])
                    break
        return protocolFeatures

    # Require PREACTIVATE_FEATURE to be activated and require eosio.bios with preactivate_feature
    def preactivateProtocolFeatures(self, featureDigests:list):
        for digest in featureDigests:
            Utils.Print("push activate action with digest {}".format(digest))
            data="{{\"feature_digest\":{}}}".format(digest)
            opts="--permission eosio@active"
            trans=self.pushMessage("eosio", "activate", data, opts)
            if trans is None or not trans[0]:
                Utils.Print("ERROR: Failed to preactive digest {}".format(digest))
                return None
        self.waitForHeadToAdvance()

    # Require PREACTIVATE_FEATURE to be activated and require eosio.bios with preactivate_feature
    def preactivateAllBuiltinProtocolFeature(self):
        allBuiltinProtocolFeatureDigests = self.getAllBuiltinFeatureDigestsToPreactivate()
        self.preactivateProtocolFeatures(allBuiltinProtocolFeatureDigests)

    def getLatestBlockHeaderState(self):
        headBlockNum = self.getHeadBlockNum()
        cmdDesc = "get block {} --header-state".format(headBlockNum)
        latestBlockHeaderState = self.processCleosCmd(cmdDesc, cmdDesc)
        return latestBlockHeaderState

    def getActivatedProtocolFeatures(self):
        latestBlockHeaderState = self.getLatestBlockHeaderState()
        return latestBlockHeaderState["activated_protocol_features"]["protocol_features"]

    def modifyBuiltinPFSubjRestrictions(self, featureCodename, subjectiveRestriction={}):
        jsonPath = os.path.join(Utils.getNodeConfigDir(self.nodeId),
                                "protocol_features",
                                "BUILTIN-{}.json".format(featureCodename))
        protocolFeatureJson = []
        with open(jsonPath) as f:
            protocolFeatureJson = json.load(f)
        protocolFeatureJson["subjective_restrictions"].update(subjectiveRestriction)
        with open(jsonPath, "w") as f:
            json.dump(protocolFeatureJson, f, indent=2)

    # Require producer_api_plugin
    def createSnapshot(self):
        param = { }
        return self.processCurlCmd("producer", "create_snapshot", json.dumps(param))

    @staticmethod
    def findStderrFiles(path):
        files=[]
        it=os.scandir(path)
        for entry in it:
            if entry.is_file(follow_symlinks=False):
                match=re.match("stderr\..+\.txt", entry.name)
                if match:
                    files.append(os.path.join(path, entry.name))
        files.sort()
        return files

    def analyzeProduction(self, specificBlockNum=None, thresholdMs=500):
        dataDir=Utils.getNodeDataDir(self.nodeId)
        files=Node.findStderrFiles(dataDir)
        blockAnalysis={}
        anyBlockStr=r'[0-9]+'
        initialTimestamp=r'\s+([0-9]{4}-[0-9]{2}-[0-9]{2}T[0-9]{2}:[0-9]{2}:[0-9]{2}.[0-9]{3})\s'
        producedBlockPreStr=r'.+Produced\sblock\s+.+\s#('
        producedBlockPostStr=r')\s@\s([0-9]{4}-[0-9]{2}-[0-9]{2}T[0-9]{2}:[0-9]{2}:[0-9]{2}.[0-9]{3})'
        anyBlockPtrn=re.compile(initialTimestamp + producedBlockPreStr + anyBlockStr + producedBlockPostStr)
        producedBlockPtrn=re.compile(initialTimestamp + producedBlockPreStr + str(specificBlockNum) + producedBlockPostStr) if specificBlockNum is not None else anyBlockPtrn
        producedBlockDonePtrn=re.compile(initialTimestamp + r'.+Producing\sBlock\s+#' + anyBlockStr + '\sreturned:\strue')
        for file in files:
            with open(file, 'r') as f:
                line = f.readline()
                while line:
                    readLine=True  # assume we need to read the next line before the next pass
                    match = producedBlockPtrn.search(line)
                    if match:
                        prodTimeStr = match.group(1)
                        slotTimeStr = match.group(3)
                        blockNum = int(match.group(2))

                        line = f.readline()
                        while line:
                            matchNextBlock = anyBlockPtrn.search(line)
                            if matchNextBlock:
                                readLine=False  #already have the next line ready to check on next pass
                                break

                            matchBlockActuallyProduced = producedBlockDonePtrn.search(line)
                            if matchBlockActuallyProduced:
                                prodTimeStr = matchBlockActuallyProduced.group(1)
                                break

                            line = f.readline()

                        prodTime = datetime.strptime(prodTimeStr, Utils.TimeFmt)
                        slotTime = datetime.strptime(slotTimeStr, Utils.TimeFmt)
                        delta = prodTime - slotTime
                        limit = timedelta(milliseconds=thresholdMs)
                        if delta > limit:
                            if blockNum in blockAnalysis:
                                Utils.errorExit("Found repeat production of the same block num: %d in one of the stderr files in: %s" % (blockNum, dataDir))
                            blockAnalysis[blockNum] = { "slot": slotTimeStr, "prod": prodTimeStr }

                        if specificBlockNum is not None:
                            return blockAnalysis

                    if readLine:
                        line = f.readline()

        if specificBlockNum is not None and specificBlockNum not in blockAnalysis:
            blockAnalysis[specificBlockNum] = { "slot": None, "prod": None}

        return blockAnalysis<|MERGE_RESOLUTION|>--- conflicted
+++ resolved
@@ -48,12 +48,7 @@
         self.walletMgr=walletMgr
         self.missingTransaction=False
         self.popenProc=None           # initial process is started by launcher, this will only be set on relaunch
-<<<<<<< HEAD
         self.lastTransId=None
-        if self.enableMongo:
-            self.mongoEndpointArgs += "--host %s --port %d %s" % (mongoHost, mongoPort, mongoDb)
-=======
->>>>>>> 90b30296
 
     def eosClientArgs(self):
         walletArgs=" " + self.walletMgr.getWalletEndpointArgs() if self.walletMgr is not None else ""
@@ -1059,31 +1054,11 @@
             self.lastRetrievedHeadBlockProducer=info["head_block_producer"]
         return info
 
-<<<<<<< HEAD
     def getTransactionStatus(self, transId, silentErrors=False, exitOnError=True):
         cmdDesc = "get transaction-status {}".format(transId)
         status=self.processCleosCmd(cmdDesc, cmdDesc, silentErrors=silentErrors, exitOnError=exitOnError)
         return status
 
-    def getBlockFromDb(self, idx):
-        cmd="%s %s" % (Utils.MongoPath, self.mongoEndpointArgs)
-        subcommand="db.blocks.find().sort({\"_id\":%d}).limit(1).pretty()" % (idx)
-        if Utils.Debug: Utils.Print("cmd: echo \"%s\" | %s" % (subcommand, cmd))
-        start=time.perf_counter()
-        try:
-            trans=Node.runMongoCmdReturnJson(cmd.split(), subcommand)
-            if Utils.Debug:
-                end=time.perf_counter()
-                Utils.Print("cmd Duration: %.3f sec" % (end-start))
-            return trans
-        except subprocess.CalledProcessError as ex:
-            end=time.perf_counter()
-            msg=ex.output.decode("utf-8")
-            Utils.Print("ERROR: Exception during get db block.  cmd Duration: %.3f sec.  %s" % (end-start, msg))
-            return None
-
-=======
->>>>>>> 90b30296
     def checkPulse(self, exitOnError=False):
         info=self.getInfo(True, exitOnError=exitOnError)
         return False if info is None else True
