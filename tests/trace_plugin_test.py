#!/usr/bin/env python3
# -*- coding: utf-8 -*-

import json
import time
import unittest
import os
import signal

from TestHarness import Cluster, Node, TestHelper, Utils, WalletMgr, CORE_SYMBOL, createAccountKeys

testSuccessful = True

class TraceApiPluginTest(unittest.TestCase):
    cluster=Cluster(defproduceraPrvtKey=None)
    walletMgr=WalletMgr(True)
    accounts = []
    cluster.setWalletMgr(walletMgr)

    # start keosd and nodeos
    def startEnv(self) :
        account_names = ["alice", "bob", "charlie"]
        abs_path = os.path.abspath(os.getcwd() + '/unittests/contracts/eosio.token/eosio.token.abi')
<<<<<<< HEAD
        traceNodeosArgs = " --trace-rpc-abi eosio.token=" + abs_path
        self.cluster.launch(totalNodes=2, extraNodeosArgs=traceNodeosArgs)
=======
        traceNodeosArgs = " --verbose-http-errors --trace-rpc-abi eosio.token=" + abs_path
        self.cluster.launch(totalNodes=1, extraNodeosArgs=traceNodeosArgs)
>>>>>>> 4973f635
        self.walletMgr.launch()
        testWalletName="testwallet"
        testWallet=self.walletMgr.create(testWalletName, [self.cluster.eosioAccount, self.cluster.defproduceraAccount])
        self.cluster.validateAccounts(None)
        self.accounts=createAccountKeys(len(account_names))
        node = self.cluster.getNode(1)
        for idx in range(len(account_names)):
            self.accounts[idx].name =  account_names[idx]
            self.walletMgr.importKey(self.accounts[idx], testWallet)
        for account in self.accounts:
            node.createInitializeAccount(account, self.cluster.eosioAccount, buyRAM=1000000, stakedDeposit=5000000, waitForTransBlock=True if account == self.accounts[-1] else False, exitOnError=True)

    def get_block(self, params: str, node: Node) -> json:
        resource = "trace_api"
        command = "get_block"
        payload = {"block_num" : params}
        return node.processUrllibRequest(resource, command, payload)

    def test_TraceApi(self) :
        node = self.cluster.getNode(0)
        for account in self.accounts:
            self.assertIsNotNone(node.verifyAccount(account))

        expectedAmount = Node.currencyIntToStr(5000000, CORE_SYMBOL)
        account_balances = []
        for account in self.accounts:
            amount = node.getAccountEosBalanceStr(account.name)
            self.assertEqual(amount, expectedAmount)
            account_balances.append(amount)

        xferAmount = Node.currencyIntToStr(123456, CORE_SYMBOL)
        trans = node.transferFunds(self.accounts[0], self.accounts[1], xferAmount, "test transfer a->b")
        transId = Node.getTransId(trans)
        blockNum = Node.getTransBlockNum(trans)

        self.assertEqual(node.getAccountEosBalanceStr(self.accounts[0].name), Utils.deduceAmount(expectedAmount, xferAmount))
        self.assertEqual(node.getAccountEosBalanceStr(self.accounts[1].name), Utils.addAmount(expectedAmount, xferAmount))
        node.waitForBlock(blockNum)

        # verify trans via node api before calling trace_api RPC
        blockFromNode = node.getBlock(blockNum)
        self.assertIn("transactions", blockFromNode)
        isTrxInBlockFromNode = False
        for trx in blockFromNode["transactions"]:
            self.assertIn("trx", trx)
            self.assertIn("id", trx["trx"])
            if (trx["trx"]["id"] == transId) :
                isTrxInBlockFromNode = True
                break
        self.assertTrue(isTrxInBlockFromNode)

        # verify trans via trace_api by calling get_block RPC
        blockFromTraceApi = self.get_block(blockNum, node)
        self.assertIn("transactions", blockFromTraceApi["payload"])
        isTrxInBlockFromTraceApi = False
        for trx in blockFromTraceApi["payload"]["transactions"]:
            self.assertIn("id", trx)
            if (trx["id"] == transId) :
                isTrxInBlockFromTraceApi = True
                self.assertIn('actions', trx)
                actions = trx['actions']
                for act in actions:
                    self.assertIn('params', act)
                    prms = act['params']
                    self.assertIn('from', prms)
                    self.assertIn('to', prms)
                    self.assertIn('quantity', prms)
                    self.assertIn('memo', prms)
                break
        self.assertTrue(isTrxInBlockFromTraceApi)
        global testSuccessful
        testSuccessful = True

        # relaunch with no time allocated for http response & abi-serializer. Will fail because get_info fails.
        node.kill(signal.SIGTERM)
        Utils.Print("Ignore expected: ERROR: Node relaunch Failed")
        isRelaunchSuccess = node.relaunch(timeout=10, addSwapFlags={"--http-max-response-time-ms": "0", "--abi-serializer-max-time-ms": "10"})

        cmdDesc="get block_trace"
        cmd=" --print-response %s %d" % (cmdDesc, blockNum)
        cmd="%s %s %s" % (Utils.EosClientPath, node.eosClientArgs(), cmd)
        result=Utils.runCmdReturnStr(cmd, ignoreError=True)

        Utils.Print(f"{cmdDesc} returned: {result}")
        self.assertIn("Internal Server Error", result)

    @classmethod
    def setUpClass(self):
        self.startEnv(self)

    @classmethod
    def tearDownClass(self):
        TraceApiPluginTest.cluster.testFailed = not testSuccessful

if __name__ == "__main__":
    unittest.main()<|MERGE_RESOLUTION|>--- conflicted
+++ resolved
@@ -21,13 +21,8 @@
     def startEnv(self) :
         account_names = ["alice", "bob", "charlie"]
         abs_path = os.path.abspath(os.getcwd() + '/unittests/contracts/eosio.token/eosio.token.abi')
-<<<<<<< HEAD
-        traceNodeosArgs = " --trace-rpc-abi eosio.token=" + abs_path
+        traceNodeosArgs = " --verbose-http-errors --trace-rpc-abi eosio.token=" + abs_path
         self.cluster.launch(totalNodes=2, extraNodeosArgs=traceNodeosArgs)
-=======
-        traceNodeosArgs = " --verbose-http-errors --trace-rpc-abi eosio.token=" + abs_path
-        self.cluster.launch(totalNodes=1, extraNodeosArgs=traceNodeosArgs)
->>>>>>> 4973f635
         self.walletMgr.launch()
         testWalletName="testwallet"
         testWallet=self.walletMgr.create(testWalletName, [self.cluster.eosioAccount, self.cluster.defproduceraAccount])
