--- conflicted
+++ resolved
@@ -42,12 +42,8 @@
         fi
     fi
 fi
-<<<<<<< HEAD
-total_nodes=`expr $pnodes + $npnodes`
-=======
 
 total_nodes="${total_nodes:-`echo $pnodes`}"
->>>>>>> 628c8fcd
 
 rm -rf tn_data_*
 programs/launcher/launcher -p $pnodes -n $total_nodes -s $topo -d $delay
