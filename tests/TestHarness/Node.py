import copy
import decimal
import subprocess
import time
import os
import re
import json
import signal
<<<<<<< HEAD
import sys
=======
import urllib.request
import urllib.parse
import urllib.error
>>>>>>> b757d02a

from datetime import datetime
from datetime import timedelta
from core_symbol import CORE_SYMBOL
from .testUtils import Utils
from .testUtils import Account
from .testUtils import EnumType
from .testUtils import addEnum
from .testUtils import unhandledEnumType
from .testUtils import ReturnType

class BlockType(EnumType):
    pass

addEnum(BlockType, "head")
addEnum(BlockType, "lib")

# pylint: disable=too-many-public-methods
class Node(object):

    # pylint: disable=too-many-instance-attributes
    # pylint: disable=too-many-arguments
    def __init__(self, host, port, nodeId, pid=None, cmd=None, walletMgr=None):
        self.host=host
        self.port=port
        self.pid=pid
        self.cmd=cmd
        if nodeId != "bios":
            assert isinstance(nodeId, int)
        self.nodeId=nodeId
        if Utils.Debug: Utils.Print("new Node host=%s, port=%s, pid=%s, cmd=%s" % (self.host, self.port, self.pid, self.cmd))
        self.killed=False # marks node as killed
        self.endpointHttp="http://%s:%d" % (self.host, self.port)
        self.endpointArgs="--url %s" % (self.endpointHttp)
        self.infoValid=None
        self.lastRetrievedHeadBlockNum=None
        self.lastRetrievedLIB=None
        self.lastRetrievedHeadBlockProducer=""
        self.transCache={}
        self.walletMgr=walletMgr
        self.missingTransaction=False
        self.popenProc=None           # initial process is started by launcher, this will only be set on relaunch
        self.lastTrackedTransactionId=None

    def eosClientArgs(self):
        walletArgs=" " + self.walletMgr.getWalletEndpointArgs() if self.walletMgr is not None else ""
        return self.endpointArgs + walletArgs + " " + Utils.MiscEosClientArgs

    def __str__(self):
        return "Host: %s, Port:%d, NodeNum:%s, Pid:%s" % (self.host, self.port, self.nodeId, self.pid)

    @staticmethod
    def validateTransaction(trans):
        assert trans
        assert isinstance(trans, dict), f"Input type is {type(trans)}"

        executed="executed"

        transStatus=Node.getTransStatus(trans)
        assert transStatus == executed, f"ERROR: Valid transaction should be '{executed}' but it was '{transStatus}'.\nTransaction: {json.dumps(trans, indent=1)}"

    @staticmethod
    def __printTransStructureError(trans, context):
        Utils.Print("ERROR: Failure in expected transaction structure. Missing trans%s." % (context))
        Utils.Print("Transaction: %s" % (json.dumps(trans, indent=1)))

    class Context:
        def __init__(self, obj, desc):
            self.obj=obj
            self.sections=[obj]
            self.keyContext=[]
            self.desc=desc

        def __json(self):
            return "%s=\n%s" % (self.desc, json.dumps(self.obj, indent=1))

        def __keyContext(self):
            msg=""
            for key in self.keyContext:
                if msg=="":
                    msg="["
                else:
                    msg+="]["
                msg+=key
            if msg!="":
                msg+="]"
            return msg

        def __contextDesc(self):
            return "%s%s" % (self.desc, self.__keyContext())

        def hasKey(self, newKey, subSection = None):
            assert isinstance(newKey, str), f"ERROR: Trying to use {newKey} as a key"
            if subSection is None:
                subSection=self.sections[-1]
            assert isinstance(subSection, dict), f"ERROR: Calling 'hasKey' method when context is not a dictionary. {self.__contextDesc()} in {self.__json()}"
            return newKey in subSection

        def isSectionNull(self, key, subSection = None):
            assert isinstance(key, str), f"ERROR: Trying to use {key} as a key"
            if subSection is None:
                subSection=self.sections[-1]
            assert isinstance(subSection, dict), f"ERROR: Calling 'isSectionNull' method when context is not a dictionary. {self.__contextDesc()} in {self.__json()}"
            return subSection[key] == None

        def add(self, newKey):
            subSection=self.sections[-1]
            assert self.hasKey(newKey, subSection), f"ERROR: {self.__contextDesc()} does not contain key '{newKey}'. {self.__json()}"
            current=subSection[newKey]
            self.sections.append(current)
            self.keyContext.append(newKey)
            return current

        def index(self, i):
            assert isinstance(i, int), f"ERROR: Trying to use {i} as a list index"
            cur=self.getCurrent()
            assert isinstance(cur, list), f"ERROR: Calling 'index' method when context is not a list.  {self.__contextDesc()} in {self.__json()}"
            listLen=len(cur)
            assert i < listLen, f"ERROR: Index {i} is beyond the size of the current list ({listLen}).  {self.__contextDesc()} in {self.__json()}"
            return self.sections.append(cur[i])

        def getCurrent(self):
            return self.sections[-1]

    @staticmethod
    def getTransStatus(trans):
        cntxt=Node.Context(trans, "trans")
        # could be a transaction response
        if cntxt.hasKey("processed"):
            cntxt.add("processed")
            if not cntxt.isSectionNull("except"):
                return "exception"
            cntxt.add("receipt")
            return cntxt.add("status")

        # or what the history plugin returns
        cntxt.add("trx")
        cntxt.add("receipt")
        return cntxt.add("status")

    @staticmethod
    def getTransBlockNum(trans):
        cntxt=Node.Context(trans, "trans")
        # could be a transaction response
        if cntxt.hasKey("processed"):
            cntxt.add("processed")
            cntxt.add("action_traces")
            cntxt.index(0)
            if not cntxt.isSectionNull("except"):
                return "no_block"
            return cntxt.add("block_num")

        # or what the trace api plugin returns
        return cntxt.add("block_num")


    @staticmethod
    def stdinAndCheckOutput(cmd, subcommand):
        """Passes input to stdin, executes cmd. Returns tuple with return code(int), stdout(byte stream) and stderr(byte stream)."""
        assert(cmd)
        assert(isinstance(cmd, list))
        assert(subcommand)
        assert(isinstance(subcommand, str))
        outs=None
        errs=None
        ret=0
        try:
            popen=subprocess.Popen(cmd, stdin=subprocess.PIPE, stdout=subprocess.PIPE, stderr=subprocess.PIPE)
            outs,errs=popen.communicate(input=subcommand.encode("utf-8"))
            ret=popen.wait()
        except subprocess.CalledProcessError as ex:
            msg=ex.stderr
            return (ex.returncode, msg, None)

        return (ret, outs, errs)

    @staticmethod
    def normalizeJsonObject(extJStr):
        tmpStr=extJStr
        tmpStr=re.sub(r'ObjectId\("(\w+)"\)', r'"ObjectId-\1"', tmpStr)
        tmpStr=re.sub(r'ISODate\("([\w|\-|\:|\.]+)"\)', r'"ISODate-\1"', tmpStr)
        tmpStr=re.sub(r'NumberLong\("(\w+)"\)', r'"NumberLong-\1"', tmpStr)
        tmpStr=re.sub(r'NumberLong\((\w+)\)', r'\1', tmpStr)
        return tmpStr

    @staticmethod
    def getTransId(trans):
        """Retrieve transaction id from dictionary object."""
        assert trans
        assert isinstance(trans, dict), f"Input type is {type(trans)}"

        assert "transaction_id" in trans, f"trans does not contain key 'transaction_id'. trans={json.dumps(trans, indent=2, sort_keys=True)}"
        transId=trans["transaction_id"]
        return transId

    @staticmethod
    def isTrans(obj):
        """Identify if this is a transaction dictionary."""
        if obj is None or not isinstance(obj, dict):
            return False

        return True if "transaction_id" in obj else False

    @staticmethod
    def byteArrToStr(arr):
        return arr.decode("utf-8")

    def validateAccounts(self, accounts):
        assert(accounts)
        assert(isinstance(accounts, list))

        for account in accounts:
            assert(account)
            assert(isinstance(account, Account))
            if Utils.Debug: Utils.Print("Validating account %s" % (account.name))
            accountInfo=self.getEosAccount(account.name, exitOnError=True)
            try:
                assert(accountInfo["account_name"] == account.name)
            except (AssertionError, TypeError, KeyError) as _:
                Utils.Print("account validation failed. account: %s" % (account.name))
                raise

    # pylint: disable=too-many-branches
    def getBlock(self, blockNum, silentErrors=False, exitOnError=False):
        """Given a blockId will return block details."""
        assert(isinstance(blockNum, int))
        cmdDesc="get block"
        cmd="%s %d" % (cmdDesc, blockNum)
        msg="(block number=%s)" % (blockNum);
        return self.processCleosCmd(cmd, cmdDesc, silentErrors=silentErrors, exitOnError=exitOnError, exitMsg=msg)

    def isBlockPresent(self, blockNum, blockType=BlockType.head):
        """Does node have head_block_num/last_irreversible_block_num >= blockNum"""
        assert isinstance(blockNum, int)
        assert isinstance(blockType, BlockType)
        assert (blockNum > 0)

        info=self.getInfo(silentErrors=True, exitOnError=True)
        node_block_num=0
        try:
            if blockType==BlockType.head:
                node_block_num=int(info["head_block_num"])
            elif blockType==BlockType.lib:
                node_block_num=int(info["last_irreversible_block_num"])
            else:
                unhandledEnumType(blockType)

        except (TypeError, KeyError) as _:
            Utils.Print("Failure in get info parsing %s block. %s" % (blockType.type, info))
            raise

        present = True if blockNum <= node_block_num else False
        if Utils.Debug and blockType==BlockType.lib:
            decorator=""
            if not present:
                decorator="not "
            Utils.Print("Block %d is %sfinalized." % (blockNum, decorator))

        return present

    def isBlockFinalized(self, blockNum):
        """Is blockNum finalized"""
        return self.isBlockPresent(blockNum, blockType=BlockType.lib)

    # pylint: disable=too-many-branches
    def getTransaction(self, transId, silentErrors=False, exitOnError=False, delayedRetry=True):
        assert(isinstance(transId, str))
        exitOnErrorForDelayed=not delayedRetry and exitOnError
        timeout=3
        cmdDesc="get transaction_trace"
        cmd="%s %s" % (cmdDesc, transId)
        msg="(transaction id=%s)" % (transId);
        for i in range(0,(int(60/timeout) - 1)):
            trans=self.processCleosCmd(cmd, cmdDesc, silentErrors=True, exitOnError=exitOnErrorForDelayed, exitMsg=msg)
            if trans is not None or not delayedRetry:
                return trans
            if Utils.Debug: Utils.Print("Could not find transaction with id %s, delay and retry" % (transId))
            time.sleep(timeout)

        self.missingTransaction=True
        # either it is there or the transaction has timed out
        return self.processCleosCmd(cmd, cmdDesc, silentErrors=silentErrors, exitOnError=exitOnError, exitMsg=msg)

    def isTransInBlock(self, transId, blockId):
        """Check if transId is within block identified by blockId"""
        assert(transId)
        assert(isinstance(transId, str))
        assert(blockId)
        assert(isinstance(blockId, int))

        block=self.getBlock(blockId, exitOnError=True)

        transactions=None
        key=""
        try:
            key="[transactions]"
            transactions=block["transactions"]
        except (AssertionError, TypeError, KeyError) as _:
            Utils.Print("block%s not found. Block: %s" % (key,block))
            raise

        if transactions is not None:
            for trans in transactions:
                assert(trans)
                try:
                    myTransId=trans["trx"]["id"]
                    if transId == myTransId:
                        return True
                except (TypeError, KeyError) as _:
                    Utils.Print("transaction%s not found. Transaction: %s" % (key, trans))

        return False

    def getBlockNumByTransId(self, transId, exitOnError=True, delayedRetry=True, blocksAhead=5):
        """Given a transaction Id (string), return the block number (int) containing the transaction"""
        assert(transId)
        assert(isinstance(transId, str))
        trans=self.getTransaction(transId, exitOnError=exitOnError, delayedRetry=delayedRetry)

        refBlockNum=None
        key=""
        try:
            key="[transaction][transaction_header][ref_block_num]"
            refBlockNum=trans["transaction_header"]["ref_block_num"]
            refBlockNum=int(refBlockNum)+1
        except (TypeError, ValueError, KeyError) as _:
            Utils.Print("transaction%s not found. Transaction: %s" % (key, trans))
            return None

        headBlockNum=self.getHeadBlockNum()
        assert(headBlockNum)
        try:
            headBlockNum=int(headBlockNum)
        except ValueError:
            Utils.Print("ERROR: Block info parsing failed. %s" % (headBlockNum))
            raise

        if Utils.Debug: Utils.Print("Reference block num %d, Head block num: %d" % (refBlockNum, headBlockNum))
        for blockNum in range(refBlockNum, headBlockNum + blocksAhead):
            self.waitForBlock(blockNum)
            if self.isTransInBlock(str(transId), blockNum):
                if Utils.Debug: Utils.Print("Found transaction %s in block %d" % (transId, blockNum))
                return blockNum

        return None

    def isTransInAnyBlock(self, transId):
        """Check if transaction (transId) is in a block."""
        assert(transId)
        assert(isinstance(transId, (str,int)))
        blockId=self.getBlockNumByTransId(transId)
        return True if blockId else False

    def isTransFinalized(self, transId):
        """Check if transaction (transId) has been finalized."""
        assert(transId)
        assert(isinstance(transId, str))
        blockNum=self.getBlockNumByTransId(transId)
        if not blockNum:
            return False

        assert(isinstance(blockNum, int))
        return self.isBlockPresent(blockNum, blockType=BlockType.lib)


    # Create & initialize account and return creation transactions. Return transaction json object
    def createInitializeAccount(self, account, creatorAccount, stakedDeposit=1000, waitForTransBlock=False, stakeNet=100, stakeCPU=100, buyRAM=10000, exitOnError=False, sign=False, additionalArgs=''):
        signStr = Node.__sign_str(sign, [ creatorAccount.activePublicKey ])
        cmdDesc="system newaccount"
        cmd='%s -j %s %s %s \'%s\' \'%s\' --stake-net "%s %s" --stake-cpu "%s %s" --buy-ram "%s %s" %s' % (
            cmdDesc, signStr, creatorAccount.name, account.name, account.ownerPublicKey,
            account.activePublicKey, stakeNet, CORE_SYMBOL, stakeCPU, CORE_SYMBOL, buyRAM, CORE_SYMBOL, additionalArgs)
        msg="(creator account=%s, account=%s)" % (creatorAccount.name, account.name);
        trans=self.processCleosCmd(cmd, cmdDesc, silentErrors=False, exitOnError=exitOnError, exitMsg=msg)
        self.trackCmdTransaction(trans)
        transId=Node.getTransId(trans)

        if stakedDeposit > 0:
            self.waitForTransactionInBlock(transId) # seems like account creation needs to be finalized before transfer can happen
            trans = self.transferFunds(creatorAccount, account, Node.currencyIntToStr(stakedDeposit, CORE_SYMBOL), "init")
            transId=Node.getTransId(trans)

        return self.waitForTransBlockIfNeeded(trans, waitForTransBlock, exitOnError=exitOnError)

    def createAccount(self, account, creatorAccount, stakedDeposit=1000, waitForTransBlock=False, exitOnError=False, sign=False):
        """Create account and return creation transactions. Return transaction json object.
        waitForTransBlock: wait on creation transaction id to appear in a block."""
        signStr = Node.__sign_str(sign, [ creatorAccount.activePublicKey ])
        cmdDesc="create account"
        cmd="%s -j %s %s %s %s %s" % (
            cmdDesc, signStr, creatorAccount.name, account.name, account.ownerPublicKey, account.activePublicKey)
        msg="(creator account=%s, account=%s)" % (creatorAccount.name, account.name);
        trans=self.processCleosCmd(cmd, cmdDesc, silentErrors=False, exitOnError=exitOnError, exitMsg=msg)
        self.trackCmdTransaction(trans)
        transId=Node.getTransId(trans)

        if stakedDeposit > 0:
            self.waitForTransactionInBlock(transId) # seems like account creation needs to be finlized before transfer can happen
            trans = self.transferFunds(creatorAccount, account, "%0.04f %s" % (stakedDeposit/10000, CORE_SYMBOL), "init")
            self.trackCmdTransaction(trans)
            transId=Node.getTransId(trans)

        return self.waitForTransBlockIfNeeded(trans, waitForTransBlock, exitOnError=exitOnError)

    def getEosAccount(self, name, exitOnError=False, returnType=ReturnType.json):
        assert(isinstance(name, str))
        cmdDesc="get account"
        jsonFlag="-j" if returnType==ReturnType.json else ""
        cmd="%s %s %s" % (cmdDesc, jsonFlag, name)
        msg="( getEosAccount(name=%s) )" % (name);
        return self.processCleosCmd(cmd, cmdDesc, silentErrors=False, exitOnError=exitOnError, exitMsg=msg, returnType=returnType)

    def getTable(self, contract, scope, table, exitOnError=False):
        cmdDesc = "get table"
        cmd="%s %s %s %s" % (cmdDesc, contract, scope, table)
        msg="contract=%s, scope=%s, table=%s" % (contract, scope, table);
        return self.processCleosCmd(cmd, cmdDesc, exitOnError=exitOnError, exitMsg=msg)

    def getTableAccountBalance(self, contract, scope):
        assert(isinstance(contract, str))
        assert(isinstance(scope, str))
        table="accounts"
        trans = self.getTable(contract, scope, table, exitOnError=True)
        try:
            return trans["rows"][0]["balance"]
        except (TypeError, KeyError) as _:
            print("transaction[rows][0][balance] not found. Transaction: %s" % (trans))
            raise

    def getCurrencyBalance(self, contract, account, symbol=CORE_SYMBOL, exitOnError=False):
        """returns raw output from get currency balance e.g. '99999.9950 CUR'"""
        assert(contract)
        assert(isinstance(contract, str))
        assert(account)
        assert(isinstance(account, str))
        assert(symbol)
        assert(isinstance(symbol, str))
        cmdDesc = "get currency balance"
        cmd="%s %s %s %s" % (cmdDesc, contract, account, symbol)
        msg="contract=%s, account=%s, symbol=%s" % (contract, account, symbol);
        return self.processCleosCmd(cmd, cmdDesc, exitOnError=exitOnError, exitMsg=msg, returnType=ReturnType.raw)

    def getCurrencyStats(self, contract, symbol=CORE_SYMBOL, exitOnError=False):
        """returns Json output from get currency stats."""
        assert(contract)
        assert(isinstance(contract, str))
        assert(symbol)
        assert(isinstance(symbol, str))
        cmdDesc = "get currency stats"
        cmd="%s %s %s" % (cmdDesc, contract, symbol)
        msg="contract=%s, symbol=%s" % (contract, symbol);
        return self.processCleosCmd(cmd, cmdDesc, exitOnError=exitOnError, exitMsg=msg)

    # Verifies account. Returns "get account" json return object
    def verifyAccount(self, account):
        assert(account)
        ret = self.getEosAccount(account.name)
        if ret is not None:
            account_name = ret["account_name"]
            if account_name is None:
                Utils.Print("ERROR: Failed to verify account creation.", account.name)
                return None
            return ret

    def verifyAccountMdb(self, account):
        assert(account)
        ret=self.getEosAccountFromDb(account.name)
        if ret is not None:
            account_name=ret["name"]
            if account_name is None:
                Utils.Print("ERROR: Failed to verify account creation.", account.name)
                return None
            return ret

        return None

    def waitForTransactionInBlock(self, transId, timeout=None):
        """Wait for trans id to be finalized."""
        assert(isinstance(transId, str))
        lam = lambda: self.isTransInAnyBlock(transId)
        ret=Utils.waitForBool(lam, timeout)
        return ret

    def checkBlockForTransactions(self, transIds, blockNum):
        block = self.processCurlCmd("trace_api", "get_block", f'{{"block_num":{blockNum}}}', silentErrors=False, exitOnError=True)
        if block['transactions']:
            for trx in block['transactions']:
                if trx['id'] in transIds:
                    transIds.pop(trx['id'])
        return transIds

    def waitForTransactionsInBlockRange(self, transIds, startBlock=2, maxFutureBlocks=0):
        lastBlockProcessed = startBlock
        overallFinalBlock = startBlock + maxFutureBlocks
        while len(transIds) > 0:
            currentLoopEndBlock = self.getHeadBlockNum()
            if currentLoopEndBlock >  overallFinalBlock:
                currentLoopEndBlock = overallFinalBlock
            for blockNum in range(currentLoopEndBlock, lastBlockProcessed - 1, -1):
                transIds = self.checkBlockForTransactions(transIds, blockNum)
                if len(transIds) == 0:
                    return transIds
            lastBlockProcessed = currentLoopEndBlock
            if currentLoopEndBlock == overallFinalBlock:
                Utils.Print("ERROR: Transactions were missing upon expiration of waitOnblockTransactions")
                break
            self.waitForHeadToAdvance()
        return transIds

    def waitForTransactionsInBlock(self, transIds, timeout=None):
        for transId in transIds:
            self.waitForTransactionInBlock(transId, timeout)

    def waitForTransFinalization(self, transId, timeout=None):
        """Wait for trans id to be finalized."""
        assert(isinstance(transId, str))
        lam = lambda: self.isTransFinalized(transId)
        ret=Utils.waitForBool(lam, timeout)
        return ret

    def waitForNextBlock(self, timeout=None, blockType=BlockType.head):
        num=self.getBlockNum(blockType=blockType)
        lam = lambda: self.getBlockNum(blockType=blockType) > num
        ret=Utils.waitForBool(lam, timeout)
        return ret

    def waitForBlock(self, blockNum, timeout=None, blockType=BlockType.head, reportInterval=None):
        lam = lambda: self.getBlockNum(blockType=blockType) > blockNum
        blockDesc = "head" if blockType == BlockType.head else "LIB"
        count = 0

        class WaitReporter:
            def __init__(self, node, reportInterval):
                self.count = 0
                self.node = node
                self.reportInterval = reportInterval

            def __call__(self):
                self.count += 1
                if self.count % self.reportInterval == 0:
                    info = self.node.getInfo()
                    Utils.Print("Waiting on %s block num %d, get info = {\n%s\n}" % (blockDesc, blockNum, info))

        reporter = WaitReporter(self, reportInterval) if reportInterval is not None else None
        ret=Utils.waitForBool(lam, timeout, reporter=reporter)
        return ret

    def waitForIrreversibleBlock(self, blockNum, timeout=None, reportInterval=None):
        return self.waitForBlock(blockNum, timeout=timeout, blockType=BlockType.lib, reportInterval=reportInterval)

    def __transferFundsCmdArr(self, source, destination, amountStr, memo, force, retry, sign, dontSend, expiration, skipSign):
        assert isinstance(amountStr, str)
        assert(source)
        assert(isinstance(source, Account))
        assert(destination)
        assert(isinstance(destination, Account))
        assert(expiration is None or isinstance(expiration, int))

        dontSendStr = ""
        if dontSend:
            dontSendStr = "--dont-broadcast "
            if expiration is None:
                # default transaction expiration to be 4 minutes in the future
                expiration = 240

        expirationStr = ""
        if expiration is not None:
            expirationStr = "--expiration %d " % (expiration)

        cmd="%s %s -v transfer %s -j %s %s" % (
            Utils.EosClientPath, self.eosClientArgs(), self.getRetryCmdArg(retry), dontSendStr, expirationStr)
        cmdArr=cmd.split()
        # not using __sign_str, since cmdArr messes up the string
        if sign:
            cmdArr.append("--sign-with")
            cmdArr.append("[ \"%s\" ]" % (source.activePublicKey))

        if skipSign:
            cmdArr.append("--skip-sign")

        cmdArr.append(source.name)
        cmdArr.append(destination.name)
        cmdArr.append(amountStr)
        cmdArr.append(memo)
        if force:
            cmdArr.append("-f")
        s=" ".join(cmdArr)
        if Utils.Debug: Utils.Print("cmd: %s" % (s))
        return cmdArr

    # Trasfer funds. Returns "transfer" json return object
    def transferFunds(self, source, destination, amountStr, memo="memo", force=False, waitForTransBlock=False, exitOnError=True, reportStatus=True, retry=None, sign=False, dontSend=False, expiration=90, skipSign=False):
        cmdArr = self.__transferFundsCmdArr(source, destination, amountStr, memo, force, retry, sign, dontSend, expiration, skipSign)
        trans=None
        start=time.perf_counter()
        try:
            trans=Utils.runCmdArrReturnJson(cmdArr)
            if Utils.Debug:
                end=time.perf_counter()
                Utils.Print("cmd Duration: %.3f sec" % (end-start))
            if not dontSend:
                self.trackCmdTransaction(trans, reportStatus=reportStatus)
        except subprocess.CalledProcessError as ex:
            end=time.perf_counter()
            msg=ex.stderr.decode("utf-8")
            Utils.Print("ERROR: Exception during funds transfer.  cmd Duration: %.3f sec.  %s" % (end-start, msg))
            if exitOnError:
                Utils.cmdError("could not transfer \"%s\" from %s to %s" % (amountStr, source, destination))
                Utils.errorExit("Failed to transfer \"%s\" from %s to %s" % (amountStr, source, destination))
            return None

        if trans is None:
            Utils.cmdError("could not transfer \"%s\" from %s to %s" % (amountStr, source, destination))
            Utils.errorExit("Failed to transfer \"%s\" from %s to %s" % (amountStr, source, destination))

        return self.waitForTransBlockIfNeeded(trans, waitForTransBlock, exitOnError=exitOnError)

    # Trasfer funds. Returns (popen, cmdArr) for checkDelayedOutput
    def transferFundsAsync(self, source, destination, amountStr, memo="memo", force=False, exitOnError=True, retry=None, sign=False, dontSend=False, expiration=90, skipSign=False):
        cmdArr = self.__transferFundsCmdArr(source, destination, amountStr, memo, force, retry, sign, dontSend, expiration, skipSign)
        start=time.perf_counter()
        try:
            popen=Utils.delayedCheckOutput(cmdArr)
            if Utils.Debug:
                end=time.perf_counter()
                Utils.Print("cmd Duration: %.3f sec" % (end-start))
        except subprocess.CalledProcessError as ex:
            end=time.perf_counter()
            msg=ex.stderr.decode("utf-8")
            Utils.Print("ERROR: Exception during spawn of funds transfer.  cmd Duration: %.3f sec.  %s" % (end-start, msg))
            if exitOnError:
                Utils.cmdError("could not transfer \"%s\" from %s to %s" % (amountStr, source, destination))
                Utils.errorExit("Failed to transfer \"%s\" from %s to %s" % (amountStr, source, destination))
            return None, None

        return popen, cmdArr

    @staticmethod
    def getRetryCmdArg(retry):
        """Returns the cleos cmd arg for retry"""
        assert retry is None or isinstance(retry, int) or (isinstance(retry, str) and retry == "lib"), "Invalid retry passed"
        cmdRetry = ""
        if retry is not None:
            if retry == "lib":
                cmdRetry = "--retry-irreversible"
            else:
                cmdRetry = "--retry-num-blocks %s" % retry
        return cmdRetry

    @staticmethod
    def currencyStrToInt(balanceStr):
        """Converts currency string of form "12.3456 SYS" to int 123456"""
        assert(isinstance(balanceStr, str))
        balanceStr=balanceStr.split()[0]
        #balance=int(decimal.Decimal(balanceStr[1:])*10000)
        balance=int(decimal.Decimal(balanceStr)*10000)

        return balance

    @staticmethod
    def currencyIntToStr(balance, symbol):
        """Converts currency int of form 123456 to string "12.3456 SYS" where SYS is symbol string"""
        assert(isinstance(balance, int))
        assert(isinstance(symbol, str))
        balanceStr="%.04f %s" % (balance/10000.0, symbol)

        return balanceStr

    def validateFunds(self, initialBalances, transferAmount, source, accounts):
        """Validate each account has the expected SYS balance. Validate cumulative balance matches expectedTotal."""
        assert(source)
        assert(isinstance(source, Account))
        assert(accounts)
        assert(isinstance(accounts, list))
        assert(len(accounts) > 0)
        assert(initialBalances)
        assert(isinstance(initialBalances, dict))
        assert(isinstance(transferAmount, int))

        currentBalances=self.getEosBalances([source] + accounts)
        assert(currentBalances)
        assert(isinstance(currentBalances, dict))
        assert(len(initialBalances) == len(currentBalances))

        if len(currentBalances) != len(initialBalances):
            Utils.Print("ERROR: validateFunds> accounts length mismatch. Initial: %d, current: %d" % (len(initialBalances), len(currentBalances)))
            return False

        for key, value in currentBalances.items():
            initialBalance = initialBalances[key]
            assert(initialBalances)
            expectedInitialBalance = value - transferAmount
            if key is source:
                expectedInitialBalance = value + (transferAmount*len(accounts))

            if (initialBalance != expectedInitialBalance):
                Utils.Print("ERROR: validateFunds> Expected: %d, actual: %d for account %s" %
                            (expectedInitialBalance, initialBalance, key.name))
                return False

    def getEosBalances(self, accounts):
        """Returns a dictionary with account balances keyed by accounts"""
        assert(accounts)
        assert(isinstance(accounts, list))

        balances={}
        for account in accounts:
            balance = self.getAccountEosBalance(account.name)
            balances[account]=balance

        return balances

    # Gets subjective bill info for an account
    def getAccountSubjectiveInfo(self, account):
        acct = self.getEosAccount(account)
        return acct["subjective_cpu_bill_limit"]

    # Gets accounts mapped to key. Returns json object
    def getAccountsByKey(self, key, exitOnError=False):
        cmdDesc = "get accounts"
        cmd="%s %s" % (cmdDesc, key)
        msg="key=%s" % (key);
        return self.processCleosCmd(cmd, cmdDesc, exitOnError=exitOnError, exitMsg=msg)

    # Get actions mapped to an account (cleos get actions)
    def getActions(self, account, pos=-1, offset=-1, exitOnError=False):
        assert(isinstance(account, Account))
        assert(isinstance(pos, int))
        assert(isinstance(offset, int))

        cmdDesc = "get actions"
        cmd = "%s -j %s %d %d" % (cmdDesc, account.name, pos, offset)
        msg = "account=%s, pos=%d, offset=%d" % (account.name, pos, offset);
        return self.processCleosCmd(cmd, cmdDesc, exitOnError=exitOnError, exitMsg=msg)

    # Gets accounts mapped to key. Returns array
    def getAccountsArrByKey(self, key):
        trans=self.getAccountsByKey(key)
        assert(trans)
        assert("account_names" in trans)
        accounts=trans["account_names"]
        return accounts

    def getServants(self, name, exitOnError=False):
        cmdDesc = "get servants"
        cmd="%s %s" % (cmdDesc, name)
        msg="name=%s" % (name);
        return self.processCleosCmd(cmd, cmdDesc, exitOnError=exitOnError, exitMsg=msg)

    def getServantsArr(self, name):
        trans=self.getServants(name, exitOnError=True)
        servants=trans["controlled_accounts"]
        return servants

    def getAccountEosBalanceStr(self, scope):
        """Returns SYS currency0000 account balance from cleos get table command. Returned balance is string following syntax "98.0311 SYS". """
        assert isinstance(scope, str)
        amount=self.getTableAccountBalance("eosio.token", scope)
        if Utils.Debug: Utils.Print("getNodeAccountEosBalance %s %s" % (scope, amount))
        assert isinstance(amount, str)
        return amount

    def getAccountEosBalance(self, scope):
        """Returns SYS currency0000 account balance from cleos get table command. Returned balance is an integer e.g. 980311. """
        balanceStr=self.getAccountEosBalanceStr(scope)
        balance=Node.currencyStrToInt(balanceStr)
        return balance

    def getAccountCodeHash(self, account):
        cmd="%s %s get code %s" % (Utils.EosClientPath, self.eosClientArgs(), account)
        if Utils.Debug: Utils.Print("cmd: %s" % (cmd))
        start=time.perf_counter()
        try:
            retStr=Utils.checkOutput(cmd.split())
            if Utils.Debug:
                end=time.perf_counter()
                Utils.Print("cmd Duration: %.3f sec" % (end-start))
            #Utils.Print ("get code> %s"% retStr)
            p=re.compile(r'code\shash: (\w+)\n', re.MULTILINE)
            m=p.search(retStr)
            if m is None:
                msg="Failed to parse code hash."
                Utils.Print("ERROR: "+ msg)
                return None

            return m.group(1)
        except subprocess.CalledProcessError as ex:
            end=time.perf_counter()
            msg=ex.stderr.decode("utf-8")
            Utils.Print("ERROR: Exception during code hash retrieval.  cmd Duration: %.3f sec.  %s" % (end-start, msg))
            return None

    # publish contract and return transaction as json object
    def publishContract(self, account, contractDir, wasmFile, abiFile, waitForTransBlock=False, shouldFail=False, sign=False):
        signStr = Node.__sign_str(sign, [ account.activePublicKey ])
        cmd="%s %s -v set contract -j %s %s %s" % (Utils.EosClientPath, self.eosClientArgs(), signStr, account.name, contractDir)
        cmd += "" if wasmFile is None else (" "+ wasmFile)
        cmd += "" if abiFile is None else (" " + abiFile)
        if Utils.Debug: Utils.Print("cmd: %s" % (cmd))
        trans=None
        start=time.perf_counter()
        try:
            trans=Utils.runCmdReturnJson(cmd, trace=False)
            self.trackCmdTransaction(trans)
            if Utils.Debug:
                end=time.perf_counter()
                Utils.Print("cmd Duration: %.3f sec" % (end-start))
        except subprocess.CalledProcessError as ex:
            if not shouldFail:
                end=time.perf_counter()
                msg=ex.stderr.decode("utf-8")
                Utils.Print("ERROR: Exception during set contract.  cmd Duration: %.3f sec.  %s" % (end-start, msg))
                return None
            else:
                retMap={}
                retMap["returncode"]=ex.returncode
                retMap["cmd"]=ex.cmd
                retMap["output"]=ex.output
                retMap["stderr"]=ex.stderr
                return retMap

        if shouldFail:
            if trans["processed"]["except"] != None:
                retMap={}
                retMap["returncode"]=1
                retMap["cmd"]=cmd
                retMap["output"]=bytes(str(trans),'utf-8')
                return retMap
            else:
                Utils.Print("ERROR: The publish contract did not fail as expected.")
                return None

        Node.validateTransaction(trans)
        return self.waitForTransBlockIfNeeded(trans, waitForTransBlock, exitOnError=False)

    def getTableRows(self, contract, scope, table):
        jsonData=self.getTable(contract, scope, table)
        if jsonData is None:
            return None
        rows=jsonData["rows"]
        return rows

    def getTableRow(self, contract, scope, table, idx):
        if idx < 0:
            Utils.Print("ERROR: Table index cannot be negative. idx: %d" % (idx))
            return None
        rows=self.getTableRows(contract, scope, table)
        if rows is None or idx >= len(rows):
            Utils.Print("ERROR: Retrieved table does not contain row %d" % idx)
            return None
        row=rows[idx]
        return row

    def getTableColumns(self, contract, scope, table):
        row=self.getTableRow(contract, scope, table, 0)
        keys=list(row.keys())
        return keys

    # returns tuple with indication if transaction was successfully sent and either the transaction or else the exception output
    def pushTransaction(self, trans, opts="", silentErrors=False, permissions=None):
        assert(isinstance(trans, dict))
        if isinstance(permissions, str):
            permissions=[permissions]

        cmd="%s %s push transaction -j" % (Utils.EosClientPath, self.eosClientArgs())
        cmdArr=cmd.split()
        transStr = json.dumps(trans, separators=(',', ':'))
        transStr = transStr.replace("'", '"')
        cmdArr.append(transStr)
        if opts is not None:
            cmdArr += opts.split()
        if permissions is not None:
            for permission in permissions:
                cmdArr.append("-p")
                cmdArr.append(permission)

        s=" ".join(cmdArr)
        if Utils.Debug: Utils.Print("cmd: %s" % (cmdArr))
        start=time.perf_counter()
        try:
            retTrans=Utils.runCmdArrReturnJson(cmdArr)
            self.trackCmdTransaction(retTrans, ignoreNonTrans=True)
            if Utils.Debug:
                end=time.perf_counter()
                Utils.Print("cmd Duration: %.3f sec" % (end-start))
            return (Node.getTransStatus(retTrans) == 'executed', retTrans)
        except subprocess.CalledProcessError as ex:
            msg=ex.stderr.decode("utf-8")
            if not silentErrors:
                end=time.perf_counter()
                Utils.Print("ERROR: Exception during push transaction.  cmd Duration=%.3f sec.  %s" % (end - start, msg))
            return (False, msg)

    # returns tuple with transaction execution status and transaction
    def pushMessage(self, account, action, data, opts, silentErrors=False, signatures=None, expectTrxTrace=True):
        cmd="%s %s push action -j %s %s" % (Utils.EosClientPath, self.eosClientArgs(), account, action)
        cmdArr=cmd.split()
        # not using __sign_str, since cmdArr messes up the string
        if signatures is not None:
            cmdArr.append("--sign-with")
            cmdArr.append("[ \"%s\" ]" % ("\", \"".join(signatures)))
        if data is not None:
            cmdArr.append(data)
        if opts is not None:
            cmdArr += opts.split()
        if Utils.Debug: Utils.Print("cmd: %s" % (cmdArr))
        start=time.perf_counter()
        try:
            trans=Utils.runCmdArrReturnJson(cmdArr)
            self.trackCmdTransaction(trans, ignoreNonTrans=True)
            if Utils.Debug:
                end=time.perf_counter()
                Utils.Print("cmd Duration: %.3f sec" % (end-start))
            return (Node.getTransStatus(trans) == 'executed' if expectTrxTrace else True, trans)
        except subprocess.CalledProcessError as ex:
            msg=ex.stderr.decode("utf-8")
            if not silentErrors:
                end=time.perf_counter()
                Utils.Print("ERROR: Exception during push message.  cmd Duration=%.3f sec.  %s" % (end - start, msg))
            return (False, msg)

    @staticmethod
    def __sign_str(sign, keys):
        assert(isinstance(sign, bool))
        assert(isinstance(keys, list))
        if not sign:
            return ""

        return "--sign-with '[ \"" + "\", \"".join(keys) + "\" ]'"

    def setPermission(self, account, code, pType, requirement, waitForTransBlock=False, exitOnError=False, sign=False):
        assert(isinstance(account, Account))
        assert(isinstance(code, Account))
        signStr = Node.__sign_str(sign, [ account.activePublicKey ])
        cmdDesc="set action permission"
        cmd="%s -j %s %s %s %s %s" % (cmdDesc, signStr, account.name, code.name, pType, requirement)
        trans=self.processCleosCmd(cmd, cmdDesc, silentErrors=False, exitOnError=exitOnError)
        self.trackCmdTransaction(trans)

        return self.waitForTransBlockIfNeeded(trans, waitForTransBlock, exitOnError=exitOnError)

    def delegatebw(self, fromAccount, netQuantity, cpuQuantity, toAccount=None, transferTo=False, waitForTransBlock=False, exitOnError=False, reportStatus=True, sign=False):
        if toAccount is None:
            toAccount=fromAccount

        signStr = Node.__sign_str(sign, [ fromAccount.activePublicKey ])
        cmdDesc="system delegatebw"
        transferStr="--transfer" if transferTo else ""
        cmd="%s -j %s %s %s \"%s %s\" \"%s %s\" %s" % (
            cmdDesc, signStr, fromAccount.name, toAccount.name, netQuantity, CORE_SYMBOL, cpuQuantity, CORE_SYMBOL, transferStr)
        msg="fromAccount=%s, toAccount=%s" % (fromAccount.name, toAccount.name);
        trans=self.processCleosCmd(cmd, cmdDesc, exitOnError=exitOnError, exitMsg=msg)
        self.trackCmdTransaction(trans, reportStatus=reportStatus)

        return self.waitForTransBlockIfNeeded(trans, waitForTransBlock, exitOnError=exitOnError)

    def undelegatebw(self, fromAccount, netQuantity, cpuQuantity, toAccount=None, waitForTransBlock=False, exitOnError=False, sign=False):
        if toAccount is None:
            toAccount=fromAccount

        signStr = Node.__sign_str(sign, [ fromAccount.activePublicKey ])
        cmdDesc="system undelegatebw"
        cmd="%s -j %s %s %s \"%s %s\" \"%s %s\"" % (
            cmdDesc, signStr, fromAccount.name, toAccount.name, netQuantity, CORE_SYMBOL, cpuQuantity, CORE_SYMBOL)
        msg="fromAccount=%s, toAccount=%s" % (fromAccount.name, toAccount.name);
        trans=self.processCleosCmd(cmd, cmdDesc, exitOnError=exitOnError, exitMsg=msg)
        self.trackCmdTransaction(trans)

        return self.waitForTransBlockIfNeeded(trans, waitForTransBlock, exitOnError=exitOnError)

    def regproducer(self, producer, url, location, waitForTransBlock=False, exitOnError=False, sign=False):
        signStr = Node.__sign_str(sign, [ producer.activePublicKey ])
        cmdDesc="system regproducer"
        cmd="%s -j %s %s %s %s %s" % (
            cmdDesc, signStr, producer.name, producer.activePublicKey, url, location)
        msg="producer=%s" % (producer.name);
        trans=self.processCleosCmd(cmd, cmdDesc, exitOnError=exitOnError, exitMsg=msg)
        self.trackCmdTransaction(trans)

        return self.waitForTransBlockIfNeeded(trans, waitForTransBlock, exitOnError=exitOnError)

    def vote(self, account, producers, waitForTransBlock=False, exitOnError=False, sign=False):
        signStr = Node.__sign_str(sign, [ account.activePublicKey ])
        cmdDesc = "system voteproducer prods"
        cmd="%s -j %s %s %s" % (
            cmdDesc, signStr, account.name, " ".join(producers))
        msg="account=%s, producers=[ %s ]" % (account.name, ", ".join(producers));
        trans=self.processCleosCmd(cmd, cmdDesc, exitOnError=exitOnError, exitMsg=msg)
        self.trackCmdTransaction(trans)

        return self.waitForTransBlockIfNeeded(trans, waitForTransBlock, exitOnError=exitOnError)

    def processCleosCmd(self, cmd, cmdDesc, silentErrors=True, exitOnError=False, exitMsg=None, returnType=ReturnType.json):
        assert(isinstance(returnType, ReturnType))
        cmd="%s %s %s" % (Utils.EosClientPath, self.eosClientArgs(), cmd)
        if Utils.Debug: Utils.Print("cmd: %s" % (cmd))
        if exitMsg is not None:
            exitMsg="Context: " + exitMsg
        else:
            exitMsg=""
        trans=None
        start=time.perf_counter()
        try:
            if returnType==ReturnType.json:
                trans=Utils.runCmdReturnJson(cmd, silentErrors=silentErrors)
            elif returnType==ReturnType.raw:
                trans=Utils.runCmdReturnStr(cmd)
            else:
                unhandledEnumType(returnType)

            if Utils.Debug:
                end=time.perf_counter()
                Utils.Print("cmd Duration: %.3f sec" % (end-start))
        except subprocess.CalledProcessError as ex:
            if not silentErrors:
                end=time.perf_counter()
                msg=ex.stderr.decode("utf-8")
                errorMsg="Exception during \"%s\". Exception message: %s.  cmd Duration=%.3f sec. %s" % (cmdDesc, msg, end-start, exitMsg)
                if exitOnError:
                    Utils.cmdError(errorMsg)
                    Utils.errorExit(errorMsg)
                else:
                    Utils.Print("ERROR: %s" % (errorMsg))
            return None

        if exitOnError and trans is None:
            Utils.cmdError("could not \"%s\". %s" % (cmdDesc,exitMsg))
            Utils.errorExit("Failed to \"%s\"" % (cmdDesc))

        return trans

    def killNodeOnProducer(self, producer, whereInSequence, blockType=BlockType.head, silentErrors=True, exitOnError=False, exitMsg=None, returnType=ReturnType.json):
        assert(isinstance(producer, str))
        assert(isinstance(whereInSequence, int))
        assert(isinstance(blockType, BlockType))
        assert(isinstance(returnType, ReturnType))
        basedOnLib="true" if blockType==BlockType.lib else "false"
        payload={ "producer":producer, "where_in_sequence":whereInSequence, "based_on_lib":basedOnLib }
        return self.processUrllibRequest("test_control", "kill_node_on_producer", payload, silentErrors=silentErrors, exitOnError=exitOnError, exitMsg=exitMsg, returnType=returnType)

    def processUrllibRequest(self, resource, command, payload={}, silentErrors=False, exitOnError=False, exitMsg=None, returnType=ReturnType.json, endpoint=None):
        if not endpoint:
            endpoint = self.endpointHttp
        cmd = f"{endpoint}/v1/{resource}/{command}"
        req = urllib.request.Request(cmd, method="POST")
        req.add_header('Content-Type', 'application/json')
        data = payload
        data = json.dumps(data)
        data = data.encode()
        if Utils.Debug: Utils.Print("cmd: %s" % (cmd))
        rtn=None
        start=time.perf_counter()
        try:
            response = urllib.request.urlopen(req, data=data)
            if returnType==ReturnType.json:
                rtn = {}
                rtn["payload"] = json.load(response)
                rtn["code"] = response.getcode()
            elif returnType==ReturnType.raw:
                rtn = response.read()
            else:
                unhandledEnumType(returnType)

            if Utils.Debug:
                end=time.perf_counter()
                Utils.Print("cmd Duration: %.3f sec" % (end-start))
                printReturn=json.dumps(rtn) if returnType==ReturnType.json else rtn
                Utils.Print("cmd returned: %s" % (printReturn))
        except urllib.error.HTTPError as ex:
            if not silentErrors:
                end=time.perf_counter()
                msg=ex.msg
                errorMsg="Exception during \"%s\". %s.  cmd Duration=%.3f sec." % (cmd, msg, end-start)
                if exitOnError:
                    Utils.cmdError(errorMsg)
                    Utils.errorExit(errorMsg)
                else:
                    Utils.Print("ERROR: %s" % (errorMsg))
                    if returnType==ReturnType.json:
                        rtn = json.load(ex)
                    elif returnType==ReturnType.raw:
                        rtn = ex.read()
                    else:
                        unhandledEnumType(returnType)
            else:
                return None

        if exitMsg is not None:
            exitMsg=": " + exitMsg
        else:
            exitMsg=""
        if exitOnError and rtn is None:
            Utils.cmdError("could not \"%s\" - %s" % (cmd,exitMsg))
            Utils.errorExit("Failed to \"%s\"" % (cmd))

        return rtn

    def txnGenCreateTestAccounts(self, genAccount, genKey, silentErrors=True, exitOnError=False, exitMsg=None, returnType=ReturnType.json):
        assert(isinstance(genAccount, str))
        assert(isinstance(genKey, str))
        assert(isinstance(returnType, ReturnType))

        payload=[ genAccount, genKey ]
        return self.processUrllibRequest("txn_test_gen", "create_test_accounts", payload, silentErrors=silentErrors, exitOnError=exitOnError, exitMsg=exitMsg, returnType=returnType)

    def txnGenStart(self, salt, period, batchSize, silentErrors=True, exitOnError=False, exitMsg=None, returnType=ReturnType.json):
        assert(isinstance(salt, str))
        assert(isinstance(period, int))
        assert(isinstance(batchSize, int))
        assert(isinstance(returnType, ReturnType))

        payload=[ salt, period, batchSize ]
        return self.processUrllibRequest("txn_test_gen", "start_generation", payload, silentErrors=silentErrors, exitOnError=exitOnError, exitMsg=exitMsg, returnType=returnType)

    def waitForTransBlockIfNeeded(self, trans, waitForTransBlock, exitOnError=False):
        if not waitForTransBlock:
            return trans

        transId=Node.getTransId(trans)
        if not self.waitForTransactionInBlock(transId):
            if exitOnError:
                Utils.cmdError("transaction with id %s never made it to a block" % (transId))
                Utils.errorExit("Failed to find transaction with id %s in a block before timeout" % (transId))
            return None
        return trans

    def getInfo(self, silentErrors=False, exitOnError=False):
        cmdDesc = "get info"
        info=self.processCleosCmd(cmdDesc, cmdDesc, silentErrors=silentErrors, exitOnError=exitOnError)
        if info is None:
            self.infoValid=False
        else:
            self.infoValid=True
            self.lastRetrievedHeadBlockNum=int(info["head_block_num"])
            self.lastRetrievedLIB=int(info["last_irreversible_block_num"])
            self.lastRetrievedHeadBlockProducer=info["head_block_producer"]
        return info

    def getTransactionStatus(self, transId, silentErrors=False, exitOnError=True):
        cmdDesc = f"get transaction-status {transId}"
        status=self.processCleosCmd(cmdDesc, cmdDesc, silentErrors=silentErrors, exitOnError=exitOnError)
        return status

    def checkPulse(self, exitOnError=False):
        info=self.getInfo(True, exitOnError=exitOnError)
        return False if info is None else True

    def getHeadBlockNum(self):
        """returns head block number(string) as returned by cleos get info."""
        info = self.getInfo(exitOnError=True)
        if info is not None:
            headBlockNumTag = "head_block_num"
            return info[headBlockNumTag]

    def getIrreversibleBlockNum(self):
        info = self.getInfo(exitOnError=True)
        if info is not None:
            Utils.Print("current lib: %d" % (info["last_irreversible_block_num"]))
            return info["last_irreversible_block_num"]

    def getBlockNum(self, blockType=BlockType.head):
        assert isinstance(blockType, BlockType)
        if blockType==BlockType.head:
            return self.getHeadBlockNum()
        elif blockType==BlockType.lib:
            return self.getIrreversibleBlockNum()
        else:
            unhandledEnumType(blockType)

    def kill(self, killSignal):
        if Utils.Debug: Utils.Print("Killing node: %s" % (self.cmd))
        assert(self.pid is not None)
        try:
            if self.popenProc is not None:
               self.popenProc.send_signal(killSignal)
               self.popenProc.wait()
            else:
               os.kill(self.pid, killSignal)
        except OSError as ex:
            Utils.Print("ERROR: Failed to kill node (%s)." % (self.cmd), ex)
            return False

        # wait for kill validation
        def myFunc():
            try:
                os.kill(self.pid, 0) #check if process with pid is running
            except OSError as _:
                return True
            return False

        if not Utils.waitForBool(myFunc):
            Utils.Print("ERROR: Failed to validate node shutdown.")
            return False

        # mark node as killed
        self.pid=None
        self.killed=True
        return True

    def interruptAndVerifyExitStatus(self, timeout=60):
        if Utils.Debug: Utils.Print("terminating node: %s" % (self.cmd))
        assert self.popenProc is not None, f"node: '{self.cmd}' does not have a popenProc, this may be because it is only set after a relaunch."
        self.popenProc.send_signal(signal.SIGINT)
        try:
            outs, _ = self.popenProc.communicate(timeout=timeout)
            assert self.popenProc.returncode == 0, f"Expected terminating '{self.cmd}' to have an exit status of 0, but got {self.popenProc.returncode}"
        except subprocess.TimeoutExpired:
            Utils.errorExit("Terminate call failed on node: %s" % (self.cmd))

        # mark node as killed
        self.pid=None
        self.killed=True

    def verifyAlive(self, silent=False):
        logStatus=not silent and Utils.Debug
        pid=self.pid
        if logStatus: Utils.Print("Checking if node(pid=%s) is alive(killed=%s): %s" % (self.pid, self.killed, self.cmd))
        if self.killed or self.pid is None:
            self.killed=True
            self.pid=None
            return False

        try:
            os.kill(self.pid, 0)
        except ProcessLookupError as ex:
            # mark node as killed
            self.pid=None
            self.killed=True
            if logStatus: Utils.Print("Determined node(formerly pid=%s) is killed" % (pid))
            return False
        except PermissionError as ex:
            if logStatus: Utils.Print("Determined node(formerly pid=%s) is alive" % (pid))
            return True

        if logStatus: Utils.Print("Determined node(pid=%s) is alive" % (self.pid))
        return True

    @staticmethod
    def getBlockAttribute(block, key, blockNum, exitOnError=True):
        value=block[key]

        if value is None and exitOnError:
            blockNumStr=" for block number %s" % (blockNum)
            blockStr=" with block content:\n%s" % (json.dumps(block, indent=4, sort_keys=True))
            Utils.cmdError("could not get %s%s%s" % (key, blockNumStr, blockStr))
            Utils.errorExit("Failed to get block's %s" % (key))

        return value

    def getBlockProducerByNum(self, blockNum, timeout=None, waitForBlock=True, exitOnError=True):
        if waitForBlock:
            self.waitForBlock(blockNum, timeout=timeout, blockType=BlockType.head)
        block=self.getBlock(blockNum, exitOnError=exitOnError)
        return Node.getBlockAttribute(block, "producer", blockNum, exitOnError=exitOnError)

    def getBlockProducer(self, timeout=None, waitForBlock=True, exitOnError=True, blockType=BlockType.head):
        blockNum=self.getBlockNum(blockType=blockType)
        block=self.getBlock(blockNum, exitOnError=exitOnError, blockType=blockType)
        return Node.getBlockAttribute(block, "producer", blockNum, exitOnError=exitOnError)

    def getNextCleanProductionCycle(self, trans):
        rounds=21*12*2  # max time to ensure that at least 2/3+1 of producers x blocks per producer x at least 2 times
        if trans is not None:
            transId=Node.getTransId(trans)
            self.waitForTransFinalization(transId, timeout=rounds/2)
        else:
            transId="Null"
        irreversibleBlockNum=self.getIrreversibleBlockNum()

        # The voted schedule should be promoted now, then need to wait for that to become irreversible
        votingTallyWindow=120  #could be up to 120 blocks before the votes were tallied
        promotedBlockNum=self.getHeadBlockNum()+votingTallyWindow
        # There was waitForIrreversibleBlock but due to bug it was waiting for head and not lib.
        # leaving waitForIrreversibleBlock here slows down voting test by few minutes so since
        # it was fine with head block for few years, switching to waitForBlock instead
        self.waitForBlock(promotedBlockNum, timeout=rounds/2)

        ibnSchedActive=self.getIrreversibleBlockNum()

        blockNum=self.getHeadBlockNum()
        Utils.Print("Searching for clean production cycle blockNum=%s ibn=%s  transId=%s  promoted bn=%s  ibn for schedule active=%s" % (blockNum,irreversibleBlockNum,transId,promotedBlockNum,ibnSchedActive))
        blockProducer=self.getBlockProducerByNum(blockNum)
        blockNum+=1
        Utils.Print("Advance until the next block producer is retrieved")
        while blockProducer == self.getBlockProducerByNum(blockNum):
            blockNum+=1

        blockProducer=self.getBlockProducerByNum(blockNum)
        return blockNum


    # pylint: disable=too-many-locals
    # If nodeosPath is equal to None, it will use the existing nodeos path
    def relaunch(self, chainArg=None, newChain=False, skipGenesis=True, timeout=Utils.systemWaitTimeout, addSwapFlags=None, cachePopen=False, nodeosPath=None, waitForTerm=True):

        assert(self.pid is None)
        assert(self.killed)

        if Utils.Debug: Utils.Print("Launching node process, Id: {}".format(self.nodeId))

        cmdArr=[]
        splittedCmd=self.cmd.split()
        if nodeosPath: splittedCmd[0] = nodeosPath
        myCmd=" ".join(splittedCmd)
        toAddOrSwap=copy.deepcopy(addSwapFlags) if addSwapFlags is not None else {}
        if not newChain:
            skip=False
            swapValue=None
            for i in splittedCmd:
                Utils.Print("\"%s\"" % (i))
                if skip:
                    skip=False
                    continue
                if skipGenesis and ("--genesis-json" == i or "--genesis-timestamp" == i):
                    skip=True
                    continue

                if swapValue is None:
                    cmdArr.append(i)
                else:
                    cmdArr.append(swapValue)
                    swapValue=None

                if i in toAddOrSwap:
                    swapValue=toAddOrSwap[i]
                    del toAddOrSwap[i]
            for k,v in toAddOrSwap.items():
                cmdArr.append(k)
                cmdArr.append(v)
            myCmd=" ".join(cmdArr)

        cmd=myCmd + ("" if chainArg is None else (" " + chainArg))
        self.launchCmd(cmd, cachePopen)

        def isNodeAlive():
            """wait for node to be responsive."""
            try:
                return True if self.checkPulse() else False
            except (TypeError) as _:
                pass
            return False

        def didNodeExitGracefully(popen, timeout):
            try:
                popen.communicate(timeout=timeout)
            except subprocess.TimeoutExpired:
                return False
            with open(popen.errfile.name, 'r') as f:
                if "Reached configured maximum block 10; terminating" in f.read():
                    return True
                else:
                    return False

        if "terminate-at-block" not in cmd or not waitForTerm:
            isAlive=Utils.waitForBool(isNodeAlive, timeout, sleepTime=1)
        else:
            isAlive=Utils.waitForBoolWithArg(didNodeExitGracefully, self.popenProc, timeout, sleepTime=1)
        if isAlive:
            Utils.Print("Node relaunch was successful.")
        else:
            Utils.Print("ERROR: Node relaunch Failed.")
            # Ensure the node process is really killed
            if self.popenProc:
                self.popenProc.send_signal(signal.SIGTERM)
                self.popenProc.wait()
            self.pid=None
            return False

        self.cmd=cmd
        self.killed=False
        return True

    @staticmethod
    def unstartedFile(nodeId):
        assert(isinstance(nodeId, int))
        startFile=Utils.getNodeDataDir(nodeId, "start.cmd")
        if not os.path.exists(startFile):
            Utils.errorExit("Cannot find unstarted node since %s file does not exist" % startFile)
        return startFile

    def launchUnstarted(self, cachePopen=False):
        Utils.Print("launchUnstarted cmd: %s" % (self.cmd))
        self.launchCmd(self.cmd, cachePopen)

    def launchCmd(self, cmd, cachePopen=False):
        dataDir=Utils.getNodeDataDir(self.nodeId)
        dt = datetime.now()
        dateStr=Utils.getDateString(dt)
        stdoutFile="%s/stdout.%s.txt" % (dataDir, dateStr)
        stderrFile="%s/stderr.%s.txt" % (dataDir, dateStr)
        with open(stdoutFile, 'w') as sout, open(stderrFile, 'w') as serr:
            Utils.Print("cmd: %s" % (cmd))
            popen=subprocess.Popen(cmd.split(), stdout=sout, stderr=serr)
            if cachePopen:
                popen.outfile=sout
                popen.errfile=serr
                self.popenProc=popen
            self.pid=popen.pid
            if Utils.Debug: Utils.Print("start Node host=%s, port=%s, pid=%s, cmd=%s" % (self.host, self.port, self.pid, self.cmd))

    def trackCmdTransaction(self, trans, ignoreNonTrans=False, reportStatus=True):
        if trans is None:
            if Utils.Debug: Utils.Print("  cmd returned transaction: %s" % (trans))
            return

        if ignoreNonTrans and not Node.isTrans(trans):
            if Utils.Debug: Utils.Print("  cmd returned a non-transaction: %s" % (trans))
            return

        transId=Node.getTransId(trans)
        self.lastTrackedTransactionId=transId
        if transId in self.transCache.keys():
            replaceMsg="replacing previous trans=\n%s" % json.dumps(self.transCache[transId], indent=2, sort_keys=True)
        else:
            replaceMsg=""

        if Utils.Debug and reportStatus:
            status=Node.getTransStatus(trans)
            blockNum=Node.getTransBlockNum(trans)
            Utils.Print("  cmd returned transaction id: %s, status: %s, (possible) block num: %s %s" % (transId, status, blockNum, replaceMsg))
        elif Utils.Debug:
            Utils.Print("  cmd returned transaction id: %s %s" % (transId, replaceMsg))

        self.transCache[transId]=trans

    def getLastTrackedTransactionId(self):
        return self.lastTrackedTransactionId

    def reportStatus(self):
        Utils.Print("Node State:")
        Utils.Print(" cmd   : %s" % (self.cmd))
        self.verifyAlive(silent=True)
        Utils.Print(" killed: %s" % (self.killed))
        Utils.Print(" host  : %s" % (self.host))
        Utils.Print(" port  : %s" % (self.port))
        Utils.Print(" pid   : %s" % (self.pid))
        status="last getInfo returned None" if not self.infoValid else "at last call to getInfo"
        Utils.Print(" hbn   : %s (%s)" % (self.lastRetrievedHeadBlockNum, status))
        Utils.Print(" lib   : %s (%s)" % (self.lastRetrievedLIB, status))

    # Require producer_api_plugin
    def scheduleProtocolFeatureActivations(self, featureDigests=[]):
        param = { "protocol_features_to_activate": featureDigests }
        self.processUrllibRequest("producer", "schedule_protocol_feature_activations", param)

    # Require producer_api_plugin
    def getSupportedProtocolFeatures(self, excludeDisabled=False, excludeUnactivatable=False):
        param = {
           "exclude_disabled": excludeDisabled,
           "exclude_unactivatable": excludeUnactivatable
        }
        res = self.processUrllibRequest("producer", "get_supported_protocol_features", param)
        return res

    # This will return supported protocol features in a dict (feature codename as the key), i.e.
    # {
    #   "PREACTIVATE_FEATURE": {...},
    #   "ONLY_LINK_TO_EXISTING_PERMISSION": {...},
    # }
    # Require producer_api_plugin
    def getSupportedProtocolFeatureDict(self, excludeDisabled=False, excludeUnactivatable=False):
        protocolFeatureDigestDict = {}
        supportedProtocolFeatures = self.getSupportedProtocolFeatures(excludeDisabled, excludeUnactivatable)
        for protocolFeature in supportedProtocolFeatures["payload"]:
            for spec in protocolFeature["specification"]:
                if (spec["name"] == "builtin_feature_codename"):
                    codename = spec["value"]
                    protocolFeatureDigestDict[codename] = protocolFeature
                    break
        return protocolFeatureDigestDict

    def waitForHeadToAdvance(self, blocksToAdvance=1, timeout=None):
        currentHead = self.getHeadBlockNum()
        if timeout is None:
            timeout = 6 + blocksToAdvance / 2
        def isHeadAdvancing():
            return self.getHeadBlockNum() >= currentHead + blocksToAdvance
        return Utils.waitForBool(isHeadAdvancing, timeout)

    def waitForLibToAdvance(self, timeout=30):
        currentLib = self.getIrreversibleBlockNum()
        def isLibAdvancing():
            return self.getIrreversibleBlockNum() > currentLib
        return Utils.waitForBool(isLibAdvancing, timeout)

    def waitForProducer(self, producer, timeout=None, exitOnError=False):
        if timeout is None:
            # default to the typical configuration of 21 producers, each producing 12 blocks in a row (ever 1/2 second)
            timeout = 21 * 6;
        start=time.perf_counter()
        initialProducer=self.getInfo()["head_block_producer"]
        def isProducer():
            return self.getInfo()["head_block_producer"] == producer;
        found = Utils.waitForBool(isProducer, timeout)
        assert not exitOnError or found, \
            f"Waited for {time.perf_counter()-start} sec but never found producer: {producer}. Started with {initialProducer} and ended with {self.getInfo()['head_block_producer']}"
        return found

    # Require producer_api_plugin
    def activatePreactivateFeature(self):
        protocolFeatureDigestDict = self.getSupportedProtocolFeatureDict()
        preactivateFeatureDigest = protocolFeatureDigestDict["PREACTIVATE_FEATURE"]["feature_digest"]
        assert preactivateFeatureDigest

        self.scheduleProtocolFeatureActivations([preactivateFeatureDigest])

        # Wait for the next block to be produced so the scheduled protocol feature is activated
        assert self.waitForHeadToAdvance(blocksToAdvance=2), print("ERROR: TIMEOUT WAITING FOR PREACTIVATE")

    # Return an array of feature digests to be preactivated in a correct order respecting dependencies
    # Require producer_api_plugin
    def getAllBuiltinFeatureDigestsToPreactivate(self):
        protocolFeatures = []
        supportedProtocolFeatures = self.getSupportedProtocolFeatures()
        for protocolFeature in supportedProtocolFeatures["payload"]:
            for spec in protocolFeature["specification"]:
                if (spec["name"] == "builtin_feature_codename"):
                    codename = spec["value"]
                    # Filter out "PREACTIVATE_FEATURE"
                    if codename != "PREACTIVATE_FEATURE":
                        protocolFeatures.append(protocolFeature["feature_digest"])
                    break
        return protocolFeatures

    # Require PREACTIVATE_FEATURE to be activated and require eosio.bios with preactivate_feature
    def preactivateProtocolFeatures(self, featureDigests:list):
        for digest in featureDigests:
            Utils.Print("push activate action with digest {}".format(digest))
            data="{{\"feature_digest\":{}}}".format(digest)
            opts="--permission eosio@active"
            trans=self.pushMessage("eosio", "activate", data, opts)
            if trans is None or not trans[0]:
                Utils.Print("ERROR: Failed to preactive digest {}".format(digest))
                return None
        self.waitForHeadToAdvance(blocksToAdvance=2)

    # Require PREACTIVATE_FEATURE to be activated and require eosio.bios with preactivate_feature
    def preactivateAllBuiltinProtocolFeature(self):
        allBuiltinProtocolFeatureDigests = self.getAllBuiltinFeatureDigestsToPreactivate()
        self.preactivateProtocolFeatures(allBuiltinProtocolFeatureDigests)

    def getLatestBlockHeaderState(self):
        headBlockNum = self.getHeadBlockNum()
        cmdDesc = "get block {} --header-state".format(headBlockNum)
        latestBlockHeaderState = self.processCleosCmd(cmdDesc, cmdDesc)
        return latestBlockHeaderState

    def getActivatedProtocolFeatures(self):
        latestBlockHeaderState = self.getLatestBlockHeaderState()
        return latestBlockHeaderState["activated_protocol_features"]["protocol_features"]

    def modifyBuiltinPFSubjRestrictions(self, featureCodename, subjectiveRestriction={}):
        jsonPath = os.path.join(Utils.getNodeConfigDir(self.nodeId),
                                "protocol_features",
                                "BUILTIN-{}.json".format(featureCodename))
        protocolFeatureJson = []
        with open(jsonPath) as f:
            protocolFeatureJson = json.load(f)
        protocolFeatureJson["subjective_restrictions"].update(subjectiveRestriction)
        with open(jsonPath, "w") as f:
            json.dump(protocolFeatureJson, f, indent=2)

    # Require producer_api_plugin
    def createSnapshot(self):
        return self.processUrllibRequest("producer", "create_snapshot")

    # kill all existing nodeos in case lingering from previous test
    @staticmethod
    def killAllNodeos():
        # kill the eos server
        cmd="pkill -9 %s" % (Utils.EosServerName)
        ret_code = subprocess.call(cmd.split(), stdout=Utils.FNull)
        Utils.Print("cmd: %s, ret:%d" % (cmd, ret_code))

    @staticmethod
    def findStderrFiles(path):
        files=[]
        it=os.scandir(path)
        for entry in it:
            if entry.is_file(follow_symlinks=False):
                match=re.match("stderr\..+\.txt", entry.name)
                if match:
                    files.append(os.path.join(path, entry.name))
        files.sort()
        return files

    def analyzeProduction(self, specificBlockNum=None, thresholdMs=500):
        dataDir=Utils.getNodeDataDir(self.nodeId)
        files=Node.findStderrFiles(dataDir)
        blockAnalysis={}
        anyBlockStr=r'[0-9]+'
        initialTimestamp=r'\s+([0-9]{4}-[0-9]{2}-[0-9]{2}T[0-9]{2}:[0-9]{2}:[0-9]{2}.[0-9]{3})\s'
        producedBlockPreStr=r'.+Produced\sblock\s+.+\s#('
        producedBlockPostStr=r')\s@\s([0-9]{4}-[0-9]{2}-[0-9]{2}T[0-9]{2}:[0-9]{2}:[0-9]{2}.[0-9]{3})'
        anyBlockPtrn=re.compile(initialTimestamp + producedBlockPreStr + anyBlockStr + producedBlockPostStr)
        producedBlockPtrn=re.compile(initialTimestamp + producedBlockPreStr + str(specificBlockNum) + producedBlockPostStr) if specificBlockNum is not None else anyBlockPtrn
        producedBlockDonePtrn=re.compile(initialTimestamp + r'.+Producing\sBlock\s+#' + anyBlockStr + '\sreturned:\strue')
        for file in files:
            with open(file, 'r') as f:
                line = f.readline()
                while line:
                    readLine=True  # assume we need to read the next line before the next pass
                    match = producedBlockPtrn.search(line)
                    if match:
                        prodTimeStr = match.group(1)
                        slotTimeStr = match.group(3)
                        blockNum = int(match.group(2))

                        line = f.readline()
                        while line:
                            matchNextBlock = anyBlockPtrn.search(line)
                            if matchNextBlock:
                                readLine=False  #already have the next line ready to check on next pass
                                break

                            matchBlockActuallyProduced = producedBlockDonePtrn.search(line)
                            if matchBlockActuallyProduced:
                                prodTimeStr = matchBlockActuallyProduced.group(1)
                                break

                            line = f.readline()

                        prodTime = datetime.strptime(prodTimeStr, Utils.TimeFmt)
                        slotTime = datetime.strptime(slotTimeStr, Utils.TimeFmt)
                        delta = prodTime - slotTime
                        limit = timedelta(milliseconds=thresholdMs)
                        if delta > limit:
                            if blockNum in blockAnalysis:
                                Utils.errorExit("Found repeat production of the same block num: %d in one of the stderr files in: %s" % (blockNum, dataDir))
                            blockAnalysis[blockNum] = { "slot": slotTimeStr, "prod": prodTimeStr }

                        if specificBlockNum is not None:
                            return blockAnalysis

                    if readLine:
                        line = f.readline()

        if specificBlockNum is not None and specificBlockNum not in blockAnalysis:
            blockAnalysis[specificBlockNum] = { "slot": None, "prod": None}

        return blockAnalysis<|MERGE_RESOLUTION|>--- conflicted
+++ resolved
@@ -6,13 +6,11 @@
 import re
 import json
 import signal
-<<<<<<< HEAD
 import sys
-=======
+
 import urllib.request
 import urllib.parse
 import urllib.error
->>>>>>> b757d02a
 
 from datetime import datetime
 from datetime import timedelta
@@ -497,9 +495,9 @@
         return ret
 
     def checkBlockForTransactions(self, transIds, blockNum):
-        block = self.processCurlCmd("trace_api", "get_block", f'{{"block_num":{blockNum}}}', silentErrors=False, exitOnError=True)
-        if block['transactions']:
-            for trx in block['transactions']:
+        block = self.processUrllibRequest("trace_api", "get_block", {"block_num":blockNum}, silentErrors=False, exitOnError=True)
+        if block['payload']['transactions']:
+            for trx in block['payload']['transactions']:
                 if trx['id'] in transIds:
                     transIds.pop(trx['id'])
         return transIds
