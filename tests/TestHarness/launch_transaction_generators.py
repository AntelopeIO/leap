from dataclasses import dataclass
import os
import sys
import math
import argparse
import subprocess

harnessPath = os.path.dirname(os.path.dirname(os.path.abspath(__file__)))
sys.path.append(harnessPath)

from .testUtils import Utils
from pathlib import Path
from re import sub

Print = Utils.Print

class TpsTrxGensConfig:

    def __init__(self, targetTps: int, tpsLimitPerGenerator: int, connectionPairList: list):
        self.targetTps: int = targetTps
        self.tpsLimitPerGenerator: int = tpsLimitPerGenerator
        self.connectionPairList = connectionPairList
        self.numConnectionPairs = len(self.connectionPairList)
        round_to_multiple = lambda num, multiple: math.ceil(num/multiple) * multiple
        self.numGenerators = round_to_multiple(math.ceil(self.targetTps / self.tpsLimitPerGenerator), self.numConnectionPairs)
        self.initialTpsPerGenerator = math.floor(self.targetTps / self.numGenerators)
        self.modTps = self.targetTps % self.numGenerators
        self.cleanlyDivisible = self.modTps == 0
        self.incrementPoint = self.numGenerators + 1 - self.modTps

        self.targetTpsPerGenList = []
        curTps = self.initialTpsPerGenerator
        for num in range(1, self.numGenerators + 1):
            if not self.cleanlyDivisible and num == self.incrementPoint:
                curTps = curTps + 1
            self.targetTpsPerGenList.append(curTps)

class TransactionGeneratorsLauncher:

    def __init__(self, chainId: int, lastIrreversibleBlockId: int, contractOwnerAccount: str, accts: str, privateKeys: str, trxGenDurationSec: int, logDir: str,
                 abiFile: Path, actionsData, actionsAuths, tpsTrxGensConfig: TpsTrxGensConfig):
        self.chainId = chainId
        self.lastIrreversibleBlockId = lastIrreversibleBlockId
        self.contractOwnerAccount  = contractOwnerAccount
        self.accts = accts
        self.privateKeys = privateKeys
        self.trxGenDurationSec  = trxGenDurationSec
        self.tpsTrxGensConfig = tpsTrxGensConfig
        self.logDir = logDir
        self.abiFile = abiFile
        self.actionsData = actionsData
        self.actionsAuths = actionsAuths

    def launch(self, waitToComplete=True):
        self.subprocess_ret_codes = []
        connectionPairIter = 0
        for id, targetTps in enumerate(self.tpsTrxGensConfig.targetTpsPerGenList):
<<<<<<< HEAD
            connectionPair = self.tpsTrxGensConfig.connectionPairList[connectionPairIter].rsplit(":")
            if self.abiFile is not None and self.actionsData is not None and self.actionsAuths is not None:
                if Utils.Debug:
                    Print(
                        f'Running trx_generator: ./tests/trx_generator/trx_generator  '
                        f'--generator-id {id} '
                        f'--chain-id {self.chainId} '
                        f'--last-irreversible-block-id {self.lastIrreversibleBlockId} '
                        f'--contract-owner-account {self.contractOwnerAccount} '
                        f'--accounts {self.accts} '
                        f'--priv-keys {self.privateKeys} '
                        f'--trx-gen-duration {self.trxGenDurationSec} '
                        f'--target-tps {targetTps} '
                        f'--log-dir {self.logDir} '
                        f'--abi-file {self.abiFile} '
                        f'--actions-data {self.actionsData} '
                        f'--actions-auths {self.actionsAuths} '
                        f'--peer-endpoint {connectionPair[0]} '
                        f'--port {connectionPair[1]}'
                    )
                self.subprocess_ret_codes.append(
                    subprocess.Popen([
                        './tests/trx_generator/trx_generator',
                        '--generator-id', f'{id}',
                        '--chain-id', f'{self.chainId}',
                        '--last-irreversible-block-id', f'{self.lastIrreversibleBlockId}',
                        '--contract-owner-account', f'{self.contractOwnerAccount}',
                        '--accounts', f'{self.accts}',
                        '--priv-keys', f'{self.privateKeys}',
                        '--trx-gen-duration', f'{self.trxGenDurationSec}',
                        '--target-tps', f'{targetTps}',
                        '--log-dir', f'{self.logDir}',
                        '--abi-file', f'{self.abiFile}',
                        '--actions-data', f'{self.actionsData}',
                        '--actions-auths', f'{self.actionsAuths}',
                        '--peer-endpoint', f'{connectionPair[0]}',
                        '--port', f'{connectionPair[1]}'
                    ])
                )
            else:
                if Utils.Debug:
                    Print(
                        f'Running trx_generator: ./tests/trx_generator/trx_generator  '
                        f'--generator-id {id} '
                        f'--chain-id {self.chainId} '
                        f'--last-irreversible-block-id {self.lastIrreversibleBlockId} '
                        f'--contract-owner-account {self.contractOwnerAccount} '
                        f'--accounts {self.accts} '
                        f'--priv-keys {self.privateKeys} '
                        f'--trx-gen-duration {self.trxGenDurationSec} '
                        f'--target-tps {targetTps} '
                        f'--log-dir {self.logDir} '
                        f'--peer-endpoint {connectionPair[0]} '
                        f'--port {connectionPair[1]}'
                    )
                self.subprocess_ret_codes.append(
                    subprocess.Popen([
                        './tests/trx_generator/trx_generator',
                        '--generator-id', f'{id}',
                        '--chain-id', f'{self.chainId}',
                        '--last-irreversible-block-id', f'{self.lastIrreversibleBlockId}',
                        '--contract-owner-account', f'{self.contractOwnerAccount}',
                        '--accounts', f'{self.accts}',
                        '--priv-keys', f'{self.privateKeys}',
                        '--trx-gen-duration', f'{self.trxGenDurationSec}',
                        '--target-tps', f'{targetTps}',
                        '--log-dir', f'{self.logDir}',
                        '--peer-endpoint', f'{connectionPair[0]}',
                        '--port', f'{connectionPair[1]}'
                    ])
                )
            connectionPairIter = (connectionPairIter + 1) % len(self.tpsTrxGensConfig.connectionPairList)
=======
            popenStringList = [
                                './tests/trx_generator/trx_generator',
                                '--generator-id', f'{id}',
                                '--chain-id', f'{self.chainId}',
                                '--last-irreversible-block-id', f'{self.lastIrreversibleBlockId}',
                                '--contract-owner-account', f'{self.contractOwnerAccount}',
                                '--accounts', f'{self.accts}',
                                '--priv-keys', f'{self.privateKeys}',
                                '--trx-gen-duration', f'{self.trxGenDurationSec}',
                                '--target-tps', f'{targetTps}',
                                '--log-dir', f'{self.logDir}',
                                '--peer-endpoint', f'{self.peerEndpoint}',
                                '--port', f'{self.port}']
            if self.abiFile is not None and self.actionsData is not None and self.actionsAuths is not None:
                popenStringList.extend(['--abi-file', f'{self.abiFile}',
                                        '--actions-data', f'{self.actionsData}',
                                        '--actions-auths', f'{self.actionsAuths}'])
            if Utils.Debug:
                Print(f"Running trx_generator: {' '.join(popenStringList)}")
            self.subprocess_ret_codes.append(subprocess.Popen(popenStringList))
>>>>>>> 77dfd0c2
        exitCodes=None
        if waitToComplete:
            exitCodes = [ret_code.wait() for ret_code in self.subprocess_ret_codes]
        return exitCodes

    def killAll(self):
        for ret_code in self.subprocess_ret_codes:
            ret_code.kill()
        for ret_code in self.subprocess_ret_codes:
            ret_code.wait()

def parseArgs():
    parser = argparse.ArgumentParser(add_help=False)
    parser.add_argument('-?', '--help', action='help', default=argparse.SUPPRESS, help=argparse._('show this help message and exit'))
    parser.add_argument("chain_id", type=str, help="Chain ID")
    parser.add_argument("last_irreversible_block_id", type=str, help="Last irreversible block ID")
    parser.add_argument("contract_owner_account", type=str, help="Cluster contract owner account name")
    parser.add_argument("accounts", type=str, help="Comma separated list of account names")
    parser.add_argument("priv_keys", type=str, help="Comma separated list of private keys")
    parser.add_argument("trx_gen_duration", type=str, help="How long to run transaction generators")
    parser.add_argument("target_tps", type=int, help="Goal transactions per second")
    parser.add_argument("tps_limit_per_generator", type=int, help="Maximum amount of transactions per second a single generator can have.", default=4000)
    parser.add_argument("log_dir", type=str, help="Path to directory where trx logs should be written.")
    parser.add_argument("abi_file", type=str, help="The path to the contract abi file to use for the supplied transaction action data")
    parser.add_argument("actions_data", type=str, help="The json actions data file or json actions data description string to use")
    parser.add_argument("actions_auths", type=str, help="The json actions auth file or json actions auths description string to use, containting authAcctName to activePrivateKey pairs.")
    parser.add_argument("connection_pair_list", type=str, help="Comma separated list of endpoint:port combinations to send transactions to", default="localhost:9876")
    args = parser.parse_args()
    return args

def main():
    args = parseArgs()
    connectionPairList = sub('[\s+]', '', args.connection_pair_list)
    connectionPairList = connectionPairList.rsplit(',')

    trxGenLauncher = TransactionGeneratorsLauncher(chainId=args.chain_id, lastIrreversibleBlockId=args.last_irreversible_block_id,
                                                   contractOwnerAccount=args.contract_owner_account, accts=args.accounts,
                                                   privateKeys=args.priv_keys, trxGenDurationSec=args.trx_gen_duration, logDir=args.log_dir,
                                                   abiFile=args.abi_file, actionsData=args.actions_data, actionsAuths=args.actions_auths,
                                                   tpsTrxGensConfig=TpsTrxGensConfig(targetTps=args.target_tps, tpsLimitPerGenerator=args.tps_limit_per_generator, connectionPairList=connectionPairList))


    exit_codes = trxGenLauncher.launch()
    exit(exit_codes)

if __name__ == '__main__':
    main()<|MERGE_RESOLUTION|>--- conflicted
+++ resolved
@@ -55,80 +55,7 @@
         self.subprocess_ret_codes = []
         connectionPairIter = 0
         for id, targetTps in enumerate(self.tpsTrxGensConfig.targetTpsPerGenList):
-<<<<<<< HEAD
             connectionPair = self.tpsTrxGensConfig.connectionPairList[connectionPairIter].rsplit(":")
-            if self.abiFile is not None and self.actionsData is not None and self.actionsAuths is not None:
-                if Utils.Debug:
-                    Print(
-                        f'Running trx_generator: ./tests/trx_generator/trx_generator  '
-                        f'--generator-id {id} '
-                        f'--chain-id {self.chainId} '
-                        f'--last-irreversible-block-id {self.lastIrreversibleBlockId} '
-                        f'--contract-owner-account {self.contractOwnerAccount} '
-                        f'--accounts {self.accts} '
-                        f'--priv-keys {self.privateKeys} '
-                        f'--trx-gen-duration {self.trxGenDurationSec} '
-                        f'--target-tps {targetTps} '
-                        f'--log-dir {self.logDir} '
-                        f'--abi-file {self.abiFile} '
-                        f'--actions-data {self.actionsData} '
-                        f'--actions-auths {self.actionsAuths} '
-                        f'--peer-endpoint {connectionPair[0]} '
-                        f'--port {connectionPair[1]}'
-                    )
-                self.subprocess_ret_codes.append(
-                    subprocess.Popen([
-                        './tests/trx_generator/trx_generator',
-                        '--generator-id', f'{id}',
-                        '--chain-id', f'{self.chainId}',
-                        '--last-irreversible-block-id', f'{self.lastIrreversibleBlockId}',
-                        '--contract-owner-account', f'{self.contractOwnerAccount}',
-                        '--accounts', f'{self.accts}',
-                        '--priv-keys', f'{self.privateKeys}',
-                        '--trx-gen-duration', f'{self.trxGenDurationSec}',
-                        '--target-tps', f'{targetTps}',
-                        '--log-dir', f'{self.logDir}',
-                        '--abi-file', f'{self.abiFile}',
-                        '--actions-data', f'{self.actionsData}',
-                        '--actions-auths', f'{self.actionsAuths}',
-                        '--peer-endpoint', f'{connectionPair[0]}',
-                        '--port', f'{connectionPair[1]}'
-                    ])
-                )
-            else:
-                if Utils.Debug:
-                    Print(
-                        f'Running trx_generator: ./tests/trx_generator/trx_generator  '
-                        f'--generator-id {id} '
-                        f'--chain-id {self.chainId} '
-                        f'--last-irreversible-block-id {self.lastIrreversibleBlockId} '
-                        f'--contract-owner-account {self.contractOwnerAccount} '
-                        f'--accounts {self.accts} '
-                        f'--priv-keys {self.privateKeys} '
-                        f'--trx-gen-duration {self.trxGenDurationSec} '
-                        f'--target-tps {targetTps} '
-                        f'--log-dir {self.logDir} '
-                        f'--peer-endpoint {connectionPair[0]} '
-                        f'--port {connectionPair[1]}'
-                    )
-                self.subprocess_ret_codes.append(
-                    subprocess.Popen([
-                        './tests/trx_generator/trx_generator',
-                        '--generator-id', f'{id}',
-                        '--chain-id', f'{self.chainId}',
-                        '--last-irreversible-block-id', f'{self.lastIrreversibleBlockId}',
-                        '--contract-owner-account', f'{self.contractOwnerAccount}',
-                        '--accounts', f'{self.accts}',
-                        '--priv-keys', f'{self.privateKeys}',
-                        '--trx-gen-duration', f'{self.trxGenDurationSec}',
-                        '--target-tps', f'{targetTps}',
-                        '--log-dir', f'{self.logDir}',
-                        '--peer-endpoint', f'{connectionPair[0]}',
-                        '--port', f'{connectionPair[1]}'
-                    ])
-                )
-            connectionPairIter = (connectionPairIter + 1) % len(self.tpsTrxGensConfig.connectionPairList)
-=======
             popenStringList = [
                                 './tests/trx_generator/trx_generator',
                                 '--generator-id', f'{id}',
@@ -140,8 +67,8 @@
                                 '--trx-gen-duration', f'{self.trxGenDurationSec}',
                                 '--target-tps', f'{targetTps}',
                                 '--log-dir', f'{self.logDir}',
-                                '--peer-endpoint', f'{self.peerEndpoint}',
-                                '--port', f'{self.port}']
+                                '--peer-endpoint', f'{connectionPair[0]}',
+                                '--port', f'{connectionPair[1]}']
             if self.abiFile is not None and self.actionsData is not None and self.actionsAuths is not None:
                 popenStringList.extend(['--abi-file', f'{self.abiFile}',
                                         '--actions-data', f'{self.actionsData}',
@@ -149,7 +76,7 @@
             if Utils.Debug:
                 Print(f"Running trx_generator: {' '.join(popenStringList)}")
             self.subprocess_ret_codes.append(subprocess.Popen(popenStringList))
->>>>>>> 77dfd0c2
+            connectionPairIter = (connectionPairIter + 1) % len(self.tpsTrxGensConfig.connectionPairList)
         exitCodes=None
         if waitToComplete:
             exitCodes = [ret_code.wait() for ret_code in self.subprocess_ret_codes]
