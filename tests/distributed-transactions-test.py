#!/usr/bin/env python3

import random

from TestHarness import Cluster, TestHelper, Utils, WalletMgr
from TestHarness.TestHelper import AppArgs

###############################################################
# distributed-transactions-test
#
# Performs currency transfers between N accounts sent to http endpoints of
# N nodes and verifies, after a steady state is reached, that the accounts
# balances are correct
# if called with --nodes-file it will will load a json description of nodes
# that are already running and run distributed test against them (not
# currently testing this feature)
#
###############################################################

Print=Utils.Print
errorExit=Utils.errorExit

<<<<<<< HEAD
args=TestHelper.parse_args({"-p","-n","-d","-s","--nodes-file","--seed"
                           ,"--dump-error-details","-v","--leave-running","--keep-logs","--unshared"})
=======
appArgs = AppArgs()
extraArgs = appArgs.add_bool(flag="--speculative", help="Run nodes in read-mode=speculative")
args=TestHelper.parse_args({"-p","-n","-d","-s","--nodes-file","--seed", "--speculative"
                           ,"--dump-error-details","-v","--leave-running","--clean-run","--keep-logs","--unshared"}, applicationSpecificArgs=appArgs)
>>>>>>> bd05872b

pnodes=args.p
topo=args.s
delay=args.d
total_nodes = pnodes if args.n < pnodes else args.n
debug=args.v
nodesFile=args.nodes_file
dontLaunch=nodesFile is not None
seed=args.seed
dumpErrorDetails=args.dump_error_details
<<<<<<< HEAD
=======
killAll=args.clean_run
keepLogs=args.keep_logs
speculative=args.speculative

killWallet=not dontKill
killEosInstances=not dontKill
if nodesFile is not None:
    killEosInstances=False
>>>>>>> bd05872b

Utils.Debug=debug
testSuccessful=False

random.seed(seed) # Use a fixed seed for repeatability.
cluster=Cluster(unshared=args.unshared, keepRunning=args.leave_running, keepLogs=args.keep_logs)
walletMgr=WalletMgr(True)

try:
    cluster.setWalletMgr(walletMgr)

    if dontLaunch: # run test against remote cluster
        jsonStr=None
        with open(nodesFile, "r") as f:
            jsonStr=f.read()
        if not cluster.initializeNodesFromJson(jsonStr):
            errorExit("Failed to initilize nodes from Json string.")
        total_nodes=len(cluster.getNodes())

        print("Stand up walletd")
        if walletMgr.launch() is False:
            errorExit("Failed to stand up keosd.")
    else:
        Print ("producing nodes: %s, non-producing nodes: %d, topology: %s, delay between nodes launch(seconds): %d" %
               (pnodes, total_nodes-pnodes, topo, delay))

        Print("Stand up cluster")
        extraNodeosArgs = ""
        if speculative:
           extraNodeosArgs = " --read-mode speculative "

        if cluster.launch(pnodes=pnodes, totalNodes=total_nodes, topo=topo, delay=delay, extraNodeosArgs=extraNodeosArgs) is False:
            errorExit("Failed to stand up eos cluster.")

        Print ("Wait for Cluster stabilization")
        # wait for cluster to start producing blocks
        if not cluster.waitOnClusterBlockNumSync(3):
            errorExit("Cluster never stabilized")

    accountsCount=total_nodes
    walletName="MyWallet-%d" % (random.randrange(10000))
    Print("Creating wallet %s if one doesn't already exist." % walletName)
    walletAccounts=[cluster.defproduceraAccount,cluster.defproducerbAccount]
    if not dontLaunch:
        walletAccounts.append(cluster.eosioAccount)
    wallet=walletMgr.create(walletName, walletAccounts)
    if wallet is None:
        errorExit("Failed to create wallet %s" % (walletName))

    Print ("Populate wallet with %d accounts." % (accountsCount))
    if not cluster.populateWallet(accountsCount, wallet):
        errorExit("Wallet initialization failed.")

    defproduceraAccount=cluster.defproduceraAccount
    defproducerbAccount=cluster.defproducerbAccount
    eosioAccount=cluster.eosioAccount

    Print("Create accounts.")
    if not cluster.createAccounts(eosioAccount):
        errorExit("Accounts creation failed.")

    Print("Spread funds and validate")
    if not cluster.spreadFundsAndValidate(10):
        errorExit("Failed to spread and validate funds.")

    print("Funds spread validated")

    if not dontKill:
        cluster.shutdown()
    else:
        print("NOTE: Skip killing nodes, block log verification will be limited")

    cluster.compareBlockLogs()

    testSuccessful=True
finally:
    TestHelper.shutdown(cluster, walletMgr, testSuccessful, dumpErrorDetails)

exitCode = 0 if testSuccessful else 1
exit(exitCode)<|MERGE_RESOLUTION|>--- conflicted
+++ resolved
@@ -3,7 +3,6 @@
 import random
 
 from TestHarness import Cluster, TestHelper, Utils, WalletMgr
-from TestHarness.TestHelper import AppArgs
 
 ###############################################################
 # distributed-transactions-test
@@ -20,15 +19,10 @@
 Print=Utils.Print
 errorExit=Utils.errorExit
 
-<<<<<<< HEAD
-args=TestHelper.parse_args({"-p","-n","-d","-s","--nodes-file","--seed"
-                           ,"--dump-error-details","-v","--leave-running","--keep-logs","--unshared"})
-=======
 appArgs = AppArgs()
 extraArgs = appArgs.add_bool(flag="--speculative", help="Run nodes in read-mode=speculative")
 args=TestHelper.parse_args({"-p","-n","-d","-s","--nodes-file","--seed", "--speculative"
-                           ,"--dump-error-details","-v","--leave-running","--clean-run","--keep-logs","--unshared"}, applicationSpecificArgs=appArgs)
->>>>>>> bd05872b
+                           ,"--dump-error-details","-v","--leave-running","--keep-logs","--unshared"}, applicationSpecificArgs=appArgs)
 
 pnodes=args.p
 topo=args.s
@@ -39,23 +33,13 @@
 dontLaunch=nodesFile is not None
 seed=args.seed
 dumpErrorDetails=args.dump_error_details
-<<<<<<< HEAD
-=======
-killAll=args.clean_run
-keepLogs=args.keep_logs
 speculative=args.speculative
-
-killWallet=not dontKill
-killEosInstances=not dontKill
-if nodesFile is not None:
-    killEosInstances=False
->>>>>>> bd05872b
 
 Utils.Debug=debug
 testSuccessful=False
 
 random.seed(seed) # Use a fixed seed for repeatability.
-cluster=Cluster(unshared=args.unshared, keepRunning=args.leave_running, keepLogs=args.keep_logs)
+cluster=Cluster(unshared=args.unshared, keepRunning=True if nodesFile is not None else args.leave_running, keepLogs=args.keep_logs)
 walletMgr=WalletMgr(True)
 
 try:
