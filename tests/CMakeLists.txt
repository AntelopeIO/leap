--- conflicted
+++ resolved
@@ -6,15 +6,11 @@
     list( APPEND PLATFORM_SPECIFIC_LIBS tcmalloc )
 endif()
 
-<<<<<<< HEAD
-=======
 find_package(LLVM 4.0 REQUIRED CONFIG)
 
 link_directories(${LLVM_LIBRARY_DIR})
 
 set( CMAKE_CXX_STANDARD 14 )
->>>>>>> 761409ea
-
 
 #file(GLOB UNIT_TESTS "tests/*.cpp")
 #if(WASM_TOOLCHAIN)
