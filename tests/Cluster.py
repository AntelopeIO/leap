--- conflicted
+++ resolved
@@ -1309,14 +1309,6 @@
             Cluster.dumpErrorDetailImpl(fileName)
             fileName=os.path.join(configLocation, "genesis.json")
             Cluster.dumpErrorDetailImpl(fileName)
-<<<<<<< HEAD
-            for j in range(1, sys.maxsize):
-                fileName=Cluster.__dataDir + Cluster.nodeExtensionToName(i) + "/stderr.%02d.txt" % j
-                if os.path.exists(fileName):
-                    Cluster.dumpErrorDetailImpl(fileName)
-                else:
-                    break
-=======
             path=Cluster.__dataDir + Cluster.nodeExtensionToName(i)
             if not allStderrFiles:
                 fileName=os.path.join(path, "stderr.txt")
@@ -1325,7 +1317,6 @@
                 fileNames=Cluster.__findFiles(path)
                 for fileName in fileNames:
                     Cluster.dumpErrorDetailImpl(fileName)
->>>>>>> 97374861
 
         if self.useBiosBootFile:
             Cluster.dumpErrorDetailImpl(Cluster.__bootlog)
