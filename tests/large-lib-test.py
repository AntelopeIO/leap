#!/usr/bin/env python3

import random
import signal
import time

from TestHarness import Cluster, Node, ReturnType, TestHelper, Utils, WalletMgr
from TestHarness.Node import BlockType

###############################################################
# large-lib-test
#
# Test LIB in a network will advance when an invalid larger LIB 
# than current one is received from a speculative node.
#
###############################################################


Print=Utils.Print
errorExit=Utils.errorExit

args=TestHelper.parse_args({"--kill-sig","--kill-count","--keep-logs"
                            ,"--dump-error-details","-v","--leave-running","--clean-run"
                            })
pnodes=1
total_nodes=3 # first one is producer, and last two are speculative nodes
debug=args.v
killEosInstances=not args.leave_running
dumpErrorDetails=args.dump_error_details
keepLogs=args.keep_logs
killAll=args.clean_run
relaunchTimeout=10
# Don't want to set too big, trying to reduce test time, but needs to be large enough for test to finish before
# restart re-creates this many blocks.
numBlocksToProduceBeforeRelaunch=80
numBlocksToWaitBeforeChecking=20

Utils.Debug=debug
testSuccessful=False

seed=1
random.seed(seed) # Use a fixed seed for repeatability.
cluster=Cluster(walletd=True)
walletMgr=WalletMgr(True)
cluster.setWalletMgr(walletMgr)

def relaunchNode(node: Node, chainArg="", skipGenesis=True, relaunchAssertMessage="Fail to relaunch"):
   isRelaunchSuccess=node.relaunch(chainArg=chainArg, timeout=relaunchTimeout, skipGenesis=skipGenesis, cachePopen=True)
   time.sleep(1) # Give a second to replay or resync if needed
   assert isRelaunchSuccess, relaunchAssertMessage
   return isRelaunchSuccess

try:
    TestHelper.printSystemInfo("BEGIN")

    cluster.killall(allInstances=killAll)
    cluster.cleanup()
    walletMgr.killall(allInstances=killAll)
    walletMgr.cleanup()

    Print("Stand up cluster")
    if cluster.launch(
            pnodes=pnodes,
            totalNodes=total_nodes,
            totalProducers=1,
            useBiosBootFile=False,
<<<<<<< HEAD
            topo="mesh",
            specificExtraNodeosArgs=specificExtraNodeosArgs) is False:
=======
            topo="mesh") is False:
>>>>>>> 34ade807
        errorExit("Failed to stand up eos cluster.")

    producingNode=cluster.getNode(0)
    speculativeNode1=cluster.getNode(1)
    speculativeNode2=cluster.getNode(2)

    Print ("Wait for Cluster stabilization")
    if not cluster.waitOnClusterBlockNumSync(3):
        errorExit("Cluster never stabilized")
    Print ("Cluster stabilized")

    Print("Wait for producing {} blocks".format(numBlocksToProduceBeforeRelaunch))
    producingNode.waitForBlock(numBlocksToProduceBeforeRelaunch, blockType=BlockType.lib)

    Print("Kill all node instances.")
    for clusterNode in cluster.nodes:
        clusterNode.kill(signal.SIGTERM)
    cluster.biosNode.kill(signal.SIGTERM)
    Print("All nodeos instances killed.")

    # Remove both state and blocks such that no replay happens
    Print("Remove producer node's state and blocks directories")
    Utils.rmNodeDataDir(0)
    Print("Remove the second speculative node's state and blocks directories")
    Utils.rmNodeDataDir(2)

    Print ("Relaunch all cluster nodes instances.")
    # -e -p eosio for resuming production, skipGenesis=False for launch the same chain as before
    relaunchNode(producingNode, chainArg="-e -p eosio --sync-fetch-span 5 ", skipGenesis=False)
    relaunchNode(speculativeNode1, chainArg="--sync-fetch-span 5 ")
    relaunchNode(speculativeNode2, chainArg="--sync-fetch-span 5 ", skipGenesis=False)

    Print("Note LIBs")
    prodLib = producingNode.getIrreversibleBlockNum()
    specLib1 = speculativeNode1.getIrreversibleBlockNum()
    specLib2 = speculativeNode2.getIrreversibleBlockNum()
    Print("prodLib {}, specLib1 {}, specLib2 {},".format(prodLib, specLib1, specLib2))

    Print("Wait for {} blocks to produce".format(numBlocksToWaitBeforeChecking))
    speculativeNode2.waitForBlock( specLib2 + numBlocksToWaitBeforeChecking, blockType=BlockType.lib)

    Print("Check whether LIBs advance or not")
    prodLibAfterWait = producingNode.getIrreversibleBlockNum()
    specLibAfterWait1 = speculativeNode1.getIrreversibleBlockNum()
    specLibAfterWait2 = speculativeNode2.getIrreversibleBlockNum()
    Print("prodLibAfterWait {}, specLibAfterWait1 {}, specLibAfterWait2 {},".format(prodLibAfterWait, specLibAfterWait1, specLibAfterWait2))

    assert prodLibAfterWait > prodLib and specLibAfterWait2 > specLib2, "Either producer ({} -> {})/ second speculative node ({} -> {}) is not advancing".format(prodLib, prodLibAfterWait, specLib2, specLibAfterWait2)

    testSuccessful=True

finally:
    TestHelper.shutdown(cluster, walletMgr, testSuccessful=testSuccessful, killEosInstances=killEosInstances, killWallet=killEosInstances, keepLogs=keepLogs, cleanRun=killAll, dumpErrorDetails=dumpErrorDetails)

exitCode = 0 if testSuccessful else 1
exit(exitCode)<|MERGE_RESOLUTION|>--- conflicted
+++ resolved
@@ -64,12 +64,7 @@
             totalNodes=total_nodes,
             totalProducers=1,
             useBiosBootFile=False,
-<<<<<<< HEAD
-            topo="mesh",
-            specificExtraNodeosArgs=specificExtraNodeosArgs) is False:
-=======
             topo="mesh") is False:
->>>>>>> 34ade807
         errorExit("Failed to stand up eos cluster.")
 
     producingNode=cluster.getNode(0)
