#include <eosio/chain_plugin/chain_plugin.hpp>
#include <trx_provider.hpp>
#include <trx_generator.hpp>
#include <boost/algorithm/string.hpp>
#include <fc/bitutil.hpp>
#include <fc/io/raw.hpp>
#include <contracts.hpp>
#include <iostream>

using namespace eosio::testing;
using namespace eosio::chain;
using namespace eosio;

enum return_codes {
   TERMINATED_EARLY = -3,
   OTHER_FAIL = -2,
   INITIALIZE_FAIL = -1,
   SUCCESS = 0,
   BAD_ALLOC = 1,
   DATABASE_DIRTY = 2,
   FIXED_REVERSIBLE = SUCCESS,
   EXTRACTED_GENESIS = SUCCESS,
   NODE_MANAGEMENT_SUCCESS = 5
};

int main(int argc, char** argv) {
   const int64_t trx_expiration_max = 3600;
   const uint16_t generator_id_max = 960;
   variables_map vmap;
   options_description cli("Transaction Generator command line options.");
   uint16_t gen_id = 0;
   string chain_id_in;
   string contract_owner_acct;
   string accts;
   string p_keys;
   int64_t trx_expr = 3600;
   uint32_t gen_duration = 60;
   uint32_t target_tps = 1;
   string lib_id_str;
   int64_t spinup_time_us = 1000000;
   uint32_t max_lag_per = 5;
   int64_t max_lag_duration_us = 1000000;
   string log_dir_in;
   bool stop_on_trx_failed;
<<<<<<< HEAD
   std::string peer_endpoint;
   unsigned short port;
   string owner_private_key;
=======
   std::string peer_endpoint = "127.0.0.1";
   unsigned short port = 9876;
>>>>>>> 8a1fecd9

   bool transaction_specified = false;
   std::string abi_file_path_in;
   std::string actions_data_json_file_or_str;
   std::string actions_auths_json_file_or_str;

   vector<string> account_str_vector;
   vector<string> private_keys_str_vector;


   cli.add_options()
         ("generator-id", bpo::value<uint16_t>(&gen_id)->default_value(0), "Id for the transaction generator. Allowed range (0-960). Defaults to 0.")
         ("chain-id", bpo::value<string>(&chain_id_in), "set the chain id")
         ("contract-owner-account", bpo::value<string>(&contract_owner_acct), "Account name of the contract account for the transaction actions")
         ("accounts", bpo::value<string>(&accts), "comma-separated list of accounts that will be used for transfers. Minimum required accounts: 2.")
         ("priv-keys", bpo::value<string>(&p_keys), "comma-separated list of private keys in same order of accounts list that will be used to sign transactions. Minimum required: 2.")
         ("trx-expiration", bpo::value<int64_t>(&trx_expr)->default_value(3600), "transaction expiration time in seconds. Defaults to 3,600. Maximum allowed: 3,600")
         ("trx-gen-duration", bpo::value<uint32_t>(&gen_duration)->default_value(60), "Transaction generation duration (seconds). Defaults to 60 seconds.")
         ("target-tps", bpo::value<uint32_t>(&target_tps)->default_value(1), "Target transactions per second to generate/send. Defaults to 1 transaction per second.")
         ("last-irreversible-block-id", bpo::value<string>(&lib_id_str), "Current last-irreversible-block-id (LIB ID) to use for transactions.")
         ("monitor-spinup-time-us", bpo::value<int64_t>(&spinup_time_us)->default_value(1000000), "Number of microseconds to wait before monitoring TPS. Defaults to 1000000 (1s).")
         ("monitor-max-lag-percent", bpo::value<uint32_t>(&max_lag_per)->default_value(5), "Max percentage off from expected transactions sent before being in violation. Defaults to 5.")
         ("monitor-max-lag-duration-us", bpo::value<int64_t>(&max_lag_duration_us)->default_value(1000000), "Max microseconds that transaction generation can be in violation before quitting. Defaults to 1000000 (1s).")
         ("log-dir", bpo::value<string>(&log_dir_in), "set the logs directory")
         ("abi-file", bpo::value<string>(&abi_file_path_in), "The path to the contract abi file to use for the supplied transaction action data")
         ("actions-data", bpo::value<string>(&actions_data_json_file_or_str), "The json actions data file or json actions data description string to use")
         ("actions-auths", bpo::value<string>(&actions_auths_json_file_or_str), "The json actions auth file or json actions auths description string to use, containting authAcctName to activePrivateKey pairs.")
         ("peer-endpoint", bpo::value<string>(&peer_endpoint)->default_value("127.0.0.1"), "set the peer endpoint to send transactions to")
         ("port", bpo::value<uint16_t>(&port)->default_value(9876), "set the peer endpoint port to send transactions to")
         ("owner-private-key", bpo::value<string>(&owner_private_key), "ownerPrivateKey of the contract owner")
         ("help,h", "print this list")
         ;

   try {
      bpo::store(bpo::parse_command_line(argc, argv, cli), vmap);
      bpo::notify(vmap);

      if(vmap.count("help") > 0) {
         cli.print(std::cerr);
         return SUCCESS;
      }

      if((vmap.count("abi-file") || vmap.count("actions-data") || vmap.count("actions-auths")) &&
        !(vmap.count("abi-file") && vmap.count("actions-data") && vmap.count("actions-auths"))) {
         ilog("Initialization error: If using abi-file, actions-data, and actions-auths to specify a transaction type to generate, must provide all inputs.");
         cli.print(std::cerr);
         return INITIALIZE_FAIL;
      }

      if(vmap.count("abi-file") && vmap.count("actions-data") && vmap.count("actions-auths")) {
         ilog("Specifying transaction to generate directly using abi-file, actions-data, and actions-auths.");
         transaction_specified = true;
      }

      if(!vmap.count("chain-id")) {
         ilog("Initialization error: missing chain-id");
         cli.print(std::cerr);
         return INITIALIZE_FAIL;
      }

      if(!vmap.count("log-dir")) {
         ilog("Initialization error: missing log-dir");
         cli.print(std::cerr);
         return INITIALIZE_FAIL;
      }

      if(!vmap.count("last-irreversible-block-id")) {
         ilog("Initialization error: missing last-irreversible-block-id");
         cli.print(std::cerr);
         return INITIALIZE_FAIL;
      }

      if(vmap.count("contract-owner-account")) {
      } else {
         ilog("Initialization error: missing contract-owner-account");
         cli.print(std::cerr);
         return INITIALIZE_FAIL;
      }

      if(vmap.count("accounts")) {
         boost::split(account_str_vector, accts, boost::is_any_of(","));
<<<<<<< HEAD
         if(account_str_vector.size() < 1) {
            ilog("Initialization error: requires at minimum 1 account");
=======
         if(!transaction_specified && account_str_vector.size() < 2) {
            ilog("Initialization error: requires at minimum 2 transfer accounts");
>>>>>>> 8a1fecd9
            cli.print(std::cerr);
            return INITIALIZE_FAIL;
         }
      } else {
         ilog("Initialization error: did not specify transfer accounts. Auto transfer transaction generation requires at minimum 2 transfer accounts, while providing transaction action data requires at least one.");
         cli.print(std::cerr);
         return INITIALIZE_FAIL;
      }

      if(vmap.count("priv-keys")) {
         boost::split(private_keys_str_vector, p_keys, boost::is_any_of(","));
         if(!transaction_specified && private_keys_str_vector.size() < 2) {
            ilog("Initialization error: requires at minimum 2 private keys");
            cli.print(std::cerr);
            return INITIALIZE_FAIL;
         }
      } else {
         ilog("Initialization error: did not specify accounts' private keys. Auto transfer transaction generation requires at minimum 2 private keys, while providing transaction action data requires at least one.");
         cli.print(std::cerr);
         return INITIALIZE_FAIL;
      }

      if(vmap.count("generator-id")) {
         if(gen_id > generator_id_max) {
            ilog("Initialization error: Exceeded max value for generator id. Value must be less than ${max}.", ("max", generator_id_max));
            cli.print(std::cerr);
            return INITIALIZE_FAIL;
         }
      }

      if(vmap.count("trx-expiration")) {
         if(trx_expr > trx_expiration_max) {
            ilog("Initialization error: Exceeded max value for transaction expiration. Value must be less than ${max}.", ("max", trx_expiration_max));
            cli.print(std::cerr);
            return INITIALIZE_FAIL;
         }
      }

      if(vmap.count("spinup-time-us")) {
         if(spinup_time_us < 0) {
            ilog("Initialization error: spinup-time-us cannot be negative");
            cli.print(std::cerr);
            return INITIALIZE_FAIL;
         }
      }

      if(vmap.count("max-lag-duration-us")) {
         if(max_lag_duration_us < 0) {
            ilog("Initialization error: max-lag-duration-us cannot be negative");
            cli.print(std::cerr);
            return INITIALIZE_FAIL;
         }
      }

      if(vmap.count("max-lag-percent")) {
         if(max_lag_per > 100) {
            ilog("Initialization error: max-lag-percent must be between 0 and 100");
            cli.print(std::cerr);
            return INITIALIZE_FAIL;
         }
      }

      if(!vmap.count("owner-private-key")) {
         ilog("Initialization error: missing owner-private-key");
         cli.print(std::cerr);
         return INITIALIZE_FAIL;
      }
   } catch(bpo::unknown_option& ex) {
      std::cerr << ex.what() << std::endl;
      cli.print(std::cerr);
      return INITIALIZE_FAIL;
   }

   ilog("Initial generator id ${id}", ("id", gen_id));
   ilog("Initial chain id ${chainId}", ("chainId", chain_id_in));
   ilog("Contract owner account ${acct}", ("acct", contract_owner_acct));
   ilog("Transfer accounts ${accts}", ("accts", accts));
   ilog("Account private keys ${priv_keys}", ("priv_keys", p_keys));
   ilog("Transaction expiration seconds ${expr}", ("expr", trx_expr));
   ilog("Reference LIB block id ${LIB}", ("LIB", lib_id_str));
   ilog("Transaction Generation Duration (sec) ${dur}", ("dur", gen_duration));
   ilog("Target generation Transaction Per Second (TPS) ${tps}", ("tps", target_tps));
   ilog("Logs directory ${logDir}", ("logDir", log_dir_in));
   ilog("Peer Endpoint ${peer-endpoint}:${peer-port}", ("peer-endpoint", peer_endpoint)("peer-port", port));
   ilog("OwnerPrivateKey ${key}", ("key", owner_private_key));

   if (transaction_specified) {
      ilog("User Transaction Specified: Abi File ${abi}", ("abi", abi_file_path_in));
      ilog("User Transaction Specified: Actions Data ${acts}", ("acts", actions_data_json_file_or_str));
      ilog("User Transaction Specified: Actions Auths ${auths}", ("auths", actions_auths_json_file_or_str));
   }

   fc::microseconds trx_expr_ms = fc::seconds(trx_expr);

   std::shared_ptr<tps_performance_monitor> monitor;
   if (transaction_specified) {
<<<<<<< HEAD
      auto generator = std::make_shared<trx_generator>(chain_id_in, abi_file_path_in, contract_owner_acct, owner_private_key, account_str_vector.at(0),
                                                       action_name_in, action_data_file_or_str, trx_expr_ms, private_keys_str_vector.at(0), lib_id_str,
                                                       log_dir_in, stop_on_trx_failed, peer_endpoint, port);
=======
      auto generator = std::make_shared<trx_generator>(gen_id, chain_id_in, abi_file_path_in, contract_owner_acct,
                                                       actions_data_json_file_or_str, actions_auths_json_file_or_str,
                                                       trx_expr_ms,  lib_id_str, log_dir_in, stop_on_trx_failed, peer_endpoint, port);
>>>>>>> 8a1fecd9
      monitor = std::make_shared<tps_performance_monitor>(spinup_time_us, max_lag_per, max_lag_duration_us);
      trx_tps_tester<trx_generator, tps_performance_monitor> tester{generator, monitor, gen_duration, target_tps};

      if (!tester.run()) {
         return OTHER_FAIL;
      }
   } else {
      auto generator = std::make_shared<transfer_trx_generator>(gen_id, chain_id_in, contract_owner_acct, account_str_vector, trx_expr_ms, private_keys_str_vector,
                                                                lib_id_str, log_dir_in, stop_on_trx_failed, peer_endpoint, port);

      monitor = std::make_shared<tps_performance_monitor>(spinup_time_us, max_lag_per, max_lag_duration_us);
      trx_tps_tester<transfer_trx_generator, tps_performance_monitor> tester{generator, monitor, gen_duration, target_tps};

      if (!tester.run()) {
         return OTHER_FAIL;
      }
   }

   if (monitor->terminated_early()) {
      return TERMINATED_EARLY;
   }
   
   return SUCCESS;

}<|MERGE_RESOLUTION|>--- conflicted
+++ resolved
@@ -42,14 +42,8 @@
    int64_t max_lag_duration_us = 1000000;
    string log_dir_in;
    bool stop_on_trx_failed;
-<<<<<<< HEAD
-   std::string peer_endpoint;
-   unsigned short port;
-   string owner_private_key;
-=======
    std::string peer_endpoint = "127.0.0.1";
    unsigned short port = 9876;
->>>>>>> 8a1fecd9
 
    bool transaction_specified = false;
    std::string abi_file_path_in;
@@ -79,7 +73,6 @@
          ("actions-auths", bpo::value<string>(&actions_auths_json_file_or_str), "The json actions auth file or json actions auths description string to use, containting authAcctName to activePrivateKey pairs.")
          ("peer-endpoint", bpo::value<string>(&peer_endpoint)->default_value("127.0.0.1"), "set the peer endpoint to send transactions to")
          ("port", bpo::value<uint16_t>(&port)->default_value(9876), "set the peer endpoint port to send transactions to")
-         ("owner-private-key", bpo::value<string>(&owner_private_key), "ownerPrivateKey of the contract owner")
          ("help,h", "print this list")
          ;
 
@@ -131,13 +124,8 @@
 
       if(vmap.count("accounts")) {
          boost::split(account_str_vector, accts, boost::is_any_of(","));
-<<<<<<< HEAD
          if(account_str_vector.size() < 1) {
             ilog("Initialization error: requires at minimum 1 account");
-=======
-         if(!transaction_specified && account_str_vector.size() < 2) {
-            ilog("Initialization error: requires at minimum 2 transfer accounts");
->>>>>>> 8a1fecd9
             cli.print(std::cerr);
             return INITIALIZE_FAIL;
          }
@@ -198,12 +186,6 @@
             cli.print(std::cerr);
             return INITIALIZE_FAIL;
          }
-      }
-
-      if(!vmap.count("owner-private-key")) {
-         ilog("Initialization error: missing owner-private-key");
-         cli.print(std::cerr);
-         return INITIALIZE_FAIL;
       }
    } catch(bpo::unknown_option& ex) {
       std::cerr << ex.what() << std::endl;
@@ -222,7 +204,6 @@
    ilog("Target generation Transaction Per Second (TPS) ${tps}", ("tps", target_tps));
    ilog("Logs directory ${logDir}", ("logDir", log_dir_in));
    ilog("Peer Endpoint ${peer-endpoint}:${peer-port}", ("peer-endpoint", peer_endpoint)("peer-port", port));
-   ilog("OwnerPrivateKey ${key}", ("key", owner_private_key));
 
    if (transaction_specified) {
       ilog("User Transaction Specified: Abi File ${abi}", ("abi", abi_file_path_in));
@@ -234,15 +215,9 @@
 
    std::shared_ptr<tps_performance_monitor> monitor;
    if (transaction_specified) {
-<<<<<<< HEAD
-      auto generator = std::make_shared<trx_generator>(chain_id_in, abi_file_path_in, contract_owner_acct, owner_private_key, account_str_vector.at(0),
-                                                       action_name_in, action_data_file_or_str, trx_expr_ms, private_keys_str_vector.at(0), lib_id_str,
-                                                       log_dir_in, stop_on_trx_failed, peer_endpoint, port);
-=======
       auto generator = std::make_shared<trx_generator>(gen_id, chain_id_in, abi_file_path_in, contract_owner_acct,
                                                        actions_data_json_file_or_str, actions_auths_json_file_or_str,
                                                        trx_expr_ms,  lib_id_str, log_dir_in, stop_on_trx_failed, peer_endpoint, port);
->>>>>>> 8a1fecd9
       monitor = std::make_shared<tps_performance_monitor>(spinup_time_us, max_lag_per, max_lag_duration_us);
       trx_tps_tester<trx_generator, tps_performance_monitor> tester{generator, monitor, gen_duration, target_tps};
 
