#include <eosio/chain_plugin/chain_plugin.hpp>
#include <trx_provider.hpp>
#include <trx_generator.hpp>
#include <boost/algorithm/string.hpp>
#include <fc/bitutil.hpp>
#include <fc/io/raw.hpp>
#include <contracts.hpp>
#include <iostream>

using namespace eosio::testing;
using namespace eosio::chain;
using namespace eosio;

enum return_codes {
   TERMINATED_EARLY = -3,
   OTHER_FAIL = -2,
   INITIALIZE_FAIL = -1,
   SUCCESS = 0,
   BAD_ALLOC = 1,
   DATABASE_DIRTY = 2,
   FIXED_REVERSIBLE = SUCCESS,
   EXTRACTED_GENESIS = SUCCESS,
   NODE_MANAGEMENT_SUCCESS = 5
};

int main(int argc, char** argv) {
   const int64_t TRX_EXPIRATION_MAX = 3600;
   variables_map vmap;
   options_description cli("Transaction Generator command line options.");
   string chain_id_in;
   string contract_owner_acct;
   string accts;
   string p_keys;
   int64_t trx_expr;
   uint32_t gen_duration;
   uint32_t target_tps;
   string lib_id_str;
   int64_t spinup_time_us;
   uint32_t max_lag_per;
   int64_t max_lag_duration_us;
   string log_dir_in;
   bool stop_on_trx_failed;
   std::string peer_endpoint;
   unsigned short port;

   bool transaction_specified = false;
   std::string action_name_in;
   std::string action_data_file_or_str;
   std::string abi_file_path_in;

   vector<string> account_str_vector;
   vector<string> private_keys_str_vector;


   cli.add_options()
         ("chain-id", bpo::value<string>(&chain_id_in), "set the chain id")
         ("contract-owner-account", bpo::value<string>(&contract_owner_acct), "Account name of the contract account for the transaction actions")
         ("accounts", bpo::value<string>(&accts), "comma-separated list of accounts that will be used for transfers. Minimum required accounts: 2.")
         ("priv-keys", bpo::value<string>(&p_keys), "comma-separated list of private keys in same order of accounts list that will be used to sign transactions. Minimum required: 2.")
         ("trx-expiration", bpo::value<int64_t>(&trx_expr)->default_value(3600), "transaction expiration time in seconds. Defaults to 3,600. Maximum allowed: 3,600")
         ("trx-gen-duration", bpo::value<uint32_t>(&gen_duration)->default_value(60), "Transaction generation duration (seconds). Defaults to 60 seconds.")
         ("target-tps", bpo::value<uint32_t>(&target_tps)->default_value(1), "Target transactions per second to generate/send. Defaults to 1 transaction per second.")
         ("last-irreversible-block-id", bpo::value<string>(&lib_id_str), "Current last-irreversible-block-id (LIB ID) to use for transactions.")
         ("monitor-spinup-time-us", bpo::value<int64_t>(&spinup_time_us)->default_value(1000000), "Number of microseconds to wait before monitoring TPS. Defaults to 1000000 (1s).")
         ("monitor-max-lag-percent", bpo::value<uint32_t>(&max_lag_per)->default_value(5), "Max percentage off from expected transactions sent before being in violation. Defaults to 5.")
         ("monitor-max-lag-duration-us", bpo::value<int64_t>(&max_lag_duration_us)->default_value(1000000), "Max microseconds that transaction generation can be in violation before quitting. Defaults to 1000000 (1s).")
         ("log-dir", bpo::value<string>(&log_dir_in), "set the logs directory")
<<<<<<< HEAD
         ("action-name", bpo::value<string>(&action_name_in), "The action name applied to the provided action data input")
         ("action-data", bpo::value<string>(&action_data_file_or_str), "The path to the json action data file or json action data description string to use")
         ("abi-file", bpo::value<string>(&abi_file_path_in), "The path to the contract abi file to use for the supplied transaction action data")
=======
         ("stop-on-trx-failed", bpo::value<bool>(&stop_on_trx_failed)->default_value(true), "stop transaction generation if sending fails.")
         ("peer-endpoint", bpo::value<string>(&peer_endpoint)->default_value("127.0.0.1"), "set the peer endpoint to send transactions to")
         ("port", bpo::value<uint16_t>(&port)->default_value(9876), "set the peer endpoint port to send transactions to")
>>>>>>> 9461180b
         ("help,h", "print this list")
         ;

   try {
      bpo::store(bpo::parse_command_line(argc, argv, cli), vmap);
      bpo::notify(vmap);

      if(vmap.count("help") > 0) {
         cli.print(std::cerr);
         return SUCCESS;
      }

      if((vmap.count("action-name") || vmap.count("action-data") || vmap.count("abi-file")) && !(vmap.count("action-name") && vmap.count("action-data") && vmap.count("abi-file"))) {
         ilog("Initialization error: If using action-name, action-data, or abi-file to specify a transaction type to generate, must provide all three inputs.");
         cli.print(std::cerr);
         return INITIALIZE_FAIL;
      }

      if(vmap.count("action-name") && vmap.count("action-data") && vmap.count("abi-file")) {
         ilog("Specifying transaction to generate directly using action-name, action-data, and abi-file.");
         transaction_specified = true;
      }

      if(!vmap.count("chain-id")) {
         ilog("Initialization error: missing chain-id");
         cli.print(std::cerr);
         return INITIALIZE_FAIL;
      }

      if(!vmap.count("log-dir")) {
         ilog("Initialization error: missing log-dir");
         cli.print(std::cerr);
         return INITIALIZE_FAIL;
      }

      if(!vmap.count("last-irreversible-block-id")) {
         ilog("Initialization error: missing last-irreversible-block-id");
         cli.print(std::cerr);
         return INITIALIZE_FAIL;
      }

      if(vmap.count("contract-owner-account")) {
      } else {
         ilog("Initialization error: missing contract-owner-account");
         cli.print(std::cerr);
         return INITIALIZE_FAIL;
      }

      if(vmap.count("accounts")) {
         boost::split(account_str_vector, accts, boost::is_any_of(","));
         if(!transaction_specified && account_str_vector.size() < 2) {
            ilog("Initialization error: requires at minimum 2 transfer accounts");
            cli.print(std::cerr);
            return INITIALIZE_FAIL;
         }
         if (transaction_specified && account_str_vector.size() < 1) {
            ilog("Initialization error: Specifying transaction to generate requires at minimum 1 account.");
            cli.print(std::cerr);
            return INITIALIZE_FAIL;
         }
      } else {
         ilog("Initialization error: did not specify transfer accounts. Auto transfer transaction generation requires at minimum 2 transfer accounts, while providing transaction action data requires at least one.");
         cli.print(std::cerr);
         return INITIALIZE_FAIL;
      }

      if(vmap.count("priv-keys")) {
         boost::split(private_keys_str_vector, p_keys, boost::is_any_of(","));
         if(!transaction_specified && private_keys_str_vector.size() < 2) {
            ilog("Initialization error: requires at minimum 2 private keys");
            cli.print(std::cerr);
            return INITIALIZE_FAIL;
         }
         if (transaction_specified && private_keys_str_vector.size() < 1) {
            ilog("Initialization error: Specifying transaction to generate requires at minimum 1 private key");
            cli.print(std::cerr);
            return INITIALIZE_FAIL;
         }
      } else {
         ilog("Initialization error: did not specify accounts' private keys. Auto transfer transaction generation requires at minimum 2 private keys, while providing transaction action data requires at least one.");
         cli.print(std::cerr);
         return INITIALIZE_FAIL;
      }

      if(vmap.count("trx-expiration")) {
         if(trx_expr > TRX_EXPIRATION_MAX) {
            ilog("Initialization error: Exceeded max value for transaction expiration. Value must be less than ${max}.", ("max", TRX_EXPIRATION_MAX));
            cli.print(std::cerr);
            return INITIALIZE_FAIL;
         }
      }

      if(vmap.count("spinup-time-us")) {
         if(spinup_time_us < 0) {
            ilog("Initialization error: spinup-time-us cannot be negative");
            cli.print(std::cerr);
            return INITIALIZE_FAIL;
         }
      }

      if(vmap.count("max-lag-duration-us")) {
         if(max_lag_duration_us < 0) {
            ilog("Initialization error: max-lag-duration-us cannot be negative");
            cli.print(std::cerr);
            return INITIALIZE_FAIL;
         }
      }

      if(vmap.count("max-lag-percent")) {
         if(max_lag_per > 100) {
            ilog("Initialization error: max-lag-percent must be between 0 and 100");
            cli.print(std::cerr);
            return INITIALIZE_FAIL;
         }
      }
   } catch(bpo::unknown_option& ex) {
      std::cerr << ex.what() << std::endl;
      cli.print(std::cerr);
      return INITIALIZE_FAIL;
   }

   ilog("Initial chain id ${chainId}", ("chainId", chain_id_in));
   ilog("Contract owner account ${acct}", ("acct", contract_owner_acct));
   ilog("Transfer accounts ${accts}", ("accts", accts));
   ilog("Account private keys ${priv_keys}", ("priv_keys", p_keys));
   ilog("Transaction expiration seconds ${expr}", ("expr", trx_expr));
   ilog("Reference LIB block id ${LIB}", ("LIB", lib_id_str));
   ilog("Transaction Generation Duration (sec) ${dur}", ("dur", gen_duration));
   ilog("Target generation Transaction Per Second (TPS) ${tps}", ("tps", target_tps));
   ilog("Logs directory ${logDir}", ("logDir", log_dir_in));
   ilog("Peer Endpoint ${peer-endpoint}:${peer-port}", ("peer-endpoint", peer_endpoint)("peer-port", port));

<<<<<<< HEAD
   fc::microseconds trx_expr_ms = fc::seconds(trx_expr);
=======
   auto generator = std::make_shared<transfer_trx_generator>(chain_id_in, h_acct, account_str_vector, trx_expr, private_keys_str_vector,
                                                             lib_id_str, log_dir_in, stop_on_trx_failed, peer_endpoint, port);
   std::shared_ptr<tps_performance_monitor> monitor = std::make_shared<tps_performance_monitor>(spinup_time_us, max_lag_per, max_lag_duration_us);
>>>>>>> 9461180b

   std::shared_ptr<tps_performance_monitor> monitor;
   if (transaction_specified) {
      auto generator = std::make_shared<trx_generator>(chain_id_in, abi_file_path_in, contract_owner_acct, account_str_vector.at(0), action_name_in,
                                                       action_data_file_or_str, trx_expr_ms, private_keys_str_vector.at(0), lib_id_str, log_dir_in);
      monitor = std::make_shared<tps_performance_monitor>(spinup_time_us, max_lag_per, max_lag_duration_us);
      trx_tps_tester<trx_generator, tps_performance_monitor> tester{generator, monitor, gen_duration, target_tps};

      if (!tester.run()) {
         return OTHER_FAIL;
      }
   } else {
      auto generator = std::make_shared<transfer_trx_generator>(chain_id_in, contract_owner_acct, account_str_vector, trx_expr_ms, private_keys_str_vector,
                                                                lib_id_str, log_dir_in);

      monitor = std::make_shared<tps_performance_monitor>(spinup_time_us, max_lag_per, max_lag_duration_us);
      trx_tps_tester<transfer_trx_generator, tps_performance_monitor> tester{generator, monitor, gen_duration, target_tps};

      if (!tester.run()) {
         return OTHER_FAIL;
      }
   }

   if (monitor->terminated_early()) {
      return TERMINATED_EARLY;
   }
   
   return SUCCESS;

}<|MERGE_RESOLUTION|>--- conflicted
+++ resolved
@@ -65,15 +65,12 @@
          ("monitor-max-lag-percent", bpo::value<uint32_t>(&max_lag_per)->default_value(5), "Max percentage off from expected transactions sent before being in violation. Defaults to 5.")
          ("monitor-max-lag-duration-us", bpo::value<int64_t>(&max_lag_duration_us)->default_value(1000000), "Max microseconds that transaction generation can be in violation before quitting. Defaults to 1000000 (1s).")
          ("log-dir", bpo::value<string>(&log_dir_in), "set the logs directory")
-<<<<<<< HEAD
          ("action-name", bpo::value<string>(&action_name_in), "The action name applied to the provided action data input")
          ("action-data", bpo::value<string>(&action_data_file_or_str), "The path to the json action data file or json action data description string to use")
          ("abi-file", bpo::value<string>(&abi_file_path_in), "The path to the contract abi file to use for the supplied transaction action data")
-=======
          ("stop-on-trx-failed", bpo::value<bool>(&stop_on_trx_failed)->default_value(true), "stop transaction generation if sending fails.")
          ("peer-endpoint", bpo::value<string>(&peer_endpoint)->default_value("127.0.0.1"), "set the peer endpoint to send transactions to")
          ("port", bpo::value<uint16_t>(&port)->default_value(9876), "set the peer endpoint port to send transactions to")
->>>>>>> 9461180b
          ("help,h", "print this list")
          ;
 
@@ -206,18 +203,13 @@
    ilog("Logs directory ${logDir}", ("logDir", log_dir_in));
    ilog("Peer Endpoint ${peer-endpoint}:${peer-port}", ("peer-endpoint", peer_endpoint)("peer-port", port));
 
-<<<<<<< HEAD
    fc::microseconds trx_expr_ms = fc::seconds(trx_expr);
-=======
-   auto generator = std::make_shared<transfer_trx_generator>(chain_id_in, h_acct, account_str_vector, trx_expr, private_keys_str_vector,
-                                                             lib_id_str, log_dir_in, stop_on_trx_failed, peer_endpoint, port);
-   std::shared_ptr<tps_performance_monitor> monitor = std::make_shared<tps_performance_monitor>(spinup_time_us, max_lag_per, max_lag_duration_us);
->>>>>>> 9461180b
 
    std::shared_ptr<tps_performance_monitor> monitor;
    if (transaction_specified) {
       auto generator = std::make_shared<trx_generator>(chain_id_in, abi_file_path_in, contract_owner_acct, account_str_vector.at(0), action_name_in,
-                                                       action_data_file_or_str, trx_expr_ms, private_keys_str_vector.at(0), lib_id_str, log_dir_in);
+                                                       action_data_file_or_str, trx_expr_ms, private_keys_str_vector.at(0), lib_id_str, log_dir_in,
+                                                       stop_on_trx_failed, peer_endpoint, port);
       monitor = std::make_shared<tps_performance_monitor>(spinup_time_us, max_lag_per, max_lag_duration_us);
       trx_tps_tester<trx_generator, tps_performance_monitor> tester{generator, monitor, gen_duration, target_tps};
 
@@ -226,7 +218,7 @@
       }
    } else {
       auto generator = std::make_shared<transfer_trx_generator>(chain_id_in, contract_owner_acct, account_str_vector, trx_expr_ms, private_keys_str_vector,
-                                                                lib_id_str, log_dir_in);
+                                                                lib_id_str, log_dir_in, stop_on_trx_failed, peer_endpoint, port);
 
       monitor = std::make_shared<tps_performance_monitor>(spinup_time_us, max_lag_per, max_lag_duration_us);
       trx_tps_tester<transfer_trx_generator, tps_performance_monitor> tester{generator, monitor, gen_duration, target_tps};
