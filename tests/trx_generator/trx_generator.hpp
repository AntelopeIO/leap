--- conflicted
+++ resolved
@@ -33,13 +33,8 @@
       bool _stop_on_trx_failed = true;
 
 
-<<<<<<< HEAD
-      trx_generator_base(std::string chain_id_in, std::string contract_owner_account, fc::microseconds trx_expr, std::string lib_id_str, std::string log_dir);
-=======
-      transfer_trx_generator(std::string chain_id_in, std::string handler_acct, const std::vector<std::string>& accts,
-         int64_t trx_expr, const std::vector<std::string>& private_keys_str_vector, std::string lib_id_str, std::string log_dir, bool stop_on_trx_failed,
+      trx_generator_base(std::string chain_id_in, std::string contract_owner_account, fc::microseconds trx_expr, std::string lib_id_str, std::string log_dir, bool stop_on_trx_failed,
          const std::string& peer_endpoint="127.0.0.1", unsigned short port=9876);
->>>>>>> 9461180b
 
       void push_transaction(p2p_trx_provider& provider, signed_transaction_w_signer& trx, uint64_t& nonce_prefix,
                             uint64_t& nonce, const fc::microseconds& trx_expiration, const eosio::chain::chain_id_type& chain_id,
@@ -47,6 +42,7 @@
       bool generate_and_send();
       bool tear_down();
       void stop_generation();
+      bool stop_on_trx_fail();
    };
 
    struct transfer_trx_generator : public trx_generator_base {
@@ -54,12 +50,11 @@
       std::vector<std::string> _private_keys_str_vector;
 
       transfer_trx_generator(std::string chain_id_in, std::string contract_owner_account, const std::vector<std::string>& accts,
-         fc::microseconds trx_expr, const std::vector<std::string>& private_keys_str_vector, std::string lib_id_str, std::string log_dir);
+         fc::microseconds trx_expr, const std::vector<std::string>& private_keys_str_vector, std::string lib_id_str, std::string log_dir, bool stop_on_trx_failed,
+         const std::string& peer_endpoint="127.0.0.1", unsigned short port=9876);
 
       std::vector<eosio::chain::name> get_accounts(const std::vector<std::string>& account_str_vector);
       std::vector<fc::crypto::private_key> get_private_keys(const std::vector<std::string>& priv_key_str_vector);
-
-      bool stop_on_trx_fail();
 
       bool setup();
    };
@@ -74,7 +69,8 @@
       const fc::microseconds abi_serializer_max_time = fc::seconds(10); // No risk to client side serialization taking a long time
 
       trx_generator(std::string chain_id_in, const std::string& abi_data_file, std::string contract_owner_account, std::string auth_account, std::string action_name, const std::string& action_data_file_or_str,
-         fc::microseconds trx_expr, const std::string& private_key_str, std::string lib_id_str, std::string log_dir);
+         fc::microseconds trx_expr, const std::string& private_key_str, std::string lib_id_str, std::string log_dir, bool stop_on_trx_failed,
+         const std::string& peer_endpoint="127.0.0.1", unsigned short port=9876);
 
       bool setup();
    };
