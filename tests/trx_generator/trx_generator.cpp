#include <trx_generator.hpp>
#include <eosio/chain_plugin/chain_plugin.hpp>
#include <iostream>
#include <fc/log/logger.hpp>
#include <boost/algorithm/string.hpp>
#include <eosio/chain/chain_id_type.hpp>
#include <eosio/chain/name.hpp>
#include <fc/bitutil.hpp>
#include <fc/io/raw.hpp>
#include <regex>

using namespace std;
using namespace eosio::chain;
using namespace eosio;
using namespace appbase;
namespace bpo=boost::program_options;

namespace eosio::testing {

   void trx_generator_base::set_transaction_headers(transaction& trx, const block_id_type& last_irr_block_id, const fc::microseconds& expiration, uint32_t delay_sec) {
      trx.expiration = fc::time_point::now() + expiration;
      trx.set_reference_block(last_irr_block_id);

      trx.max_net_usage_words = 0;// No limit
      trx.max_cpu_usage_ms = 0;   // No limit
      trx.delay_sec = delay_sec;
   }

   signed_transaction_w_signer trx_generator_base::create_trx_w_actions_and_signer(std::vector<action> acts, const fc::crypto::private_key& priv_key, uint64_t& nonce_prefix, uint64_t& nonce, const fc::microseconds& trx_expiration, const chain_id_type& chain_id, const block_id_type& last_irr_block_id) {
      signed_transaction trx;
      set_transaction_headers(trx, last_irr_block_id, trx_expiration);
      for (auto& act : acts) {
         trx.actions.emplace_back(std::move(act));
      }
      trx.context_free_actions.emplace_back(action({}, config::null_account_name, name("nonce"),
         fc::raw::pack(std::to_string(nonce_prefix) + ":" + std::to_string(++nonce) + ":" +
         fc::time_point::now().time_since_epoch().count())));

      trx.sign(priv_key, chain_id);
      return signed_transaction_w_signer(trx, priv_key);
   }

   vector<signed_transaction_w_signer> transfer_trx_generator::create_initial_transfer_transactions(const vector<action_pair_w_keys>& action_pairs_vector, uint64_t& nonce_prefix, uint64_t& nonce, const fc::microseconds& trx_expiration, const chain_id_type& chain_id, const block_id_type& last_irr_block_id) {
      std::vector<signed_transaction_w_signer> trxs;
      trxs.reserve(2 * action_pairs_vector.size());

      for (const action_pair_w_keys& ap : action_pairs_vector) {
         trxs.emplace_back(create_trx_w_actions_and_signer({ap._first_act}, ap._first_act_priv_key, nonce_prefix, nonce, trx_expiration, chain_id, last_irr_block_id));
         trxs.emplace_back(create_trx_w_actions_and_signer({ap._second_act}, ap._second_act_priv_key, nonce_prefix, nonce, trx_expiration, chain_id, last_irr_block_id));
      }

      return trxs;
   }

   void trx_generator_base::update_resign_transaction(signed_transaction& trx, const fc::crypto::private_key& priv_key, uint64_t& nonce_prefix, uint64_t& nonce, const fc::microseconds& trx_expiration,
                                                      const chain_id_type& chain_id, const block_id_type& last_irr_block_id) {
      trx.context_free_actions.clear();
      trx.context_free_actions.emplace_back(action({}, config::null_account_name, name("nonce"), fc::raw::pack(std::to_string(nonce_prefix) + ":" + std::to_string(++nonce) + ":" + fc::time_point::now().time_since_epoch().count())));
      set_transaction_headers(trx, last_irr_block_id, trx_expiration);
      trx.signatures.clear();
      trx.sign(priv_key, chain_id);
   }

   chain::bytes transfer_trx_generator::make_transfer_data(const chain::name& from, const chain::name& to, const chain::asset& quantity, const std::string& memo) {
      return fc::raw::pack<chain::name>(from, to, quantity, memo);
   }

   auto transfer_trx_generator::make_transfer_action(chain::name account, chain::name from, chain::name to, chain::asset quantity, std::string memo) {
      return chain::action(std::vector<chain::permission_level>{{from, chain::config::active_name}},
                           account, "transfer"_n, make_transfer_data(from, to, quantity, std::move(memo)));
   }

   vector<action_pair_w_keys> transfer_trx_generator::create_initial_transfer_actions(const std::string& salt, const uint64_t& period, const name& contract_owner_account, const vector<name>& accounts, const vector<fc::crypto::private_key>& priv_keys) {
      vector<action_pair_w_keys> actions_pairs_vector;

      for (size_t i = 0; i < accounts.size(); ++i) {
         for (size_t j = i + 1; j < accounts.size(); ++j) {
            //create the actions here
            ilog("create_initial_transfer_actions: creating transfer from ${acctA} to ${acctB}", ("acctA", accounts.at(i))("acctB", accounts.at(j)));
            action act_a_to_b = make_transfer_action(contract_owner_account, accounts.at(i), accounts.at(j), asset::from_string("1.0000 CUR"), salt);

            ilog("create_initial_transfer_actions: creating transfer from ${acctB} to ${acctA}", ("acctB", accounts.at(j))("acctA", accounts.at(i)));
            action act_b_to_a = make_transfer_action(contract_owner_account, accounts.at(j), accounts.at(i), asset::from_string("1.0000 CUR"), salt);

            actions_pairs_vector.emplace_back(action_pair_w_keys(act_a_to_b, act_b_to_a, priv_keys.at(i), priv_keys.at(j)));
         }
      }
      ilog("create_initial_transfer_actions: total action pairs created: ${pairs}", ("pairs", actions_pairs_vector.size()));
      return actions_pairs_vector;
   }

   trx_generator_base::trx_generator_base(uint16_t generator_id, const std::string& chain_id_in, const std::string& contract_owner_account, const fc::microseconds& trx_expr, const std::string& lib_id_str, const std::string& log_dir,
      bool stop_on_trx_failed, const std::string& peer_endpoint, unsigned short port)
    : _provider(peer_endpoint, port), _generator_id(generator_id), _chain_id(chain_id_in), _contract_owner_account(contract_owner_account), _trx_expiration(trx_expr),
      _last_irr_block_id(fc::variant(lib_id_str).as<block_id_type>()), _log_dir(log_dir), _stop_on_trx_failed(stop_on_trx_failed) {}

   transfer_trx_generator::transfer_trx_generator(uint16_t generator_id, const std::string& chain_id_in, const std::string& contract_owner_account, const std::vector<std::string>& accts,
         const fc::microseconds& trx_expr, const std::vector<std::string>& private_keys_str_vector, const std::string& lib_id_str, const std::string& log_dir, bool stop_on_trx_failed, const std::string& peer_endpoint, unsigned short port)
       : trx_generator_base(generator_id, chain_id_in, contract_owner_account, trx_expr, lib_id_str, log_dir, stop_on_trx_failed, peer_endpoint, port), _accts(accts), _private_keys_str_vector(private_keys_str_vector) {}

   vector<name> transfer_trx_generator::get_accounts(const vector<string>& account_str_vector) {
      vector<name> acct_name_list;
      for (const string& account_name : account_str_vector) {
         ilog("get_account about to try to create name for ${acct}", ("acct", account_name));
         acct_name_list.emplace_back(eosio::chain::name(account_name));
      }
      return acct_name_list;
   }

   vector<fc::crypto::private_key> transfer_trx_generator::get_private_keys(const vector<string>& priv_key_str_vector) {
      vector<fc::crypto::private_key> key_list;
      for (const string& private_key: priv_key_str_vector) {
         ilog("get_private_keys about to try to create private_key for ${key} : gen key ${newKey}", ("key", private_key)("newKey", fc::crypto::private_key(private_key)));
         key_list.emplace_back(fc::crypto::private_key(private_key));
      }
      return key_list;
   }

   bool transfer_trx_generator::setup() {

      const vector<name> accounts = get_accounts(_accts);
      const vector<fc::crypto::private_key> private_key_vector = get_private_keys(_private_keys_str_vector);

      const std::string salt = std::to_string(getpid());
      const uint64_t &period = 20;
      _nonce_prefix = 0;
      _nonce = static_cast<uint64_t>(fc::time_point::now().sec_since_epoch()) << 32;

      ilog("Create All Initial Transfer Action/Reaction Pairs (acct 1 -> acct 2, acct 2 -> acct 1) between all provided accounts.");
      const auto action_pairs_vector = create_initial_transfer_actions(salt, period, _contract_owner_account, accounts,
                                                                       private_key_vector);

      ilog("Stop Generation (form potential ongoing generation in preparation for starting new generation run).");
      stop_generation();

      ilog("Create All Initial Transfer Transactions (one for each created action).");
      _trxs = create_initial_transfer_transactions(action_pairs_vector,
                                                   ++_nonce_prefix,
                                                   _nonce,
                                                   _trx_expiration,
                                                   _chain_id,
                                                   _last_irr_block_id);

      ilog("Setup p2p transaction provider");

      ilog("Update each trx to qualify as unique and fresh timestamps, re-sign trx, and send each updated transactions via p2p transaction provider");

      _provider.setup();
      return true;
   }

   fc::variant trx_generator::json_from_file_or_string(const string& file_or_str, fc::json::parse_type ptype)
   {
      regex r("^[ \t]*[\{\[]");
      if ( !regex_search(file_or_str, r) && fc::is_regular_file(file_or_str) ) {
         try {
            return fc::json::from_file(file_or_str, ptype);
         } EOS_RETHROW_EXCEPTIONS(json_parse_exception, "Fail to parse JSON from file: ${file}", ("file", file_or_str));

      } else {
         try {
            return fc::json::from_string(file_or_str, ptype);
         } EOS_RETHROW_EXCEPTIONS(json_parse_exception, "Fail to parse JSON from string: ${string}", ("string", file_or_str));
      }
   }

<<<<<<< HEAD
   trx_generator::trx_generator(std::string chain_id_in, const std::string& abi_data_file, std::string contract_owner_account, const std::string& owner_private_key, std::string auth_account, std::string action_name,
         const std::string& action_data_file_or_str, fc::microseconds trx_expr, const std::string& private_key_str, std::string lib_id_str, std::string log_dir, bool stop_on_trx_failed, const std::string& peer_endpoint, unsigned short port)
       : trx_generator_base(chain_id_in, contract_owner_account, trx_expr, lib_id_str, log_dir, stop_on_trx_failed, peer_endpoint, port), _abi_data_file_path(abi_data_file), _owner_private_key(fc::crypto::private_key(owner_private_key)), _auth_account(auth_account),
         _action(action_name), _action_data_file_or_str(action_data_file_or_str), _private_key(fc::crypto::private_key(private_key_str)) {}
=======
   void trx_generator::locate_key_words_in_action_mvo(std::vector<std::string>& acct_gen_fields_out, fc::mutable_variant_object& action_mvo, const std::string& key_word) {
      for (const mutable_variant_object::entry& e: action_mvo) {
         if (e.value().get_type() == fc::variant::string_type && e.value() == key_word) {
            acct_gen_fields_out.emplace_back(e.key());
         } else if (e.value().get_type() == fc::variant::object_type) {
            auto inner_mvo = fc::mutable_variant_object(e.value());
            locate_key_words_in_action_mvo(acct_gen_fields_out, inner_mvo, key_word);
         }
      }
   }

   void trx_generator::locate_key_words_in_action_array(std::map<int, std::vector<std::string>>& acct_gen_fields_out, fc::variants& action_array, const std::string& key_word) {
      for (size_t i = 0; i < action_array.size(); ++i) {
         auto action_mvo = fc::mutable_variant_object(action_array[i]);
         locate_key_words_in_action_mvo(acct_gen_fields_out[i], action_mvo, key_word);
      }
   }

   void trx_generator::update_key_word_fields_in_sub_action(const std::string& key, fc::mutable_variant_object& action_mvo, const std::string& action_inner_key, const std::string& key_word) {
      if (action_mvo.find(action_inner_key) != action_mvo.end()) {
         if (action_mvo[action_inner_key].get_object().find(key) != action_mvo[action_inner_key].get_object().end()) {
            fc::mutable_variant_object inner_mvo = fc::mutable_variant_object(action_mvo[action_inner_key].get_object());
            inner_mvo.set(key, key_word);
            action_mvo.set(action_inner_key, std::move(inner_mvo));
         }
      }
   }

   void trx_generator::update_key_word_fields_in_action(std::vector<std::string>& acct_gen_fields, fc::mutable_variant_object& action_mvo, const std::string& key_word) {
      for (const auto& key: acct_gen_fields) {
         if (action_mvo.find(key) != action_mvo.end()) {
            action_mvo.set(key, key_word);
         } else {
            for (const auto& e: action_mvo) {
               if (e.value().get_type() == fc::variant::object_type) {
                  update_key_word_fields_in_sub_action(key, action_mvo, e.key(), key_word);
               }
            }
         }
      }
   }

   void trx_generator::update_resign_transaction(signed_transaction& trx, const fc::crypto::private_key& priv_key, uint64_t& nonce_prefix, uint64_t& nonce, const fc::microseconds& trx_expiration, const chain_id_type& chain_id, const block_id_type& last_irr_block_id) {
      trx.actions.clear();
      update_actions();
      for (const auto& act: _actions) {
         trx.actions.emplace_back(act);
      }
      trx_generator_base::update_resign_transaction(trx, priv_key, nonce_prefix, nonce, trx_expiration, chain_id, last_irr_block_id);
   }

   trx_generator::trx_generator(uint16_t generator_id, const std::string& chain_id_in, const std::string& abi_data_file, const std::string& contract_owner_account,
         const std::string& actions_data_json_file_or_str, const std::string& actions_auths_json_file_or_str,
         const fc::microseconds& trx_expr, const std::string& lib_id_str, const std::string& log_dir, bool stop_on_trx_failed,
         const std::string& peer_endpoint, unsigned short port)
       : trx_generator_base(generator_id, chain_id_in, contract_owner_account, trx_expr, lib_id_str, log_dir, stop_on_trx_failed, peer_endpoint, port),
         _abi_data_file_path(abi_data_file),
         _actions_data_json_file_or_str(actions_data_json_file_or_str), _actions_auths_json_file_or_str(actions_auths_json_file_or_str),
         _acct_name_generator() {}

   void trx_generator::update_actions() {
      _actions.clear();

      if (!_acct_gen_fields.empty()) {
         std::string generated_account_name = _acct_name_generator.calc_name();
         _acct_name_generator.increment();

         for (auto const& [key, val] : _acct_gen_fields) {
            update_key_word_fields_in_action(_acct_gen_fields.at(key), _unpacked_actions.at(key), generated_account_name);
         }
      }

      for (const auto& action_mvo : _unpacked_actions) {
         chain::name action_name = chain::name(action_mvo["actionName"].as_string());
         chain::name action_auth_acct = chain::name(action_mvo["actionAuthAcct"].as_string());
         bytes packed_action_data;
         try {
            auto action_type = _abi.get_action_type( action_name );
            FC_ASSERT( !action_type.empty(), "Unknown action ${action} in contract ${contract}", ("action", action_name)( "contract", action_auth_acct ));
            packed_action_data = _abi.variant_to_binary( action_type, action_mvo["actionData"], abi_serializer::create_yield_function( abi_serializer_max_time ) );
         } EOS_RETHROW_EXCEPTIONS(transaction_type_exception, "Fail to parse unpacked action data JSON")

         eosio::chain::action act;
         act.account = _contract_owner_account;
         act.name = action_name;

         chain::name auth_actor = chain::name(action_mvo["authorization"].get_object()["actor"].as_string());
         chain::name auth_perm = chain::name(action_mvo["authorization"].get_object()["permission"].as_string());

         act.authorization = vector<permission_level>{{auth_actor, auth_perm}};
         act.data = std::move(packed_action_data);
         _actions.emplace_back(std::move(act));
      }
   }
>>>>>>> 8a1fecd9

   bool trx_generator::setup() {
      _nonce_prefix = 0;
      _nonce = static_cast<uint64_t>(fc::time_point::now().sec_since_epoch()) << 32;

      ilog("Stop Generation (form potential ongoing generation in preparation for starting new generation run).");
      stop_generation();

      ilog("Create Initial Transaction with action data.");
      _abi = abi_serializer(fc::json::from_file(_abi_data_file_path).as<abi_def>(), abi_serializer::create_yield_function( abi_serializer_max_time ));
      fc::variant unpacked_actions_data_json = json_from_file_or_string(_actions_data_json_file_or_str);
      fc::variant unpacked_actions_auths_data_json = json_from_file_or_string(_actions_auths_json_file_or_str);
      ilog("Loaded actions data: ${data}", ("data", fc::json::to_pretty_string(unpacked_actions_data_json)));
      ilog("Loaded actions auths data: ${auths}", ("auths", fc::json::to_pretty_string(unpacked_actions_auths_data_json)));

      const std::string gen_acct_name_per_trx("ACCT_PER_TRX");

      auto action_array = unpacked_actions_data_json.get_array();
      for (size_t i =0; i < action_array.size(); ++i ) {
         _unpacked_actions.emplace_back(fc::mutable_variant_object(action_array[i]));
      }
      locate_key_words_in_action_array(_acct_gen_fields, action_array, gen_acct_name_per_trx);

      if (!_acct_gen_fields.empty()) {
         ilog("Located the following account names that need to be generated and populated in each transaction:");
         for (const auto& e: _acct_gen_fields) {
            ilog("acct_gen_fields entry: ${value}", ("value", e));
         }
         ilog("Priming name generator for trx generator prefix.");
         _acct_name_generator.setPrefix(_generator_id);
      }

<<<<<<< HEAD
      eosio::chain::action act;
      act.account = _contract_owner_account;
      act.name = _action;
      act.authorization = vector<permission_level>{{_contract_owner_account, config::owner_name}};
      act.data = std::move(packed_action_data);

      _trxs.emplace_back(create_transfer_trx_w_signer(act, _owner_private_key, ++_nonce_prefix, _nonce, _trx_expiration, _chain_id, _last_irr_block_id));
=======
      ilog("Setting up transaction signer.");
      fc::crypto::private_key signer_key;
      signer_key = fc::crypto::private_key(unpacked_actions_auths_data_json.get_object()[_unpacked_actions.at(0)["actionAuthAcct"].as_string()].as_string());

      ilog("Setting up initial transaction actions.");
      update_actions();
      ilog("Initial actions (${count}):", ("count", _unpacked_actions.size()));
      for (size_t i = 0; i < _unpacked_actions.size(); ++i) {
         ilog("Initial action ${index}: ${act}", ("index", i)("act", fc::json::to_pretty_string(_unpacked_actions.at(i))));
         ilog("Initial action packed data ${index}: ${packed_data}", ("packed_data", fc::to_hex(_actions.at(i).data.data(), _actions.at(i).data.size())));
      }

      ilog("Populate initial transaction.");
      _trxs.emplace_back(create_trx_w_actions_and_signer(_actions, signer_key, ++_nonce_prefix, _nonce, _trx_expiration, _chain_id, _last_irr_block_id));
>>>>>>> 8a1fecd9

      ilog("Setup p2p transaction provider");

      ilog("Update each trx to qualify as unique and fresh timestamps and update each action with unique generated account name if necessary, re-sign trx, and send each updated transactions via p2p transaction provider");

      _provider.setup();
      return true;
   }

   bool trx_generator_base::tear_down() {
      _provider.log_trxs(_log_dir);
      _provider.teardown();

      ilog("Sent transactions: ${cnt}", ("cnt", _txcount));
      ilog("Tear down p2p transaction provider");

      //Stop & Cleanup
      ilog("Stop Generation.");
      stop_generation();
      return true;
   }

   bool trx_generator_base::generate_and_send() {
      try {
         if (_trxs.size()) {
            size_t index_to_send = _txcount % _trxs.size();
            push_transaction(_provider, _trxs.at(index_to_send), ++_nonce_prefix, _nonce, _trx_expiration, _chain_id,
                             _last_irr_block_id);
            ++_txcount;
         } else {
            elog("no transactions available to send");
            return false;
         }
      } catch (const std::exception &e) {
         elog("${e}", ("e", e.what()));
         return false;
      } catch (...) {
         elog("unknown exception");
         return false;
      }

      return true;
   }

   void trx_generator_base::log_first_trx(const std::string& log_dir, const chain::signed_transaction& trx) {
      std::ostringstream fileName;
      fileName << log_dir << "/first_trx_" << getpid() << ".txt";
      std::ofstream out(fileName.str());

      out << fc::string(trx.id()) << "\n";
      out.close();
   }

   void trx_generator_base::push_transaction(p2p_trx_provider& provider, signed_transaction_w_signer& trx, uint64_t& nonce_prefix, uint64_t& nonce, const fc::microseconds& trx_expiration, const chain_id_type& chain_id, const block_id_type& last_irr_block_id) {
      update_resign_transaction(trx._trx, trx._signer, ++nonce_prefix, nonce, trx_expiration, chain_id, last_irr_block_id);
      if (_txcount == 0) {
         log_first_trx(_log_dir, trx._trx);
      }
      provider.send(trx._trx);
   }

   void trx_generator_base::stop_generation() {
      ilog("Stopping transaction generation");

      if (_txcount) {
         ilog("${d} transactions executed, ${t}us / transaction", ("d", _txcount)("t", _total_us / (double) _txcount));
         _txcount = _total_us = 0;
      }
   }

   bool trx_generator_base::stop_on_trx_fail() {
      return _stop_on_trx_failed;
   }
}<|MERGE_RESOLUTION|>--- conflicted
+++ resolved
@@ -164,12 +164,6 @@
       }
    }
 
-<<<<<<< HEAD
-   trx_generator::trx_generator(std::string chain_id_in, const std::string& abi_data_file, std::string contract_owner_account, const std::string& owner_private_key, std::string auth_account, std::string action_name,
-         const std::string& action_data_file_or_str, fc::microseconds trx_expr, const std::string& private_key_str, std::string lib_id_str, std::string log_dir, bool stop_on_trx_failed, const std::string& peer_endpoint, unsigned short port)
-       : trx_generator_base(chain_id_in, contract_owner_account, trx_expr, lib_id_str, log_dir, stop_on_trx_failed, peer_endpoint, port), _abi_data_file_path(abi_data_file), _owner_private_key(fc::crypto::private_key(owner_private_key)), _auth_account(auth_account),
-         _action(action_name), _action_data_file_or_str(action_data_file_or_str), _private_key(fc::crypto::private_key(private_key_str)) {}
-=======
    void trx_generator::locate_key_words_in_action_mvo(std::vector<std::string>& acct_gen_fields_out, fc::mutable_variant_object& action_mvo, const std::string& key_word) {
       for (const mutable_variant_object::entry& e: action_mvo) {
          if (e.value().get_type() == fc::variant::string_type && e.value() == key_word) {
@@ -264,7 +258,6 @@
          _actions.emplace_back(std::move(act));
       }
    }
->>>>>>> 8a1fecd9
 
    bool trx_generator::setup() {
       _nonce_prefix = 0;
@@ -297,15 +290,6 @@
          _acct_name_generator.setPrefix(_generator_id);
       }
 
-<<<<<<< HEAD
-      eosio::chain::action act;
-      act.account = _contract_owner_account;
-      act.name = _action;
-      act.authorization = vector<permission_level>{{_contract_owner_account, config::owner_name}};
-      act.data = std::move(packed_action_data);
-
-      _trxs.emplace_back(create_transfer_trx_w_signer(act, _owner_private_key, ++_nonce_prefix, _nonce, _trx_expiration, _chain_id, _last_irr_block_id));
-=======
       ilog("Setting up transaction signer.");
       fc::crypto::private_key signer_key;
       signer_key = fc::crypto::private_key(unpacked_actions_auths_data_json.get_object()[_unpacked_actions.at(0)["actionAuthAcct"].as_string()].as_string());
@@ -320,7 +304,6 @@
 
       ilog("Populate initial transaction.");
       _trxs.emplace_back(create_trx_w_actions_and_signer(_actions, signer_key, ++_nonce_prefix, _nonce, _trx_expiration, _chain_id, _last_irr_block_id));
->>>>>>> 8a1fecd9
 
       ilog("Setup p2p transaction provider");
 
