#!/usr/bin/env python3

import random
import time
import signal
import threading

from TestHarness import Account, Cluster, ReturnType, TestHelper, Utils, WalletMgr
from TestHarness.TestHelper import AppArgs

###############################################################
# send_read_only_transaction_tests
#
# Tests to exercise the send_read_only_transaction RPC endpoint functionality.
# More internal tests are in unittest/read_only_trx_tests.cpp
#
###############################################################

Print=Utils.Print
errorExit=Utils.errorExit

appArgs=AppArgs()
appArgs.add(flag="--read-only-threads", type=int, help="number of read-only threads", default=0)
appArgs.add(flag="--num-test-runs", type=int, help="number of times to run the tests", default=1)
appArgs.add_bool(flag="--eos-vm-oc-enable", help="enable eos-vm-oc")
appArgs.add(flag="--wasm-runtime", type=str, help="if set to eos-vm-oc, must compile with EOSIO_EOS_VM_OC_DEVELOPER", default="eos-vm-jit")

args=TestHelper.parse_args({"-p","-n","-d","-s","--nodes-file","--seed"
                            ,"--dump-error-details","-v","--leave-running"
                            ,"--keep-logs","--unshared"}, applicationSpecificArgs=appArgs)

pnodes=args.p
topo=args.s
delay=args.d
total_nodes = pnodes if args.n < pnodes else args.n
# For this test, we need at least 1 non-producer
if total_nodes <= pnodes:
    Print ("non-producing nodes %d must be greater than 0. Force it to %d. producing nodes: %d," % (total_nodes - pnodes, pnodes + 1, pnodes))
    total_nodes = pnodes + 1
debug=args.v
nodesFile=args.nodes_file
dontLaunch=nodesFile is not None
seed=args.seed
dumpErrorDetails=args.dump_error_details
numTestRuns=args.num_test_runs

Utils.Debug=debug
testSuccessful=False
errorInThread=False

random.seed(seed) # Use a fixed seed for repeatability.
cluster=Cluster(unshared=args.unshared, keepRunning=True if nodesFile is not None else args.leave_running, keepLogs=args.keep_logs)

walletMgr=WalletMgr(True)
EOSIO_ACCT_PRIVATE_DEFAULT_KEY = "5KQwrPbwdL6PhXujxW37FSSQZ1JiwsST4cqQzDeyXtP79zkvFD3"
EOSIO_ACCT_PUBLIC_DEFAULT_KEY = "EOS6MRyAjQq8ud7hVNYcfnVPJqcVpscN5So8BhtHuGYqET5GDW5CV"

producerNode = None
apiNode = None
testAccountName = "test"
userAccountName = "user"
payloadlessAccountName = "payloadless"

def startCluster():
    global total_nodes
    global producerNode
    global apiNode

    TestHelper.printSystemInfo("BEGIN")
    cluster.setWalletMgr(walletMgr)

    if dontLaunch: # run test against remote cluster
        jsonStr=None
        with open(nodesFile, "r") as f:
            jsonStr=f.read()
        if not cluster.initializeNodesFromJson(jsonStr):
            errorExit("Failed to initilize nodes from Json string.")
        total_nodes=len(cluster.getNodes())

        print("Stand up walletd")
        if walletMgr.launch() is False:
            errorExit("Failed to stand up keosd.")

    Print ("producing nodes: %d, non-producing nodes: %d, topology: %s, delay between nodes launch(seconds): %d" % (pnodes, total_nodes-pnodes, topo, delay))

    Print("Stand up cluster")
    # set up read-only options for API node
    specificExtraNodeosArgs={}
    # producer nodes will be mapped to 0 through pnodes-1, so the number pnodes is the no-producing API node
    specificExtraNodeosArgs[pnodes]=" --plugin eosio::net_api_plugin"
    specificExtraNodeosArgs[pnodes]+=" --read-only-threads "
    specificExtraNodeosArgs[pnodes]+=str(args.read_only_threads)
    if args.eos_vm_oc_enable:
        specificExtraNodeosArgs[pnodes]+=" --eos-vm-oc-enable"
    if args.wasm_runtime:
        specificExtraNodeosArgs[pnodes]+=" --wasm-runtime "
        specificExtraNodeosArgs[pnodes]+=args.wasm_runtime
    extraNodeosArgs=" --http-max-response-time-ms 990000 --disable-subjective-api-billing false "
    if cluster.launch(pnodes=pnodes, totalNodes=total_nodes, topo=topo, delay=delay, specificExtraNodeosArgs=specificExtraNodeosArgs, extraNodeosArgs=extraNodeosArgs ) is False:
        errorExit("Failed to stand up eos cluster.")

    Print ("Wait for Cluster stabilization")
    # wait for cluster to start producing blocks
    if not cluster.waitOnClusterBlockNumSync(3):
        errorExit("Cluster never stabilized")

    producerNode = cluster.getNode()
    apiNode = cluster.nodes[-1]

def deployTestContracts():
    Utils.Print("create test accounts")
    testAccount = Account(testAccountName)
    testAccount.ownerPublicKey = EOSIO_ACCT_PUBLIC_DEFAULT_KEY
    testAccount.activePublicKey = EOSIO_ACCT_PUBLIC_DEFAULT_KEY
    cluster.createAccountAndVerify(testAccount, cluster.eosioAccount, buyRAM=500000) # 95632 bytes required for test contract

    userAccount = Account(userAccountName)
    userAccount.ownerPublicKey = EOSIO_ACCT_PUBLIC_DEFAULT_KEY
    userAccount.activePublicKey = EOSIO_ACCT_PUBLIC_DEFAULT_KEY
    cluster.createAccountAndVerify(userAccount, cluster.eosioAccount, stakeCPU=2000)

    noAuthTableContractDir="unittests/test-contracts/no_auth_table"
    noAuthTableWasmFile="no_auth_table.wasm"
    noAuthTableAbiFile="no_auth_table.abi"
    Utils.Print("Publish no_auth_table contract")
    producerNode.publishContract(testAccount, noAuthTableContractDir,noAuthTableWasmFile, noAuthTableAbiFile, waitForTransBlock=True)

<<<<<<< HEAD
    Utils.Print("Create payloadless account and deploy payloadless contract")
    payloadlessAccount = Account(payloadlessAccountName)
    payloadlessAccount.ownerPublicKey = EOSIO_ACCT_PUBLIC_DEFAULT_KEY
    payloadlessAccount.activePublicKey = EOSIO_ACCT_PUBLIC_DEFAULT_KEY
    cluster.createAccountAndVerify(payloadlessAccount, cluster.eosioAccount, buyRAM=100000)
    payloadlessContractDir="unittests/test-contracts/payloadless"
    payloadlessWasmFile="payloadless.wasm"
    payloadlessAbiFile="payloadless.abi"
    producerNode.publishContract(payloadlessAccount, payloadlessContractDir, payloadlessWasmFile, payloadlessAbiFile, waitForTransBlock=True)

def sendTransaction(account, action, data, auth=[], opts=None):
    trx = {
       "actions": [{
          "account": account,
          "name": action,
          "authorization": auth,
          "data": data
      }]
    }
    return apiNode.pushTransaction(trx, opts)

def sendReadOnlyPayloadless():
    return sendTransaction('payloadless', action='doit', data={}, auth=[], opts='--read')

# Send read-only trxs from mutltiple threads to bump load
def sendReadOnlyTrxOnThread(startId, numTrxs):
    Print("start sendReadOnlyTrxOnThread")

    global errorInThread
    errorInThread = False
    try:
       for i in range(numTrxs):
           results = sendTransaction(testAccountName, 'age', {"user": userAccountName, "id": startId + i}, opts='--read')
           assert(results[0])
           assert(results[1]['processed']['action_traces'][0]['return_value_data'] == 25)

           results = sendReadOnlyPayloadless()
           assert(results[0])
           assert(results[1]['processed']['action_traces'][0]['console'] == "Im a payloadless action")
    except Exception as e:
        Print("Exception in sendReadOnlyTrxOnThread: ", e)
        errorInThread = True

# Send regular trxs from mutltiple threads to bump load
def sendTrxsOnThread(startId, numTrxs, opts=None):
    Print("sendTrxsOnThread: ", startId, numTrxs, opts)

    global errorInThread
    errorInThread = False
    try:
        for i in range(numTrxs):
            results = sendTransaction(testAccountName, 'age', {"user": userAccountName, "id": startId + i}, auth=[{"actor": userAccountName, "permission":"active"}], opts=opts)
            assert(results[0])
    except Exception as e:
        Print("Exception in sendTrxsOnThread: ", e)
        errorInThread = True

def doRpc(resource, command, numRuns, fieldIn, expectedValue, code, payload={}):
    global errorInThread
    errorInThread = False
    try:
        for i in range(numRuns):
            ret_json = apiNode.processUrllibRequest(resource, command, payload)
            if code is None:
                assert(ret_json["payload"][fieldIn] is not None)
                if expectedValue is not None:
                    assert(ret_json["payload"][fieldIn] == expectedValue)
            else:
                assert(ret_json["code"] == code)
    except Exception as e:
        Print("Exception in doRpc: ", e)
        errorInThread = True

def runReadOnlyTrxAndRpcInParallel(resource, command, fieldIn=None, expectedValue=None, code=None, payload={}):
    Print("runReadOnlyTrxAndRpcInParallel: ", command)

    numRuns = 10
    trxThread = threading.Thread(target = sendReadOnlyTrxOnThread, args = (0, numRuns ))
    rpcThread = threading.Thread(target = doRpc, args = (resource, command, numRuns, fieldIn, expectedValue, code, payload))
    trxThread.start()
    rpcThread.start()

    trxThread.join()
    rpcThread.join()
    assert(not errorInThread)

def mixedOpsTest(opt=None):
    Print("mixedOpsTest -- opt = ", opt)

    numRuns = 200
    readOnlyThread = threading.Thread(target = sendReadOnlyTrxOnThread, args = (0, numRuns ))
    readOnlyThread.start()
    sendTrxThread = threading.Thread(target = sendTrxsOnThread, args = (numRuns, numRuns, opt))
    sendTrxThread.start()
    pushBlockThread = threading.Thread(target = doRpc, args = ("chain", "push_block", numRuns, None, None, 202, {"block":"signed_block"}))
    pushBlockThread.start()

    readOnlyThread.join()
    sendTrxThread.join()
    pushBlockThread.join()
    assert(not errorInThread)

def sendMulReadOnlyTrx(numThreads):
    threadList = []
    num_trxs_per_thread = 200
    for i in range(numThreads):
        thr = threading.Thread(target = sendReadOnlyTrxOnThread, args = (i * num_trxs_per_thread, num_trxs_per_thread ))
        thr.start()
        threadList.append(thr)
    for thr in threadList:
        thr.join()

def basicTests():
    Print("Insert a user")
    results = sendTransaction(testAccountName, 'insert', {"user": userAccountName, "id": 1, "age": 10}, auth=[{"actor": userAccountName, "permission":"active"}])
    assert(results[0])
    apiNode.waitForTransactionInBlock(results[1]['transaction_id'])

    # verify the return value (age) from read-only is the same as created.
    Print("Send a read-only Get transaction to verify previous Insert")
    results = sendTransaction(testAccountName, 'getage', {"user": userAccountName}, opts='--read')
    assert(results[0])
    assert(results[1]['processed']['action_traces'][0]['return_value_data'] == 10)

    # verify non-read-only modification works
    Print("Send a non-read-only Modify transaction")
    results = sendTransaction(testAccountName, 'modify', {"user": userAccountName, "age": 25}, auth=[{"actor": userAccountName, "permission": "active"}])
    assert(results[0])
    apiNode.waitForTransactionInBlock(results[1]['transaction_id'])

def multiReadOnlyTests():
    sendMulReadOnlyTrx(numThreads=5)

def chainApiTests():
    # verify chain APIs can run in parallel with read-ony transactions
    runReadOnlyTrxAndRpcInParallel("chain", "get_info", "server_version")
    runReadOnlyTrxAndRpcInParallel("chain", "get_consensus_parameters", "chain_config")
    runReadOnlyTrxAndRpcInParallel("chain", "get_activated_protocol_features", "activated_protocol_features")
    runReadOnlyTrxAndRpcInParallel("chain", "get_block", "block_num", expectedValue=1, payload={"block_num_or_id":1})
    runReadOnlyTrxAndRpcInParallel("chain", "get_block_info", "block_num", expectedValue=1, payload={"block_num":1})
    runReadOnlyTrxAndRpcInParallel("chain", "get_account", "account_name", expectedValue=userAccountName, payload = {"account_name":userAccountName})
    runReadOnlyTrxAndRpcInParallel("chain", "get_code", "account_name", expectedValue=testAccountName, payload = {"account_name":testAccountName})
    runReadOnlyTrxAndRpcInParallel("chain", "get_code_hash", "account_name", expectedValue=testAccountName, payload = {"account_name":testAccountName})
    runReadOnlyTrxAndRpcInParallel("chain", "get_abi", "account_name", expectedValue=testAccountName, payload = {"account_name":testAccountName})
    runReadOnlyTrxAndRpcInParallel("chain", "get_raw_code_and_abi", "account_name", expectedValue=testAccountName, payload = {"account_name":testAccountName})
    runReadOnlyTrxAndRpcInParallel("chain", "get_raw_abi", "account_name", expectedValue=testAccountName, payload = {"account_name":testAccountName})
    runReadOnlyTrxAndRpcInParallel("chain", "get_producers", "rows", payload = {"json":"true","lower_bound":""})
    runReadOnlyTrxAndRpcInParallel("chain", "get_table_rows", "rows", payload = {"json":"true","code":"eosio","scope":"eosio","table":"global"})
    runReadOnlyTrxAndRpcInParallel("chain", "get_table_by_scope", fieldIn="rows", payload = {"json":"true","table":"noauth"})
    runReadOnlyTrxAndRpcInParallel("chain", "get_currency_balance", code=200, payload = {"code":"eosio.token", "account":testAccountName})
    runReadOnlyTrxAndRpcInParallel("chain", "get_currency_stats", fieldIn="SYS", payload = {"code":"eosio.token", "symbol":"SYS"})
    runReadOnlyTrxAndRpcInParallel("chain", "get_required_keys", code=400)
    runReadOnlyTrxAndRpcInParallel("chain", "get_transaction_id", code=200, payload = {"ref_block_num":"1"})
    runReadOnlyTrxAndRpcInParallel("chain", "push_block", code=202, payload = {"block":"signed_block"})
    runReadOnlyTrxAndRpcInParallel("chain", "get_producer_schedule", "active")
    runReadOnlyTrxAndRpcInParallel("chain", "get_scheduled_transactions", "transactions", payload = {"json":"true","lower_bound":""})

def netApiTests():
    # NET APIs
    runReadOnlyTrxAndRpcInParallel("net", "status", code=201, payload = "localhost")
    runReadOnlyTrxAndRpcInParallel("net", "connections", code=201)
    runReadOnlyTrxAndRpcInParallel("net", "connect", code=201, payload = "localhost")
    runReadOnlyTrxAndRpcInParallel("net", "disconnect", code=201, payload = "localhost")

def runEverythingParallel():
    threadList = []
    threadList.append(threading.Thread(target = multiReadOnlyTests))
    threadList.append(threading.Thread(target = chainApiTests))
    threadList.append(threading.Thread(target = netApiTests))
    threadList.append(threading.Thread(target = mixedOpsTest))
    for thr in threadList:
        thr.start()
    for thr in threadList:
        thr.join()

try:
    startCluster()
    deployTestContracts()
=======
    def sendTransaction(action, data, auth=[], opts=None):
        trx = {
           "actions": [{
              "account": testAccountName,
              "name": action,
              "authorization": auth,
              "data": data
          }]
        }
        return apiNode.pushTransaction(trx, opts)

    def sendReadOnlyTrxOnThread(startId, numTrxs):
        Print("start sendReadOnlyTrxOnThread")

        global errorInThread
        errorInThread = False
        try:
           for i in range(numTrxs):
               results = sendTransaction('age', {"user": userAccountName, "id": startId + i}, opts='--read')
               assert(results[0])
               assert(results[1]['processed']['action_traces'][0]['return_value_data'] == 25)
        except Exception as e:
            Print("Exception in sendReadOnlyTrxOnThread: ", e)
            errorInThread = True

    def sendTrxsOnThread(startId, numTrxs, opts=None):
        Print("sendTrxsOnThread: ", startId, numTrxs, opts)

        global errorInThread
        errorInThread = False
        try:
            for i in range(numTrxs):
                results = sendTransaction('age', {"user": userAccountName, "id": startId + i}, auth=[{"actor": userAccountName, "permission":"active"}], opts=opts)
                assert(results[0])
        except Exception as e:
            Print("Exception in sendTrxsOnThread: ", e)
            errorInThread = True

    def doRpc(resource, command, numRuns, fieldIn, expectedValue, code, payload={}):
        global errorInThread
        errorInThread = False
        try:
            for i in range(numRuns):
                ret_json = apiNode.processUrllibRequest(resource, command, payload)
                if code is None:
                    assert(ret_json["payload"][fieldIn] is not None)
                    if expectedValue is not None:
                        assert(ret_json["payload"][fieldIn] == expectedValue)
                else:
                    assert(ret_json["code"] == code)
        except Exception as e:
            Print("Exception in doRpc: ", e)
            errorInThread = True

    def runReadOnlyTrxAndRpcInParallel(resource, command, fieldIn=None, expectedValue=None, code=None, payload={}):
        Print("runReadOnlyTrxAndRpcInParallel: ", command)

        numRuns = 10
        trxThread = threading.Thread(target = sendReadOnlyTrxOnThread, args = (0, numRuns ))
        rpcThread = threading.Thread(target = doRpc, args = (resource, command, numRuns, fieldIn, expectedValue, code, payload))
        trxThread.start()
        rpcThread.start()

        trxThread.join()
        rpcThread.join()
        assert(not errorInThread)

    def mixedOpsTest(opt=None):
        Print("mixedOpsTest -- opt = ", opt)

        numRuns = 300
        readOnlyThread = threading.Thread(target = sendReadOnlyTrxOnThread, args = (0, numRuns ))
        readOnlyThread.start()
        sendTrxThread = threading.Thread(target = sendTrxsOnThread, args = (numRuns, numRuns, opt))
        sendTrxThread.start()
        pushBlockThread = threading.Thread(target = doRpc, args = ("chain", "push_block", numRuns, None, None, 202, {"block":"signed_block"}))
        pushBlockThread.start()

        readOnlyThread.join()
        sendTrxThread.join()
        pushBlockThread.join()
        assert(not errorInThread)

    def sendMulReadOnlyTrx(numThreads):
        threadList = []
        num_trxs_per_thread = 500
        for i in range(numThreads):
            thr = threading.Thread(target = sendReadOnlyTrxOnThread, args = (i * num_trxs_per_thread, num_trxs_per_thread ))
            thr.start()
            threadList.append(thr)
        for thr in threadList:
            thr.join()

    def basicTests():
        Print("Insert a user")
        results = sendTransaction('insert', {"user": userAccountName, "id": 1, "age": 10}, auth=[{"actor": userAccountName, "permission":"active"}])
        assert(results[0])
        apiNode.waitForTransactionInBlock(results[1]['transaction_id'])

        # verify the return value (age) from read-only is the same as created.
        Print("Send a read-only Get transaction to verify previous Insert")
        results = sendTransaction('getage', {"user": userAccountName}, opts='--read')
        assert(results[0])
        assert(results[1]['processed']['action_traces'][0]['return_value_data'] == 10)

        # verify non-read-only modification works
        Print("Send a non-read-only Modify transaction")
        results = sendTransaction('modify', {"user": userAccountName, "age": 25}, auth=[{"actor": userAccountName, "permission": "active"}])
        assert(results[0])
        apiNode.waitForTransactionInBlock(results[1]['transaction_id'])

    def multiReadOnlyTests():
        Print("Verify multiple read-only Get actions work after Modify")
        sendMulReadOnlyTrx(numThreads=5)

    def chainApiTests():
        # verify chain APIs can run in parallel with read-ony transactions
        runReadOnlyTrxAndRpcInParallel("chain", "get_info", "server_version")
        runReadOnlyTrxAndRpcInParallel("chain", "get_consensus_parameters", "chain_config")
        runReadOnlyTrxAndRpcInParallel("chain", "get_activated_protocol_features", "activated_protocol_features")
        runReadOnlyTrxAndRpcInParallel("chain", "get_block", "block_num", expectedValue=1, payload={"block_num_or_id":1})
        runReadOnlyTrxAndRpcInParallel("chain", "get_block_info", "block_num", expectedValue=1, payload={"block_num":1})
        runReadOnlyTrxAndRpcInParallel("chain", "get_account", "account_name", expectedValue=userAccountName, payload = {"account_name":userAccountName})
        runReadOnlyTrxAndRpcInParallel("chain", "get_code", "account_name", expectedValue=testAccountName, payload = {"account_name":testAccountName})
        runReadOnlyTrxAndRpcInParallel("chain", "get_code_hash", "account_name", expectedValue=testAccountName, payload = {"account_name":testAccountName})
        runReadOnlyTrxAndRpcInParallel("chain", "get_abi", "account_name", expectedValue=testAccountName, payload = {"account_name":testAccountName})
        runReadOnlyTrxAndRpcInParallel("chain", "get_raw_code_and_abi", "account_name", expectedValue=testAccountName, payload = {"account_name":testAccountName})
        runReadOnlyTrxAndRpcInParallel("chain", "get_raw_abi", "account_name", expectedValue=testAccountName, payload = {"account_name":testAccountName})
        runReadOnlyTrxAndRpcInParallel("chain", "get_producers", "rows", payload = {"json":"true","lower_bound":""})
        runReadOnlyTrxAndRpcInParallel("chain", "get_table_rows", "rows", payload = {"json":"true","code":"eosio","scope":"eosio","table":"global"})
        runReadOnlyTrxAndRpcInParallel("chain", "get_table_by_scope", fieldIn="rows", payload = {"json":"true","table":"noauth"})
        runReadOnlyTrxAndRpcInParallel("chain", "get_currency_balance", code=200, payload = {"code":"eosio.token", "account":testAccountName})
        runReadOnlyTrxAndRpcInParallel("chain", "get_currency_stats", fieldIn="SYS", payload = {"code":"eosio.token", "symbol":"SYS"})
        runReadOnlyTrxAndRpcInParallel("chain", "get_required_keys", code=400)
        runReadOnlyTrxAndRpcInParallel("chain", "get_transaction_id", code=400, payload = {"ref_block_num":"1"})
        runReadOnlyTrxAndRpcInParallel("chain", "push_block", code=202, payload = {"block":"signed_block"})
        runReadOnlyTrxAndRpcInParallel("chain", "get_producer_schedule", "active")
        runReadOnlyTrxAndRpcInParallel("chain", "get_scheduled_transactions", "transactions", payload = {"json":"true","lower_bound":""})

    def netApiTests():
        # NET APIs
        runReadOnlyTrxAndRpcInParallel("net", "status", code=201, payload = "localhost")
        runReadOnlyTrxAndRpcInParallel("net", "connections", code=201)
        runReadOnlyTrxAndRpcInParallel("net", "connect", code=201, payload = "localhost")
        runReadOnlyTrxAndRpcInParallel("net", "disconnect", code=201, payload = "localhost")

    def runEverythingParallel():
        threadList = []
        threadList.append(threading.Thread(target = multiReadOnlyTests))
        threadList.append(threading.Thread(target = chainApiTests))
        threadList.append(threading.Thread(target = netApiTests))
        threadList.append(threading.Thread(target = mixedOpsTest))
        for thr in threadList:
            thr.start()
        for thr in threadList:
            thr.join()
>>>>>>> 88c9d3f0

    basicTests()

    if args.read_only_threads > 0: # Save test time. No need to run other tests if multi-threaded is not enabled
        for i in range(numTestRuns):
            multiReadOnlyTests()
            chainApiTests()
            netApiTests()
            mixedOpsTest()
            runEverythingParallel()

    testSuccessful = True
finally:
    TestHelper.shutdown(cluster, walletMgr, testSuccessful, dumpErrorDetails)

errorCode = 0 if testSuccessful else 1
exit(errorCode)<|MERGE_RESOLUTION|>--- conflicted
+++ resolved
@@ -125,7 +125,6 @@
     Utils.Print("Publish no_auth_table contract")
     producerNode.publishContract(testAccount, noAuthTableContractDir,noAuthTableWasmFile, noAuthTableAbiFile, waitForTransBlock=True)
 
-<<<<<<< HEAD
     Utils.Print("Create payloadless account and deploy payloadless contract")
     payloadlessAccount = Account(payloadlessAccountName)
     payloadlessAccount.ownerPublicKey = EOSIO_ACCT_PUBLIC_DEFAULT_KEY
@@ -278,7 +277,7 @@
     runReadOnlyTrxAndRpcInParallel("chain", "get_currency_balance", code=200, payload = {"code":"eosio.token", "account":testAccountName})
     runReadOnlyTrxAndRpcInParallel("chain", "get_currency_stats", fieldIn="SYS", payload = {"code":"eosio.token", "symbol":"SYS"})
     runReadOnlyTrxAndRpcInParallel("chain", "get_required_keys", code=400)
-    runReadOnlyTrxAndRpcInParallel("chain", "get_transaction_id", code=200, payload = {"ref_block_num":"1"})
+    runReadOnlyTrxAndRpcInParallel("chain", "get_transaction_id", code=400, payload = {"ref_block_num":"1"})
     runReadOnlyTrxAndRpcInParallel("chain", "push_block", code=202, payload = {"block":"signed_block"})
     runReadOnlyTrxAndRpcInParallel("chain", "get_producer_schedule", "active")
     runReadOnlyTrxAndRpcInParallel("chain", "get_scheduled_transactions", "transactions", payload = {"json":"true","lower_bound":""})
@@ -304,164 +303,6 @@
 try:
     startCluster()
     deployTestContracts()
-=======
-    def sendTransaction(action, data, auth=[], opts=None):
-        trx = {
-           "actions": [{
-              "account": testAccountName,
-              "name": action,
-              "authorization": auth,
-              "data": data
-          }]
-        }
-        return apiNode.pushTransaction(trx, opts)
-
-    def sendReadOnlyTrxOnThread(startId, numTrxs):
-        Print("start sendReadOnlyTrxOnThread")
-
-        global errorInThread
-        errorInThread = False
-        try:
-           for i in range(numTrxs):
-               results = sendTransaction('age', {"user": userAccountName, "id": startId + i}, opts='--read')
-               assert(results[0])
-               assert(results[1]['processed']['action_traces'][0]['return_value_data'] == 25)
-        except Exception as e:
-            Print("Exception in sendReadOnlyTrxOnThread: ", e)
-            errorInThread = True
-
-    def sendTrxsOnThread(startId, numTrxs, opts=None):
-        Print("sendTrxsOnThread: ", startId, numTrxs, opts)
-
-        global errorInThread
-        errorInThread = False
-        try:
-            for i in range(numTrxs):
-                results = sendTransaction('age', {"user": userAccountName, "id": startId + i}, auth=[{"actor": userAccountName, "permission":"active"}], opts=opts)
-                assert(results[0])
-        except Exception as e:
-            Print("Exception in sendTrxsOnThread: ", e)
-            errorInThread = True
-
-    def doRpc(resource, command, numRuns, fieldIn, expectedValue, code, payload={}):
-        global errorInThread
-        errorInThread = False
-        try:
-            for i in range(numRuns):
-                ret_json = apiNode.processUrllibRequest(resource, command, payload)
-                if code is None:
-                    assert(ret_json["payload"][fieldIn] is not None)
-                    if expectedValue is not None:
-                        assert(ret_json["payload"][fieldIn] == expectedValue)
-                else:
-                    assert(ret_json["code"] == code)
-        except Exception as e:
-            Print("Exception in doRpc: ", e)
-            errorInThread = True
-
-    def runReadOnlyTrxAndRpcInParallel(resource, command, fieldIn=None, expectedValue=None, code=None, payload={}):
-        Print("runReadOnlyTrxAndRpcInParallel: ", command)
-
-        numRuns = 10
-        trxThread = threading.Thread(target = sendReadOnlyTrxOnThread, args = (0, numRuns ))
-        rpcThread = threading.Thread(target = doRpc, args = (resource, command, numRuns, fieldIn, expectedValue, code, payload))
-        trxThread.start()
-        rpcThread.start()
-
-        trxThread.join()
-        rpcThread.join()
-        assert(not errorInThread)
-
-    def mixedOpsTest(opt=None):
-        Print("mixedOpsTest -- opt = ", opt)
-
-        numRuns = 300
-        readOnlyThread = threading.Thread(target = sendReadOnlyTrxOnThread, args = (0, numRuns ))
-        readOnlyThread.start()
-        sendTrxThread = threading.Thread(target = sendTrxsOnThread, args = (numRuns, numRuns, opt))
-        sendTrxThread.start()
-        pushBlockThread = threading.Thread(target = doRpc, args = ("chain", "push_block", numRuns, None, None, 202, {"block":"signed_block"}))
-        pushBlockThread.start()
-
-        readOnlyThread.join()
-        sendTrxThread.join()
-        pushBlockThread.join()
-        assert(not errorInThread)
-
-    def sendMulReadOnlyTrx(numThreads):
-        threadList = []
-        num_trxs_per_thread = 500
-        for i in range(numThreads):
-            thr = threading.Thread(target = sendReadOnlyTrxOnThread, args = (i * num_trxs_per_thread, num_trxs_per_thread ))
-            thr.start()
-            threadList.append(thr)
-        for thr in threadList:
-            thr.join()
-
-    def basicTests():
-        Print("Insert a user")
-        results = sendTransaction('insert', {"user": userAccountName, "id": 1, "age": 10}, auth=[{"actor": userAccountName, "permission":"active"}])
-        assert(results[0])
-        apiNode.waitForTransactionInBlock(results[1]['transaction_id'])
-
-        # verify the return value (age) from read-only is the same as created.
-        Print("Send a read-only Get transaction to verify previous Insert")
-        results = sendTransaction('getage', {"user": userAccountName}, opts='--read')
-        assert(results[0])
-        assert(results[1]['processed']['action_traces'][0]['return_value_data'] == 10)
-
-        # verify non-read-only modification works
-        Print("Send a non-read-only Modify transaction")
-        results = sendTransaction('modify', {"user": userAccountName, "age": 25}, auth=[{"actor": userAccountName, "permission": "active"}])
-        assert(results[0])
-        apiNode.waitForTransactionInBlock(results[1]['transaction_id'])
-
-    def multiReadOnlyTests():
-        Print("Verify multiple read-only Get actions work after Modify")
-        sendMulReadOnlyTrx(numThreads=5)
-
-    def chainApiTests():
-        # verify chain APIs can run in parallel with read-ony transactions
-        runReadOnlyTrxAndRpcInParallel("chain", "get_info", "server_version")
-        runReadOnlyTrxAndRpcInParallel("chain", "get_consensus_parameters", "chain_config")
-        runReadOnlyTrxAndRpcInParallel("chain", "get_activated_protocol_features", "activated_protocol_features")
-        runReadOnlyTrxAndRpcInParallel("chain", "get_block", "block_num", expectedValue=1, payload={"block_num_or_id":1})
-        runReadOnlyTrxAndRpcInParallel("chain", "get_block_info", "block_num", expectedValue=1, payload={"block_num":1})
-        runReadOnlyTrxAndRpcInParallel("chain", "get_account", "account_name", expectedValue=userAccountName, payload = {"account_name":userAccountName})
-        runReadOnlyTrxAndRpcInParallel("chain", "get_code", "account_name", expectedValue=testAccountName, payload = {"account_name":testAccountName})
-        runReadOnlyTrxAndRpcInParallel("chain", "get_code_hash", "account_name", expectedValue=testAccountName, payload = {"account_name":testAccountName})
-        runReadOnlyTrxAndRpcInParallel("chain", "get_abi", "account_name", expectedValue=testAccountName, payload = {"account_name":testAccountName})
-        runReadOnlyTrxAndRpcInParallel("chain", "get_raw_code_and_abi", "account_name", expectedValue=testAccountName, payload = {"account_name":testAccountName})
-        runReadOnlyTrxAndRpcInParallel("chain", "get_raw_abi", "account_name", expectedValue=testAccountName, payload = {"account_name":testAccountName})
-        runReadOnlyTrxAndRpcInParallel("chain", "get_producers", "rows", payload = {"json":"true","lower_bound":""})
-        runReadOnlyTrxAndRpcInParallel("chain", "get_table_rows", "rows", payload = {"json":"true","code":"eosio","scope":"eosio","table":"global"})
-        runReadOnlyTrxAndRpcInParallel("chain", "get_table_by_scope", fieldIn="rows", payload = {"json":"true","table":"noauth"})
-        runReadOnlyTrxAndRpcInParallel("chain", "get_currency_balance", code=200, payload = {"code":"eosio.token", "account":testAccountName})
-        runReadOnlyTrxAndRpcInParallel("chain", "get_currency_stats", fieldIn="SYS", payload = {"code":"eosio.token", "symbol":"SYS"})
-        runReadOnlyTrxAndRpcInParallel("chain", "get_required_keys", code=400)
-        runReadOnlyTrxAndRpcInParallel("chain", "get_transaction_id", code=400, payload = {"ref_block_num":"1"})
-        runReadOnlyTrxAndRpcInParallel("chain", "push_block", code=202, payload = {"block":"signed_block"})
-        runReadOnlyTrxAndRpcInParallel("chain", "get_producer_schedule", "active")
-        runReadOnlyTrxAndRpcInParallel("chain", "get_scheduled_transactions", "transactions", payload = {"json":"true","lower_bound":""})
-
-    def netApiTests():
-        # NET APIs
-        runReadOnlyTrxAndRpcInParallel("net", "status", code=201, payload = "localhost")
-        runReadOnlyTrxAndRpcInParallel("net", "connections", code=201)
-        runReadOnlyTrxAndRpcInParallel("net", "connect", code=201, payload = "localhost")
-        runReadOnlyTrxAndRpcInParallel("net", "disconnect", code=201, payload = "localhost")
-
-    def runEverythingParallel():
-        threadList = []
-        threadList.append(threading.Thread(target = multiReadOnlyTests))
-        threadList.append(threading.Thread(target = chainApiTests))
-        threadList.append(threading.Thread(target = netApiTests))
-        threadList.append(threading.Thread(target = mixedOpsTest))
-        for thr in threadList:
-            thr.start()
-        for thr in threadList:
-            thr.join()
->>>>>>> 88c9d3f0
 
     basicTests()
 
