--- conflicted
+++ resolved
@@ -260,11 +260,7 @@
         runReadOnlyTrxAndRpcInParallel("chain", "get_raw_code_and_abi", "account_name", expectedValue=testAccountName, payload = {"account_name":testAccountName})
         runReadOnlyTrxAndRpcInParallel("chain", "get_raw_abi", "account_name", expectedValue=testAccountName, payload = {"account_name":testAccountName})
         runReadOnlyTrxAndRpcInParallel("chain", "get_producers", "rows", payload = {"json":"true","lower_bound":""})
-<<<<<<< HEAD
-        runReadOnlyTrxAndRpcInParallel("chain", "get_table_rows", code=400, payload = {"json":"true","table":"noauth"})
-=======
         runReadOnlyTrxAndRpcInParallel("chain", "get_table_rows", "rows", payload = {"json":"true","code":"eosio","scope":"eosio","table":"global"})
->>>>>>> d278917f
         runReadOnlyTrxAndRpcInParallel("chain", "get_table_by_scope", fieldIn="rows", payload = {"json":"true","table":"noauth"})
         runReadOnlyTrxAndRpcInParallel("chain", "get_currency_balance", code=200, payload = {"code":"eosio.token", "account":testAccountName})
         runReadOnlyTrxAndRpcInParallel("chain", "get_currency_stats", fieldIn="SYS", payload = {"code":"eosio.token", "symbol":"SYS"})
