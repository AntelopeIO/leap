language: cpp
compiler: clang
services: mongodb

matrix:
  include:
    - os: linux
      dist: trusty
      sudo: false
      addons:
        apt:
          sources:
            - ubuntu-toolchain-r-test
            - llvm-toolchain-trusty-4.0
          packages:
            - llvm-4.0-dev
            - clang-4.0
            - g++-6
            - ninja-build
            - libgmp-dev
    - os: osx
      osx_image: xcode9.1

before_install:
  - |
    mkdir ext && cd ext
    if [ "$TRAVIS_OS_NAME" == "osx" ]; then
      brew install boost openssl llvm@4 gmp gettext ninja mongodb mongo-c-driver
      brew link gettext --force
      brew services start mongodb
      WASM_BRANCH=macos
      export CC=/usr/local/opt/llvm@4/bin/clang
      export CXX=/usr/local/opt/llvm@4/bin/clang++
      export LLVM_DIR=/usr/local/opt/llvm@4/lib/cmake/llvm
      MONGOCXX_CMAKE_OPTIONS="-DLIBBSON_DIR=/usr/local -DLIBMONGOC_DIR=/usr/local"
      EOS_CMAKE_OPTIONS="-DOPENSSL_ROOT_DIR=/usr/local/opt/openssl"
    else
      WASM_BRANCH=master
      CMAKE_DIR=$TRAVIS_BUILD_DIR/ext/cmake-3.9.0-Linux-x86_64/bin/
      export CC=clang-4.0
      export CXX=clang++-4.0
      export LD_LIBRARY_PATH=$TRAVIS_BUILD_DIR/ext/lib
      MONGOCXX_CMAKE_OPTIONS="-DLIBBSON_DIR=$TRAVIS_BUILD_DIR/ext -DLIBMONGOC_DIR=$TRAVIS_BUILD_DIR/ext"
      EOS_CMAKE_OPTIONS="-DBOOST_ROOT=$TRAVIS_BUILD_DIR/ext"
      wget https://dl.bintray.com/boostorg/release/1.64.0/source/boost_1_64_0.tar.bz2
      tar xjf boost_1_64_0.tar.bz2
      cd boost_1_64_0
      ./bootstrap.sh --prefix=$TRAVIS_BUILD_DIR/ext
      echo 'using clang : 4.0 : clang++-4.0 ;' >> project-config.jam
      ./b2 -d0 -j4 --with-thread --with-date_time --with-system --with-filesystem --with-program_options --with-signals --with-serialization --with-chrono --with-test --with-context --with-locale --with-coroutine toolset=clang link=static install
      cd $TRAVIS_BUILD_DIR/ext
      wget https://cmake.org/files/v3.9/cmake-3.9.0-Linux-x86_64.tar.gz
      tar xzf cmake-3.9.0-Linux-x86_64.tar.gz
      wget https://github.com/mongodb/mongo-c-driver/releases/download/1.8.0/mongo-c-driver-1.8.0.tar.gz
      tar xzf mongo-c-driver-1.8.0.tar.gz
      cd mongo-c-driver-1.8.0
      ./configure --disable-automatic-init-and-cleanup --prefix=$TRAVIS_BUILD_DIR/ext
      make install
    fi
    cd $TRAVIS_BUILD_DIR/ext
    git clone --depth 1 -b $WASM_BRANCH git://github.com/oci-labs/clang-WebAssembly wasm-compiler
    git clone --depth 1 git://github.com/cryptonomex/secp256k1-zkp
    cd secp256k1-zkp
    ./autogen.sh
    ./configure --prefix=$TRAVIS_BUILD_DIR/ext
    make install
    cd $TRAVIS_BUILD_DIR/ext
    git clone --depth 1 -b releases/stable git://github.com/mongodb/mongo-cxx-driver
    cd mongo-cxx-driver/build
    ${CMAKE_DIR}cmake -G Ninja -DCMAKE_BUILD_TYPE=Release -DCMAKE_INSTALL_PREFIX=$TRAVIS_BUILD_DIR/ext $MONGOCXX_CMAKE_OPTIONS ..
    ninja install
    cd $TRAVIS_BUILD_DIR

script:
  - mkdir build && cd build
  - ${CMAKE_DIR}cmake -G Ninja -DWASM_LLVM_CONFIG=$TRAVIS_BUILD_DIR/ext/wasm-compiler/bin/llvm-config -DSecp256k1_ROOT_DIR=$TRAVIS_BUILD_DIR/ext -DBINARYEN_ROOT=$TRAVIS_BUILD_DIR/ext/wasm-compiler -DCMAKE_PREFIX_PATH=$TRAVIS_BUILD_DIR/ext -DCMAKE_BUILD_TYPE=Release $EOS_CMAKE_OPTIONS ..
  - ninja -j4
<<<<<<< HEAD
  - tests/eosd_run_test.sh --host=localhost --port=8888
=======
  - '[ "$TRAVIS_OS_NAME" == "osx" ] || tests/eosd_run_test.sh'
>>>>>>> ccd57652
  - '[ "$TRAVIS_OS_NAME" == "osx" ] || tests/chain_test'
  - '[ "$TRAVIS_OS_NAME" == "osx" ] || tests/slow_test'
  - tests/api_test
  - '[ "$TRAVIS_OS_NAME" == "osx" ] || tests/p2p_tests/sync/test.sh'
  - tests/p2p_tests/sync/test.sh -p 2 -d 10
  - '[ "$TRAVIS_OS_NAME" == "osx" ] || tests/eosd_run_mongodb_test.sh'<|MERGE_RESOLUTION|>--- conflicted
+++ resolved
@@ -75,11 +75,7 @@
   - mkdir build && cd build
   - ${CMAKE_DIR}cmake -G Ninja -DWASM_LLVM_CONFIG=$TRAVIS_BUILD_DIR/ext/wasm-compiler/bin/llvm-config -DSecp256k1_ROOT_DIR=$TRAVIS_BUILD_DIR/ext -DBINARYEN_ROOT=$TRAVIS_BUILD_DIR/ext/wasm-compiler -DCMAKE_PREFIX_PATH=$TRAVIS_BUILD_DIR/ext -DCMAKE_BUILD_TYPE=Release $EOS_CMAKE_OPTIONS ..
   - ninja -j4
-<<<<<<< HEAD
-  - tests/eosd_run_test.sh --host=localhost --port=8888
-=======
-  - '[ "$TRAVIS_OS_NAME" == "osx" ] || tests/eosd_run_test.sh'
->>>>>>> ccd57652
+  - '[ "$TRAVIS_OS_NAME" == "osx" ] || tests/eosd_run_test.sh --host=localhost --port=8888'
   - '[ "$TRAVIS_OS_NAME" == "osx" ] || tests/chain_test'
   - '[ "$TRAVIS_OS_NAME" == "osx" ] || tests/slow_test'
   - tests/api_test
