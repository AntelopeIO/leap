--- conflicted
+++ resolved
@@ -788,10 +788,6 @@
 			// our symbols can't be found in the JITed object file.
 			targetTriple += "-elf";
 		#endif
-<<<<<<< HEAD
-      //auto executionEngine = llvm::EngineBuilder(moduleIn
-		targetMachine = llvm::EngineBuilder().selectTarget(llvm::Triple(targetTriple),"","",llvm::SmallVector<std::string,0>());
-=======
 		targetMachine = llvm::EngineBuilder().selectTarget(
 			llvm::Triple(targetTriple),"","",
 			#if defined(_WIN32) && !defined(_WIN64)
@@ -801,7 +797,6 @@
 				llvm::SmallVector<std::string,0>()
 			#endif
 			);
->>>>>>> a8c6a935
 
 		llvmI8Type = llvm::Type::getInt8Ty(context);
 		llvmI16Type = llvm::Type::getInt16Ty(context);
