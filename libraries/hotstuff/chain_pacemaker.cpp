#include <eosio/hotstuff/chain_pacemaker.hpp>
#include <eosio/chain/finalizer_authority.hpp>
#include <iostream>

// comment this out to remove the core profiler
#define HS_CORE_PROFILER

namespace eosio { namespace hotstuff {

// ======================== Core profiling instrumentation =========================
#ifdef HS_CORE_PROFILER
      std::mutex        csc_mutex;
      bool              csc_started = false;
      fc::microseconds  csc_total;            // total time spent by all net threads waiting on the core lock
      fc::time_point    csc_first_time;       // first time the core has received a request
      fc::time_point    csc_last_report_time; // last time a core timing report was printed to the log
      int64_t           csc_reqs;             // total number of times the core has been entered by a net thread
      struct reqstat {      // per-core-request-type stats
         fc::microseconds   total_us;  // total time spent in this request type
         fc::microseconds   max_us;    // maximum time ever spent inside a request of this type
         int64_t            count = 0; // total requests of this type made
      };
      std::map<std::string, reqstat> reqs;
      class csc {
      public:
         fc::time_point start;       // time lock request was made
         fc::time_point start_core;  // time the core has been entered
         std::string name;
         csc(const std::string & entrypoint_name) :
            start(fc::time_point::now()), name(entrypoint_name) { }
         void core_in() {
            start_core = fc::time_point::now();
            std::lock_guard g( csc_mutex );
            ++csc_reqs;   // update total core requests
            csc_total += start_core - start; // update total core synchronization contention time
            if (! csc_started) { // one-time initialization
               csc_started = true;
               csc_first_time = start_core;
               csc_last_report_time = start_core;
            }
         }
         void core_out() {
            fc::time_point end = fc::time_point::now();
            std::lock_guard g( csc_mutex );

            // update per-request metrics
            {
               auto it = reqs.find(name);
               if (it == reqs.end()) {
                  reqs.insert({name, reqstat()});
                  it = reqs.find(name);
               }
               reqstat &req = it->second;
               ++req.count;
               fc::microseconds exectime = end - start_core;
               req.total_us += exectime;
               if (exectime > req.max_us) {
                  req.max_us = exectime;
               }
            }

            // emit full report every 10s
            fc::microseconds elapsed = end - csc_last_report_time;
            if (elapsed.count() > 10000000) { // 10-second intervals to print the report
               fc::microseconds total_us = end - csc_first_time; // total testing walltime so far since 1st request seen
               int64_t total_secs = total_us.count() / 1000000; // never zero if report interval large enough
               int64_t avgs = csc_total.count() / total_secs;
               int64_t avgr = csc_total.count() / csc_reqs;
               // core contention report
               ilog("HS-CORE: csc_total_us:${tot} csc_elapsed_s:${secs} csc_avg_us_per_s:${avgs} csc_reqs:${reqs} csc_avg_us_per_req:${avgr}", ("tot", csc_total)("secs",total_secs)("avgs", avgs)("reqs", csc_reqs)("avgr", avgr));
               fc::microseconds req_total_us; // will compute global stats for all request types
               fc::microseconds req_max_us;
               int64_t          req_count = 0;
               auto it = reqs.begin();
               while (it != reqs.end()) {
                  const std::string & req_name = it->first;
                  reqstat &req = it->second;
                  int64_t avgr = req.total_us.count() / it->second.count;
                  // per-request-type performance report
                  ilog("HS-CORE: ${rn}_total_us:${tot} ${rn}_max_us:${max} ${rn}_reqs:${reqs} ${rn}_avg_us_per_req:${avgr}", ("rn",req_name)("tot", req.total_us)("max",req.max_us)("reqs", req.count)("avgr", avgr));
                  req_total_us += req.total_us;
                  if (req_max_us < req.max_us) {
                     req_max_us = req.max_us;
                  }
                  req_count += req.count;
                  ++it;
               }
               // combined performance report
               int64_t req_avgr = req_total_us.count() / req_count;
               ilog("HS-CORE: total_us:${tot} max_us:${max} reqs:${reqs} avg_us_per_req:${avgr}", ("tot", req_total_us)("max",req_max_us)("reqs", req_count)("avgr", req_avgr));
               csc_last_report_time = end;
            }
         }
      };
#else
      struct csc {  // dummy profiler
         csc(const string & s) { }
         void core_in() { }
         void core_out() { }
      }
#endif
//===============================================================================================

   chain_pacemaker::chain_pacemaker(controller* chain,
                                    std::set<account_name> my_producers,
                                    bls_key_map_t finalizer_keys,
                                    fc::logger& logger)
      : _chain(chain),
        _qc_chain(std::string("default"), this, std::move(my_producers), std::move(finalizer_keys), logger),
        _logger(logger)
   {
      _accepted_block_connection = chain->accepted_block.connect( [this]( const block_state_ptr& blk ) {
         on_accepted_block( blk );
      } );
      _irreversible_block_connection = chain->irreversible_block.connect( [this]( const block_state_ptr& blk ) {
         on_irreversible_block( blk );
      } );
      _head_block_state = chain->head_block_state();
   }

   void chain_pacemaker::register_bcast_function(std::function<void(const std::optional<uint32_t>&, const chain::hs_message&)> broadcast_hs_message) {
      FC_ASSERT(broadcast_hs_message, "on_hs_message must be provided");
      // no need to std::lock_guard g( _hotstuff_global_mutex ); here since pre-comm init
      bcast_hs_message = std::move(broadcast_hs_message);
   }

   void chain_pacemaker::register_warn_function(std::function<void(const uint32_t, const chain::hs_message_warning&)> warning_hs_message) {
      FC_ASSERT(warning_hs_message, "must provide callback");
      // no need to std::lock_guard g( _hotstuff_global_mutex ); here since pre-comm init
      warn_hs_message = std::move(warning_hs_message);
   }

   void chain_pacemaker::get_state(finalizer_state& fs) const {
      // lock-free state version check
      uint64_t current_state_version = _qc_chain.get_state_version();
      if (_state_cache_version != current_state_version) {
         finalizer_state current_state;
         {
            csc prof("stat");
            std::lock_guard g( _hotstuff_global_mutex ); // lock IF engine to read state
            prof.core_in();
            current_state_version = _qc_chain.get_state_version(); // get potentially fresher version
            if (_state_cache_version != current_state_version) 
               _qc_chain.get_state(current_state);
            prof.core_out();
         }
         if (_state_cache_version != current_state_version) {
            std::unique_lock ul(_state_cache_mutex); // lock cache for writing
            _state_cache = current_state;
            _state_cache_version = current_state_version;
         }
      }

      std::shared_lock sl(_state_cache_mutex); // lock cache for reading
      fs = _state_cache;
   }

   name chain_pacemaker::debug_leader_remap(name n) {
/*
      // FIXME/REMOVE: simple device to test proposer/leader
      //   separation using the net code.
      // Given the name of who's going to be the proposer
      //   (which is the head block's producer), we swap the
      //   leader name here for someone else.
      // This depends on your configuration files for the
      //   various nodeos instances you are using to test,
      //   specifically the producer names associated with
      //   each nodeos instance.
      // This works for a setup with 21 producer names
      //   interleaved between two nodeos test instances.
      //   i.e. nodeos #1 has bpa, bpc, bpe ...
      //        nodeos #2 has bpb, bpd, bpf ...
      if (n == "bpa"_n) {
         n = "bpb"_n;
      } else if (n == "bpb"_n) {
         n = "bpa"_n;
      } else if (n == "bpc"_n) {
         n = "bpd"_n;
      } else if (n == "bpd"_n) {
         n = "bpc"_n;
      } else if (n == "bpe"_n) {
         n = "bpf"_n;
      } else if (n == "bpf"_n) {
         n = "bpe"_n;
      } else if (n == "bpg"_n) {
         n = "bph"_n;
      } else if (n == "bph"_n) {
         n = "bpg"_n;
      } else if (n == "bpi"_n) {
         n = "bpj"_n;
      } else if (n == "bpj"_n) {
         n = "bpi"_n;
      } else if (n == "bpk"_n) {
         n = "bpl"_n;
      } else if (n == "bpl"_n) {
         n = "bpk"_n;
      } else if (n == "bpm"_n) {
         n = "bpn"_n;
      } else if (n == "bpn"_n) {
         n = "bpm"_n;
      } else if (n == "bpo"_n) {
         n = "bpp"_n;
      } else if (n == "bpp"_n) {
         n = "bpo"_n;
      } else if (n == "bpq"_n) {
         n = "bpr"_n;
      } else if (n == "bpr"_n) {
         n = "bpq"_n;
      } else if (n == "bps"_n) {
         n = "bpt"_n;
      } else if (n == "bpt"_n) {
         n = "bps"_n;
      } else if (n == "bpu"_n) {
         // odd one out; can be whomever that is not in the same nodeos (it does not
         //   actually matter; we just want to make sure we are stressing the system by
         //   never allowing the proposer and leader to fall on the same nodeos instance).
         n = "bpt"_n;
      }
*/
      return n;
   }

   // called from main thread
   void chain_pacemaker::on_accepted_block( const block_state_ptr& blk ) {
      std::scoped_lock g( _chain_state_mutex );
      _head_block_state = blk;
   }

   // called from main thread
   void chain_pacemaker::on_irreversible_block( const block_state_ptr& blk ) {
      if (!blk->block->header_extensions.empty()) {
         std::optional<block_header_extension> ext = blk->block->extract_header_extension(hs_finalizer_set_extension::extension_id());
         if (ext) {
            std::scoped_lock g( _chain_state_mutex );
            _active_finalizer_set = std::move(std::get<hs_finalizer_set_extension>(*ext));
         }
      }
   }

   name chain_pacemaker::get_proposer() {
      std::scoped_lock g( _chain_state_mutex );
      return _head_block_state->header.producer;
   }

   name chain_pacemaker::get_leader() {
      std::unique_lock g( _chain_state_mutex );
      name n = _head_block_state->header.producer;
      g.unlock();

      // FIXME/REMOVE: testing leader/proposer separation
      n = debug_leader_remap(n);

      return n;
   }

   name chain_pacemaker::get_next_leader() {
      std::unique_lock g( _chain_state_mutex );
      block_timestamp_type next_block_time = _head_block_state->header.timestamp.next();
      producer_authority p_auth = _head_block_state->get_scheduled_producer(next_block_time);
      g.unlock();
      name n = p_auth.producer_name;

      // FIXME/REMOVE: testing leader/proposer separation
      n = debug_leader_remap(n);

      return n;
   }

   const finalizer_set& chain_pacemaker::get_finalizer_set(){
      return _active_finalizer_set;
   }

   block_id_type chain_pacemaker::get_current_block_id() {
      std::scoped_lock g( _chain_state_mutex );
      return _head_block_state->id;
   }

   uint32_t chain_pacemaker::get_quorum_threshold() {
      return _quorum_threshold;
   }

   // called from the main application thread
   void chain_pacemaker::beat() {
      csc prof("beat");
      std::lock_guard g( _hotstuff_global_mutex );
      prof.core_in();
      _qc_chain.on_beat();
      prof.core_out();
   }

<<<<<<< HEAD
   void chain_pacemaker::send_hs_proposal_msg(const hs_proposal_message& msg, const std::string& id) {
      bcast_hs_message(msg);
   }

   void chain_pacemaker::send_hs_vote_msg(const hs_vote_message& msg, const std::string& id) {
      bcast_hs_message(msg);
   }

   void chain_pacemaker::send_hs_new_block_msg(const hs_new_block_message& msg, const std::string& id) {
      bcast_hs_message(msg);
   }

   void chain_pacemaker::send_hs_new_view_msg(const hs_new_view_message& msg, const std::string& id) {
      bcast_hs_message(msg);
=======
   void chain_pacemaker::send_hs_proposal_msg(const hs_proposal_message& msg, name id, const std::optional<uint32_t>& exclude_peer) {
      bcast_hs_message(exclude_peer, msg);
   }

   void chain_pacemaker::send_hs_vote_msg(const hs_vote_message& msg, name id, const std::optional<uint32_t>& exclude_peer) {
      bcast_hs_message(exclude_peer, msg);
   }

   void chain_pacemaker::send_hs_new_block_msg(const hs_new_block_message& msg, name id, const std::optional<uint32_t>& exclude_peer) {
      bcast_hs_message(exclude_peer, msg);
   }

   void chain_pacemaker::send_hs_new_view_msg(const hs_new_view_message& msg, name id, const std::optional<uint32_t>& exclude_peer) {
      bcast_hs_message(exclude_peer, msg);
   }

   void chain_pacemaker::send_hs_message_warning(const uint32_t sender_peer, const chain::hs_message_warning code) {
      warn_hs_message(sender_peer, code);
>>>>>>> b3d2aca2
   }

   // called from net threads
   void chain_pacemaker::on_hs_msg(const uint32_t connection_id, const eosio::chain::hs_message &msg) {
      std::visit(overloaded{
            [this, connection_id](const hs_vote_message& m) { on_hs_vote_msg(connection_id, m); },
            [this, connection_id](const hs_proposal_message& m) { on_hs_proposal_msg(connection_id, m); },
            [this, connection_id](const hs_new_block_message& m) { on_hs_new_block_msg(connection_id, m); },
            [this, connection_id](const hs_new_view_message& m) { on_hs_new_view_msg(connection_id, m); },
      }, msg);
   }

   // called from net threads
   void chain_pacemaker::on_hs_proposal_msg(const uint32_t connection_id, const hs_proposal_message& msg) {
      csc prof("prop");
      std::lock_guard g( _hotstuff_global_mutex );
      prof.core_in();
      _qc_chain.on_hs_proposal_msg(connection_id, msg);
      prof.core_out();
   }

   // called from net threads
   void chain_pacemaker::on_hs_vote_msg(const uint32_t connection_id, const hs_vote_message& msg) {
      csc prof("vote");
      std::lock_guard g( _hotstuff_global_mutex );
      prof.core_in();
      _qc_chain.on_hs_vote_msg(connection_id, msg);
      prof.core_out();
   }

   // called from net threads
   void chain_pacemaker::on_hs_new_block_msg(const uint32_t connection_id, const hs_new_block_message& msg) {
      csc prof("nblk");
      std::lock_guard g( _hotstuff_global_mutex );
      prof.core_in();
      _qc_chain.on_hs_new_block_msg(connection_id, msg);
      prof.core_out();
   }

   // called from net threads
   void chain_pacemaker::on_hs_new_view_msg(const uint32_t connection_id, const hs_new_view_message& msg) {
      csc prof("view");
      std::lock_guard g( _hotstuff_global_mutex );
      prof.core_in();
      _qc_chain.on_hs_new_view_msg(connection_id, msg);
      prof.core_out();
   }

}}<|MERGE_RESOLUTION|>--- conflicted
+++ resolved
@@ -288,41 +288,25 @@
       prof.core_out();
    }
 
-<<<<<<< HEAD
-   void chain_pacemaker::send_hs_proposal_msg(const hs_proposal_message& msg, const std::string& id) {
-      bcast_hs_message(msg);
-   }
-
-   void chain_pacemaker::send_hs_vote_msg(const hs_vote_message& msg, const std::string& id) {
-      bcast_hs_message(msg);
-   }
-
-   void chain_pacemaker::send_hs_new_block_msg(const hs_new_block_message& msg, const std::string& id) {
-      bcast_hs_message(msg);
-   }
-
-   void chain_pacemaker::send_hs_new_view_msg(const hs_new_view_message& msg, const std::string& id) {
-      bcast_hs_message(msg);
-=======
-   void chain_pacemaker::send_hs_proposal_msg(const hs_proposal_message& msg, name id, const std::optional<uint32_t>& exclude_peer) {
+   void chain_pacemaker::send_hs_proposal_msg(const hs_proposal_message& msg, const std::string& id, const std::optional<uint32_t>& exclude_peer) {
       bcast_hs_message(exclude_peer, msg);
    }
 
-   void chain_pacemaker::send_hs_vote_msg(const hs_vote_message& msg, name id, const std::optional<uint32_t>& exclude_peer) {
+   void chain_pacemaker::send_hs_vote_msg(const hs_vote_message& msg, const std::string& id, const std::optional<uint32_t>& exclude_peer) {
       bcast_hs_message(exclude_peer, msg);
    }
 
-   void chain_pacemaker::send_hs_new_block_msg(const hs_new_block_message& msg, name id, const std::optional<uint32_t>& exclude_peer) {
+   void chain_pacemaker::send_hs_new_block_msg(const hs_new_block_message& msg, const std::string& id, const std::optional<uint32_t>& exclude_peer) {
       bcast_hs_message(exclude_peer, msg);
    }
 
-   void chain_pacemaker::send_hs_new_view_msg(const hs_new_view_message& msg, name id, const std::optional<uint32_t>& exclude_peer) {
+   void chain_pacemaker::send_hs_new_view_msg(const hs_new_view_message& msg, const std::string& id, const std::optional<uint32_t>& exclude_peer) {
       bcast_hs_message(exclude_peer, msg);
    }
 
    void chain_pacemaker::send_hs_message_warning(const uint32_t sender_peer, const chain::hs_message_warning code) {
       warn_hs_message(sender_peer, code);
->>>>>>> b3d2aca2
+
    }
 
    // called from net threads
