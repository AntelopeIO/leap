--- conflicted
+++ resolved
@@ -105,25 +105,16 @@
         _qc_chain("default"_n, this, std::move(my_producers), logger),
         _logger(logger)
    {
-<<<<<<< HEAD
       _accepted_block_connection = chain->accepted_block.connect( [this]( const block_state_ptr& blk ) {
          on_accepted_block( blk );
       } );
       _head_block_state = chain->head_block_state();
-=======
    }
 
    void chain_pacemaker::register_bcast_function(std::function<void(const chain::hs_message&)> broadcast_hs_message) {
       FC_ASSERT(broadcast_hs_message, "on_hs_message must be provided");
       std::lock_guard g( _hotstuff_global_mutex ); // not actually needed but doesn't hurt
       bcast_hs_message = std::move(broadcast_hs_message);
-   }
-
-   // Called internally by the chain_pacemaker to decide whether it should do something or not, based on feature activation.
-   // Only methods called by the outside need to call this; methods called by qc_chain only don't need to check for enable().
-   bool chain_pacemaker::enabled() const {
-      return _chain->is_builtin_activated( builtin_protocol_feature_t::instant_finality );
->>>>>>> 4ef68bd4
    }
 
    void chain_pacemaker::get_state(finalizer_state& fs) const {
@@ -317,6 +308,7 @@
       bcast_hs_message(msg);
    }
 
+   // called from net threads
    void chain_pacemaker::on_hs_msg(const eosio::chain::hs_message &msg) {
       std::visit(overloaded{
               [this](const hs_vote_message& m) { on_hs_vote_msg(m); },
