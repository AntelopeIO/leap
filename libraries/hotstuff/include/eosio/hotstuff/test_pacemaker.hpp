--- conflicted
+++ resolved
@@ -9,7 +9,8 @@
    class test_pacemaker : public base_pacemaker {
    public:
 
-      using hotstuff_message = std::pair<name, std::variant<hs_proposal_message, hs_vote_message, hs_new_block_message, hs_new_view_message>>;
+      using hotstuff_message = std::pair<std::string, std::variant<hs_proposal_message, hs_vote_message, hs_new_block_message, hs_new_view_message>>;
+
       enum hotstuff_message_index {
          hs_proposal  = 0,
          hs_vote      = 1,
@@ -22,22 +23,13 @@
 
       bool is_qc_chain_active(const name& qcc_name) { return _qcc_deactivated.find(qcc_name) == _qcc_deactivated.end(); }
 
-<<<<<<< HEAD
-      using hotstuff_message = std::pair<std::string, std::variant<hs_proposal_message, hs_vote_message, hs_new_block_message, hs_new_view_message>>;
-
-=======
->>>>>>> 5d4fb218
       void set_proposer(name proposer);
 
       void set_leader(name leader);
 
       void set_next_leader(name next_leader);
 
-<<<<<<< HEAD
       void set_finalizer_set(const eosio::chain::finalizer_set& finalizer_set);
-=======
-      void set_finalizers(const std::vector<name>& finalizers);
->>>>>>> 5d4fb218
 
       void set_current_block_id(block_id_type id);
 
@@ -45,11 +37,11 @@
 
       void add_message_to_queue(const hotstuff_message& msg);
 
-      void connect(const std::vector<name>& nodes);
+      void connect(const std::vector<std::string>& nodes);
 
-      void disconnect(const std::vector<name>& nodes);
+      void disconnect(const std::vector<std::string>& nodes);
 
-      bool is_connected(name node1, name node2);
+      bool is_connected(std::string node1, std::string node2);
 
       void pipe(const std::vector<test_pacemaker::hotstuff_message>& messages);
 
@@ -103,7 +95,7 @@
       // network topology: key (node name) is connected to all nodes in the mapped set.
       // double mapping, so if _net[a] yields b, then _net[b] yields a.
       // this is a filter; messages to self won't happen even if _net[x] yields x.
-      map<name, std::set<name>>            _net;
+      map<std::string, std::set<std::string>>            _net;
 
       name _proposer;
       name _leader;
