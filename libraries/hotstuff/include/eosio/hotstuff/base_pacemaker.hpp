--- conflicted
+++ resolved
@@ -35,19 +35,14 @@
 
 
       //outbound communications; 'id' is the producer name (can be ignored if/when irrelevant to the implementer)
-<<<<<<< HEAD
-      virtual void send_hs_proposal_msg(const chain::hs_proposal_message& msg, const std::string&  id) = 0;
-      virtual void send_hs_vote_msg(const chain::hs_vote_message& msg, const std::string&  id) = 0;
-      virtual void send_hs_new_view_msg(const chain::hs_new_view_message& msg, const std::string&  id) = 0;
-      virtual void send_hs_new_block_msg(const chain::hs_new_block_message& msg, const std::string&  id) = 0;
-=======
-      virtual void send_hs_proposal_msg(const chain::hs_proposal_message& msg, chain::name id, const std::optional<uint32_t>& exclude_peer = std::nullopt) = 0;
-      virtual void send_hs_vote_msg(const chain::hs_vote_message& msg, chain::name id, const std::optional<uint32_t>& exclude_peer = std::nullopt) = 0;
-      virtual void send_hs_new_view_msg(const chain::hs_new_view_message& msg, chain::name id, const std::optional<uint32_t>& exclude_peer = std::nullopt) = 0;
-      virtual void send_hs_new_block_msg(const chain::hs_new_block_message& msg, chain::name id, const std::optional<uint32_t>& exclude_peer = std::nullopt) = 0;
+
+      virtual void send_hs_proposal_msg(const chain::hs_proposal_message& msg, const std::string& id, const std::optional<uint32_t>& exclude_peer = std::nullopt) = 0;
+      virtual void send_hs_vote_msg(const chain::hs_vote_message& msg, const std::string& id, const std::optional<uint32_t>& exclude_peer = std::nullopt) = 0;
+      virtual void send_hs_new_view_msg(const chain::hs_new_view_message& msg, const std::string& id, const std::optional<uint32_t>& exclude_peer = std::nullopt) = 0;
+      virtual void send_hs_new_block_msg(const chain::hs_new_block_message& msg, const std::string& id, const std::optional<uint32_t>& exclude_peer = std::nullopt) = 0;
 
       virtual void send_hs_message_warning(const uint32_t sender_peer, const chain::hs_message_warning code) = 0;
->>>>>>> b3d2aca2
+
    };
 
 } // namespace eosio::hotstuff