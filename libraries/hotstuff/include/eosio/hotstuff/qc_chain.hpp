#pragma once
#include <eosio/hotstuff/hotstuff.hpp>
#include <eosio/hotstuff/base_pacemaker.hpp>
#include <eosio/hotstuff/state.hpp>

#include <eosio/chain/controller.hpp>
#include <eosio/chain/block_state.hpp>
#include <eosio/chain/finalizer_set.hpp>
#include <eosio/chain/finalizer_authority.hpp>

#include <fc/crypto/bls_utils.hpp>
#include <fc/crypto/sha256.hpp>

#include <boost/multi_index_container.hpp>
#include <boost/multi_index/member.hpp>
#include <boost/multi_index/ordered_index.hpp>
#include <boost/multi_index/hashed_index.hpp>
#include <boost/multi_index/mem_fun.hpp>
#include <boost/multi_index/global_fun.hpp>
#include <boost/multi_index/composite_key.hpp>

#include <boost/dynamic_bitset.hpp>

#include <fc/io/cfile.hpp>

#include <exception>
#include <stdexcept>

namespace eosio::hotstuff {

   template<typename StateObjectType> class state_db_manager {
   public:
      static constexpr uint64_t magic = 0x0123456789abcdef;
      static bool write(fc::cfile& pfile, const StateObjectType& sobj) {
         if (!pfile.is_open())
            return false;
         pfile.seek(0);
         pfile.truncate();
         pfile.write((char*)(&magic), sizeof(magic));
         auto data = fc::raw::pack(sobj);
         pfile.write(data.data(), data.size());
         pfile.flush();
         return true;
      }
      static bool read(const std::string& file_path, StateObjectType& sobj) {
         if (!std::filesystem::exists(file_path))
            return false;
         fc::cfile pfile;
         pfile.set_file_path(file_path);
         pfile.open("rb");
         pfile.seek_end(0);
         if (pfile.tellp() <= 0)
            return false;
         pfile.seek(0);
         try {
            uint64_t read_magic;
            pfile.read((char*)(&read_magic), sizeof(read_magic));
            if (read_magic != magic)
               return false;
            auto datastream = pfile.create_datastream();
            StateObjectType read_sobj;
            fc::raw::unpack(datastream, read_sobj);
            sobj = std::move(read_sobj);
            return true;
         } catch (...) {
            return false;
         }
      }
      static bool write(const std::string& file_path, const StateObjectType& sobj) {
         fc::cfile pfile;
         pfile.set_file_path(file_path);
         pfile.open(fc::cfile::truncate_rw_mode);
         return write(pfile, sobj);
      }
   };

   using boost::multi_index_container;
   using namespace boost::multi_index;
   using namespace eosio::chain;
   
   using bls_public_key  = fc::crypto::blslib::bls_public_key;
   using bls_signature   = fc::crypto::blslib::bls_signature;
   using bls_private_key = fc::crypto::blslib::bls_private_key;

   static inline std::string bitset_to_string(const hs_bitset& bs) { std::string r; boost::to_string(bs, r); return r; }
   static inline hs_bitset   vector_to_bitset(const std::vector<unsigned_int>& v) { return { v.cbegin(), v.cend() }; }
   static inline std::vector<unsigned_int> bitset_to_vector(const hs_bitset& bs) { 
      std::vector<unsigned_int> r;
      r.resize(bs.num_blocks());
      boost::to_block_range(bs, r.begin());
      return r;
   }

   class pending_quorum_certificate {
   public:
      enum class state_t {
         unrestricted,  // No quorum reached yet, still possible to achieve any state.
         restricted,    // Enough `weak` votes received to know it is impossible to reach the `strong` state.
         weak_achieved, // Enough `weak` + `strong` votes for a valid `weak` QC, still possible to reach the `strong` state.
         weak_final,    // Enough `weak` + `strong` votes for a valid `weak` QC, `strong` not possible anymore.
         strong         // Enough `strong` votes to have a valid `strong` QC
      };

      struct votes_t {
         hs_bitset     _bitset;
         bls_signature _sig;

         void resize(size_t num_finalizers) { _bitset.resize(num_finalizers); }
         size_t count() const { return _bitset.count(); }

         bool add_vote(const std::vector<uint8_t>& proposal_digest,
                       size_t index,
                       const bls_public_key& pubkey,
                       const bls_signature& new_sig) {
            if (_bitset[index])
               return false; // shouldn't be already present
            if (!fc::crypto::blslib::verify(pubkey, proposal_digest, new_sig))
               return false; 
            _bitset.set(index);
            _sig = fc::crypto::blslib::aggregate({ _sig, new_sig }); // works even if _sig is default initialized (fp2::zero())
            return true;
         }

         void reset(size_t num_finalizers) {
            if (num_finalizers != _bitset.size())
               _bitset.resize(num_finalizers);
            _bitset.reset();
            _sig = bls_signature();
         }
      };

      pending_quorum_certificate() = default;

      explicit pending_quorum_certificate(size_t num_finalizers, size_t quorum) :
         _num_finalizers(num_finalizers),
         _quorum(quorum) {
         _weak_votes.resize(num_finalizers);
         _strong_votes.resize(num_finalizers);
      }

      explicit pending_quorum_certificate(const fc::sha256& proposal_id,
                                          const digest_type& proposal_digest,
                                          size_t num_finalizers,
                                          size_t quorum) :
         pending_quorum_certificate(num_finalizers, quorum) {         
         _proposal_id = proposal_id;
         _proposal_digest.assign(proposal_digest.data(), proposal_digest.data() + 32);
         _state = state_t::unrestricted;
      }

      size_t num_weak()   const { return _weak_votes.count(); }
      size_t num_strong() const { return _strong_votes.count(); }

      bool   valid() const { return _state >= state_t::weak_achieved; }

      // ================== begin compatibility functions =======================
      // these assume *only* strong votes
      
      // this function is present just to make the tests still work
      // it will be removed, as well as the _proposal_id member of this class
      quorum_certificate_message to_msg() const {
         return {.proposal_id    = _proposal_id,
                 .strong_votes   = bitset_to_vector(_strong_votes._bitset),
                 .active_agg_sig = _strong_votes._sig};
      }

      bool                 is_quorum_met() const { return valid(); }
      const fc::sha256&    get_proposal_id() const { return _proposal_id; }
      std::string          get_votes_string() const {
         return std::string("strong(\"") + bitset_to_string(_strong_votes._bitset) + "\", weak(\"" +
            bitset_to_string(_weak_votes._bitset) + "\"";
      }
      // ================== end compatibility functions =======================

      void reset(const fc::sha256& proposal_id, const digest_type& proposal_digest, size_t num_finalizers, size_t quorum) {
         _proposal_id = proposal_id;
         _proposal_digest.assign(proposal_digest.data(), proposal_digest.data() + 32);
         _quorum = quorum;
         _strong_votes.reset(num_finalizers);
         _weak_votes.reset(num_finalizers);
         _num_finalizers = num_finalizers;
         _state = state_t::unrestricted;
      }

      bool add_strong_vote(const std::vector<uint8_t>& proposal_digest,
                           size_t index,
                           const bls_public_key& pubkey,
                           const bls_signature& sig) {
         assert(index < _num_finalizers);
         if (!_strong_votes.add_vote(proposal_digest, index, pubkey, sig))
            return false;
         size_t weak   = num_weak();
         size_t strong = num_strong();
         
         switch(_state) {
         case state_t::unrestricted:
         case state_t::restricted:
            if (strong >= _quorum)
                _state = state_t::strong;
            else if (weak + strong >= _quorum)
               _state = state_t::weak_achieved;
            break;
            
         case state_t::weak_achieved:
            if (strong >= _quorum)
               _state = state_t::strong;
            break;
            
         case state_t::weak_final:
         case state_t::strong:
            // getting another strong vote...nothing to do
            break;
         }
         return true;
      }

      bool add_weak_vote(const std::vector<uint8_t>& proposal_digest,
                         size_t index,
                         const bls_public_key& pubkey,
                         const bls_signature& sig) {
         assert(index < _num_finalizers);
         if (!_weak_votes.add_vote(proposal_digest, index, pubkey, sig))
            return false;
         size_t weak   = num_weak();
         size_t strong = num_strong();
         
         switch(_state) {
         case state_t::unrestricted:
         case state_t::restricted:
            if (weak + strong >= _quorum)
               _state = state_t::weak_achieved;
            
            if (weak >= (_num_finalizers - _quorum)) {
               if (_state == state_t::weak_achieved)
                  _state = state_t::weak_final;
               else if (_state == state_t::unrestricted)
                  _state = state_t::restricted;
            }
            break;
            
         case state_t::weak_achieved:
            if (weak >= (_num_finalizers - _quorum))
               _state = state_t::weak_final;
            break;
            
         case state_t::weak_final:
         case state_t::strong:
            // getting another weak vote... nothing to do
            break;
         }
         return true;
      }

      bool add_vote(bool strong,
                    const std::vector<uint8_t>& proposal_digest,
                    size_t index,
                    const bls_public_key& pubkey,
                    const bls_signature& sig) {
         return strong ? add_strong_vote(proposal_digest, index, pubkey, sig) : add_weak_vote(proposal_digest, index, pubkey, sig);
      }
      
      friend struct fc::reflector<pending_quorum_certificate>;
      fc::sha256           _proposal_id; // only used in to_msg(). Remove eventually
      std::vector<uint8_t> _proposal_digest;
      state_t              _state { state_t::unrestricted };
      size_t               _num_finalizers {0};
      size_t               _quorum {0};
      votes_t              _weak_votes;
      votes_t              _strong_votes;
   };

   class valid_quorum_certificate {
   public:
      valid_quorum_certificate(const pending_quorum_certificate& qc) :
         _proposal_id(qc._proposal_id),
         _proposal_digest(qc._proposal_digest) {
         if (qc._state == pending_quorum_certificate::state_t::strong) {
            _strong_votes = qc._strong_votes._bitset;
            _sig = qc._strong_votes._sig;
         } if (qc._state > pending_quorum_certificate::state_t::weak_achieved) {
            _strong_votes = qc._strong_votes._bitset;
            _weak_votes   = qc._weak_votes._bitset;
            _sig = fc::crypto::blslib::aggregate({ qc._strong_votes._sig, qc._weak_votes._sig });
         } else
            assert(0); // this should be called only when we have a valid qc.
      }
      
      valid_quorum_certificate(const fc::sha256& proposal_id,
                               const std::vector<uint8_t>& proposal_digest,
                               const std::vector<unsigned_int>& strong_votes, //bitset encoding, following canonical order
                               const std::vector<unsigned_int>& weak_votes,   //bitset encoding, following canonical order
                               const bls_signature& sig) :
         _proposal_id(proposal_id),
         _proposal_digest(proposal_digest),
         _sig(sig)
         {
            if (!strong_votes.empty())
               _strong_votes = vector_to_bitset(strong_votes);
            if (!weak_votes.empty())
               _weak_votes = vector_to_bitset(weak_votes);
         }

      valid_quorum_certificate() = default;
      valid_quorum_certificate(const valid_quorum_certificate&) = default;

      bool is_weak()   const { return !!_weak_votes; }
      bool is_strong() const { return !_weak_votes; }

      // ================== begin compatibility functions =======================
      // these assume *only* strong votes
      
      // this function is present just to make the tests still work
      // it will be removed, as well as the _proposal_id member of this class
      quorum_certificate_message to_msg() const {
         return {.proposal_id = _proposal_id,
                 .strong_votes = _strong_votes ? bitset_to_vector(*_strong_votes) : std::vector<unsigned_int>{1,0},
                 .active_agg_sig = _sig};
      }

      const fc::sha256&    get_proposal_id() const { return _proposal_id; }
      // ================== end compatibility functions =======================

      friend struct fc::reflector<valid_quorum_certificate>;
      fc::sha256               _proposal_id;     // [todo] remove
      std::vector<uint8_t>     _proposal_digest;
      std::optional<hs_bitset> _strong_votes;
      std::optional<hs_bitset> _weak_votes;
      bls_signature            _sig;
   };

   struct seen_votes {
      fc::sha256                 proposal_id; // id of proposal being voted on
      uint64_t                   height;      // height of the proposal (for GC)
      std::set<bls_public_key>   finalizers;  // finalizers that have voted on the proposal
   };
<<<<<<< HEAD
   
=======

   using bls_pub_priv_key_map_t = std::map<std::string, std::string>;

>>>>>>> 51323b21
   // Concurrency note: qc_chain is a single-threaded and lock-free decision engine.
   //                   All thread synchronization, if any, is external.
   class qc_chain {
   public:

      qc_chain() = delete;

      qc_chain(std::string id, base_pacemaker* pacemaker,
               std::set<name> my_producers,
               bls_pub_priv_key_map_t finalizer_keys,
               fc::logger& logger,
               std::string safety_state_file);

      uint64_t get_state_version() const { return _state_version; } // no lock required

      const std::string& get_id_i() const { return _id; } // so far, only ever relevant in a test environment and for logging (no sync)

      // Calls to the following methods should be thread-synchronized externally:

      void get_state(finalizer_state& fs) const;

      void on_beat();

      void on_hs_vote_msg(const uint32_t connection_id, const hs_vote_message& msg);
      void on_hs_proposal_msg(const uint32_t connection_id, const hs_proposal_message& msg);
      void on_hs_new_view_msg(const uint32_t connection_id, const hs_new_view_message& msg);

   private:

      void write_safety_state_file();

      const hs_proposal_message* get_proposal(const fc::sha256& proposal_id); // returns nullptr if not found

      // returns false if proposal with that same ID already exists at the store of its height
      bool insert_proposal(const hs_proposal_message& proposal);

      uint32_t positive_bits_count(const hs_bitset& finalizers);

      hs_bitset update_bitset(const hs_bitset& finalizer_set, const bls_public_key& finalizer_key);

      void reset_qc(const hs_proposal_message& proposal);

      hs_proposal_message new_proposal_candidate(const block_id_type& block_id, uint8_t phase_counter);

      bool am_i_proposer();
      bool am_i_leader();
      bool am_i_finalizer();

      // connection_id.has_value() when processing a non-loopback message
      void process_proposal(const std::optional<uint32_t>& connection_id, const hs_proposal_message& msg);
      void process_vote(const std::optional<uint32_t>& connection_id, const hs_vote_message& msg);
      void process_new_view(const std::optional<uint32_t>& connection_id, const hs_new_view_message& msg);

      void create_proposal(const block_id_type& block_id);

      hs_vote_message sign_proposal(const hs_proposal_message& proposal, bool strong, const bls_public_key& finalizer_pub_key, const bls_private_key& finalizer_priv_key);

      //verify that a proposal descends from another
      bool extends(const fc::sha256& descendant, const fc::sha256& ancestor);

      //update high qc if required
      bool update_high_qc(const valid_quorum_certificate& high_qc);

      //rotate leader if required
      void leader_rotation_check();

      //verify if a proposal should be signed
      bool is_node_safe(const hs_proposal_message& proposal);

      //get 3-phase proposal justification
      std::vector<hs_proposal_message> get_qc_chain(const fc::sha256& proposal_id);

      // connection_id.has_value() when just propagating a received message
      void send_hs_proposal_msg(const std::optional<uint32_t>& connection_id, const hs_proposal_message& msg);
      void send_hs_vote_msg(const std::optional<uint32_t>& connection_id, const hs_vote_message& msg);
      void send_hs_new_view_msg(const std::optional<uint32_t>& connection_id, const hs_new_view_message& msg);

      void send_hs_message_warning(const std::optional<uint32_t>& connection_id, const hs_message_warning code);

      void update(const hs_proposal_message& proposal);
      void commit(const hs_proposal_message& proposal);

      void gc_proposals(uint64_t cutoff);

      bool _chained_mode = false;

      block_id_type _block_exec;
      block_id_type _pending_proposal_block;
      safety_state _safety_state;
      fc::sha256 _b_leaf;
      fc::sha256 _b_exec;
      fc::sha256 _b_finality_violation;
      valid_quorum_certificate   _high_qc;
      pending_quorum_certificate _current_qc;
      base_pacemaker* _pacemaker = nullptr;
      std::set<name> _my_producers;
      bls_key_map_t _my_finalizer_keys;
      std::string _id;

      std::string _safety_state_file; // if empty, safety state persistence is turned off
      fc::cfile _safety_state_file_handle;

      mutable std::atomic<uint64_t> _state_version = 1;

      fc::logger&            _logger;

      struct by_proposal_id{};
      struct by_proposal_height{};

      typedef multi_index_container<
         hs_proposal_message,
         indexed_by<
            hashed_unique<
               tag<by_proposal_id>,
               BOOST_MULTI_INDEX_MEMBER(hs_proposal_message, fc::sha256,proposal_id)
               >,
            ordered_non_unique<
               tag<by_proposal_height>,
               BOOST_MULTI_INDEX_CONST_MEM_FUN(hs_proposal_message, uint64_t, get_key)
               >
            >
         > proposal_store_type;

      proposal_store_type _proposal_store;  //internal proposals store

      // Possible optimization: merge _proposal_store and _seen_votes_store.
      // Store a struct { set<name> seen_votes; hs_proposal_message p; } in the (now single) multi-index.
      struct by_seen_votes_proposal_id{};
      struct by_seen_votes_proposal_height{};
      typedef multi_index_container<
         seen_votes,
         indexed_by<
            hashed_unique<
               tag<by_seen_votes_proposal_id>,
               BOOST_MULTI_INDEX_MEMBER(seen_votes,fc::sha256,proposal_id)
               >,
            ordered_non_unique<
               tag<by_seen_votes_proposal_height>,
               BOOST_MULTI_INDEX_MEMBER(seen_votes,uint64_t,height)
               >
            >
         > seen_votes_store_type;

      // given a height, store a map of proposal IDs at that height and the seen votes for it
      seen_votes_store_type _seen_votes_store;
   };

} /// eosio::hotstuff<|MERGE_RESOLUTION|>--- conflicted
+++ resolved
@@ -333,13 +333,9 @@
       uint64_t                   height;      // height of the proposal (for GC)
       std::set<bls_public_key>   finalizers;  // finalizers that have voted on the proposal
    };
-<<<<<<< HEAD
-   
-=======
 
    using bls_pub_priv_key_map_t = std::map<std::string, std::string>;
 
->>>>>>> 51323b21
    // Concurrency note: qc_chain is a single-threaded and lock-free decision engine.
    //                   All thread synchronization, if any, is external.
    class qc_chain {
