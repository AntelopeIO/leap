--- conflicted
+++ resolved
@@ -22,10 +22,7 @@
 
 #include <boost/dynamic_bitset.hpp>
 
-<<<<<<< HEAD
 #include <fc/io/cfile.hpp>
-=======
->>>>>>> b97c279c
 
 #include <exception>
 #include <stdexcept>
@@ -134,14 +131,11 @@
 
       qc_chain() = delete;
 
-<<<<<<< HEAD
-      qc_chain(name id, base_pacemaker* pacemaker, std::set<name> my_producers, fc::logger& logger, std::string safety_state_file);
-=======
       qc_chain(std::string id, base_pacemaker* pacemaker,
                std::set<name> my_producers,
                chain::bls_key_map_t finalizer_keys,
-               fc::logger& logger);
->>>>>>> b97c279c
+               fc::logger& logger,
+               std::string safety_state_file);
 
       uint64_t get_state_version() const { return _state_version; } // no lock required
 
@@ -169,12 +163,7 @@
 
       hs_bitset update_bitset(const hs_bitset& finalizer_set, const fc::crypto::blslib::bls_public_key& finalizer_key);
 
-<<<<<<< HEAD
       //digest_type get_digest_to_sign(const block_id_type& block_id, uint8_t phase_counter, const fc::sha256& final_on_qc); //get digest to sign from proposal data
-=======
-      //get digest to sign from proposal data
-      digest_type get_digest_to_sign(const block_id_type& block_id, uint8_t phase_counter, const fc::sha256& final_on_qc);
->>>>>>> b97c279c
 
       void reset_qc(const fc::sha256& proposal_id);
 
@@ -196,7 +185,7 @@
       void process_new_view(const std::optional<uint32_t>& connection_id, const hs_new_view_message& msg);
       void process_new_block(const std::optional<uint32_t>& connection_id, const hs_new_block_message& msg);
 
-      hs_vote_message sign_proposal(const hs_proposal_message& proposal, const fc::crypto::blslib::bls_private_key& finalizer_priv_key);
+      hs_vote_message sign_proposal(const hs_proposal_message& proposal, const fc::crypto::blslib::bls_public_key& finalizer_pub_key, const fc::crypto::blslib::bls_private_key& finalizer_priv_key);
 
       //verify that a proposal descends from another
       bool extends(const fc::sha256& descendant, const fc::sha256& ancestor);
@@ -244,11 +233,6 @@
       fc::sha256 _b_finality_violation;
       quorum_certificate _high_qc;
       quorum_certificate _current_qc;
-<<<<<<< HEAD
-      eosio::chain::extended_schedule _schedule;
-=======
-      uint32_t _v_height = 0;
->>>>>>> b97c279c
       base_pacemaker* _pacemaker = nullptr;
       std::set<name> _my_producers;
       chain::bls_key_map_t _my_finalizer_keys;
