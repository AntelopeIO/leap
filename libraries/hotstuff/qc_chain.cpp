#include <eosio/hotstuff/qc_chain.hpp>

#include <fc/scoped_exit.hpp>

/*

  Todo list / notes:
  - fork tests in unittests
  - network plugin versioning
  - handshake_message.network_version
  - independant of protocol feature activation
  - separate library for hotstuff (look at SHIP libray used by state history plugin )
  - boost tests producer plugin test
  - regression tests python framework as a base
  - performance testing
  - complete proposer / leader differentiation
  - integration with new bls implementation
  - hotstuff as a library with its own tests (model on state history plugin + state_history library )
  - unit / integration tests -> producer_plugin + fork_tests tests as a model
  - test deterministic sequence
  - test non-replica participation
  - test finality vioaltion
  - test loss of liveness
  - test split chain
  - store schedules and transition view height, and prune on commit
  - integration with fork_db / LIB overhaul
  - integration with performance testing
  - regression testing ci/cd -> python regression tests
  - implement bitset for efficiency
  - add APIs for proof data
  - add election proposal in block header
  - map proposers / finalizers / leader to new host functions
  - support pause / resume producer
  - keep track of proposals sent to peers
  - allow syncing of proposals
  - versioning of net protocol version
  - protocol feature activation HOTSTUFF_CONSENSUS
  - system contract update 1
  -- allow BPs to register + prove their aggregate pub key.
  -- Allow existing BPs to unreg + reg without new aggregate key.
  -- Prevent new BPs from registering without proving aggregate pub key
  - system contract update 2 (once all or at least overwhelming majority of BPs added a bls key)
  -- skip BPs without a bls key in the selection, new host functions are available
*/

namespace eosio { namespace hotstuff {

   const hs_proposal_message* qc_chain::get_proposal(const fc::sha256& proposal_id) {
#ifdef QC_CHAIN_SIMPLE_PROPOSAL_STORE
      if (proposal_id == NULL_PROPOSAL_ID)
         return nullptr;
      ph_iterator h_it = _proposal_height.find( proposal_id );
      if (h_it == _proposal_height.end())
         return nullptr;
      uint64_t proposal_height = h_it->second;
      ps_height_iterator psh_it = _proposal_stores_by_height.find( proposal_height );
      if (psh_it == _proposal_stores_by_height.end())
         return nullptr;
      proposal_store & pstore = psh_it->second;
      ps_iterator ps_it = pstore.find( proposal_id );
      if (ps_it == pstore.end())
         return nullptr;
      const hs_proposal_message & proposal = ps_it->second;
      return &proposal;
#else
      proposal_store_type::nth_index<0>::type::iterator itr = _proposal_store.get<by_proposal_id>().find( proposal_id );
      if (itr == _proposal_store.get<by_proposal_id>().end())
         return nullptr;
      return &(*itr);
#endif
   }

   bool qc_chain::insert_proposal(const hs_proposal_message & proposal) {
#ifdef QC_CHAIN_SIMPLE_PROPOSAL_STORE
      uint64_t proposal_height = proposal.get_height();
      ps_height_iterator psh_it = _proposal_stores_by_height.find( proposal_height );
      if (psh_it == _proposal_stores_by_height.end()) {
         _proposal_stores_by_height.emplace( proposal_height, proposal_store() );
         psh_it = _proposal_stores_by_height.find( proposal_height );
      }
      proposal_store & pstore = psh_it->second;
      const fc::sha256 & proposal_id = proposal.proposal_id;
      ps_iterator ps_it = pstore.find( proposal_id );
      if (ps_it != pstore.end())
         return false; // duplicate proposal insertion, so don't change anything actually
      _proposal_height.emplace( proposal_id, proposal_height );
      pstore.emplace( proposal_id, proposal );
      return true;
#else
      if (get_proposal( proposal.proposal_id ) != nullptr)
         return false;
      _proposal_store.insert(proposal); //new proposal
      return true;
#endif
   }

   void qc_chain::get_state(finalizer_state& fs) const {
      fs.chained_mode           = _chained_mode;
      fs.b_leaf                 = _b_leaf;
      fs.b_lock                 = _b_lock;
      fs.b_exec                 = _b_exec;
      fs.b_finality_violation   = _b_finality_violation;
      fs.block_exec             = _block_exec;
      fs.pending_proposal_block = _pending_proposal_block;
      fs.v_height               = _v_height;
      fs.high_qc                = _high_qc;
      fs.current_qc             = _current_qc;
      fs.schedule               = _schedule;
#ifdef QC_CHAIN_SIMPLE_PROPOSAL_STORE
      ps_height_iterator psh_it = _proposal_stores_by_height.begin();
      while (psh_it != _proposal_stores_by_height.end()) {
         proposal_store &pstore = psh_it->second;
         ps_iterator ps_it = pstore.begin();
         while (ps_it != pstore.end()) {
            fs.proposals.insert( *ps_it );
            ++ps_it;
         }
         ++psh_it;
      }
#else
      auto hgt_itr = _proposal_store.get<by_proposal_height>().begin();
      auto end_itr = _proposal_store.get<by_proposal_height>().end();
      while (hgt_itr != end_itr) {
         const hs_proposal_message & p = *hgt_itr;
         fs.proposals.emplace( p.proposal_id, p );
         ++hgt_itr;
      }
#endif
   }

   uint32_t qc_chain::positive_bits_count(fc::unsigned_int value){
      boost::dynamic_bitset b(21, value);
      uint32_t count = 0;
      for (boost::dynamic_bitset<>::size_type i = 0; i < b.size(); i++){
         if (b[i]==true)count++;
      }
      return count;
   }

   fc::unsigned_int qc_chain::update_bitset(fc::unsigned_int value, name finalizer ) {

      fc_tlog(_logger, " === update bitset ${value} ${finalizer}",
           ("value", value)
           ("finalizer", finalizer));

      boost::dynamic_bitset b( 21, value );
      vector<name> finalizers = _pacemaker->get_finalizers();
      for (size_t i = 0; i < finalizers.size();i++) {
         if (finalizers[i] == finalizer) {
            b.flip(i);

            fc_tlog(_logger, " === finalizer found ${finalizer} new value : ${value}",
                 ("finalizer", finalizer)
                 ("value", b.to_ulong()));

            return b.to_ulong();
         }
      }
      fc_tlog(_logger, " *** finalizer not found ${finalizer}",
           ("finalizer", finalizer));
      throw std::runtime_error("qc_chain internal error: finalizer not found");
   }

   digest_type qc_chain::get_digest_to_sign(const block_id_type& block_id, uint8_t phase_counter, const fc::sha256& final_on_qc){
      digest_type h1 = digest_type::hash( std::make_pair( block_id, phase_counter ) );
      digest_type h2 = digest_type::hash( std::make_pair( h1, final_on_qc ) );
      return h2;
   }

   std::vector<hs_proposal_message> qc_chain::get_qc_chain(const fc::sha256& proposal_id) {
      std::vector<hs_proposal_message> ret_arr;
      const hs_proposal_message *b, *b1, *b2;
      b2 = get_proposal( proposal_id );
      if (b2 != nullptr) {
         ret_arr.push_back( *b2 );
         b1 = get_proposal( b2->justify.proposal_id );
         if (b1 != nullptr) {
            ret_arr.push_back( *b1 );
            b = get_proposal( b1->justify.proposal_id );
            if (b != nullptr)
               ret_arr.push_back( *b );
         }
      }
      return ret_arr;
   }

   hs_proposal_message qc_chain::new_proposal_candidate(const block_id_type& block_id, uint8_t phase_counter) {
      hs_proposal_message b_new;
      b_new.block_id = block_id;
      b_new.parent_id =  _b_leaf;
      b_new.phase_counter = phase_counter;
      b_new.justify = _high_qc; //or null if no _high_qc upon activation or chain launch
      if (b_new.justify.proposal_id != NULL_PROPOSAL_ID){
         std::vector<hs_proposal_message> current_qc_chain = get_qc_chain(b_new.justify.proposal_id);
         size_t chain_length = std::distance(current_qc_chain.begin(), current_qc_chain.end());
         if (chain_length>=2){
            auto itr = current_qc_chain.begin();
            hs_proposal_message b2 = *itr;
            itr++;
            hs_proposal_message b1 = *itr;
            if (b_new.parent_id == b2.proposal_id && b2.parent_id == b1.proposal_id) b_new.final_on_qc = b1.proposal_id;
            else {
               const hs_proposal_message *p = get_proposal( b1.parent_id );
               //EOS_ASSERT( p != nullptr , chain_exception, "expected hs_proposal ${id} not found", ("id", b1.parent_id) );
               if (p != nullptr) {
                  b_new.final_on_qc = p->final_on_qc;
               } else {
                  fc_elog(_logger, " *** ${id} expected to find proposal in new_proposal_candidate() but not found : ${proposal_id}", ("id",_id)("proposal_id", b1.parent_id));
               }
            }
         }
      }

      b_new.proposal_id = get_digest_to_sign(b_new.block_id, b_new.phase_counter, b_new.final_on_qc);

      fc_dlog(_logger, " === ${id} creating new proposal : block_num ${block_num} phase ${phase_counter} : proposal_id ${proposal_id} : parent_id ${parent_id} : justify ${justify}",
              ("id", _id)
              ("block_num", b_new.block_num())
              ("phase_counter", b_new.phase_counter)
              ("proposal_id", b_new.proposal_id)
              ("parent_id", b_new.parent_id)
              ("justify", b_new.justify.proposal_id));

      return b_new;
   }

   void qc_chain::reset_qc(const fc::sha256& proposal_id){
<<<<<<< HEAD
      std::lock_guard g( _state_mutex );
      fc_tlog(_logger, " === ${id} resetting qc : ${proposal_id}", ("proposal_id" , proposal_id)("id", _id));
=======
#ifdef QC_CHAIN_TRACE_DEBUG
      if (_log) ilog(" === ${id} resetting qc : ${proposal_id}", ("proposal_id" , proposal_id)("id", _id));
#endif
>>>>>>> 587abb16
      _current_qc.proposal_id = proposal_id;
      _current_qc.quorum_met = false;
      _current_qc.active_finalizers = 0;
      _current_qc.active_agg_sig = fc::crypto::blslib::bls_signature();
   }

   hs_new_block_message qc_chain::new_block_candidate(const block_id_type& block_id) {
      hs_new_block_message b;
      b.block_id = block_id;
      b.justify = _high_qc; //or null if no _high_qc upon activation or chain launch
      return b;
   }

   bool qc_chain::evaluate_quorum(const extended_schedule & es, fc::unsigned_int finalizers, const fc::crypto::blslib::bls_signature & agg_sig, const hs_proposal_message & proposal){

      bool first = true;

      if (positive_bits_count(finalizers) < _pacemaker->get_quorum_threshold()){
         return false;
      }

      boost::dynamic_bitset fb(21, finalizers.value);
      fc::crypto::blslib::bls_public_key agg_key;

      for (boost::dynamic_bitset<>::size_type i = 0; i < fb.size(); i++) {
         if (fb[i] == 1){
            //adding finalizer's key to the aggregate pub key
            if (first) {
               first = false;
               agg_key = _private_key.get_public_key();
            }
            else agg_key = fc::crypto::blslib::aggregate({agg_key, _private_key.get_public_key() });
         }
      }
#warning fix todo
      // ****************************************************************************************************
      // FIXME/TODO: I removed this since it doesn't seem to be doing anything at the moment
      // ****************************************************************************************************
      //
      //fc::crypto::blslib::bls_signature justification_agg_sig;
      //
      //if (proposal.justify.proposal_id != NULL_PROPOSAL_ID) justification_agg_sig = proposal.justify.active_agg_sig;

      digest_type digest = get_digest_to_sign(proposal.block_id, proposal.phase_counter, proposal.final_on_qc);

      std::vector<uint8_t> h = std::vector<uint8_t>(digest.data(), digest.data() + 32);

      bool ok = fc::crypto::blslib::verify(agg_key, h, agg_sig);

      return ok;
   }

   bool qc_chain::is_quorum_met(const eosio::chain::quorum_certificate & qc, const extended_schedule & schedule, const hs_proposal_message & proposal){

      if (qc.quorum_met) {
         return true; //skip evaluation if we've already verified quorum was met
      }
      else {
         fc_tlog(_logger, " === qc : ${qc}", ("qc", qc));
         // If the caller wants to update the quorum_met flag on its "qc" object, it will have to do so
         //   based on the return value of this method, since "qc" here is const.
         return evaluate_quorum(schedule, qc.active_finalizers, qc.active_agg_sig, proposal);
      }
   }


   qc_chain::qc_chain(name id, base_pacemaker* pacemaker, std::set<name> my_producers, fc::logger& logger)
      : _id(id),
        _pacemaker(pacemaker),
        _my_producers(std::move(my_producers)),
        _logger(logger)
   {
      fc_dlog(_logger, " === ${id} qc chain initialized ${my_producers}", ("my_producers", my_producers)("id", _id));
   }

   bool qc_chain::am_i_proposer(){
      name proposer = _pacemaker->get_proposer();
      auto prod_itr = std::find_if(_my_producers.begin(), _my_producers.end(), [&](const auto& asp){ return asp == proposer; });
      if (prod_itr==_my_producers.end()) return false;
      else return true;
   }

   bool qc_chain::am_i_leader(){
      name leader = _pacemaker->get_leader();
      auto prod_itr = std::find_if(_my_producers.begin(), _my_producers.end(), [&](const auto& asp){ return asp == leader; });
      if (prod_itr==_my_producers.end()) return false;
      else return true;
   }

   bool qc_chain::am_i_finalizer(){
      std::vector<name> finalizers = _pacemaker->get_finalizers();
      auto mf_itr = _my_producers.begin();
      while(mf_itr!=_my_producers.end()){
         name n = *mf_itr;
         auto prod_itr = std::find_if(finalizers.begin(), finalizers.end(), [&](const auto& f){ return f == n; });
         if (prod_itr!=finalizers.end()) return true;
         mf_itr++;
      }
      return false;
   }

   hs_vote_message qc_chain::sign_proposal(const hs_proposal_message & proposal, name finalizer){
      _v_height = proposal.get_height();

      digest_type digest = get_digest_to_sign(proposal.block_id, proposal.phase_counter, proposal.final_on_qc);

      std::vector<uint8_t> h = std::vector<uint8_t>(digest.data(), digest.data() + 32);
#warning use appropriate private key for each producer
      fc::crypto::blslib::bls_signature sig = _private_key.sign(h); //FIXME/TODO: use appropriate private key for each producer

      hs_vote_message v_msg = {proposal.proposal_id, finalizer, sig};
      return v_msg;
   }

   void qc_chain::process_proposal(const hs_proposal_message & proposal){

      //auto start = fc::time_point::now();

      if (proposal.justify.proposal_id != NULL_PROPOSAL_ID){

         const hs_proposal_message *jp = get_proposal( proposal.justify.proposal_id );
         if (jp == nullptr) {
            fc_elog(_logger, " *** ${id} proposal justification unknown : ${proposal_id}", ("id",_id)("proposal_id", proposal.justify.proposal_id));
            return; //can't recognize a proposal with an unknown justification
         }
      }

      const hs_proposal_message *p = get_proposal( proposal.proposal_id );
      if (p != nullptr) {

         fc_elog(_logger, " *** ${id} proposal received twice : ${proposal_id}", ("id",_id)("proposal_id", proposal.proposal_id));

         if (p->justify.proposal_id != proposal.justify.proposal_id) {

            fc_elog(_logger, " *** ${id} two identical proposals (${proposal_id}) have different justifications :  ${justify_1} vs  ${justify_2}",
                              ("id",_id)
                              ("proposal_id", proposal.proposal_id)
                              ("justify_1", p->justify.proposal_id)
                              ("justify_2", proposal.justify.proposal_id));

         }

         return; //already aware of proposal, nothing to do
      }

#ifdef QC_CHAIN_SIMPLE_PROPOSAL_STORE
      ps_height_iterator psh_it = _proposal_stores_by_height.find( proposal.get_height() );
      if (psh_it != _proposal_stores_by_height.end())
      {
         proposal_store & pstore = psh_it->second;
         ps_iterator ps_it = pstore.begin();
         while (ps_it != pstore.end())
         {
            hs_proposal_message & existing_proposal = ps_it->second;
#else
      //height is not necessarily unique, so we iterate over all prior proposals at this height
      auto hgt_itr = _proposal_store.get<by_proposal_height>().lower_bound( proposal.get_height() );
      auto end_itr = _proposal_store.get<by_proposal_height>().upper_bound( proposal.get_height() );
      while (hgt_itr != end_itr)
      {
         const hs_proposal_message & existing_proposal = *hgt_itr;
#endif

         fc_elog(_logger, " *** ${id} received a different proposal at the same height (${block_num}, ${phase_counter})",
                           ("id",_id)
                           ("block_num", existing_proposal.block_num())
                           ("phase_counter", existing_proposal.phase_counter));

         fc_elog(_logger, " *** Proposal #1 : ${proposal_id_1} Proposal #2 : ${proposal_id_2}",
                           ("proposal_id_1", existing_proposal.proposal_id)
                           ("proposal_id_2", proposal.proposal_id));

#ifdef QC_CHAIN_SIMPLE_PROPOSAL_STORE
            ++ps_it;
         }
      }
#else
         hgt_itr++;
      }
#endif

      fc_dlog(_logger, " === ${id} received new proposal : block_num ${block_num} phase ${phase_counter} : proposal_id ${proposal_id} : parent_id ${parent_id} justify ${justify}",
                     ("id", _id)
                     ("block_num", proposal.block_num())
                     ("phase_counter", proposal.phase_counter)
                     ("proposal_id", proposal.proposal_id)
                     ("parent_id", proposal.parent_id)
                     ("justify", proposal.justify.proposal_id));

      bool success = insert_proposal( proposal );
      EOS_ASSERT( success , chain_exception, "internal error: duplicate proposal insert attempt" ); // can't happen unless bad mutex somewhere; already checked for this

      auto increment_version = fc::make_scoped_exit([this]() { ++_state_version; }); // assert failing above would mean no change

      //if I am a finalizer for this proposal and the safenode predicate for a possible vote is true, sign
      bool am_finalizer = am_i_finalizer();
      bool node_safe = is_node_safe(proposal);
      bool signature_required = am_finalizer && node_safe;

      std::vector<hs_vote_message> msgs;

      if (signature_required){

         //iterate over all my finalizers and sign / broadcast for each that is in the schedule
         std::vector<name> finalizers = _pacemaker->get_finalizers();

         auto mf_itr = _my_producers.begin();

         while(mf_itr!=_my_producers.end()){

            auto prod_itr = std::find(finalizers.begin(), finalizers.end(), *mf_itr);

            if (prod_itr!=finalizers.end()) {

               hs_vote_message v_msg = sign_proposal(proposal, *prod_itr);

               fc_tlog(_logger, " === ${id} signed proposal : block_num ${block_num} phase ${phase_counter} : proposal_id ${proposal_id}",
                              ("id", _id)
                              ("block_num", proposal.block_num())
                              ("phase_counter", proposal.phase_counter)
                              ("proposal_id", proposal.proposal_id));

               //send_hs_vote_msg(v_msg);
               msgs.push_back(v_msg);

            };

            mf_itr++;
         }
      }

      else fc_tlog(_logger, " === ${id} skipping signature on proposal : block_num ${block_num} phase ${phase_counter} : proposal_id ${proposal_id}",
                          ("id", _id)
                          ("block_num", proposal.block_num())
                          ("phase_counter", proposal.phase_counter)
                          ("proposal_id", proposal.proposal_id));

      //update internal state
      update(proposal);

      for (auto &msg : msgs) {
         send_hs_vote_msg(msg);
      }

      //check for leader change
      leader_rotation_check();

      //auto total_time = fc::time_point::now() - start;
      //fc_dlog(_logger, " ... process_proposal() total time : ${total_time}", ("total_time", total_time));
   }

   void qc_chain::process_vote(const hs_vote_message & vote){

      //auto start = fc::time_point::now();
#warning check for duplicate or invalid vote. We will return in either case, but keep proposals for evidence of double signing
      //TODO: check for duplicate or invalid vote. We will return in either case, but keep proposals for evidence of double signing

      bool am_leader = am_i_leader();

      if (!am_leader)
         return;
      fc_tlog(_logger, " === Process vote from ${finalizer} : current bitset ${value}" , ("finalizer", vote.finalizer)("value", _current_qc.active_finalizers));
      // only leader need to take action on votes
      if (vote.proposal_id != _current_qc.proposal_id)
         return;

      const hs_proposal_message *p = get_proposal( vote.proposal_id );
      if (p == nullptr) {
         fc_elog(_logger, " *** ${id} couldn't find proposal, vote : ${vote}", ("id",_id)("vote", vote));
         return;
      }

      bool quorum_met = _current_qc.quorum_met; //check if quorum already met

      // If quorum is already met, we don't need to do anything else. Otherwise, we aggregate the signature.
      if (!quorum_met){

         auto increment_version = fc::make_scoped_exit([this]() { ++_state_version; });

         if (_current_qc.active_finalizers>0)
            _current_qc.active_agg_sig = fc::crypto::blslib::aggregate({_current_qc.active_agg_sig, vote.sig });
         else
            _current_qc.active_agg_sig = vote.sig;

         _current_qc.active_finalizers = update_bitset(_current_qc.active_finalizers, vote.finalizer);

         quorum_met = is_quorum_met(_current_qc, _schedule, *p);

         if (quorum_met){

            fc_dlog(_logger, " === ${id} quorum met on #${block_num} ${phase_counter} ${proposal_id} ",
                           ("block_num", p->block_num())
                           ("phase_counter", p->phase_counter)
                           ("proposal_id", vote.proposal_id)
                           ("id", _id));

            _current_qc.quorum_met = true;

            //fc_tlog(_logger, " === update_high_qc : _current_qc ===");
            update_high_qc(_current_qc);

            //check for leader change
            leader_rotation_check();

            //if we're operating in event-driven mode and the proposal hasn't reached the decide phase yet
            if (_chained_mode == false && p->phase_counter < 3) {
               fc_tlog(_logger, " === ${id} phase increment on proposal ${proposal_id}", ("proposal_id", vote.proposal_id)("id", _id));
               hs_proposal_message proposal_candidate;

               if (_pending_proposal_block == NULL_BLOCK_ID)
                  proposal_candidate = new_proposal_candidate( p->block_id, p->phase_counter + 1 );
               else
                  proposal_candidate = new_proposal_candidate( _pending_proposal_block, 0 );

               reset_qc(proposal_candidate.proposal_id);
<<<<<<< HEAD
               fc_tlog(_logger, " === ${id} setting _pending_proposal_block to null (process_vote)", ("id", _id));
               state_lock.lock();
=======
#ifdef QC_CHAIN_TRACE_DEBUG
               if (_log) ilog(" === ${id} setting _pending_proposal_block to null (process_vote)", ("id", _id));
#endif
>>>>>>> 587abb16
               _pending_proposal_block = NULL_BLOCK_ID;
               _b_leaf = proposal_candidate.proposal_id;

               send_hs_proposal_msg(proposal_candidate);
               fc_tlog(_logger, " === ${id} _b_leaf updated (process_vote): ${proposal_id}", ("proposal_id", proposal_candidate.proposal_id)("id", _id));
            }
         }
      }

      //auto total_time = fc::time_point::now() - start;
      //fc_tlog(_logger, " ... process_vote() total time : ${total_time}", ("total_time", total_time));
   }

   void qc_chain::process_new_view(const hs_new_view_message & msg){
<<<<<<< HEAD
      fc_tlog(_logger, " === ${id} process_new_view === ${qc}", ("qc", msg.high_qc)("id", _id));
      update_high_qc(msg.high_qc);
=======
#ifdef QC_CHAIN_TRACE_DEBUG
      if (_log) ilog(" === ${id} process_new_view === ${qc}", ("qc", msg.high_qc)("id", _id));
#endif
      auto increment_version = fc::make_scoped_exit([this]() { ++_state_version; });
      if (!update_high_qc(msg.high_qc)) {
         increment_version.cancel();
      }
>>>>>>> 587abb16
   }

   void qc_chain::process_new_block(const hs_new_block_message & msg){

      // If I'm not a leader, I probably don't care about hs-new-block messages.
#warning check for a need to gossip/rebroadcast even if it's not for us (maybe here, maybe somewhere else).
      // TODO: check for a need to gossip/rebroadcast even if it's not for us (maybe here, maybe somewhere else).
      if (! am_i_leader()) {
         fc_tlog(_logger, " === ${id} process_new_block === discarding because I'm not the leader; block_id : ${bid}, justify : ${just}", ("bid", msg.block_id)("just", msg.justify)("id", _id));
         return;
      }

      fc_tlog(_logger, " === ${id} process_new_block === am leader; block_id : ${bid}, justify : ${just}", ("bid", msg.block_id)("just", msg.justify)("id", _id));

#warning What to do with the received msg.justify?
      // ------------------------------------------------------------------
      //
      //   FIXME/REVIEW/TODO: What to do with the received msg.justify?
      //
      //   We are the leader, and we got a block_id from a proposer, but
      //     we should probably do something with the justify QC that
      //     comes with it (which is the _high_qc of the proposer (?))
      //
      // ------------------------------------------------------------------

      auto increment_version = fc::make_scoped_exit([this]() { ++_state_version; });

      if (_current_qc.proposal_id != NULL_PROPOSAL_ID && _current_qc.quorum_met == false) {

         fc_tlog(_logger, " === ${id} pending proposal found ${proposal_id} : quorum met ${quorum_met}",
                        ("id", _id)
                        ("proposal_id", _current_qc.proposal_id)
                        ("quorum_met", _current_qc.quorum_met));
<<<<<<< HEAD
         fc_tlog(_logger, " === ${id} setting _pending_proposal_block to ${block_id} (on_beat)", ("id", _id)("block_id", msg.block_id));
         std::unique_lock state_lock( _state_mutex );
=======
         if (_log) ilog(" === ${id} setting _pending_proposal_block to ${block_id} (on_beat)", ("id", _id)("block_id", msg.block_id));
#endif
>>>>>>> 587abb16
         _pending_proposal_block = msg.block_id;

      } else {

         fc_tlog(_logger, " === ${id} preparing new proposal ${proposal_id} : quorum met ${quorum_met}",
                        ("id", _id)
                        ("proposal_id", _current_qc.proposal_id)
                        ("quorum_met", _current_qc.quorum_met));
         hs_proposal_message proposal_candidate = new_proposal_candidate( msg.block_id, 0 );

         reset_qc(proposal_candidate.proposal_id);

<<<<<<< HEAD
         fc_tlog(_logger, " === ${id} setting _pending_proposal_block to null (process_new_block)", ("id", _id));
         std::unique_lock state_lock( _state_mutex );
=======
#ifdef QC_CHAIN_TRACE_DEBUG
         if (_log) ilog(" === ${id} setting _pending_proposal_block to null (process_new_block)", ("id", _id));
#endif
>>>>>>> 587abb16
         _pending_proposal_block = NULL_BLOCK_ID;
         _b_leaf = proposal_candidate.proposal_id;

         send_hs_proposal_msg(proposal_candidate);

         fc_tlog(_logger, " === ${id} _b_leaf updated (on_beat): ${proposal_id}", ("proposal_id", proposal_candidate.proposal_id)("id", _id));
      }
   }

   void qc_chain::send_hs_proposal_msg(const hs_proposal_message & msg){
      fc_tlog(_logger, " === broadcast_hs_proposal ===");
      _pacemaker->send_hs_proposal_msg(msg, _id);
      process_proposal(msg);
   }

   void qc_chain::send_hs_vote_msg(const hs_vote_message & msg){
      fc_tlog(_logger, " === broadcast_hs_vote ===");
      _pacemaker->send_hs_vote_msg(msg, _id);
      process_vote(msg);
   }

   void qc_chain::send_hs_new_view_msg(const hs_new_view_message & msg){
      fc_tlog(_logger, " === broadcast_hs_new_view ===");
      _pacemaker->send_hs_new_view_msg(msg, _id);
   }

   void qc_chain::send_hs_new_block_msg(const hs_new_block_message & msg){
      fc_tlog(_logger, " === broadcast_hs_new_block ===");
      _pacemaker->send_hs_new_block_msg(msg, _id);
   }

   //extends predicate
   bool qc_chain::extends(const fc::sha256& descendant, const fc::sha256& ancestor){

#warning confirm the extends predicate never has to verify extension of irreversible blocks, otherwise this function needs to be modified
      //TODO: confirm the extends predicate never has to verify extension of irreversible blocks, otherwise this function needs to be modified

      uint32_t counter = 0;
      const hs_proposal_message *p = get_proposal( descendant );
      while (p != nullptr) {
         fc::sha256 parent_id = p->parent_id;
         p = get_proposal( parent_id );
         if (p == nullptr) {
            fc_elog(_logger, " *** ${id} cannot find proposal id while looking for ancestor : ${proposal_id}", ("id",_id)("proposal_id", parent_id));
            return false;
         }
         if (p->proposal_id == ancestor) {
            if (counter > 25) {
               fc_elog(_logger, " *** ${id} took ${counter} iterations to find ancestor ", ("id",_id)("counter", counter));
            }
            return true;
         }
         ++counter;
      }

      fc_elog(_logger, " *** ${id} extends returned false : could not find ${d_proposal_id} descending from ${a_proposal_id} ",
                        ("id",_id)
                        ("d_proposal_id", descendant)
                        ("a_proposal_id", ancestor));

      return false;
   }

   // Invoked when we could perhaps make a proposal to the network (or to ourselves, if we are the leader).
   void qc_chain::on_beat(){

      // Non-proposing leaders do not care about on_beat(), because leaders react to a block proposal
      //   which comes from processing an incoming new block message from a proposer instead.
      // on_beat() is called by the pacemaker, which decides when it's time to check whether we are
      //   proposers that should check whether as proposers we should propose a new hotstuff block to
      //   the network (or to ourselves, which is faster and doesn't require the bandwidth of an additional
      //   gossip round for a new proposed block).
      // The current criteria for a leader selecting a proposal among all proposals it receives is to go
      //   with the first valid one that it receives. So if a proposer is also a leader, it silently goes
      //   with its own proposal, which is hopefully valid at the point of generation which is also the
      //   point of consumption.
      //
      if (! am_i_proposer())
         return;

      block_id_type current_block_id = _pacemaker->get_current_block_id();

      hs_new_block_message block_candidate = new_block_candidate( current_block_id );

      if (am_i_leader()) {

         // I am the proposer; so this assumes that no additional proposal validation is required.

         fc_tlog(_logger, " === I am a leader-proposer that is proposing a block for itself to lead");
         // Hardwired consumption by self; no networking.
         process_new_block( block_candidate );

      } else {

         // I'm only a proposer and not the leader; send a new-block-proposal message out to
         //   the network, until it reaches the leader.

         fc_tlog(_logger, " === broadcasting new block = #${block_num} ${proposal_id}", ("proposal_id", block_candidate.block_id)("block_num",(block_header::num_from_id(block_candidate.block_id))));
         send_hs_new_block_msg( block_candidate );
      }
   }

   // returns true on state change (caller decides update on state version
   bool qc_chain::update_high_qc(const eosio::chain::quorum_certificate & high_qc){

      fc_tlog(_logger, " === check to update high qc ${proposal_id}", ("proposal_id", high_qc.proposal_id));

      // if new high QC is higher than current, update to new

      if (_high_qc.proposal_id == NULL_PROPOSAL_ID){

         _high_qc = high_qc;
         _b_leaf = _high_qc.proposal_id;

<<<<<<< HEAD
         fc_tlog(_logger, " === ${id} _b_leaf updated (update_high_qc) : ${proposal_id}", ("proposal_id", _high_qc.proposal_id)("id", _id));
=======
#ifdef QC_CHAIN_TRACE_DEBUG
         if (_log) ilog(" === ${id} _b_leaf updated (update_high_qc) : ${proposal_id}", ("proposal_id", _high_qc.proposal_id)("id", _id));
#endif
         return true;
>>>>>>> 587abb16
      } else {
         const hs_proposal_message *old_high_qc_prop = get_proposal( _high_qc.proposal_id );
         const hs_proposal_message *new_high_qc_prop = get_proposal( high_qc.proposal_id );
         if (old_high_qc_prop == nullptr)
            return false;
         if (new_high_qc_prop == nullptr)
            return false;

         if (new_high_qc_prop->get_height() > old_high_qc_prop->get_height()
             && is_quorum_met(high_qc, _schedule, *new_high_qc_prop))
         {
            // "The caller does not need this updated on their high_qc structure" -- g
            //high_qc.quorum_met = true;

<<<<<<< HEAD
            fc_tlog(_logger, " === updated high qc, now is : #${get_height}  ${proposal_id}", ("get_height", new_high_qc_prop->get_height())("proposal_id", new_high_qc_prop->proposal_id));
            std::unique_lock state_lock( _state_mutex );
=======
#ifdef QC_CHAIN_TRACE_DEBUG
            ilog(" === updated high qc, now is : #${get_height}  ${proposal_id}", ("get_height", new_high_qc_prop->get_height())("proposal_id", new_high_qc_prop->proposal_id));
#endif
>>>>>>> 587abb16
            _high_qc = high_qc;
            _high_qc.quorum_met = true;
            _b_leaf = _high_qc.proposal_id;

<<<<<<< HEAD
            fc_tlog(_logger, " === ${id} _b_leaf updated (update_high_qc) : ${proposal_id}", ("proposal_id", _high_qc.proposal_id)("id", _id));
=======
#ifdef QC_CHAIN_TRACE_DEBUG
            if (_log) ilog(" === ${id} _b_leaf updated (update_high_qc) : ${proposal_id}", ("proposal_id", _high_qc.proposal_id)("id", _id));
#endif
            return true;
>>>>>>> 587abb16
         }
      }
      return false;
   }

   void qc_chain::leader_rotation_check(){
      //verify if leader changed

      name current_leader = _pacemaker->get_leader();
      name next_leader = _pacemaker->get_next_leader();

      if (current_leader != next_leader){

         fc_dlog(_logger, " /// ${id} rotating leader : ${old_leader} -> ${new_leader} ",
                        ("id", _id)
                        ("old_leader", current_leader)
                        ("new_leader", next_leader));

         //leader changed, we send our new_view message

         reset_qc(NULL_PROPOSAL_ID);

         fc_tlog(_logger, " === ${id} setting _pending_proposal_block to null (leader_rotation_check)", ("id", _id));

         _pending_proposal_block = NULL_BLOCK_ID;

         hs_new_view_message new_view;

         new_view.high_qc = _high_qc;

         send_hs_new_view_msg(new_view);
      }
   }

   //safenode predicate
   bool qc_chain::is_node_safe(const hs_proposal_message & proposal){

      //fc_tlog(_logger, " === is_node_safe ===");

      bool monotony_check = false;
      bool safety_check = false;
      bool liveness_check = false;
      bool final_on_qc_check = false;

      fc::sha256 upcoming_commit;

      if (proposal.justify.proposal_id == NULL_PROPOSAL_ID && _b_lock == NULL_PROPOSAL_ID)
         final_on_qc_check = true; //if chain just launched or feature just activated
      else {

         std::vector<hs_proposal_message> current_qc_chain = get_qc_chain(proposal.justify.proposal_id);

         size_t chain_length = std::distance(current_qc_chain.begin(), current_qc_chain.end());

         if (chain_length >= 2) {

            auto itr = current_qc_chain.begin();

            hs_proposal_message b2 = *itr;
            ++itr;
            hs_proposal_message b1 = *itr;

            if (proposal.parent_id == b2.proposal_id && b2.parent_id == b1.proposal_id)
               upcoming_commit = b1.proposal_id;
            else {
               const hs_proposal_message *p = get_proposal( b1.parent_id );
               //EOS_ASSERT( p != nullptr , chain_exception, "expected hs_proposal ${id} not found", ("id", b1.parent_id) );
               if (p != nullptr) {
                  upcoming_commit = p->final_on_qc;
               } else {
                  fc_elog(_logger, " *** ${id} in is_node_safe did not find expected proposal id: ${proposal_id}", ("id",_id)("proposal_id", b1.parent_id));
               }
            }
         }

         //abstracted [...]
         if (upcoming_commit == proposal.final_on_qc) {
            final_on_qc_check = true;
         }
      }

      if (proposal.get_height() > _v_height) {
         monotony_check = true;
      }

      if (_b_lock != NULL_PROPOSAL_ID){

         //Safety check : check if this proposal extends the chain I'm locked on
         if (extends(proposal.proposal_id, _b_lock)) {
            safety_check = true;
         }

         //Liveness check : check if the height of this proposal's justification is higher than the height of the proposal I'm locked on. This allows restoration of liveness if a replica is locked on a stale block.
         if (proposal.justify.proposal_id == NULL_PROPOSAL_ID && _b_lock == NULL_PROPOSAL_ID) {
            liveness_check = true; //if there is no justification on the proposal and I am not locked on anything, means the chain just launched or feature just activated
         } else {
            const hs_proposal_message *b_lock = get_proposal( _b_lock );
            EOS_ASSERT( b_lock != nullptr , chain_exception, "expected hs_proposal ${id} not found", ("id", _b_lock) );
            const hs_proposal_message *prop_justification = get_proposal( proposal.justify.proposal_id );
            EOS_ASSERT( prop_justification != nullptr , chain_exception, "expected hs_proposal ${id} not found", ("id", proposal.justify.proposal_id) );

            if (prop_justification->get_height() > b_lock->get_height()) {
               liveness_check = true;
            }
         }
      } else {
         //if we're not locked on anything, means the protocol just activated or chain just launched
         liveness_check = true;
         safety_check = true;

         fc_tlog(_logger, " === ${id} not locked on anything, liveness and safety are true", ("id", _id));
      }

      fc_tlog(_logger, " === final_on_qc_check : ${final_on_qc_check}, monotony_check : ${monotony_check}, liveness_check : ${liveness_check}, safety_check : ${safety_check}",
           ("final_on_qc_check", final_on_qc_check)
           ("monotony_check", monotony_check)
           ("liveness_check", liveness_check)
           ("safety_check", safety_check));

      bool node_is_safe = final_on_qc_check && monotony_check && (liveness_check || safety_check);
      if (!node_is_safe) {

         fc_elog(_logger, " *** node is NOT safe. Checks : final_on_qc: ${final_on_qc}, monotony_check: ${monotony_check}, liveness_check: ${liveness_check}, safety_check: ${safety_check})",
                 ("final_on_qc_check",final_on_qc_check)
                 ("monotony_check",monotony_check)
                 ("liveness_check",liveness_check)
                 ("safety_check",safety_check));
      }

      //return true if monotony check and at least one of liveness or safety check evaluated successfully
      return final_on_qc_check && monotony_check && (liveness_check || safety_check);
   }

   //on proposal received, called from network thread
   void qc_chain::on_hs_proposal_msg(const hs_proposal_message & msg){
      process_proposal(msg);
   }

   //on vote received, called from network thread
   void qc_chain::on_hs_vote_msg(const hs_vote_message & msg){
      process_vote(msg);
   }

   //on new view received, called from network thread
   void qc_chain::on_hs_new_view_msg(const hs_new_view_message & msg){
      process_new_view(msg);
   }

   //on new block received, called from network thread
   void qc_chain::on_hs_new_block_msg(const hs_new_block_message & msg){
      process_new_block(msg);
   }

   void qc_chain::update(const hs_proposal_message & proposal){
      //fc_tlog(_logger, " === update internal state ===");
      //if proposal has no justification, means we either just activated the feature or launched the chain, or the proposal is invalid
      if (proposal.justify.proposal_id == NULL_PROPOSAL_ID){
         fc_dlog(_logger, " === ${id} proposal has no justification ${proposal_id}", ("proposal_id", proposal.proposal_id)("id", _id));
         return;
      }

      std::vector<hs_proposal_message> current_qc_chain = get_qc_chain(proposal.justify.proposal_id);

      size_t chain_length = std::distance(current_qc_chain.begin(), current_qc_chain.end());

      const hs_proposal_message *b_lock = get_proposal( _b_lock );
      EOS_ASSERT( b_lock != nullptr || _b_lock == NULL_PROPOSAL_ID , chain_exception, "expected hs_proposal ${id} not found", ("id", _b_lock) );

      //fc_tlog(_logger, " === update_high_qc : proposal.justify ===");
      update_high_qc(proposal.justify);

      if (chain_length<1){
         fc_dlog(_logger, " === ${id} qc chain length is 0", ("id", _id));
         return;
      }

      auto itr = current_qc_chain.begin();
      hs_proposal_message b_2 = *itr;

      if (chain_length<2){
         fc_dlog(_logger, " === ${id} qc chain length is 1", ("id", _id));
         return;
      }

      itr++;

      hs_proposal_message b_1 = *itr;

      //if we're not locked on anything, means we just activated or chain just launched, else we verify if we've progressed enough to establish a new lock

      fc_tlog(_logger, " === ${id} _b_lock ${_b_lock} b_1 height ${b_1_height}",
                     ("id", _id)
                     ("_b_lock", _b_lock)
                     ("b_1_height", b_1.block_num())
                     ("b_1_phase", b_1.phase_counter));

      if ( b_lock != nullptr ) {
         fc_tlog(_logger, " === b_lock height ${b_lock_height} b_lock phase ${b_lock_phase}",
                        ("b_lock_height", b_lock->block_num())
                        ("b_lock_phase", b_lock->phase_counter));
      }

      if (_b_lock == NULL_PROPOSAL_ID || b_1.get_height() > b_lock->get_height()){
<<<<<<< HEAD
         fc_tlog(_logger, "setting _b_lock to ${proposal_id}", ("proposal_id",b_1.proposal_id ));
         std::unique_lock state_lock( _state_mutex );
=======
#ifdef QC_CHAIN_TRACE_DEBUG
         ilog("setting _b_lock to ${proposal_id}", ("proposal_id",b_1.proposal_id ));
#endif
>>>>>>> 587abb16
         _b_lock = b_1.proposal_id; //commit phase on b1

         fc_tlog(_logger, " === ${id} _b_lock updated : ${proposal_id}", ("proposal_id", b_1.proposal_id)("id", _id));
      }

      if (chain_length < 3) {
         fc_dlog(_logger, " === ${id} qc chain length is 2",("id", _id));
         return;
      }

      ++itr;

      hs_proposal_message b = *itr;

      fc_tlog(_logger, " === direct parent relationship verification : b_2.parent_id ${b_2.parent_id} b_1.proposal_id ${b_1.proposal_id} b_1.parent_id ${b_1.parent_id} b.proposal_id ${b.proposal_id} ",
                ("b_2.parent_id",b_2.parent_id)
                ("b_1.proposal_id", b_1.proposal_id)
                ("b_1.parent_id", b_1.parent_id)
                ("b.proposal_id", b.proposal_id));

      //direct parent relationship verification
      if (b_2.parent_id == b_1.proposal_id && b_1.parent_id == b.proposal_id){

         if (_b_exec!= NULL_PROPOSAL_ID){

            const hs_proposal_message *b_exec = get_proposal( _b_exec );
            EOS_ASSERT( b_exec != nullptr , chain_exception, "expected hs_proposal ${id} not found", ("id", _b_exec) );

            if (b_exec->get_height() >= b.get_height() && b_exec->proposal_id != b.proposal_id){

               fc_elog(_logger, " *** ${id} finality violation detected at height ${block_num}, phase : ${phase}. Proposal ${proposal_id_1} conflicts with ${proposal_id_2}",
                       ("id", _id)
                       ("block_num", b.block_num())
                       ("phase", b.phase_counter)
                       ("proposal_id_1", b.proposal_id)
                       ("proposal_id_2", b_exec->proposal_id));

               _b_finality_violation = b.proposal_id;

               //protocol failure
               return;
            }
         }

         commit(b);

         fc_tlog(_logger, " === last executed proposal : #${block_num} ${block_id}", ("block_num", b.block_num())("block_id", b.block_id));

         _b_exec = b.proposal_id; //decide phase on b
         _block_exec = b.block_id;

         gc_proposals( b.get_height()-1);
      }
      else {
         fc_elog(_logger, " *** ${id} could not verify direct parent relationship", ("id",_id));
         fc_elog(_logger, "   *** b_2 ${b_2}", ("b_2", b_2));
         fc_elog(_logger, "   *** b_1 ${b_1}", ("b_1", b_1));
         fc_elog(_logger, "   *** b   ${b}", ("b", b));
      }
   }

   void qc_chain::gc_proposals(uint64_t cutoff){
<<<<<<< HEAD
      //fc_tlog(_logger, " === garbage collection on old data");
      std::lock_guard g( _state_mutex );
=======
      //ilog(" === garbage collection on old data");
>>>>>>> 587abb16
#ifdef QC_CHAIN_SIMPLE_PROPOSAL_STORE
      ps_height_iterator psh_it = _proposal_stores_by_height.begin();
      while (psh_it != _proposal_stores_by_height.end()) {
         uint64_t height = psh_it->first;
         if (height <= cutoff) {
            // remove all entries from _proposal_height for this proposal store
            proposal_store & pstore = psh_it->second;
            ps_iterator ps_it = pstore.begin();
            while (ps_it != pstore.end()) {
               hs_proposal_message & p = ps_it->second;
               ph_iterator ph_it = _proposal_height.find( p.proposal_id );
               EOS_ASSERT( ph_it != _proposal_height.end(), chain_exception, "gc_proposals internal error: no proposal height entry");
               uint64_t proposal_height = ph_it->second;
               EOS_ASSERT(proposal_height == p.get_height(), chain_exception, "gc_proposals internal error: mismatched proposal height record"); // this check is unnecessary
               _proposal_height.erase( ph_it );
               ++ps_it;
            }
            // then remove the entire proposal store
            psh_it = _proposal_stores_by_height.erase( psh_it );
         } else {
            ++psh_it;
         }
      }
#else
      auto end_itr = _proposal_store.get<by_proposal_height>().upper_bound(cutoff);
      while (_proposal_store.get<by_proposal_height>().begin() != end_itr){
         auto itr = _proposal_store.get<by_proposal_height>().begin();
         fc_tlog(_logger, " === ${id} erasing ${block_num} ${phase_counter} ${block_id} proposal_id ${proposal_id}",
                        ("id", _id)
                        ("block_num", itr->block_num())
                        ("phase_counter", itr->phase_counter)
                        ("block_id", itr->block_id)
                        ("proposal_id", itr->proposal_id));
         _proposal_store.get<by_proposal_height>().erase(itr);
      }
#endif
   }

   void qc_chain::commit(const hs_proposal_message & proposal){

      fc_tlog(_logger, " === attempting to commit proposal #${block_num} ${proposal_id} block_id : ${block_id} phase : ${phase_counter} parent_id : ${parent_id}",
                ("block_num", proposal.block_num())
                ("proposal_id", proposal.proposal_id)
                ("block_id", proposal.block_id)
                ("phase_counter", proposal.phase_counter)
                ("parent_id", proposal.parent_id));

      bool exec_height_check = false;

      const hs_proposal_message *last_exec_prop = get_proposal( _b_exec );
      EOS_ASSERT( last_exec_prop != nullptr || _b_exec == NULL_PROPOSAL_ID, chain_exception, "expected hs_proposal ${id} not found", ("id", _b_exec) );

      if (last_exec_prop != nullptr) {
         fc_tlog(_logger, " === _b_exec proposal #${block_num} ${proposal_id} block_id : ${block_id} phase : ${phase_counter} parent_id : ${parent_id}",
              ("block_num", last_exec_prop->block_num())
              ("proposal_id", last_exec_prop->proposal_id)
              ("block_id", last_exec_prop->block_id)
              ("phase_counter", last_exec_prop->phase_counter)
              ("parent_id", last_exec_prop->parent_id));

         fc_tlog(_logger, " *** last_exec_prop ${proposal_id_1} ${phase_counter_1} vs proposal ${proposal_id_2} ${phase_counter_2} ",
              ("proposal_id_1", last_exec_prop->block_num())
              ("phase_counter_1", last_exec_prop->phase_counter)
              ("proposal_id_2", proposal.block_num())
              ("phase_counter_2", proposal.phase_counter));
      } else {
         fc_tlog(_logger, " === _b_exec proposal is null vs proposal ${proposal_id_2} ${phase_counter_2} ",
              ("proposal_id_2", proposal.block_num())
              ("phase_counter_2", proposal.phase_counter));
      }

      if (_b_exec == NULL_PROPOSAL_ID)
         exec_height_check = true;
      else
         exec_height_check = last_exec_prop->get_height() < proposal.get_height();

      if (exec_height_check){

         const hs_proposal_message *p = get_proposal( proposal.parent_id );
         if (p != nullptr) {
            //fc_tlog(_logger, " === recursively committing" );
            commit(*p); //recursively commit all non-committed ancestor blocks sequentially first
         }

         //Execute commands [...]

         fc_dlog(_logger, " === ${id} committed proposal #${block_num} phase ${phase_counter} block_id : ${block_id} proposal_id : ${proposal_id}",
                        ("id", _id)
                        ("block_num", proposal.block_num())
                        ("phase_counter", proposal.phase_counter)
                        ("block_id", proposal.block_id)
                        ("proposal_id", proposal.proposal_id));
      }
      else {
         fc_elog(_logger, " *** ${id} sequence not respected on #${block_num} phase ${phase_counter} proposal_id : ${proposal_id}",
                ("id", _id)
                ("block_num", proposal.block_num())
                ("phase_counter", proposal.phase_counter)
                ("proposal_id", proposal.proposal_id));
      }
   }

}}<|MERGE_RESOLUTION|>--- conflicted
+++ resolved
@@ -225,14 +225,7 @@
    }
 
    void qc_chain::reset_qc(const fc::sha256& proposal_id){
-<<<<<<< HEAD
-      std::lock_guard g( _state_mutex );
       fc_tlog(_logger, " === ${id} resetting qc : ${proposal_id}", ("proposal_id" , proposal_id)("id", _id));
-=======
-#ifdef QC_CHAIN_TRACE_DEBUG
-      if (_log) ilog(" === ${id} resetting qc : ${proposal_id}", ("proposal_id" , proposal_id)("id", _id));
-#endif
->>>>>>> 587abb16
       _current_qc.proposal_id = proposal_id;
       _current_qc.quorum_met = false;
       _current_qc.active_finalizers = 0;
@@ -548,14 +541,7 @@
                   proposal_candidate = new_proposal_candidate( _pending_proposal_block, 0 );
 
                reset_qc(proposal_candidate.proposal_id);
-<<<<<<< HEAD
                fc_tlog(_logger, " === ${id} setting _pending_proposal_block to null (process_vote)", ("id", _id));
-               state_lock.lock();
-=======
-#ifdef QC_CHAIN_TRACE_DEBUG
-               if (_log) ilog(" === ${id} setting _pending_proposal_block to null (process_vote)", ("id", _id));
-#endif
->>>>>>> 587abb16
                _pending_proposal_block = NULL_BLOCK_ID;
                _b_leaf = proposal_candidate.proposal_id;
 
@@ -570,18 +556,11 @@
    }
 
    void qc_chain::process_new_view(const hs_new_view_message & msg){
-<<<<<<< HEAD
       fc_tlog(_logger, " === ${id} process_new_view === ${qc}", ("qc", msg.high_qc)("id", _id));
-      update_high_qc(msg.high_qc);
-=======
-#ifdef QC_CHAIN_TRACE_DEBUG
-      if (_log) ilog(" === ${id} process_new_view === ${qc}", ("qc", msg.high_qc)("id", _id));
-#endif
       auto increment_version = fc::make_scoped_exit([this]() { ++_state_version; });
       if (!update_high_qc(msg.high_qc)) {
          increment_version.cancel();
       }
->>>>>>> 587abb16
    }
 
    void qc_chain::process_new_block(const hs_new_block_message & msg){
@@ -615,13 +594,8 @@
                         ("id", _id)
                         ("proposal_id", _current_qc.proposal_id)
                         ("quorum_met", _current_qc.quorum_met));
-<<<<<<< HEAD
+
          fc_tlog(_logger, " === ${id} setting _pending_proposal_block to ${block_id} (on_beat)", ("id", _id)("block_id", msg.block_id));
-         std::unique_lock state_lock( _state_mutex );
-=======
-         if (_log) ilog(" === ${id} setting _pending_proposal_block to ${block_id} (on_beat)", ("id", _id)("block_id", msg.block_id));
-#endif
->>>>>>> 587abb16
          _pending_proposal_block = msg.block_id;
 
       } else {
@@ -634,14 +608,8 @@
 
          reset_qc(proposal_candidate.proposal_id);
 
-<<<<<<< HEAD
          fc_tlog(_logger, " === ${id} setting _pending_proposal_block to null (process_new_block)", ("id", _id));
-         std::unique_lock state_lock( _state_mutex );
-=======
-#ifdef QC_CHAIN_TRACE_DEBUG
-         if (_log) ilog(" === ${id} setting _pending_proposal_block to null (process_new_block)", ("id", _id));
-#endif
->>>>>>> 587abb16
+
          _pending_proposal_block = NULL_BLOCK_ID;
          _b_leaf = proposal_candidate.proposal_id;
 
@@ -756,14 +724,8 @@
          _high_qc = high_qc;
          _b_leaf = _high_qc.proposal_id;
 
-<<<<<<< HEAD
          fc_tlog(_logger, " === ${id} _b_leaf updated (update_high_qc) : ${proposal_id}", ("proposal_id", _high_qc.proposal_id)("id", _id));
-=======
-#ifdef QC_CHAIN_TRACE_DEBUG
-         if (_log) ilog(" === ${id} _b_leaf updated (update_high_qc) : ${proposal_id}", ("proposal_id", _high_qc.proposal_id)("id", _id));
-#endif
          return true;
->>>>>>> 587abb16
       } else {
          const hs_proposal_message *old_high_qc_prop = get_proposal( _high_qc.proposal_id );
          const hs_proposal_message *new_high_qc_prop = get_proposal( high_qc.proposal_id );
@@ -778,26 +740,13 @@
             // "The caller does not need this updated on their high_qc structure" -- g
             //high_qc.quorum_met = true;
 
-<<<<<<< HEAD
             fc_tlog(_logger, " === updated high qc, now is : #${get_height}  ${proposal_id}", ("get_height", new_high_qc_prop->get_height())("proposal_id", new_high_qc_prop->proposal_id));
-            std::unique_lock state_lock( _state_mutex );
-=======
-#ifdef QC_CHAIN_TRACE_DEBUG
-            ilog(" === updated high qc, now is : #${get_height}  ${proposal_id}", ("get_height", new_high_qc_prop->get_height())("proposal_id", new_high_qc_prop->proposal_id));
-#endif
->>>>>>> 587abb16
             _high_qc = high_qc;
             _high_qc.quorum_met = true;
             _b_leaf = _high_qc.proposal_id;
 
-<<<<<<< HEAD
             fc_tlog(_logger, " === ${id} _b_leaf updated (update_high_qc) : ${proposal_id}", ("proposal_id", _high_qc.proposal_id)("id", _id));
-=======
-#ifdef QC_CHAIN_TRACE_DEBUG
-            if (_log) ilog(" === ${id} _b_leaf updated (update_high_qc) : ${proposal_id}", ("proposal_id", _high_qc.proposal_id)("id", _id));
-#endif
             return true;
->>>>>>> 587abb16
          }
       }
       return false;
@@ -1001,14 +950,8 @@
       }
 
       if (_b_lock == NULL_PROPOSAL_ID || b_1.get_height() > b_lock->get_height()){
-<<<<<<< HEAD
+
          fc_tlog(_logger, "setting _b_lock to ${proposal_id}", ("proposal_id",b_1.proposal_id ));
-         std::unique_lock state_lock( _state_mutex );
-=======
-#ifdef QC_CHAIN_TRACE_DEBUG
-         ilog("setting _b_lock to ${proposal_id}", ("proposal_id",b_1.proposal_id ));
-#endif
->>>>>>> 587abb16
          _b_lock = b_1.proposal_id; //commit phase on b1
 
          fc_tlog(_logger, " === ${id} _b_lock updated : ${proposal_id}", ("proposal_id", b_1.proposal_id)("id", _id));
@@ -1071,12 +1014,8 @@
    }
 
    void qc_chain::gc_proposals(uint64_t cutoff){
-<<<<<<< HEAD
       //fc_tlog(_logger, " === garbage collection on old data");
-      std::lock_guard g( _state_mutex );
-=======
-      //ilog(" === garbage collection on old data");
->>>>>>> 587abb16
+
 #ifdef QC_CHAIN_SIMPLE_PROPOSAL_STORE
       ps_height_iterator psh_it = _proposal_stores_by_height.begin();
       while (psh_it != _proposal_stores_by_height.end()) {
