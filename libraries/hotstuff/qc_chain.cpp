#include <eosio/hotstuff/qc_chain.hpp>

<<<<<<< HEAD
=======
#include <fc/scoped_exit.hpp>

/*

  Todo list / notes:
  - fork tests in unittests
  - network plugin versioning
  - handshake_message.network_version
  - independant of protocol feature activation
  - separate library for hotstuff (look at SHIP libray used by state history plugin )
  - boost tests producer plugin test
  - regression tests python framework as a base
  - performance testing
  - complete proposer / leader differentiation
  - integration with new bls implementation
  - hotstuff as a library with its own tests (model on state history plugin + state_history library )
  - unit / integration tests -> producer_plugin + fork_tests tests as a model
  - test deterministic sequence
  - test non-replica participation
  - test finality vioaltion
  - test loss of liveness
  - test split chain
  - store schedules and transition view height, and prune on commit
  - integration with fork_db / LIB overhaul
  - integration with performance testing
  - regression testing ci/cd -> python regression tests
  - implement bitset for efficiency
  - add APIs for proof data
  - add election proposal in block header
  - map proposers / finalizers / leader to new host functions
  - support pause / resume producer
  - keep track of proposals sent to peers
  - allow syncing of proposals
  - versioning of net protocol version
  - protocol feature activation HOTSTUFF_CONSENSUS
  - system contract update 1
  -- allow BPs to register + prove their aggregate pub key.
  -- Allow existing BPs to unreg + reg without new aggregate key.
  -- Prevent new BPs from registering without proving aggregate pub key
  - system contract update 2 (once all or at least overwhelming majority of BPs added a bls key)
  -- skip BPs without a bls key in the selection, new host functions are available
*/
>>>>>>> aa926f00

namespace eosio { namespace hotstuff {

   const hs_proposal_message* qc_chain::get_proposal(const fc::sha256& proposal_id) {
#ifdef QC_CHAIN_SIMPLE_PROPOSAL_STORE
      if (proposal_id == NULL_PROPOSAL_ID)
         return nullptr;
      ph_iterator h_it = _proposal_height.find( proposal_id );
      if (h_it == _proposal_height.end())
         return nullptr;
      uint64_t proposal_height = h_it->second;
      ps_height_iterator psh_it = _proposal_stores_by_height.find( proposal_height );
      if (psh_it == _proposal_stores_by_height.end())
         return nullptr;
      proposal_store & pstore = psh_it->second;
      ps_iterator ps_it = pstore.find( proposal_id );
      if (ps_it == pstore.end())
         return nullptr;
      const hs_proposal_message & proposal = ps_it->second;
      return &proposal;
#else
      proposal_store_type::nth_index<0>::type::iterator itr = _proposal_store.get<by_proposal_id>().find( proposal_id );
      if (itr == _proposal_store.get<by_proposal_id>().end())
         return nullptr;
      return &(*itr);
#endif
   }

   bool qc_chain::insert_proposal(const hs_proposal_message & proposal) {
#ifdef QC_CHAIN_SIMPLE_PROPOSAL_STORE
      uint64_t proposal_height = proposal.get_height();
      ps_height_iterator psh_it = _proposal_stores_by_height.find( proposal_height );
      if (psh_it == _proposal_stores_by_height.end()) {
         _proposal_stores_by_height.emplace( proposal_height, proposal_store() );
         psh_it = _proposal_stores_by_height.find( proposal_height );
      }
      proposal_store & pstore = psh_it->second;
      const fc::sha256 & proposal_id = proposal.proposal_id;
      ps_iterator ps_it = pstore.find( proposal_id );
      if (ps_it != pstore.end())
         return false; // duplicate proposal insertion, so don't change anything actually
      _proposal_height.emplace( proposal_id, proposal_height );
      pstore.emplace( proposal_id, proposal );
      return true;
#else
      if (get_proposal( proposal.proposal_id ) != nullptr)
         return false;
      _proposal_store.insert(proposal); //new proposal
      return true;
#endif
   }

   void qc_chain::get_state(finalizer_state& fs) const {
      fs.chained_mode           = _chained_mode;
      fs.b_leaf                 = _b_leaf;
      fs.b_lock                 = _b_lock;
      fs.b_exec                 = _b_exec;
      fs.b_finality_violation   = _b_finality_violation;
      fs.block_exec             = _block_exec;
      fs.pending_proposal_block = _pending_proposal_block;
      fs.v_height               = _v_height;
      fs.high_qc                = _high_qc;
      fs.current_qc             = _current_qc;
      fs.schedule               = _schedule;
#ifdef QC_CHAIN_SIMPLE_PROPOSAL_STORE
      ps_height_iterator psh_it = _proposal_stores_by_height.begin();
      while (psh_it != _proposal_stores_by_height.end()) {
         proposal_store &pstore = psh_it->second;
         ps_iterator ps_it = pstore.begin();
         while (ps_it != pstore.end()) {
            fs.proposals.insert( *ps_it );
            ++ps_it;
         }
         ++psh_it;
      }
#else
      auto hgt_itr = _proposal_store.get<by_proposal_height>().begin();
      auto end_itr = _proposal_store.get<by_proposal_height>().end();
      while (hgt_itr != end_itr) {
         const hs_proposal_message & p = *hgt_itr;
         fs.proposals.emplace( p.proposal_id, p );
         ++hgt_itr;
      }
#endif
   }

   uint32_t qc_chain::positive_bits_count(fc::unsigned_int value){
      boost::dynamic_bitset b(21, value);
      uint32_t count = 0;
      for (boost::dynamic_bitset<>::size_type i = 0; i < b.size(); i++){
         if (b[i]==true)count++;
      }
      return count;
   }

   fc::unsigned_int qc_chain::update_bitset(fc::unsigned_int value, name finalizer ) {

      fc_tlog(_logger, " === update bitset ${value} ${finalizer}",
           ("value", value)
           ("finalizer", finalizer));

      boost::dynamic_bitset b( 21, value );
      vector<name> finalizers = _pacemaker->get_finalizers();
      for (size_t i = 0; i < finalizers.size();i++) {
         if (finalizers[i] == finalizer) {
            b.flip(i);

            fc_tlog(_logger, " === finalizer found ${finalizer} new value : ${value}",
                 ("finalizer", finalizer)
                 ("value", b.to_ulong()));

            return b.to_ulong();
         }
      }
      fc_tlog(_logger, " *** finalizer not found ${finalizer}",
           ("finalizer", finalizer));
      throw std::runtime_error("qc_chain internal error: finalizer not found");
   }

   digest_type qc_chain::get_digest_to_sign(const block_id_type& block_id, uint8_t phase_counter, const fc::sha256& final_on_qc){
      digest_type h1 = digest_type::hash( std::make_pair( block_id, phase_counter ) );
      digest_type h2 = digest_type::hash( std::make_pair( h1, final_on_qc ) );
      return h2;
   }

   std::vector<hs_proposal_message> qc_chain::get_qc_chain(const fc::sha256& proposal_id) {
      std::vector<hs_proposal_message> ret_arr;
      const hs_proposal_message *b, *b1, *b2;
      b2 = get_proposal( proposal_id );
      if (b2 != nullptr) {
         ret_arr.push_back( *b2 );
         b1 = get_proposal( b2->justify.proposal_id );
         if (b1 != nullptr) {
            ret_arr.push_back( *b1 );
            b = get_proposal( b1->justify.proposal_id );
            if (b != nullptr)
               ret_arr.push_back( *b );
         }
      }
      return ret_arr;
   }

   hs_proposal_message qc_chain::new_proposal_candidate(const block_id_type& block_id, uint8_t phase_counter) {
      hs_proposal_message b_new;
      b_new.block_id = block_id;
      b_new.parent_id =  _b_leaf;
      b_new.phase_counter = phase_counter;
      b_new.justify = _high_qc; //or null if no _high_qc upon activation or chain launch
      if (b_new.justify.proposal_id != NULL_PROPOSAL_ID){
         std::vector<hs_proposal_message> current_qc_chain = get_qc_chain(b_new.justify.proposal_id);
         size_t chain_length = std::distance(current_qc_chain.begin(), current_qc_chain.end());
         if (chain_length>=2){
            auto itr = current_qc_chain.begin();
            hs_proposal_message b2 = *itr;
            itr++;
            hs_proposal_message b1 = *itr;
            if (b_new.parent_id == b2.proposal_id && b2.parent_id == b1.proposal_id) b_new.final_on_qc = b1.proposal_id;
            else {
               const hs_proposal_message *p = get_proposal( b1.parent_id );
               //EOS_ASSERT( p != nullptr , chain_exception, "expected hs_proposal ${id} not found", ("id", b1.parent_id) );
               if (p != nullptr) {
                  b_new.final_on_qc = p->final_on_qc;
               } else {
                  fc_elog(_logger, " *** ${id} expected to find proposal in new_proposal_candidate() but not found : ${proposal_id}", ("id",_id)("proposal_id", b1.parent_id));
               }
            }
         }
      }

      b_new.proposal_id = get_digest_to_sign(b_new.block_id, b_new.phase_counter, b_new.final_on_qc);

      fc_dlog(_logger, " === ${id} creating new proposal : block_num ${block_num} phase ${phase_counter} : proposal_id ${proposal_id} : parent_id ${parent_id} : justify ${justify}",
              ("id", _id)
              ("block_num", b_new.block_num())
              ("phase_counter", b_new.phase_counter)
              ("proposal_id", b_new.proposal_id)
              ("parent_id", b_new.parent_id)
              ("justify", b_new.justify.proposal_id));

      return b_new;
   }

   void qc_chain::reset_qc(const fc::sha256& proposal_id){
      fc_tlog(_logger, " === ${id} resetting qc : ${proposal_id}", ("proposal_id" , proposal_id)("id", _id));
      _current_qc.proposal_id = proposal_id;
      _current_qc.quorum_met = false;
      _current_qc.active_finalizers = 0;
      _current_qc.active_agg_sig = fc::crypto::blslib::bls_signature();
   }

   hs_new_block_message qc_chain::new_block_candidate(const block_id_type& block_id) {
      hs_new_block_message b;
      b.block_id = block_id;
      b.justify = _high_qc; //or null if no _high_qc upon activation or chain launch
      return b;
   }

   bool qc_chain::evaluate_quorum(const extended_schedule & es, fc::unsigned_int finalizers, const fc::crypto::blslib::bls_signature & agg_sig, const hs_proposal_message & proposal){

      bool first = true;

      if (positive_bits_count(finalizers) < _pacemaker->get_quorum_threshold()){
         return false;
      }

      boost::dynamic_bitset fb(21, finalizers.value);
      fc::crypto::blslib::bls_public_key agg_key;

      for (boost::dynamic_bitset<>::size_type i = 0; i < fb.size(); i++) {
         if (fb[i] == 1){
            //adding finalizer's key to the aggregate pub key
            if (first) {
               first = false;
               agg_key = _private_key.get_public_key();
            }
            else agg_key = fc::crypto::blslib::aggregate({agg_key, _private_key.get_public_key() });
         }
      }
#warning fix todo
      // ****************************************************************************************************
      // FIXME/TODO: I removed this since it doesn't seem to be doing anything at the moment
      // ****************************************************************************************************
      //
      //fc::crypto::blslib::bls_signature justification_agg_sig;
      //
      //if (proposal.justify.proposal_id != NULL_PROPOSAL_ID) justification_agg_sig = proposal.justify.active_agg_sig;

      digest_type digest = get_digest_to_sign(proposal.block_id, proposal.phase_counter, proposal.final_on_qc);

      std::vector<uint8_t> h = std::vector<uint8_t>(digest.data(), digest.data() + 32);

      bool ok = fc::crypto::blslib::verify(agg_key, h, agg_sig);

      return ok;
   }

   bool qc_chain::is_quorum_met(const eosio::chain::quorum_certificate & qc, const extended_schedule & schedule, const hs_proposal_message & proposal){

      if (qc.quorum_met) {
         return true; //skip evaluation if we've already verified quorum was met
      }
      else {
         fc_tlog(_logger, " === qc : ${qc}", ("qc", qc));
         // If the caller wants to update the quorum_met flag on its "qc" object, it will have to do so
         //   based on the return value of this method, since "qc" here is const.
         return evaluate_quorum(schedule, qc.active_finalizers, qc.active_agg_sig, proposal);
      }
   }


   qc_chain::qc_chain(name id, base_pacemaker* pacemaker, std::set<name> my_producers, fc::logger& logger)
      : _id(id),
        _pacemaker(pacemaker),
        _my_producers(std::move(my_producers)),
        _logger(logger)
   {
      fc_dlog(_logger, " === ${id} qc chain initialized ${my_producers}", ("my_producers", my_producers)("id", _id));
   }

   bool qc_chain::am_i_proposer(){
      name proposer = _pacemaker->get_proposer();
      auto prod_itr = std::find_if(_my_producers.begin(), _my_producers.end(), [&](const auto& asp){ return asp == proposer; });
      if (prod_itr==_my_producers.end()) return false;
      else return true;
   }

   bool qc_chain::am_i_leader(){
      name leader = _pacemaker->get_leader();
      auto prod_itr = std::find_if(_my_producers.begin(), _my_producers.end(), [&](const auto& asp){ return asp == leader; });
      if (prod_itr==_my_producers.end()) return false;
      else return true;
   }

   bool qc_chain::am_i_finalizer(){
      std::vector<name> finalizers = _pacemaker->get_finalizers();
      auto mf_itr = _my_producers.begin();
      while(mf_itr!=_my_producers.end()){
         name n = *mf_itr;
         auto prod_itr = std::find_if(finalizers.begin(), finalizers.end(), [&](const auto& f){ return f == n; });
         if (prod_itr!=finalizers.end()) return true;
         mf_itr++;
      }
      return false;
   }

   hs_vote_message qc_chain::sign_proposal(const hs_proposal_message & proposal, name finalizer){
      _v_height = proposal.get_height();

      digest_type digest = get_digest_to_sign(proposal.block_id, proposal.phase_counter, proposal.final_on_qc);

      std::vector<uint8_t> h = std::vector<uint8_t>(digest.data(), digest.data() + 32);
#warning use appropriate private key for each producer
      fc::crypto::blslib::bls_signature sig = _private_key.sign(h); //FIXME/TODO: use appropriate private key for each producer

      hs_vote_message v_msg = {proposal.proposal_id, finalizer, sig};
      return v_msg;
   }

   void qc_chain::process_proposal(const hs_proposal_message & proposal){

      //auto start = fc::time_point::now();

      if (proposal.justify.proposal_id != NULL_PROPOSAL_ID){

         const hs_proposal_message *jp = get_proposal( proposal.justify.proposal_id );
         if (jp == nullptr) {
            fc_elog(_logger, " *** ${id} proposal justification unknown : ${proposal_id}", ("id",_id)("proposal_id", proposal.justify.proposal_id));
            return; //can't recognize a proposal with an unknown justification
         }
      }

      const hs_proposal_message *p = get_proposal( proposal.proposal_id );
      if (p != nullptr) {

         fc_elog(_logger, " *** ${id} proposal received twice : ${proposal_id}", ("id",_id)("proposal_id", proposal.proposal_id));

         if (p->justify.proposal_id != proposal.justify.proposal_id) {

            fc_elog(_logger, " *** ${id} two identical proposals (${proposal_id}) have different justifications :  ${justify_1} vs  ${justify_2}",
                              ("id",_id)
                              ("proposal_id", proposal.proposal_id)
                              ("justify_1", p->justify.proposal_id)
                              ("justify_2", proposal.justify.proposal_id));

         }

         return; //already aware of proposal, nothing to do
      }

#ifdef QC_CHAIN_SIMPLE_PROPOSAL_STORE
      ps_height_iterator psh_it = _proposal_stores_by_height.find( proposal.get_height() );
      if (psh_it != _proposal_stores_by_height.end())
      {
         proposal_store & pstore = psh_it->second;
         ps_iterator ps_it = pstore.begin();
         while (ps_it != pstore.end())
         {
            hs_proposal_message & existing_proposal = ps_it->second;
#else
      //height is not necessarily unique, so we iterate over all prior proposals at this height
      auto hgt_itr = _proposal_store.get<by_proposal_height>().lower_bound( proposal.get_height() );
      auto end_itr = _proposal_store.get<by_proposal_height>().upper_bound( proposal.get_height() );
      while (hgt_itr != end_itr)
      {
         const hs_proposal_message & existing_proposal = *hgt_itr;
#endif

         fc_elog(_logger, " *** ${id} received a different proposal at the same height (${block_num}, ${phase_counter})",
                           ("id",_id)
                           ("block_num", existing_proposal.block_num())
                           ("phase_counter", existing_proposal.phase_counter));

         fc_elog(_logger, " *** Proposal #1 : ${proposal_id_1} Proposal #2 : ${proposal_id_2}",
                           ("proposal_id_1", existing_proposal.proposal_id)
                           ("proposal_id_2", proposal.proposal_id));

#ifdef QC_CHAIN_SIMPLE_PROPOSAL_STORE
            ++ps_it;
         }
      }
#else
         hgt_itr++;
      }
#endif

      fc_dlog(_logger, " === ${id} received new proposal : block_num ${block_num} phase ${phase_counter} : proposal_id ${proposal_id} : parent_id ${parent_id} justify ${justify}",
                     ("id", _id)
                     ("block_num", proposal.block_num())
                     ("phase_counter", proposal.phase_counter)
                     ("proposal_id", proposal.proposal_id)
                     ("parent_id", proposal.parent_id)
                     ("justify", proposal.justify.proposal_id));

      bool success = insert_proposal( proposal );
      EOS_ASSERT( success , chain_exception, "internal error: duplicate proposal insert attempt" ); // can't happen unless bad mutex somewhere; already checked for this

      auto increment_version = fc::make_scoped_exit([this]() { ++_state_version; }); // assert failing above would mean no change

      //if I am a finalizer for this proposal and the safenode predicate for a possible vote is true, sign
      bool am_finalizer = am_i_finalizer();
      bool node_safe = is_node_safe(proposal);
      bool signature_required = am_finalizer && node_safe;

      std::vector<hs_vote_message> msgs;

      if (signature_required){

         //iterate over all my finalizers and sign / broadcast for each that is in the schedule
         std::vector<name> finalizers = _pacemaker->get_finalizers();

         auto mf_itr = _my_producers.begin();

         while(mf_itr!=_my_producers.end()){

            auto prod_itr = std::find(finalizers.begin(), finalizers.end(), *mf_itr);

            if (prod_itr!=finalizers.end()) {

               hs_vote_message v_msg = sign_proposal(proposal, *prod_itr);

               fc_tlog(_logger, " === ${id} signed proposal : block_num ${block_num} phase ${phase_counter} : proposal_id ${proposal_id}",
                              ("id", _id)
                              ("block_num", proposal.block_num())
                              ("phase_counter", proposal.phase_counter)
                              ("proposal_id", proposal.proposal_id));

               //send_hs_vote_msg(v_msg);
               msgs.push_back(v_msg);

            };

            mf_itr++;
         }
      }

      else fc_tlog(_logger, " === ${id} skipping signature on proposal : block_num ${block_num} phase ${phase_counter} : proposal_id ${proposal_id}",
                          ("id", _id)
                          ("block_num", proposal.block_num())
                          ("phase_counter", proposal.phase_counter)
                          ("proposal_id", proposal.proposal_id));

      //update internal state
      update(proposal);

      for (auto &msg : msgs) {
         send_hs_vote_msg(msg);
      }

      //check for leader change
      leader_rotation_check();

      //auto total_time = fc::time_point::now() - start;
      //fc_dlog(_logger, " ... process_proposal() total time : ${total_time}", ("total_time", total_time));
   }

   void qc_chain::process_vote(const hs_vote_message & vote){

      //auto start = fc::time_point::now();
#warning check for duplicate or invalid vote. We will return in either case, but keep proposals for evidence of double signing
      //TODO: check for duplicate or invalid vote. We will return in either case, but keep proposals for evidence of double signing

      bool am_leader = am_i_leader();

      if (!am_leader)
         return;
      fc_tlog(_logger, " === Process vote from ${finalizer} : current bitset ${value}" , ("finalizer", vote.finalizer)("value", _current_qc.active_finalizers));
      // only leader need to take action on votes
      if (vote.proposal_id != _current_qc.proposal_id)
         return;

      const hs_proposal_message *p = get_proposal( vote.proposal_id );
      if (p == nullptr) {
         fc_elog(_logger, " *** ${id} couldn't find proposal, vote : ${vote}", ("id",_id)("vote", vote));
         return;
      }

      bool quorum_met = _current_qc.quorum_met; //check if quorum already met

      // If quorum is already met, we don't need to do anything else. Otherwise, we aggregate the signature.
      if (!quorum_met){

         auto increment_version = fc::make_scoped_exit([this]() { ++_state_version; });

         if (_current_qc.active_finalizers>0)
            _current_qc.active_agg_sig = fc::crypto::blslib::aggregate({_current_qc.active_agg_sig, vote.sig });
         else
            _current_qc.active_agg_sig = vote.sig;

         _current_qc.active_finalizers = update_bitset(_current_qc.active_finalizers, vote.finalizer);

         quorum_met = is_quorum_met(_current_qc, _schedule, *p);

         if (quorum_met){

            fc_dlog(_logger, " === ${id} quorum met on #${block_num} ${phase_counter} ${proposal_id} ",
                           ("block_num", p->block_num())
                           ("phase_counter", p->phase_counter)
                           ("proposal_id", vote.proposal_id)
                           ("id", _id));

            _current_qc.quorum_met = true;

            //fc_tlog(_logger, " === update_high_qc : _current_qc ===");
            update_high_qc(_current_qc);

            //check for leader change
            leader_rotation_check();

            //if we're operating in event-driven mode and the proposal hasn't reached the decide phase yet
            if (_chained_mode == false && p->phase_counter < 3) {
               fc_tlog(_logger, " === ${id} phase increment on proposal ${proposal_id}", ("proposal_id", vote.proposal_id)("id", _id));
               hs_proposal_message proposal_candidate;

               if (_pending_proposal_block == NULL_BLOCK_ID)
                  proposal_candidate = new_proposal_candidate( p->block_id, p->phase_counter + 1 );
               else
                  proposal_candidate = new_proposal_candidate( _pending_proposal_block, 0 );

               reset_qc(proposal_candidate.proposal_id);
               fc_tlog(_logger, " === ${id} setting _pending_proposal_block to null (process_vote)", ("id", _id));
               _pending_proposal_block = NULL_BLOCK_ID;
               _b_leaf = proposal_candidate.proposal_id;

               send_hs_proposal_msg(proposal_candidate);
               fc_tlog(_logger, " === ${id} _b_leaf updated (process_vote): ${proposal_id}", ("proposal_id", proposal_candidate.proposal_id)("id", _id));
            }
         }
      }

      //auto total_time = fc::time_point::now() - start;
      //fc_tlog(_logger, " ... process_vote() total time : ${total_time}", ("total_time", total_time));
   }

   void qc_chain::process_new_view(const hs_new_view_message & msg){
      fc_tlog(_logger, " === ${id} process_new_view === ${qc}", ("qc", msg.high_qc)("id", _id));
      auto increment_version = fc::make_scoped_exit([this]() { ++_state_version; });
      if (!update_high_qc(msg.high_qc)) {
         increment_version.cancel();
      }
   }

   void qc_chain::process_new_block(const hs_new_block_message & msg){

      // If I'm not a leader, I probably don't care about hs-new-block messages.
#warning check for a need to gossip/rebroadcast even if it's not for us (maybe here, maybe somewhere else).
      // TODO: check for a need to gossip/rebroadcast even if it's not for us (maybe here, maybe somewhere else).
      if (! am_i_leader()) {
         fc_tlog(_logger, " === ${id} process_new_block === discarding because I'm not the leader; block_id : ${bid}, justify : ${just}", ("bid", msg.block_id)("just", msg.justify)("id", _id));
         return;
      }

      fc_tlog(_logger, " === ${id} process_new_block === am leader; block_id : ${bid}, justify : ${just}", ("bid", msg.block_id)("just", msg.justify)("id", _id));

#warning What to do with the received msg.justify?
      // ------------------------------------------------------------------
      //
      //   FIXME/REVIEW/TODO: What to do with the received msg.justify?
      //
      //   We are the leader, and we got a block_id from a proposer, but
      //     we should probably do something with the justify QC that
      //     comes with it (which is the _high_qc of the proposer (?))
      //
      // ------------------------------------------------------------------

      auto increment_version = fc::make_scoped_exit([this]() { ++_state_version; });

      if (_current_qc.proposal_id != NULL_PROPOSAL_ID && _current_qc.quorum_met == false) {

         fc_tlog(_logger, " === ${id} pending proposal found ${proposal_id} : quorum met ${quorum_met}",
                        ("id", _id)
                        ("proposal_id", _current_qc.proposal_id)
                        ("quorum_met", _current_qc.quorum_met));

         fc_tlog(_logger, " === ${id} setting _pending_proposal_block to ${block_id} (on_beat)", ("id", _id)("block_id", msg.block_id));
         _pending_proposal_block = msg.block_id;

      } else {

         fc_tlog(_logger, " === ${id} preparing new proposal ${proposal_id} : quorum met ${quorum_met}",
                        ("id", _id)
                        ("proposal_id", _current_qc.proposal_id)
                        ("quorum_met", _current_qc.quorum_met));
         hs_proposal_message proposal_candidate = new_proposal_candidate( msg.block_id, 0 );

         reset_qc(proposal_candidate.proposal_id);

         fc_tlog(_logger, " === ${id} setting _pending_proposal_block to null (process_new_block)", ("id", _id));

         _pending_proposal_block = NULL_BLOCK_ID;
         _b_leaf = proposal_candidate.proposal_id;

         send_hs_proposal_msg(proposal_candidate);

         fc_tlog(_logger, " === ${id} _b_leaf updated (on_beat): ${proposal_id}", ("proposal_id", proposal_candidate.proposal_id)("id", _id));
      }
   }

   void qc_chain::send_hs_proposal_msg(const hs_proposal_message & msg){
      fc_tlog(_logger, " === broadcast_hs_proposal ===");
      _pacemaker->send_hs_proposal_msg(msg, _id);
      process_proposal(msg);
   }

   void qc_chain::send_hs_vote_msg(const hs_vote_message & msg){
      fc_tlog(_logger, " === broadcast_hs_vote ===");
      _pacemaker->send_hs_vote_msg(msg, _id);
      process_vote(msg);
   }

   void qc_chain::send_hs_new_view_msg(const hs_new_view_message & msg){
      fc_tlog(_logger, " === broadcast_hs_new_view ===");
      _pacemaker->send_hs_new_view_msg(msg, _id);
   }

   void qc_chain::send_hs_new_block_msg(const hs_new_block_message & msg){
      fc_tlog(_logger, " === broadcast_hs_new_block ===");
      _pacemaker->send_hs_new_block_msg(msg, _id);
   }

   //extends predicate
   bool qc_chain::extends(const fc::sha256& descendant, const fc::sha256& ancestor){

#warning confirm the extends predicate never has to verify extension of irreversible blocks, otherwise this function needs to be modified
      //TODO: confirm the extends predicate never has to verify extension of irreversible blocks, otherwise this function needs to be modified

      uint32_t counter = 0;
      const hs_proposal_message *p = get_proposal( descendant );
      while (p != nullptr) {
         fc::sha256 parent_id = p->parent_id;
         p = get_proposal( parent_id );
         if (p == nullptr) {
            fc_elog(_logger, " *** ${id} cannot find proposal id while looking for ancestor : ${proposal_id}", ("id",_id)("proposal_id", parent_id));
            return false;
         }
         if (p->proposal_id == ancestor) {
            if (counter > 25) {
               fc_elog(_logger, " *** ${id} took ${counter} iterations to find ancestor ", ("id",_id)("counter", counter));
            }
            return true;
         }
         ++counter;
      }

      fc_elog(_logger, " *** ${id} extends returned false : could not find ${d_proposal_id} descending from ${a_proposal_id} ",
                        ("id",_id)
                        ("d_proposal_id", descendant)
                        ("a_proposal_id", ancestor));

      return false;
   }

   // Invoked when we could perhaps make a proposal to the network (or to ourselves, if we are the leader).
   void qc_chain::on_beat(){

      // Non-proposing leaders do not care about on_beat(), because leaders react to a block proposal
      //   which comes from processing an incoming new block message from a proposer instead.
      // on_beat() is called by the pacemaker, which decides when it's time to check whether we are
      //   proposers that should check whether as proposers we should propose a new hotstuff block to
      //   the network (or to ourselves, which is faster and doesn't require the bandwidth of an additional
      //   gossip round for a new proposed block).
      // The current criteria for a leader selecting a proposal among all proposals it receives is to go
      //   with the first valid one that it receives. So if a proposer is also a leader, it silently goes
      //   with its own proposal, which is hopefully valid at the point of generation which is also the
      //   point of consumption.
      //
      if (! am_i_proposer())
         return;

      block_id_type current_block_id = _pacemaker->get_current_block_id();

      hs_new_block_message block_candidate = new_block_candidate( current_block_id );

      if (am_i_leader()) {

         // I am the proposer; so this assumes that no additional proposal validation is required.

         fc_tlog(_logger, " === I am a leader-proposer that is proposing a block for itself to lead");
         // Hardwired consumption by self; no networking.
         process_new_block( block_candidate );

      } else {

         // I'm only a proposer and not the leader; send a new-block-proposal message out to
         //   the network, until it reaches the leader.

         fc_tlog(_logger, " === broadcasting new block = #${block_num} ${proposal_id}", ("proposal_id", block_candidate.block_id)("block_num",(block_header::num_from_id(block_candidate.block_id))));
         send_hs_new_block_msg( block_candidate );
      }
   }

   // returns true on state change (caller decides update on state version
   bool qc_chain::update_high_qc(const eosio::chain::quorum_certificate & high_qc){

      fc_tlog(_logger, " === check to update high qc ${proposal_id}", ("proposal_id", high_qc.proposal_id));

      // if new high QC is higher than current, update to new

      if (_high_qc.proposal_id == NULL_PROPOSAL_ID){

         _high_qc = high_qc;
         _b_leaf = _high_qc.proposal_id;

         fc_tlog(_logger, " === ${id} _b_leaf updated (update_high_qc) : ${proposal_id}", ("proposal_id", _high_qc.proposal_id)("id", _id));
         return true;
      } else {
         const hs_proposal_message *old_high_qc_prop = get_proposal( _high_qc.proposal_id );
         const hs_proposal_message *new_high_qc_prop = get_proposal( high_qc.proposal_id );
         if (old_high_qc_prop == nullptr)
            return false;
         if (new_high_qc_prop == nullptr)
            return false;

         if (new_high_qc_prop->get_height() > old_high_qc_prop->get_height()
             && is_quorum_met(high_qc, _schedule, *new_high_qc_prop))
         {
            // "The caller does not need this updated on their high_qc structure" -- g
            //high_qc.quorum_met = true;

            fc_tlog(_logger, " === updated high qc, now is : #${get_height}  ${proposal_id}", ("get_height", new_high_qc_prop->get_height())("proposal_id", new_high_qc_prop->proposal_id));
            _high_qc = high_qc;
            _high_qc.quorum_met = true;
            _b_leaf = _high_qc.proposal_id;

            fc_tlog(_logger, " === ${id} _b_leaf updated (update_high_qc) : ${proposal_id}", ("proposal_id", _high_qc.proposal_id)("id", _id));
            return true;
         }
      }
      return false;
   }

   void qc_chain::leader_rotation_check(){
      //verify if leader changed

      name current_leader = _pacemaker->get_leader();
      name next_leader = _pacemaker->get_next_leader();

      if (current_leader != next_leader){

         fc_dlog(_logger, " /// ${id} rotating leader : ${old_leader} -> ${new_leader} ",
                        ("id", _id)
                        ("old_leader", current_leader)
                        ("new_leader", next_leader));

         //leader changed, we send our new_view message

         reset_qc(NULL_PROPOSAL_ID);

         fc_tlog(_logger, " === ${id} setting _pending_proposal_block to null (leader_rotation_check)", ("id", _id));

         _pending_proposal_block = NULL_BLOCK_ID;

         hs_new_view_message new_view;

         new_view.high_qc = _high_qc;

         send_hs_new_view_msg(new_view);
      }
   }

   //safenode predicate
   bool qc_chain::is_node_safe(const hs_proposal_message & proposal){

      //fc_tlog(_logger, " === is_node_safe ===");

      bool monotony_check = false;
      bool safety_check = false;
      bool liveness_check = false;
      bool final_on_qc_check = false;

      fc::sha256 upcoming_commit;

      if (proposal.justify.proposal_id == NULL_PROPOSAL_ID && _b_lock == NULL_PROPOSAL_ID)
         final_on_qc_check = true; //if chain just launched or feature just activated
      else {

         std::vector<hs_proposal_message> current_qc_chain = get_qc_chain(proposal.justify.proposal_id);

         size_t chain_length = std::distance(current_qc_chain.begin(), current_qc_chain.end());

         if (chain_length >= 2) {

            auto itr = current_qc_chain.begin();

            hs_proposal_message b2 = *itr;
            ++itr;
            hs_proposal_message b1 = *itr;

            if (proposal.parent_id == b2.proposal_id && b2.parent_id == b1.proposal_id)
               upcoming_commit = b1.proposal_id;
            else {
               const hs_proposal_message *p = get_proposal( b1.parent_id );
               //EOS_ASSERT( p != nullptr , chain_exception, "expected hs_proposal ${id} not found", ("id", b1.parent_id) );
               if (p != nullptr) {
                  upcoming_commit = p->final_on_qc;
               } else {
                  fc_elog(_logger, " *** ${id} in is_node_safe did not find expected proposal id: ${proposal_id}", ("id",_id)("proposal_id", b1.parent_id));
               }
            }
         }

         //abstracted [...]
         if (upcoming_commit == proposal.final_on_qc) {
            final_on_qc_check = true;
         }
      }

      if (proposal.get_height() > _v_height) {
         monotony_check = true;
      }

      if (_b_lock != NULL_PROPOSAL_ID){

         //Safety check : check if this proposal extends the chain I'm locked on
         if (extends(proposal.proposal_id, _b_lock)) {
            safety_check = true;
         }

         //Liveness check : check if the height of this proposal's justification is higher than the height of the proposal I'm locked on. This allows restoration of liveness if a replica is locked on a stale block.
         if (proposal.justify.proposal_id == NULL_PROPOSAL_ID && _b_lock == NULL_PROPOSAL_ID) {
            liveness_check = true; //if there is no justification on the proposal and I am not locked on anything, means the chain just launched or feature just activated
         } else {
            const hs_proposal_message *b_lock = get_proposal( _b_lock );
            EOS_ASSERT( b_lock != nullptr , chain_exception, "expected hs_proposal ${id} not found", ("id", _b_lock) );
            const hs_proposal_message *prop_justification = get_proposal( proposal.justify.proposal_id );
            EOS_ASSERT( prop_justification != nullptr , chain_exception, "expected hs_proposal ${id} not found", ("id", proposal.justify.proposal_id) );

            if (prop_justification->get_height() > b_lock->get_height()) {
               liveness_check = true;
            }
         }
      } else {
         //if we're not locked on anything, means the protocol just activated or chain just launched
         liveness_check = true;
         safety_check = true;

         fc_tlog(_logger, " === ${id} not locked on anything, liveness and safety are true", ("id", _id));
      }

      fc_tlog(_logger, " === final_on_qc_check : ${final_on_qc_check}, monotony_check : ${monotony_check}, liveness_check : ${liveness_check}, safety_check : ${safety_check}",
           ("final_on_qc_check", final_on_qc_check)
           ("monotony_check", monotony_check)
           ("liveness_check", liveness_check)
           ("safety_check", safety_check));

      bool node_is_safe = final_on_qc_check && monotony_check && (liveness_check || safety_check);
      if (!node_is_safe) {

         fc_elog(_logger, " *** node is NOT safe. Checks : final_on_qc: ${final_on_qc}, monotony_check: ${monotony_check}, liveness_check: ${liveness_check}, safety_check: ${safety_check})",
                 ("final_on_qc_check",final_on_qc_check)
                 ("monotony_check",monotony_check)
                 ("liveness_check",liveness_check)
                 ("safety_check",safety_check));
      }

      //return true if monotony check and at least one of liveness or safety check evaluated successfully
      return final_on_qc_check && monotony_check && (liveness_check || safety_check);
   }

   //on proposal received, called from network thread
   void qc_chain::on_hs_proposal_msg(const hs_proposal_message & msg){
      process_proposal(msg);
   }

   //on vote received, called from network thread
   void qc_chain::on_hs_vote_msg(const hs_vote_message & msg){
      process_vote(msg);
   }

   //on new view received, called from network thread
   void qc_chain::on_hs_new_view_msg(const hs_new_view_message & msg){
      process_new_view(msg);
   }

   //on new block received, called from network thread
   void qc_chain::on_hs_new_block_msg(const hs_new_block_message & msg){
      process_new_block(msg);
   }

   void qc_chain::update(const hs_proposal_message & proposal){
      //fc_tlog(_logger, " === update internal state ===");
      //if proposal has no justification, means we either just activated the feature or launched the chain, or the proposal is invalid
      if (proposal.justify.proposal_id == NULL_PROPOSAL_ID){
         fc_dlog(_logger, " === ${id} proposal has no justification ${proposal_id}", ("proposal_id", proposal.proposal_id)("id", _id));
         return;
      }

      std::vector<hs_proposal_message> current_qc_chain = get_qc_chain(proposal.justify.proposal_id);

      size_t chain_length = std::distance(current_qc_chain.begin(), current_qc_chain.end());

      const hs_proposal_message *b_lock = get_proposal( _b_lock );
      EOS_ASSERT( b_lock != nullptr || _b_lock == NULL_PROPOSAL_ID , chain_exception, "expected hs_proposal ${id} not found", ("id", _b_lock) );

      //fc_tlog(_logger, " === update_high_qc : proposal.justify ===");
      update_high_qc(proposal.justify);

      if (chain_length<1){
         fc_dlog(_logger, " === ${id} qc chain length is 0", ("id", _id));
         return;
      }

      auto itr = current_qc_chain.begin();
      hs_proposal_message b_2 = *itr;

      if (chain_length<2){
         fc_dlog(_logger, " === ${id} qc chain length is 1", ("id", _id));
         return;
      }

      itr++;

      hs_proposal_message b_1 = *itr;

      //if we're not locked on anything, means we just activated or chain just launched, else we verify if we've progressed enough to establish a new lock

      fc_tlog(_logger, " === ${id} _b_lock ${_b_lock} b_1 height ${b_1_height}",
                     ("id", _id)
                     ("_b_lock", _b_lock)
                     ("b_1_height", b_1.block_num())
                     ("b_1_phase", b_1.phase_counter));

      if ( b_lock != nullptr ) {
         fc_tlog(_logger, " === b_lock height ${b_lock_height} b_lock phase ${b_lock_phase}",
                        ("b_lock_height", b_lock->block_num())
                        ("b_lock_phase", b_lock->phase_counter));
      }

      if (_b_lock == NULL_PROPOSAL_ID || b_1.get_height() > b_lock->get_height()){

         fc_tlog(_logger, "setting _b_lock to ${proposal_id}", ("proposal_id",b_1.proposal_id ));
         _b_lock = b_1.proposal_id; //commit phase on b1

         fc_tlog(_logger, " === ${id} _b_lock updated : ${proposal_id}", ("proposal_id", b_1.proposal_id)("id", _id));
      }

      if (chain_length < 3) {
         fc_dlog(_logger, " === ${id} qc chain length is 2",("id", _id));
         return;
      }

      ++itr;

      hs_proposal_message b = *itr;

      fc_tlog(_logger, " === direct parent relationship verification : b_2.parent_id ${b_2.parent_id} b_1.proposal_id ${b_1.proposal_id} b_1.parent_id ${b_1.parent_id} b.proposal_id ${b.proposal_id} ",
                ("b_2.parent_id",b_2.parent_id)
                ("b_1.proposal_id", b_1.proposal_id)
                ("b_1.parent_id", b_1.parent_id)
                ("b.proposal_id", b.proposal_id));

      //direct parent relationship verification
      if (b_2.parent_id == b_1.proposal_id && b_1.parent_id == b.proposal_id){

         if (_b_exec!= NULL_PROPOSAL_ID){

            const hs_proposal_message *b_exec = get_proposal( _b_exec );
            EOS_ASSERT( b_exec != nullptr , chain_exception, "expected hs_proposal ${id} not found", ("id", _b_exec) );

            if (b_exec->get_height() >= b.get_height() && b_exec->proposal_id != b.proposal_id){

               fc_elog(_logger, " *** ${id} finality violation detected at height ${block_num}, phase : ${phase}. Proposal ${proposal_id_1} conflicts with ${proposal_id_2}",
                       ("id", _id)
                       ("block_num", b.block_num())
                       ("phase", b.phase_counter)
                       ("proposal_id_1", b.proposal_id)
                       ("proposal_id_2", b_exec->proposal_id));

               _b_finality_violation = b.proposal_id;

               //protocol failure
               return;
            }
         }

         commit(b);

         fc_tlog(_logger, " === last executed proposal : #${block_num} ${block_id}", ("block_num", b.block_num())("block_id", b.block_id));

         _b_exec = b.proposal_id; //decide phase on b
         _block_exec = b.block_id;

         gc_proposals( b.get_height()-1);
      }
      else {
         fc_elog(_logger, " *** ${id} could not verify direct parent relationship", ("id",_id));
         fc_elog(_logger, "   *** b_2 ${b_2}", ("b_2", b_2));
         fc_elog(_logger, "   *** b_1 ${b_1}", ("b_1", b_1));
         fc_elog(_logger, "   *** b   ${b}", ("b", b));
      }
   }

   void qc_chain::gc_proposals(uint64_t cutoff){
      //fc_tlog(_logger, " === garbage collection on old data");

#ifdef QC_CHAIN_SIMPLE_PROPOSAL_STORE
      ps_height_iterator psh_it = _proposal_stores_by_height.begin();
      while (psh_it != _proposal_stores_by_height.end()) {
         uint64_t height = psh_it->first;
         if (height <= cutoff) {
            // remove all entries from _proposal_height for this proposal store
            proposal_store & pstore = psh_it->second;
            ps_iterator ps_it = pstore.begin();
            while (ps_it != pstore.end()) {
               hs_proposal_message & p = ps_it->second;
               ph_iterator ph_it = _proposal_height.find( p.proposal_id );
               EOS_ASSERT( ph_it != _proposal_height.end(), chain_exception, "gc_proposals internal error: no proposal height entry");
               uint64_t proposal_height = ph_it->second;
               EOS_ASSERT(proposal_height == p.get_height(), chain_exception, "gc_proposals internal error: mismatched proposal height record"); // this check is unnecessary
               _proposal_height.erase( ph_it );
               ++ps_it;
            }
            // then remove the entire proposal store
            psh_it = _proposal_stores_by_height.erase( psh_it );
         } else {
            ++psh_it;
         }
      }
#else
      auto end_itr = _proposal_store.get<by_proposal_height>().upper_bound(cutoff);
      while (_proposal_store.get<by_proposal_height>().begin() != end_itr){
         auto itr = _proposal_store.get<by_proposal_height>().begin();
         fc_tlog(_logger, " === ${id} erasing ${block_num} ${phase_counter} ${block_id} proposal_id ${proposal_id}",
                        ("id", _id)
                        ("block_num", itr->block_num())
                        ("phase_counter", itr->phase_counter)
                        ("block_id", itr->block_id)
                        ("proposal_id", itr->proposal_id));
         _proposal_store.get<by_proposal_height>().erase(itr);
      }
#endif
   }

   void qc_chain::commit(const hs_proposal_message & proposal){

      fc_tlog(_logger, " === attempting to commit proposal #${block_num} ${proposal_id} block_id : ${block_id} phase : ${phase_counter} parent_id : ${parent_id}",
                ("block_num", proposal.block_num())
                ("proposal_id", proposal.proposal_id)
                ("block_id", proposal.block_id)
                ("phase_counter", proposal.phase_counter)
                ("parent_id", proposal.parent_id));

      bool exec_height_check = false;

      const hs_proposal_message *last_exec_prop = get_proposal( _b_exec );
      EOS_ASSERT( last_exec_prop != nullptr || _b_exec == NULL_PROPOSAL_ID, chain_exception, "expected hs_proposal ${id} not found", ("id", _b_exec) );

      if (last_exec_prop != nullptr) {
         fc_tlog(_logger, " === _b_exec proposal #${block_num} ${proposal_id} block_id : ${block_id} phase : ${phase_counter} parent_id : ${parent_id}",
              ("block_num", last_exec_prop->block_num())
              ("proposal_id", last_exec_prop->proposal_id)
              ("block_id", last_exec_prop->block_id)
              ("phase_counter", last_exec_prop->phase_counter)
              ("parent_id", last_exec_prop->parent_id));

         fc_tlog(_logger, " *** last_exec_prop ${proposal_id_1} ${phase_counter_1} vs proposal ${proposal_id_2} ${phase_counter_2} ",
              ("proposal_id_1", last_exec_prop->block_num())
              ("phase_counter_1", last_exec_prop->phase_counter)
              ("proposal_id_2", proposal.block_num())
              ("phase_counter_2", proposal.phase_counter));
      } else {
         fc_tlog(_logger, " === _b_exec proposal is null vs proposal ${proposal_id_2} ${phase_counter_2} ",
              ("proposal_id_2", proposal.block_num())
              ("phase_counter_2", proposal.phase_counter));
      }

      if (_b_exec == NULL_PROPOSAL_ID)
         exec_height_check = true;
      else
         exec_height_check = last_exec_prop->get_height() < proposal.get_height();

      if (exec_height_check){

         const hs_proposal_message *p = get_proposal( proposal.parent_id );
         if (p != nullptr) {
            //fc_tlog(_logger, " === recursively committing" );
            commit(*p); //recursively commit all non-committed ancestor blocks sequentially first
         }

         //Execute commands [...]

         fc_dlog(_logger, " === ${id} committed proposal #${block_num} phase ${phase_counter} block_id : ${block_id} proposal_id : ${proposal_id}",
                        ("id", _id)
                        ("block_num", proposal.block_num())
                        ("phase_counter", proposal.phase_counter)
                        ("block_id", proposal.block_id)
                        ("proposal_id", proposal.proposal_id));
      }
      else {
         fc_elog(_logger, " *** ${id} sequence not respected on #${block_num} phase ${phase_counter} proposal_id : ${proposal_id}",
                ("id", _id)
                ("block_num", proposal.block_num())
                ("phase_counter", proposal.phase_counter)
                ("proposal_id", proposal.proposal_id));
      }
   }

}}<|MERGE_RESOLUTION|>--- conflicted
+++ resolved
@@ -1,50 +1,5 @@
 #include <eosio/hotstuff/qc_chain.hpp>
-
-<<<<<<< HEAD
-=======
 #include <fc/scoped_exit.hpp>
-
-/*
-
-  Todo list / notes:
-  - fork tests in unittests
-  - network plugin versioning
-  - handshake_message.network_version
-  - independant of protocol feature activation
-  - separate library for hotstuff (look at SHIP libray used by state history plugin )
-  - boost tests producer plugin test
-  - regression tests python framework as a base
-  - performance testing
-  - complete proposer / leader differentiation
-  - integration with new bls implementation
-  - hotstuff as a library with its own tests (model on state history plugin + state_history library )
-  - unit / integration tests -> producer_plugin + fork_tests tests as a model
-  - test deterministic sequence
-  - test non-replica participation
-  - test finality vioaltion
-  - test loss of liveness
-  - test split chain
-  - store schedules and transition view height, and prune on commit
-  - integration with fork_db / LIB overhaul
-  - integration with performance testing
-  - regression testing ci/cd -> python regression tests
-  - implement bitset for efficiency
-  - add APIs for proof data
-  - add election proposal in block header
-  - map proposers / finalizers / leader to new host functions
-  - support pause / resume producer
-  - keep track of proposals sent to peers
-  - allow syncing of proposals
-  - versioning of net protocol version
-  - protocol feature activation HOTSTUFF_CONSENSUS
-  - system contract update 1
-  -- allow BPs to register + prove their aggregate pub key.
-  -- Allow existing BPs to unreg + reg without new aggregate key.
-  -- Prevent new BPs from registering without proving aggregate pub key
-  - system contract update 2 (once all or at least overwhelming majority of BPs added a bls key)
-  -- skip BPs without a bls key in the selection, new host functions are available
-*/
->>>>>>> aa926f00
 
 namespace eosio { namespace hotstuff {
 
