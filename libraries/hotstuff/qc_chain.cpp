#include <eosio/hotstuff/qc_chain.hpp>
#include <fc/scoped_exit.hpp>
#include <boost/range/adaptor/reversed.hpp>

namespace eosio::hotstuff {

   void qc_chain::write_safety_state_file() {
      if (_safety_state_file.empty())
         return;
      if (!_safety_state_file_handle.is_open())
         _safety_state_file_handle.open(fc::cfile::create_or_update_rw_mode);
      state_db_manager<safety_state>::write(_safety_state_file_handle, _safety_state);
   }

   const hs_proposal_message* qc_chain::get_proposal(const fc::sha256& proposal_id) {
      proposal_store_type::nth_index<0>::type::iterator itr = _proposal_store.get<by_proposal_id>().find( proposal_id );
      if (itr == _proposal_store.get<by_proposal_id>().end())
         return nullptr;
      return &(*itr);
   }

   bool qc_chain::insert_proposal(const hs_proposal_message& proposal) {
      if (get_proposal( proposal.proposal_id ) != nullptr)
         return false;
      _proposal_store.insert(proposal); //new proposal
      return true;
   }

   void qc_chain::get_state(finalizer_state& fs) const {
      fs.chained_mode           = _chained_mode;
      fs.b_leaf                 = _b_leaf;
      fs.b_lock                 = _safety_state.get_b_lock();
      fs.b_exec                 = _b_exec;
      fs.b_finality_violation   = _b_finality_violation;
      fs.block_exec             = _block_exec;
      fs.pending_proposal_block = _pending_proposal_block;
      fs.v_height               = _safety_state.get_v_height();
      fs.high_qc                = _high_qc.to_msg();
      fs.current_qc             = _current_qc.to_msg();
      auto hgt_itr = _proposal_store.get<by_proposal_height>().begin();
      auto end_itr = _proposal_store.get<by_proposal_height>().end();
      while (hgt_itr != end_itr) {
         const hs_proposal_message & p = *hgt_itr;
         fs.proposals.emplace( p.proposal_id, p );
         ++hgt_itr;
      }
   }

   uint32_t qc_chain::positive_bits_count(const hs_bitset& finalizers) {
      return finalizers.count(); // the number of bits in this bitset that are set.
   }

   hs_bitset qc_chain::update_bitset(const hs_bitset& finalizer_set, const bls_public_key& finalizer_key ) {

      hs_bitset b(finalizer_set );

      const auto& finalizers = _pacemaker->get_finalizer_set().finalizers;

      for (size_t i = 0; i < finalizers.size();i++) {
         if (finalizers[i].public_key == finalizer_key) {
            b.set(i);

            fc_tlog(_logger, " === finalizer found ${finalizer} new value : ${value}",
                    ("value", [&](){ std::string r; boost::to_string(b, r); return r; }()));

            return b;
         }
      }
      fc_tlog(_logger, " *** finalizer_key not found ${finalizer_key}",
           ("finalizer_key", finalizer_key));
      throw std::runtime_error("qc_chain internal error: finalizer_key not found");
   }

   std::vector<hs_proposal_message> qc_chain::get_qc_chain(const fc::sha256& proposal_id) {
      std::vector<hs_proposal_message> ret_arr;
      if ( const hs_proposal_message* b2 = get_proposal( proposal_id ) ) {
         ret_arr.push_back( *b2 );
         if (const hs_proposal_message* b1 = get_proposal( b2->justify.proposal_id ) ) {
            ret_arr.push_back( *b1 );
            if (const hs_proposal_message* b = get_proposal( b1->justify.proposal_id ) ) {
               ret_arr.push_back( *b );
            }
         }
      }
      return ret_arr;
   }

   hs_proposal_message qc_chain::new_proposal_candidate(const block_id_type& block_id, uint8_t phase_counter) {
      hs_proposal_message b_new;
      b_new.block_id = block_id;
      b_new.parent_id =  _b_leaf;
      b_new.phase_counter = phase_counter;
      b_new.justify = _high_qc.to_msg(); //or null if no _high_qc upon activation or chain launch
      if (!b_new.justify.proposal_id.empty()){
         std::vector<hs_proposal_message> current_qc_chain = get_qc_chain(b_new.justify.proposal_id);
         size_t chain_length = std::distance(current_qc_chain.begin(), current_qc_chain.end());
         if (chain_length>=2){
            auto itr = current_qc_chain.begin();
            hs_proposal_message b2 = *itr;
            itr++;
            hs_proposal_message b1 = *itr;
            if (b_new.parent_id == b2.proposal_id && b2.parent_id == b1.proposal_id) b_new.final_on_qc = b1.proposal_id;
            else {
               const hs_proposal_message *p = get_proposal( b1.parent_id );
               //EOS_ASSERT( p != nullptr , chain_exception, "expected hs_proposal ${id} not found", ("id", b1.parent_id) );
               if (p != nullptr) {
                  b_new.final_on_qc = p->final_on_qc;
               } else {
                  fc_elog(_logger, " *** ${id} expected to find proposal in new_proposal_candidate() but not found : ${proposal_id}", ("id",_id)("proposal_id", b1.parent_id));
               }
            }
         }
      }

      b_new.proposal_id = get_digest_to_sign(b_new.block_id, b_new.phase_counter, b_new.final_on_qc);

      fc_dlog(_logger, " === ${id} creating new proposal : block_num ${block_num} phase ${phase_counter} : proposal_id ${proposal_id} : parent_id ${parent_id} : justify ${justify}",
              ("id", _id)
              ("block_num", b_new.block_num())
              ("phase_counter", b_new.phase_counter)
              ("proposal_id", b_new.proposal_id)
              ("parent_id", b_new.parent_id)
              ("justify", b_new.justify.proposal_id));

      return b_new;
   }

   void qc_chain::reset_qc(const fc::sha256& proposal_id) {
      fc_tlog(_logger, " === ${id} resetting qc : ${proposal_id}", ("proposal_id" , proposal_id)("id", _id));
      _current_qc.reset(proposal_id, 21); // TODO: use active schedule size
   }

<<<<<<< HEAD
   hs_new_block_message qc_chain::new_block_candidate(const block_id_type& block_id) {
      hs_new_block_message b;
      b.block_id = block_id;
      b.justify = _high_qc.to_msg(); //or null if no _high_qc upon activation or chain launch
      return b;
   }

   bool qc_chain::evaluate_quorum(const hs_bitset& finalizers, const bls_signature& agg_sig, const hs_proposal_message& proposal) {
=======
   bool qc_chain::evaluate_quorum(const hs_bitset& finalizers, const fc::crypto::blslib::bls_signature& agg_sig, const hs_proposal_message& proposal) {
>>>>>>> 2f457d53
      if (positive_bits_count(finalizers) < _pacemaker->get_quorum_threshold()){
         return false;
      }
      const auto& c_finalizers = _pacemaker->get_finalizer_set().finalizers;
      std::vector<bls_public_key> keys;
      keys.reserve(finalizers.size());
      for (hs_bitset::size_type i = 0; i < finalizers.size(); ++i)
         if (finalizers[i])
            keys.push_back(c_finalizers[i].public_key);
      bls_public_key agg_key = fc::crypto::blslib::aggregate(keys);

      digest_type digest = proposal.get_proposal_id(); //get_digest_to_sign(proposal.block_id, proposal.phase_counter, proposal.final_on_qc);

      std::vector<uint8_t> h = std::vector<uint8_t>(digest.data(), digest.data() + 32);
      bool ok = fc::crypto::blslib::verify(agg_key, h, agg_sig);
      return ok;
   }

   bool qc_chain::is_quorum_met(const quorum_certificate& qc, const hs_proposal_message& proposal) {

      if (qc.is_quorum_met()) {
         return true; //skip evaluation if we've already verified quorum was met
      }
      else {
         fc_tlog(_logger, " === qc : ${qc}", ("qc", qc.to_msg()));
         // If the caller wants to update the quorum_met flag on its "qc" object, it will have to do so
         //   based on the return value of this method, since "qc" here is const.
         return evaluate_quorum(qc.get_active_finalizers(), qc.get_active_agg_sig(), proposal);
      }
   }

   qc_chain::qc_chain(std::string id,
                      base_pacemaker* pacemaker,
                      std::set<name> my_producers,
                      bls_key_map_t finalizer_keys,
                      fc::logger& logger,
                      std::string safety_state_file)
      : _pacemaker(pacemaker),
        _my_producers(std::move(my_producers)),
        _my_finalizer_keys(std::move(finalizer_keys)),
        _id(std::move(id)),
        _safety_state_file(safety_state_file),
        _logger(logger)
   {
      //todo : read liveness state / select initialization heuristics ?

      if (!_safety_state_file.empty()) {
         _safety_state_file_handle.set_file_path(safety_state_file);
         state_db_manager<safety_state>::read(_safety_state_file, _safety_state);
      }

      _high_qc.reset({}, 21); // TODO: use active schedule size
      _current_qc.reset({}, 21); // TODO: use active schedule size

      fc_dlog(_logger, " === ${id} qc chain initialized ${my_producers}", ("my_producers", my_producers)("id", _id));
   }

   bool qc_chain::am_i_proposer(){
      name proposer = _pacemaker->get_proposer();
      auto prod_itr = std::find_if(_my_producers.begin(), _my_producers.end(), [&](const auto& asp){ return asp == proposer; });
      if (prod_itr==_my_producers.end()) return false;
      else return true;
   }

   bool qc_chain::am_i_leader(){
      name leader = _pacemaker->get_leader();
      auto prod_itr = std::find_if(_my_producers.begin(), _my_producers.end(), [&](const auto& asp){ return asp == leader; });
      if (prod_itr==_my_producers.end()) return false;
      else return true;
   }

   bool qc_chain::am_i_finalizer(){

      const auto& finalizers = _pacemaker->get_finalizer_set().finalizers;
         return !_my_finalizer_keys.empty() &&
            std::any_of(finalizers.begin(), finalizers.end(), [&](const auto& fa) { return _my_finalizer_keys.contains(fa.public_key); });

   }

   hs_vote_message qc_chain::sign_proposal(const hs_proposal_message& proposal,
                                           const bls_public_key& finalizer_pub_key,
                                           const bls_private_key& finalizer_priv_key)
   {
      _safety_state.set_v_height(finalizer_pub_key, proposal.get_view_number());

      digest_type digest = proposal.get_proposal_id(); //get_digest_to_sign(proposal.block_id, proposal.phase_counter, proposal.final_on_qc);

      std::vector<uint8_t> h = std::vector<uint8_t>(digest.data(), digest.data() + 32);

      bls_signature sig = finalizer_priv_key.sign(h);

      hs_vote_message v_msg = {proposal.proposal_id, finalizer_priv_key.get_public_key(), sig};
      return v_msg;
   }

   void qc_chain::process_proposal(const std::optional<uint32_t>& connection_id, const hs_proposal_message& proposal){

      if (!proposal.justify.proposal_id.empty()) {

         const hs_proposal_message *jp = get_proposal( proposal.justify.proposal_id );
         if (jp == nullptr) {
            fc_elog(_logger, " *** ${id} proposal justification unknown : ${proposal_id}", ("id",_id)("proposal_id", proposal.justify.proposal_id));
            send_hs_message_warning(connection_id, hs_message_warning::discarded); // example; to be tuned to actual need
            return; //can't recognize a proposal with an unknown justification
         }
      }

      const hs_proposal_message *p = get_proposal( proposal.proposal_id );
      if (p != nullptr) {

         fc_elog(_logger, " *** ${id} proposal received twice : ${proposal_id}", ("id",_id)("proposal_id", proposal.proposal_id));
         if (p->justify.proposal_id != proposal.justify.proposal_id) {

            fc_elog(_logger, " *** ${id} two identical proposals (${proposal_id}) have different justifications :  ${justify_1} vs  ${justify_2}",
                              ("id",_id)
                              ("proposal_id", proposal.proposal_id)
                              ("justify_1", p->justify.proposal_id)
                              ("justify_2", proposal.justify.proposal_id));

         }

         send_hs_message_warning(connection_id, hs_message_warning::discarded); // example; to be tuned to actual need
         return; //already aware of proposal, nothing to do
      }

      //height is not necessarily unique, so we iterate over all prior proposals at this height
      auto hgt_itr = _proposal_store.get<by_proposal_height>().lower_bound( proposal.get_key() );
      auto end_itr = _proposal_store.get<by_proposal_height>().upper_bound( proposal.get_key() );
      while (hgt_itr != end_itr)
      {
         const hs_proposal_message & existing_proposal = *hgt_itr;
         fc_elog(_logger, " *** ${id} received a different proposal at the same height (${block_num}, ${phase_counter})",
                           ("id",_id)
                           ("block_num", existing_proposal.block_num())
                           ("phase_counter", existing_proposal.phase_counter));

         fc_elog(_logger, " *** Proposal #1 : ${proposal_id_1} Proposal #2 : ${proposal_id_2}",
                           ("proposal_id_1", existing_proposal.proposal_id)
                           ("proposal_id_2", proposal.proposal_id));
         hgt_itr++;
      }

      fc_dlog(_logger, " === ${id} received new proposal : block_num ${block_num} phase ${phase_counter} : proposal_id ${proposal_id} : parent_id ${parent_id} justify ${justify}",
                     ("id", _id)
                     ("block_num", proposal.block_num())
                     ("phase_counter", proposal.phase_counter)
                     ("proposal_id", proposal.proposal_id)
                     ("parent_id", proposal.parent_id)
                     ("justify", proposal.justify.proposal_id));

      bool success = insert_proposal( proposal );
      EOS_ASSERT( success , chain_exception, "internal error: duplicate proposal insert attempt" ); // can't happen unless bad mutex somewhere; already checked for this

      auto increment_version = fc::make_scoped_exit([this]() { ++_state_version; }); // assert failing above would mean no change

      //if I am a finalizer for this proposal and the safenode predicate for a possible vote is true, sign
      bool am_finalizer = am_i_finalizer();
      bool node_safe = is_node_safe(proposal);
      bool signature_required = am_finalizer && node_safe;

      std::vector<hs_vote_message> msgs;

      if (signature_required && !_my_finalizer_keys.empty()){
         //iterate over all my finalizer keys and sign / broadcast for each that is in the schedule
         const auto& finalizers = _pacemaker->get_finalizer_set().finalizers;

         for (const auto& i : finalizers) {
            auto mfk_itr = _my_finalizer_keys.find(i.public_key);

            if (mfk_itr!=_my_finalizer_keys.end()) {

               hs_vote_message v_msg = sign_proposal(proposal, mfk_itr->first, mfk_itr->second);

               fc_tlog(_logger, " === ${id} signed proposal : block_num ${block_num} phase ${phase_counter} : proposal_id ${proposal_id}",
                              ("id", _id)
                              ("block_num", proposal.block_num())
                              ("phase_counter", proposal.phase_counter)
                              ("proposal_id", proposal.proposal_id));

               msgs.push_back(v_msg);
            }
         }

      }
      else fc_tlog(_logger, " === ${id} skipping signature on proposal : block_num ${block_num} phase ${phase_counter} : proposal_id ${proposal_id}",
                          ("id", _id)
                          ("block_num", proposal.block_num())
                          ("phase_counter", proposal.phase_counter)
                          ("proposal_id", proposal.proposal_id));

      //update internal state
      update(proposal);

      write_safety_state_file();

      //propagate this proposal since it was new to us
      send_hs_proposal_msg(connection_id, proposal);

      for (auto &msg : msgs) {
         send_hs_vote_msg( std::nullopt, msg );
      }

      //check for leader change
      leader_rotation_check();

      //auto total_time = fc::time_point::now() - start;
      //fc_dlog(_logger, " ... process_proposal() total time : ${total_time}", ("total_time", total_time));
   }

   void qc_chain::process_vote(const std::optional<uint32_t>& connection_id, const hs_vote_message& vote){

      //auto start = fc::time_point::now();
#warning check for duplicate or invalid vote. We will return in either case, but keep proposals for evidence of double signing
      //TODO: check for duplicate or invalid vote. We will return in either case, but keep proposals for evidence of double signing

      bool am_leader = am_i_leader();

      if (am_leader) {
         if (vote.proposal_id != _current_qc.get_proposal_id()) {
            send_hs_message_warning(connection_id, hs_message_warning::discarded); // example; to be tuned to actual need
            return;
         }
       }

      const hs_proposal_message *p = get_proposal( vote.proposal_id );
      if (p == nullptr) {
         if (am_leader)
            fc_elog(_logger, " *** ${id} couldn't find proposal, vote : ${vote}", ("id",_id)("vote", vote));
         send_hs_message_warning(connection_id, hs_message_warning::discarded); // example; to be tuned to actual need
         return;
      }

      // if not leader, check message propagation and quit
      if (! am_leader) {
         seen_votes_store_type::nth_index<0>::type::iterator itr = _seen_votes_store.get<by_seen_votes_proposal_id>().find( p->proposal_id );
         bool propagate = false;
         if (itr == _seen_votes_store.get<by_seen_votes_proposal_id>().end()) {
            seen_votes sv = { p->proposal_id, p->get_key(), { vote.finalizer_key } };
            _seen_votes_store.insert(sv);
            propagate = true;
         } else {
            _seen_votes_store.get<by_seen_votes_proposal_id>().modify(itr, [&](seen_votes& sv) {
               if (sv.finalizers.count(vote.finalizer_key) == 0) {
                  sv.finalizers.insert(vote.finalizer_key);
                  propagate = true;
               }
            });
         }
         if (propagate)
            send_hs_vote_msg(connection_id, vote);
         return;
      }

      fc_tlog(_logger, " === Process vote from ${finalizer_key} : current bitset ${value}" ,
              ("finalizer_key", vote.finalizer_key)("value", _current_qc.get_active_finalizers_string()));

      bool quorum_met = _current_qc.is_quorum_met(); //check if quorum already met

      // If quorum is already met, we don't need to do anything else. Otherwise, we aggregate the signature.
      if (!quorum_met){

         auto increment_version = fc::make_scoped_exit([this]() { ++_state_version; });

         const hs_bitset& finalizer_set = _current_qc.get_active_finalizers();

         // if a finalizer has already aggregated a vote signature for the current QC, just discard this vote

         const auto& finalizers = _pacemaker->get_finalizer_set().finalizers;
         for (size_t i=0; i<finalizers.size(); ++i)
            if (finalizers[i].public_key == vote.finalizer_key)
               if (finalizer_set.test(i))
                  return;

         if (finalizer_set.any())
            _current_qc.set_active_agg_sig(fc::crypto::blslib::aggregate({_current_qc.get_active_agg_sig(), vote.sig }));
         else
            _current_qc.set_active_agg_sig(vote.sig);
         fc_tlog(_logger, " === update bitset ${value} ${finalizer_key}", ("value", _current_qc.get_active_finalizers_string())("finalizer_key", vote.finalizer_key));
         _current_qc.set_active_finalizers(update_bitset(finalizer_set, vote.finalizer_key));

         quorum_met = is_quorum_met(_current_qc, *p);

         if (quorum_met){

            fc_dlog(_logger, " === ${id} quorum met on #${block_num} ${phase_counter} ${proposal_id} ",
                           ("block_num", p->block_num())
                           ("phase_counter", p->phase_counter)
                           ("proposal_id", vote.proposal_id)
                           ("id", _id));

            _current_qc.set_quorum_met();

            //fc_tlog(_logger, " === update_high_qc : _current_qc ===");
            update_high_qc(_current_qc);

            //check for leader change
            leader_rotation_check();

            //if we're operating in event-driven mode and the proposal hasn't reached the decide phase yet
            if (_chained_mode == false && p->phase_counter < 3) {
               fc_tlog(_logger, " === ${id} phase increment on proposal ${proposal_id}", ("proposal_id", vote.proposal_id)("id", _id));
               hs_proposal_message proposal_candidate;

               if (_pending_proposal_block.empty())
                  proposal_candidate = new_proposal_candidate( p->block_id, p->phase_counter + 1 );
               else
                  proposal_candidate = new_proposal_candidate( _pending_proposal_block, 0 );

               reset_qc(proposal_candidate.proposal_id);
               fc_tlog(_logger, " === ${id} setting _pending_proposal_block to null (process_vote)", ("id", _id));

               _pending_proposal_block = {};
               _b_leaf = proposal_candidate.proposal_id;

               //todo : asynchronous?
               //write_state(_liveness_state_file , _liveness_state);

               send_hs_proposal_msg( std::nullopt, proposal_candidate );

               fc_tlog(_logger, " === ${id} _b_leaf updated (process_vote): ${proposal_id}", ("proposal_id", proposal_candidate.proposal_id)("id", _id));
            }
         }
      }

      //auto total_time = fc::time_point::now() - start;
      //fc_tlog(_logger, " ... process_vote() total time : ${total_time}", ("total_time", total_time));
   }

   void qc_chain::process_new_view(const std::optional<uint32_t>& connection_id, const hs_new_view_message& msg){
      fc_tlog(_logger, " === ${id} process_new_view === ${qc}", ("qc", msg.high_qc)("id", _id));
      auto increment_version = fc::make_scoped_exit([this]() { ++_state_version; });
      if (!update_high_qc(quorum_certificate{msg.high_qc, 21})) { // TODO: use active schedule size
         increment_version.cancel();
      } else {
         // Always propagate a view that's newer than ours.
         // If it's not newer, then we have already propagated ours.
         // If the recipient doesn't think ours is newer, it has already propagated its own, and so on.
         send_hs_new_view_msg(connection_id, msg);
      }
   }

   void qc_chain::create_proposal(const block_id_type& block_id) {

      auto increment_version = fc::make_scoped_exit([this]() { ++_state_version; });

      if (!_current_qc.get_proposal_id().empty() && !_current_qc.is_quorum_met()) {

         fc_tlog(_logger, " === ${id} pending proposal found ${proposal_id} : quorum met ${quorum_met}",
                        ("id", _id)
                        ("proposal_id", _current_qc.get_proposal_id())
                        ("quorum_met", _current_qc.is_quorum_met()));

         fc_tlog(_logger, " === ${id} setting _pending_proposal_block to ${block_id} (create_proposal)", ("id", _id)("block_id", block_id));
         _pending_proposal_block = block_id;

      } else {

         fc_tlog(_logger, " === ${id} preparing new proposal ${proposal_id} : quorum met ${quorum_met}",
                        ("id", _id)
                        ("proposal_id", _current_qc.get_proposal_id())
                        ("quorum_met", _current_qc.is_quorum_met()));
         hs_proposal_message proposal_candidate = new_proposal_candidate( block_id, 0 );

         reset_qc(proposal_candidate.proposal_id);

         fc_tlog(_logger, " === ${id} setting _pending_proposal_block to null (create_proposal)", ("id", _id));

         _pending_proposal_block = {};
         _b_leaf = proposal_candidate.proposal_id;

         //todo : asynchronous?
         //write_state(_liveness_state_file , _liveness_state);

         send_hs_proposal_msg( std::nullopt, proposal_candidate );

         fc_tlog(_logger, " === ${id} _b_leaf updated (create_proposal): ${proposal_id}", ("proposal_id", proposal_candidate.proposal_id)("id", _id));
      }
   }

   void qc_chain::send_hs_proposal_msg(const std::optional<uint32_t>& connection_id, const hs_proposal_message & msg){
      fc_tlog(_logger, " === broadcast_hs_proposal ===");
      _pacemaker->send_hs_proposal_msg(msg, _id, connection_id);
      if (!connection_id.has_value())
         process_proposal( std::nullopt, msg );
   }

   void qc_chain::send_hs_vote_msg(const std::optional<uint32_t>& connection_id, const hs_vote_message & msg){
      fc_tlog(_logger, " === broadcast_hs_vote ===");
      _pacemaker->send_hs_vote_msg(msg, _id, connection_id);
      if (!connection_id.has_value())
         process_vote( std::nullopt, msg );
   }

   void qc_chain::send_hs_new_view_msg(const std::optional<uint32_t>& connection_id, const hs_new_view_message & msg){
      fc_tlog(_logger, " === broadcast_hs_new_view ===");
      _pacemaker->send_hs_new_view_msg(msg, _id, connection_id);
   }

   void qc_chain::send_hs_message_warning(const std::optional<uint32_t>& connection_id, const chain::hs_message_warning code) {
      if (connection_id.has_value())
         _pacemaker->send_hs_message_warning(connection_id.value(), code);
   }

   //extends predicate
   bool qc_chain::extends(const fc::sha256& descendant, const fc::sha256& ancestor){

#warning confirm the extends predicate never has to verify extension of irreversible blocks, otherwise this function needs to be modified
      //TODO: confirm the extends predicate never has to verify extension of irreversible blocks, otherwise this function needs to be modified

      uint32_t counter = 0;
      const hs_proposal_message *p = get_proposal( descendant );
      while (p != nullptr) {
         fc::sha256 parent_id = p->parent_id;
         p = get_proposal( parent_id );
         if (p == nullptr) {
            fc_elog(_logger, " *** ${id} cannot find proposal id while looking for ancestor : ${proposal_id}", ("id",_id)("proposal_id", parent_id));
            return false;
         }
         if (p->proposal_id == ancestor) {
            if (counter > 25) {
               fc_elog(_logger, " *** ${id} took ${counter} iterations to find ancestor ", ("id",_id)("counter", counter));
            }
            return true;
         }
         ++counter;
      }

      fc_elog(_logger, " *** ${id} extends returned false : could not find ${d_proposal_id} descending from ${a_proposal_id} ",
                        ("id",_id)
                        ("d_proposal_id", descendant)
                        ("a_proposal_id", ancestor));

      return false;
   }

   // Invoked when we could perhaps make a proposal to the network (or to ourselves, if we are the leader).
   void qc_chain::on_beat(){

      // only proposer-leaders do on_beat, which is to create a proposal
      if (!am_i_proposer() || !am_i_leader())
         return;

      block_id_type current_block_id = _pacemaker->get_current_block_id();

      // NOTE: This would be the "justify" of the proposal that is being created
      // _high_qc.to_msg(); //or null if no _high_qc upon activation or chain launch

      create_proposal(current_block_id);
   }

   // returns true on state change (caller decides update on state version
   bool qc_chain::update_high_qc(const quorum_certificate& high_qc) {

      fc_tlog(_logger, " === check to update high qc ${proposal_id}", ("proposal_id", high_qc.get_proposal_id()));

      // if new high QC is higher than current, update to new

      if (_high_qc.get_proposal_id().empty()){

         _high_qc = high_qc;
         _b_leaf = _high_qc.get_proposal_id();

         //todo : asynchronous?
         //write_state(_liveness_state_file , _liveness_state);

         fc_tlog(_logger, " === ${id} _b_leaf updated (update_high_qc) : ${proposal_id}", ("proposal_id", _high_qc.get_proposal_id())("id", _id));

         // avoid looping message propagation when receiving a new-view message with a high_qc.get_proposal_id().empty().
         // not sure if high_qc.get_proposal_id().empty() + _high_qc.get_proposal_id().empty() is something that actually ever happens in the real world.
         // not sure if high_qc.get_proposal_id().empty() should be tested and always rejected (return false + no _high_qc / _b_leaf update).
         // if this returns false, we won't update the get_finality_status information, but I don't think we care about that at all.
         return !high_qc.get_proposal_id().empty();
      } else {
         const hs_proposal_message *old_high_qc_prop = get_proposal( _high_qc.get_proposal_id() );
         const hs_proposal_message *new_high_qc_prop = get_proposal( high_qc.get_proposal_id() );

         if (old_high_qc_prop == nullptr)
            return false;
         if (new_high_qc_prop == nullptr)
            return false;

         if (new_high_qc_prop->get_view_number() > old_high_qc_prop->get_view_number()
             && is_quorum_met(high_qc, *new_high_qc_prop))
         {
            fc_tlog(_logger, " === updated high qc, now is : #${view_number}  ${proposal_id}", ("view_number", new_high_qc_prop->get_view_number())("proposal_id", new_high_qc_prop->proposal_id));
            _high_qc = high_qc;
            _high_qc.set_quorum_met();
            _b_leaf = _high_qc.get_proposal_id();

            //todo : asynchronous?
            //write_state(_liveness_state_file , _liveness_state);

            fc_tlog(_logger, " === ${id} _b_leaf updated (update_high_qc) : ${proposal_id}", ("proposal_id", _high_qc.get_proposal_id())("id", _id));

            return true;
         }
      }
      return false;
   }

   void qc_chain::leader_rotation_check(){
      //verify if leader changed

      name current_leader = _pacemaker->get_leader();
      name next_leader = _pacemaker->get_next_leader();

      if (current_leader != next_leader){

         fc_dlog(_logger, " /// ${id} rotating leader : ${old_leader} -> ${new_leader} ",
                        ("id", _id)
                        ("old_leader", current_leader)
                        ("new_leader", next_leader));

         //leader changed, we send our new_view message

         reset_qc({});

         fc_tlog(_logger, " === ${id} setting _pending_proposal_block to null (leader_rotation_check)", ("id", _id));

         _pending_proposal_block = {};

         hs_new_view_message new_view;

         new_view.high_qc = _high_qc.to_msg();

         send_hs_new_view_msg( std::nullopt, new_view );
      }
   }

   //safenode predicate
   bool qc_chain::is_node_safe(const hs_proposal_message& proposal) {

      //fc_tlog(_logger, " === is_node_safe ===");

      bool monotony_check = false;
      bool safety_check = false;
      bool liveness_check = false;
      bool final_on_qc_check = false;

      fc::sha256 upcoming_commit;

      if (proposal.justify.proposal_id.empty() && _safety_state.get_b_lock().empty()) {

         final_on_qc_check = true; //if chain just launched or feature just activated
      } else {

         std::vector<hs_proposal_message> current_qc_chain = get_qc_chain(proposal.justify.proposal_id);

         size_t chain_length = std::distance(current_qc_chain.begin(), current_qc_chain.end());

         if (chain_length >= 2) {

            auto itr = current_qc_chain.begin();

            hs_proposal_message b2 = *itr;
            ++itr;
            hs_proposal_message b1 = *itr;

            if (proposal.parent_id == b2.proposal_id && b2.parent_id == b1.proposal_id)
               upcoming_commit = b1.proposal_id;
            else {
               const hs_proposal_message *p = get_proposal( b1.parent_id );
               //EOS_ASSERT( p != nullptr , chain_exception, "expected hs_proposal ${id} not found", ("id", b1.parent_id) );
               if (p != nullptr) {
                  upcoming_commit = p->final_on_qc;
               } else {
                  fc_elog(_logger, " *** ${id} in is_node_safe did not find expected proposal id: ${proposal_id}", ("id",_id)("proposal_id", b1.parent_id));
               }
            }
         }

         //abstracted [...]
         if (upcoming_commit == proposal.final_on_qc) {
            final_on_qc_check = true;
         }
      }

      if (proposal.get_view_number() > _safety_state.get_v_height()) {
         monotony_check = true;
      }

      if (!_safety_state.get_b_lock().empty()){

         //Safety check : check if this proposal extends the chain I'm locked on
         if (extends(proposal.proposal_id, _safety_state.get_b_lock())) {
            safety_check = true;
         }

         //Liveness check : check if the height of this proposal's justification is higher than the height of the proposal I'm locked on. This allows restoration of liveness if a replica is locked on a stale block.

         if (proposal.justify.proposal_id.empty() && _safety_state.get_b_lock().empty()) {

            liveness_check = true; //if there is no justification on the proposal and I am not locked on anything, means the chain just launched or feature just activated
         } else {
            const hs_proposal_message *b_lock = get_proposal( _safety_state.get_b_lock() );
            EOS_ASSERT( b_lock != nullptr , chain_exception, "expected hs_proposal ${id} not found", ("id", _safety_state.get_b_lock()) );
            const hs_proposal_message *prop_justification = get_proposal( proposal.justify.proposal_id );
            EOS_ASSERT( prop_justification != nullptr , chain_exception, "expected hs_proposal ${id} not found", ("id", proposal.justify.proposal_id) );

            if (prop_justification->get_view_number() > b_lock->get_view_number()) {
               liveness_check = true;
            }
         }
      } else {
         //if we're not locked on anything, means the protocol just activated or chain just launched
         liveness_check = true;
         safety_check = true;

         fc_tlog(_logger, " === ${id} not locked on anything, liveness and safety are true", ("id", _id));
      }

      fc_tlog(_logger, " === final_on_qc_check : ${final_on_qc_check}, monotony_check : ${monotony_check}, liveness_check : ${liveness_check}, safety_check : ${safety_check}",
           ("final_on_qc_check", final_on_qc_check)
           ("monotony_check", monotony_check)
           ("liveness_check", liveness_check)
           ("safety_check", safety_check));

      bool node_is_safe = final_on_qc_check && monotony_check && (liveness_check || safety_check);
      if (!node_is_safe) {

         fc_elog(_logger, " *** node is NOT safe. Checks : final_on_qc: ${final_on_qc}, monotony_check: ${monotony_check}, liveness_check: ${liveness_check}, safety_check: ${safety_check})",
                 ("final_on_qc_check",final_on_qc_check)
                 ("monotony_check",monotony_check)
                 ("liveness_check",liveness_check)
                 ("safety_check",safety_check));
      }

      //return true if monotony check and at least one of liveness or safety check evaluated successfully
      return final_on_qc_check && monotony_check && (liveness_check || safety_check);
   }

   //on proposal received, called from network thread
   void qc_chain::on_hs_proposal_msg(const uint32_t connection_id, const hs_proposal_message& msg) {
      process_proposal( std::optional<uint32_t>(connection_id), msg );
   }

   //on vote received, called from network thread
   void qc_chain::on_hs_vote_msg(const uint32_t connection_id, const hs_vote_message& msg) {
      process_vote( std::optional<uint32_t>(connection_id), msg );
   }

   //on new view received, called from network thread
   void qc_chain::on_hs_new_view_msg(const uint32_t connection_id, const hs_new_view_message& msg) {
      process_new_view( std::optional<uint32_t>(connection_id), msg );
   }

   void qc_chain::update(const hs_proposal_message& proposal) {
      //fc_tlog(_logger, " === update internal state ===");
      //if proposal has no justification, means we either just activated the feature or launched the chain, or the proposal is invalid
      if (proposal.justify.proposal_id.empty()) {
         fc_dlog(_logger, " === ${id} proposal has no justification ${proposal_id}", ("proposal_id", proposal.proposal_id)("id", _id));
         return;
      }

      std::vector<hs_proposal_message> current_qc_chain = get_qc_chain(proposal.justify.proposal_id);

      size_t chain_length = std::distance(current_qc_chain.begin(), current_qc_chain.end());

      const hs_proposal_message *b_lock = get_proposal( _safety_state.get_b_lock() );
      EOS_ASSERT( b_lock != nullptr || _safety_state.get_b_lock().empty() , chain_exception, "expected hs_proposal ${id} not found", ("id", _safety_state.get_b_lock()) );

      //fc_tlog(_logger, " === update_high_qc : proposal.justify ===");
      update_high_qc(quorum_certificate{proposal.justify, 21}); // TODO: use active schedule size

      if (chain_length<1){
         fc_dlog(_logger, " === ${id} qc chain length is 0", ("id", _id));
         return;
      }

      auto itr = current_qc_chain.begin();
      hs_proposal_message b_2 = *itr;

      if (chain_length<2){
         fc_dlog(_logger, " === ${id} qc chain length is 1", ("id", _id));
         return;
      }

      itr++;

      hs_proposal_message b_1 = *itr;

      //if we're not locked on anything, means we just activated or chain just launched, else we verify if we've progressed enough to establish a new lock

      fc_tlog(_logger, " === ${id} _b_lock ${_b_lock} b_1 height ${b_1_height}",
                     ("id", _id)
                     ("_b_lock", _safety_state.get_b_lock())
                     ("b_1_height", b_1.block_num())
                     ("b_1_phase", b_1.phase_counter));

      if ( b_lock != nullptr ) {
         fc_tlog(_logger, " === b_lock height ${b_lock_height} b_lock phase ${b_lock_phase}",
                        ("b_lock_height", b_lock->block_num())
                        ("b_lock_phase", b_lock->phase_counter));
      }

      if (_safety_state.get_b_lock().empty() || b_1.get_view_number() > b_lock->get_view_number()){

         fc_tlog(_logger, "setting _b_lock to ${proposal_id}", ("proposal_id",b_1.proposal_id ));

         for (const auto& f_itr : _my_finalizer_keys) {
            _safety_state.set_b_lock(f_itr.first, b_1.proposal_id); //commit phase on b1
         }

         fc_tlog(_logger, " === ${id} _b_lock updated : ${proposal_id}", ("proposal_id", b_1.proposal_id)("id", _id));
      }

      if (chain_length < 3) {
         fc_dlog(_logger, " === ${id} qc chain length is 2",("id", _id));
         return;
      }

      ++itr;

      hs_proposal_message b = *itr;

      fc_tlog(_logger, " === direct parent relationship verification : b_2.parent_id ${b_2.parent_id} b_1.proposal_id ${b_1.proposal_id} b_1.parent_id ${b_1.parent_id} b.proposal_id ${b.proposal_id} ",
                ("b_2.parent_id",b_2.parent_id)
                ("b_1.proposal_id", b_1.proposal_id)
                ("b_1.parent_id", b_1.parent_id)
                ("b.proposal_id", b.proposal_id));

      //direct parent relationship verification
      if (b_2.parent_id == b_1.proposal_id && b_1.parent_id == b.proposal_id){

         if (!_b_exec.empty()){

            const hs_proposal_message *b_exec = get_proposal( _b_exec );
            EOS_ASSERT( b_exec != nullptr , chain_exception, "expected hs_proposal ${id} not found", ("id", _b_exec) );

            if (b_exec->get_view_number() >= b.get_view_number() && b_exec->proposal_id != b.proposal_id){

               fc_elog(_logger, " *** ${id} finality violation detected at height ${block_num}, phase : ${phase}. Proposal ${proposal_id_1} conflicts with ${proposal_id_2}",
                       ("id", _id)
                       ("block_num", b.block_num())
                       ("phase", b.phase_counter)
                       ("proposal_id_1", b.proposal_id)
                       ("proposal_id_2", b_exec->proposal_id));

               _b_finality_violation = b.proposal_id;

               //protocol failure
               return;
            }
         }

         commit(b); //todo : ensure that block is marked irreversible / lib is updated etc.

         //todo : asynchronous?
         //write_state(_liveness_state_file , _liveness_state);

         fc_tlog(_logger, " === last executed proposal : #${block_num} ${block_id}", ("block_num", b.block_num())("block_id", b.block_id));

         _b_exec = b.proposal_id; //decide phase on b
         _block_exec = b.block_id;

         gc_proposals( b.get_key()-1);
      }
      else {
         fc_elog(_logger, " *** ${id} could not verify direct parent relationship", ("id",_id));
         fc_elog(_logger, "   *** b_2 ${b_2}", ("b_2", b_2));
         fc_elog(_logger, "   *** b_1 ${b_1}", ("b_1", b_1));
         fc_elog(_logger, "   *** b   ${b}", ("b", b));
      }
   }

   void qc_chain::gc_proposals(uint64_t cutoff){
      //fc_tlog(_logger, " === garbage collection on old data");

      auto& seen_votes_index = _seen_votes_store.get<by_seen_votes_proposal_height>();
      seen_votes_index.erase(seen_votes_index.begin(), seen_votes_index.upper_bound(cutoff));

      auto end_itr = _proposal_store.get<by_proposal_height>().upper_bound(cutoff);
      while (_proposal_store.get<by_proposal_height>().begin() != end_itr){
         auto itr = _proposal_store.get<by_proposal_height>().begin();
         fc_tlog(_logger, " === ${id} erasing ${block_num} ${phase_counter} ${block_id} proposal_id ${proposal_id}",
                        ("id", _id)
                        ("block_num", itr->block_num())
                        ("phase_counter", itr->phase_counter)
                        ("block_id", itr->block_id)
                        ("proposal_id", itr->proposal_id));
         _proposal_store.get<by_proposal_height>().erase(itr);
      }
   }

void qc_chain::commit(const hs_proposal_message& initial_proposal) {
   std::vector<const hs_proposal_message*> proposal_chain;
   proposal_chain.reserve(10);

   const hs_proposal_message* p = &initial_proposal;
   while (p) {
      fc_tlog(_logger, " === attempting to commit proposal #${block_num}:${phase} ${prop_id} block_id: ${block_id} parent_id: ${parent_id}",
              ("block_num", p->block_num())("prop_id", p->proposal_id)("block_id", p->block_id)
              ("phase", p->phase_counter)("parent_id", p->parent_id));

      const hs_proposal_message* last_exec_prop = get_proposal(_b_exec);
      EOS_ASSERT(last_exec_prop != nullptr || _b_exec.empty(), chain_exception,
                 "expected hs_proposal ${id} not found", ("id", _b_exec));

      if (last_exec_prop != nullptr) {
         fc_tlog(_logger, " === _b_exec proposal #${block_num}:${phase} ${prop_id} block_id: ${block_id} parent_id: ${parent_id}",
                 ("block_num", last_exec_prop->block_num())("prop_id", last_exec_prop->proposal_id)
                 ("block_id", last_exec_prop->block_id)("phase", last_exec_prop->phase_counter)
                 ("parent_id", last_exec_prop->parent_id));

         fc_tlog(_logger, " *** last_exec_prop ${prop_id_1} ${phase_1} vs proposal ${prop_id_2} ${phase_2} ",
                 ("prop_id_1", last_exec_prop->block_num())("phase_1", last_exec_prop->phase_counter)
                 ("prop_id_2", p->block_num())("phase_2", p->phase_counter));
      } else {
         fc_tlog(_logger, " === _b_exec proposal is null vs proposal ${prop_id_2} ${phase_2} ",
                 ("prop_id_2", p->block_num())("phase_2", p->phase_counter));
      }


      bool exec_height_check = _b_exec.empty() || last_exec_prop->get_view_number() < p->get_view_number();
      if (exec_height_check) {
         proposal_chain.push_back(p);         // add proposal to vector for further processing
         p = get_proposal(p->parent_id);      // process parent if non-null
      } else {
         fc_elog(_logger, " *** ${id} sequence not respected on #${block_num}:${phase} proposal_id: ${prop_id}",
                 ("id", _id)("block_num", p->block_num())("phase", p->phase_counter)("prop_id", p->proposal_id));
         break;
      }
   }

   if (!proposal_chain.empty()) {
      // commit all ancestor blocks sequentially first (hence the reverse)
      for (auto p : boost::adaptors::reverse(proposal_chain)) {
         // Execute commands [...]
         ;
      }

      auto p = proposal_chain.back();
      if (proposal_chain.size() > 1) {
         auto last = proposal_chain.front();
         fc_dlog(_logger, " === ${id} committed {num} proposals from  #${block_num}:${phase} block_id: ${block_id} "
                 "proposal_id: ${prop_id} to #${block_num_2}:${phase_2} block_id: ${block_id_2} proposal_id: ${prop_id_2}",
                 ("id", _id)("block_num", p->block_num())("phase", p->phase_counter)("block_id", p->block_id)
                 ("prop_id", p->proposal_id)("num", proposal_chain.size())("block_num_2", last->block_num())
                 ("phase_2", last->phase_counter)("block_id_2", last->block_id)("prop_id_2", last->proposal_id));
      } else {
         fc_dlog(_logger, " === ${id} committed proposal #${block_num}:${phase} block_id: ${block_id} proposal_id: ${prop_id}",
                 ("id", _id)("block_num", p->block_num())("phase", p->phase_counter)
                 ("block_id", p->block_id)("prop_id", p->proposal_id));
      }
   }
}

}<|MERGE_RESOLUTION|>--- conflicted
+++ resolved
@@ -130,18 +130,7 @@
       _current_qc.reset(proposal_id, 21); // TODO: use active schedule size
    }
 
-<<<<<<< HEAD
-   hs_new_block_message qc_chain::new_block_candidate(const block_id_type& block_id) {
-      hs_new_block_message b;
-      b.block_id = block_id;
-      b.justify = _high_qc.to_msg(); //or null if no _high_qc upon activation or chain launch
-      return b;
-   }
-
-   bool qc_chain::evaluate_quorum(const hs_bitset& finalizers, const bls_signature& agg_sig, const hs_proposal_message& proposal) {
-=======
    bool qc_chain::evaluate_quorum(const hs_bitset& finalizers, const fc::crypto::blslib::bls_signature& agg_sig, const hs_proposal_message& proposal) {
->>>>>>> 2f457d53
       if (positive_bits_count(finalizers) < _pacemaker->get_quorum_threshold()){
          return false;
       }
