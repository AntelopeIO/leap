#include <eosio/hotstuff/qc_chain.hpp>
#include <fc/scoped_exit.hpp>
#include <boost/range/adaptor/reversed.hpp>

namespace eosio::hotstuff {

   const hs_proposal_message* qc_chain::get_proposal(const fc::sha256& proposal_id) {
#ifdef QC_CHAIN_SIMPLE_PROPOSAL_STORE
      if (proposal_id == NULL_PROPOSAL_ID)
         return nullptr;
      ph_iterator h_it = _proposal_height.find( proposal_id );
      if (h_it == _proposal_height.end())
         return nullptr;
      uint64_t proposal_height = h_it->second;
      ps_height_iterator psh_it = _proposal_stores_by_height.find( proposal_height );
      if (psh_it == _proposal_stores_by_height.end())
         return nullptr;
      proposal_store & pstore = psh_it->second;
      ps_iterator ps_it = pstore.find( proposal_id );
      if (ps_it == pstore.end())
         return nullptr;
      const hs_proposal_message & proposal = ps_it->second;
      return &proposal;
#else
      proposal_store_type::nth_index<0>::type::iterator itr = _proposal_store.get<by_proposal_id>().find( proposal_id );
      if (itr == _proposal_store.get<by_proposal_id>().end())
         return nullptr;
      return &(*itr);
#endif
   }

   bool qc_chain::insert_proposal(const hs_proposal_message& proposal) {
#ifdef QC_CHAIN_SIMPLE_PROPOSAL_STORE
      uint64_t proposal_height = proposal.get_key();
      ps_height_iterator psh_it = _proposal_stores_by_height.find( proposal_height );
      if (psh_it == _proposal_stores_by_height.end()) {
         _proposal_stores_by_height.emplace( proposal_height, proposal_store() );
         psh_it = _proposal_stores_by_height.find( proposal_height );
      }
      proposal_store & pstore = psh_it->second;
      const fc::sha256 & proposal_id = proposal.proposal_id;
      ps_iterator ps_it = pstore.find( proposal_id );
      if (ps_it != pstore.end())
         return false; // duplicate proposal insertion, so don't change anything actually
      _proposal_height.emplace( proposal_id, proposal_height );
      pstore.emplace( proposal_id, proposal );
      return true;
#else
      if (get_proposal( proposal.proposal_id ) != nullptr)
         return false;
      _proposal_store.insert(proposal); //new proposal
      return true;
#endif
   }

   void qc_chain::get_state(finalizer_state& fs) const {
      fs.chained_mode           = _chained_mode;
      fs.b_leaf                 = _b_leaf;
      fs.b_lock                 = _safety_state.get_b_lock();
      fs.b_exec                 = _b_exec;
      fs.b_finality_violation   = _b_finality_violation;
      fs.block_exec             = _block_exec;
      fs.pending_proposal_block = _pending_proposal_block;
      fs.v_height               = _safety_state.get_v_height();
      fs.high_qc                = _high_qc.to_msg();
      fs.current_qc             = _current_qc.to_msg();
      fs.schedule               = _schedule;
#ifdef QC_CHAIN_SIMPLE_PROPOSAL_STORE
      ps_height_iterator psh_it = _proposal_stores_by_height.begin();
      while (psh_it != _proposal_stores_by_height.end()) {
         proposal_store &pstore = psh_it->second;
         ps_iterator ps_it = pstore.begin();
         while (ps_it != pstore.end()) {
            fs.proposals.insert( *ps_it );
            ++ps_it;
         }
         ++psh_it;
      }
#else
      auto hgt_itr = _proposal_store.get<by_proposal_height>().begin();
      auto end_itr = _proposal_store.get<by_proposal_height>().end();
      while (hgt_itr != end_itr) {
         const hs_proposal_message & p = *hgt_itr;
         fs.proposals.emplace( p.proposal_id, p );
         ++hgt_itr;
      }
#endif
   }

   uint32_t qc_chain::positive_bits_count(const hs_bitset& finalizers) {
      return finalizers.count(); // the number of bits in this bitset that are set.
   }

      hs_bitset qc_chain::update_bitset(const hs_bitset& finalizer_set, name finalizer ) {

      hs_bitset b(finalizer_set );
      vector<name> finalizers = _pacemaker->get_finalizers();
      for (size_t i = 0; i < finalizers.size();i++) {
         if (finalizers[i] == finalizer) {
            b.set(i);

            fc_tlog(_logger, " === finalizer found ${finalizer} new value : ${value}",
                    ("finalizer", finalizer)("value", [&](){ std::string r; boost::to_string(b, r); return r; }()));

            return b;
         }
      }
      fc_tlog(_logger, " *** finalizer not found ${finalizer}",
           ("finalizer", finalizer));
      throw std::runtime_error("qc_chain internal error: finalizer not found");
   }

   std::vector<hs_proposal_message> qc_chain::get_qc_chain(const fc::sha256& proposal_id) {
      std::vector<hs_proposal_message> ret_arr;
      if ( const hs_proposal_message* b2 = get_proposal( proposal_id ) ) {
         ret_arr.push_back( *b2 );
         if (const hs_proposal_message* b1 = get_proposal( b2->justify.proposal_id ) ) {
            ret_arr.push_back( *b1 );
            if (const hs_proposal_message* b = get_proposal( b1->justify.proposal_id ) ) {
               ret_arr.push_back( *b );
            }
         }
      }
      return ret_arr;
   }

   hs_proposal_message qc_chain::new_proposal_candidate(const block_id_type& block_id, uint8_t phase_counter) {
      hs_proposal_message b_new;
      b_new.block_id = block_id;
      b_new.parent_id =  _b_leaf;
      b_new.phase_counter = phase_counter;
      b_new.justify = _high_qc.to_msg(); //or null if no _high_qc upon activation or chain launch
      if (!b_new.justify.proposal_id.empty()){
         std::vector<hs_proposal_message> current_qc_chain = get_qc_chain(b_new.justify.proposal_id);
         size_t chain_length = std::distance(current_qc_chain.begin(), current_qc_chain.end());
         if (chain_length>=2){
            auto itr = current_qc_chain.begin();
            hs_proposal_message b2 = *itr;
            itr++;
            hs_proposal_message b1 = *itr;
            if (b_new.parent_id == b2.proposal_id && b2.parent_id == b1.proposal_id) b_new.final_on_qc = b1.proposal_id;
            else {
               const hs_proposal_message *p = get_proposal( b1.parent_id );
               //EOS_ASSERT( p != nullptr , chain_exception, "expected hs_proposal ${id} not found", ("id", b1.parent_id) );
               if (p != nullptr) {
                  b_new.final_on_qc = p->final_on_qc;
               } else {
                  fc_elog(_logger, " *** ${id} expected to find proposal in new_proposal_candidate() but not found : ${proposal_id}", ("id",_id)("proposal_id", b1.parent_id));
               }
            }
         }
      }

      b_new.proposal_id = get_digest_to_sign(b_new.block_id, b_new.phase_counter, b_new.final_on_qc);

      fc_dlog(_logger, " === ${id} creating new proposal : block_num ${block_num} phase ${phase_counter} : proposal_id ${proposal_id} : parent_id ${parent_id} : justify ${justify}",
              ("id", _id)
              ("block_num", b_new.block_num())
              ("phase_counter", b_new.phase_counter)
              ("proposal_id", b_new.proposal_id)
              ("parent_id", b_new.parent_id)
              ("justify", b_new.justify.proposal_id));

      return b_new;
   }

   void qc_chain::reset_qc(const fc::sha256& proposal_id) {
      fc_tlog(_logger, " === ${id} resetting qc : ${proposal_id}", ("proposal_id" , proposal_id)("id", _id));
      _current_qc.reset(proposal_id, 21); // TODO: use active schedule size
   }

   hs_new_block_message qc_chain::new_block_candidate(const block_id_type& block_id) {
      hs_new_block_message b;
      b.block_id = block_id;
      b.justify = _high_qc.to_msg(); //or null if no _high_qc upon activation or chain launch
      return b;
   }

   bool qc_chain::evaluate_quorum(const extended_schedule& es, const hs_bitset& finalizers, const fc::crypto::blslib::bls_signature& agg_sig, const hs_proposal_message& proposal) {


      if (positive_bits_count(finalizers) < _pacemaker->get_quorum_threshold()){
         return false;
      }

      fc::crypto::blslib::bls_public_key agg_key;

      bool first = true;
      for (hs_bitset::size_type i = 0; i < finalizers.size(); ++i) {
         if (finalizers[i]){
            //adding finalizer's key to the aggregate pub key
            if (first) {
               first = false;
               agg_key = _private_key.get_public_key();
            } else {
               agg_key = fc::crypto::blslib::aggregate({agg_key, _private_key.get_public_key()});
            }
         }
      }
#warning fix todo
      // ****************************************************************************************************
      // FIXME/TODO: I removed this since it doesn't seem to be doing anything at the moment
      // ****************************************************************************************************
      //
      //fc::crypto::blslib::bls_signature justification_agg_sig;
      //
      //if (proposal.justify.proposal_id != NULL_PROPOSAL_ID) justification_agg_sig = proposal.justify.active_agg_sig;

      digest_type digest = proposal.get_proposal_id(); //get_digest_to_sign(proposal.block_id, proposal.phase_counter, proposal.final_on_qc);

      std::vector<uint8_t> h = std::vector<uint8_t>(digest.data(), digest.data() + 32);

      bool ok = fc::crypto::blslib::verify(agg_key, h, agg_sig);

      return ok;
   }

   bool qc_chain::is_quorum_met(const quorum_certificate& qc, const extended_schedule& schedule, const hs_proposal_message& proposal) {

      if (qc.is_quorum_met()) {
         return true; //skip evaluation if we've already verified quorum was met
      }
      else {
         fc_tlog(_logger, " === qc : ${qc}", ("qc", qc.to_msg()));
         // If the caller wants to update the quorum_met flag on its "qc" object, it will have to do so
         //   based on the return value of this method, since "qc" here is const.
         return evaluate_quorum(schedule, qc.get_active_finalizers(), qc.get_active_agg_sig(), proposal);
      }
   }


   qc_chain::qc_chain(name id, base_pacemaker* pacemaker, std::set<name> my_producers, fc::logger& logger, std::string safety_state_file)
      : _id(id),
        _pacemaker(pacemaker),
        _my_producers(std::move(my_producers)),
        _logger(logger)
   {

      //todo : read liveness state / select initialization heuristics ?

      if (safety_state_file!=std::string() && std::filesystem::exists(safety_state_file)){
         eosio::hotstuff::read_state(safety_state_file, _safety_state);
         _safety_state_file = safety_state_file;
      }

      _high_qc.reset({}, 21); // TODO: use active schedule size
      _current_qc.reset({}, 21); // TODO: use active schedule size

      fc_dlog(_logger, " === ${id} qc chain initialized ${my_producers}", ("my_producers", my_producers)("id", _id));
   }

   bool qc_chain::am_i_proposer(){
      name proposer = _pacemaker->get_proposer();
      auto prod_itr = std::find_if(_my_producers.begin(), _my_producers.end(), [&](const auto& asp){ return asp == proposer; });
      if (prod_itr==_my_producers.end()) return false;
      else return true;
   }

   bool qc_chain::am_i_leader(){
      name leader = _pacemaker->get_leader();
      auto prod_itr = std::find_if(_my_producers.begin(), _my_producers.end(), [&](const auto& asp){ return asp == leader; });
      if (prod_itr==_my_producers.end()) return false;
      else return true;
   }

   bool qc_chain::am_i_finalizer(){
      std::vector<name> finalizers = _pacemaker->get_finalizers();
      auto mf_itr = _my_producers.begin();
      while(mf_itr!=_my_producers.end()){
         name n = *mf_itr;
         auto prod_itr = std::find_if(finalizers.begin(), finalizers.end(), [&](const auto& f){ return f == n; });
         if (prod_itr!=finalizers.end()) return true;
         mf_itr++;
      }
      return false;
   }

   hs_vote_message qc_chain::sign_proposal(const hs_proposal_message & proposal, name finalizer){

      _safety_state.set_v_height(finalizer, proposal.get_view_number());

      digest_type digest = proposal.get_proposal_id(); //get_digest_to_sign(proposal.block_id, proposal.phase_counter, proposal.final_on_qc);

      std::vector<uint8_t> h = std::vector<uint8_t>(digest.data(), digest.data() + 32);
#warning use appropriate private key for each producer
      fc::crypto::blslib::bls_signature sig = _private_key.sign(h); //FIXME/TODO: use appropriate private key for each producer

      hs_vote_message v_msg = {proposal.proposal_id, finalizer, sig};
      return v_msg;
   }

   void qc_chain::process_proposal(const hs_proposal_message & proposal){

      //auto start = fc::time_point::now();

      if (!proposal.justify.proposal_id.empty()) {

         const hs_proposal_message *jp = get_proposal( proposal.justify.proposal_id );
         if (jp == nullptr) {
            fc_elog(_logger, " *** ${id} proposal justification unknown : ${proposal_id}", ("id",_id)("proposal_id", proposal.justify.proposal_id));
            return; //can't recognize a proposal with an unknown justification
         }
      }

      const hs_proposal_message *p = get_proposal( proposal.proposal_id );
      if (p != nullptr) {

         fc_elog(_logger, " *** ${id} proposal received twice : ${proposal_id}", ("id",_id)("proposal_id", proposal.proposal_id));

         if (p->justify.proposal_id != proposal.justify.proposal_id) {

            fc_elog(_logger, " *** ${id} two identical proposals (${proposal_id}) have different justifications :  ${justify_1} vs  ${justify_2}",
                              ("id",_id)
                              ("proposal_id", proposal.proposal_id)
                              ("justify_1", p->justify.proposal_id)
                              ("justify_2", proposal.justify.proposal_id));

         }

         return; //already aware of proposal, nothing to do
      }

#ifdef QC_CHAIN_SIMPLE_PROPOSAL_STORE
      ps_height_iterator psh_it = _proposal_stores_by_height.find( proposal.get_key() );
      if (psh_it != _proposal_stores_by_height.end())
      {
         proposal_store & pstore = psh_it->second;
         ps_iterator ps_it = pstore.begin();
         while (ps_it != pstore.end())
         {
            hs_proposal_message & existing_proposal = ps_it->second;
#else
      //height is not necessarily unique, so we iterate over all prior proposals at this height
      auto hgt_itr = _proposal_store.get<by_proposal_height>().lower_bound( proposal.get_key() );
      auto end_itr = _proposal_store.get<by_proposal_height>().upper_bound( proposal.get_key() );
      while (hgt_itr != end_itr)
      {
         const hs_proposal_message & existing_proposal = *hgt_itr;
#endif

         fc_elog(_logger, " *** ${id} received a different proposal at the same height (${block_num}, ${phase_counter})",
                           ("id",_id)
                           ("block_num", existing_proposal.block_num())
                           ("phase_counter", existing_proposal.phase_counter));

         fc_elog(_logger, " *** Proposal #1 : ${proposal_id_1} Proposal #2 : ${proposal_id_2}",
                           ("proposal_id_1", existing_proposal.proposal_id)
                           ("proposal_id_2", proposal.proposal_id));

#ifdef QC_CHAIN_SIMPLE_PROPOSAL_STORE
            ++ps_it;
         }
      }
#else
         hgt_itr++;
      }
#endif

      fc_dlog(_logger, " === ${id} received new proposal : block_num ${block_num} phase ${phase_counter} : proposal_id ${proposal_id} : parent_id ${parent_id} justify ${justify}",
                     ("id", _id)
                     ("block_num", proposal.block_num())
                     ("phase_counter", proposal.phase_counter)
                     ("proposal_id", proposal.proposal_id)
                     ("parent_id", proposal.parent_id)
                     ("justify", proposal.justify.proposal_id));

      bool success = insert_proposal( proposal );
      EOS_ASSERT( success , chain_exception, "internal error: duplicate proposal insert attempt" ); // can't happen unless bad mutex somewhere; already checked for this

      auto increment_version = fc::make_scoped_exit([this]() { ++_state_version; }); // assert failing above would mean no change

      //if I am a finalizer for this proposal and the safenode predicate for a possible vote is true, sign
      bool am_finalizer = am_i_finalizer();
      bool node_safe = is_node_safe(proposal);
      bool signature_required = am_finalizer && node_safe;

      std::vector<hs_vote_message> msgs;

      if (signature_required){

         //iterate over all my finalizers and sign / broadcast for each that is in the schedule
         std::vector<name> finalizers = _pacemaker->get_finalizers();

         auto mf_itr = _my_producers.begin();

         while(mf_itr!=_my_producers.end()){

            auto prod_itr = std::find(finalizers.begin(), finalizers.end(), *mf_itr);

            if (prod_itr!=finalizers.end()) {

               hs_vote_message v_msg = sign_proposal(proposal, *prod_itr);

               fc_tlog(_logger, " === ${id} signed proposal : block_num ${block_num} phase ${phase_counter} : proposal_id ${proposal_id}",
                              ("id", _id)
                              ("block_num", proposal.block_num())
                              ("phase_counter", proposal.phase_counter)
                              ("proposal_id", proposal.proposal_id));

               //send_hs_vote_msg(v_msg);
               msgs.push_back(v_msg);

            };

            mf_itr++;
         }
      }

      else fc_tlog(_logger, " === ${id} skipping signature on proposal : block_num ${block_num} phase ${phase_counter} : proposal_id ${proposal_id}",
                          ("id", _id)
                          ("block_num", proposal.block_num())
                          ("phase_counter", proposal.phase_counter)
                          ("proposal_id", proposal.proposal_id));

      //update internal state
      update(proposal);

      write_state(_safety_state_file , _safety_state);

      for (auto &msg : msgs) {
         send_hs_vote_msg(msg);
      }

      //check for leader change
      leader_rotation_check();

      //auto total_time = fc::time_point::now() - start;
      //fc_dlog(_logger, " ... process_proposal() total time : ${total_time}", ("total_time", total_time));
   }

   void qc_chain::process_vote(const hs_vote_message & vote){

      //auto start = fc::time_point::now();
#warning check for duplicate or invalid vote. We will return in either case, but keep proposals for evidence of double signing
      //TODO: check for duplicate or invalid vote. We will return in either case, but keep proposals for evidence of double signing

      bool am_leader = am_i_leader();

      if (!am_leader)
         return;
      fc_tlog(_logger, " === Process vote from ${finalizer} : current bitset ${value}" ,
              ("finalizer", vote.finalizer)("value", _current_qc.get_active_finalizers_string()));
      // only leader need to take action on votes
      if (vote.proposal_id != _current_qc.get_proposal_id())
         return;

      const hs_proposal_message *p = get_proposal( vote.proposal_id );
      if (p == nullptr) {
         fc_elog(_logger, " *** ${id} couldn't find proposal, vote : ${vote}", ("id",_id)("vote", vote));
         return;
      }

      bool quorum_met = _current_qc.is_quorum_met(); //check if quorum already met

      // If quorum is already met, we don't need to do anything else. Otherwise, we aggregate the signature.
      if (!quorum_met){

         auto increment_version = fc::make_scoped_exit([this]() { ++_state_version; });

         const hs_bitset& finalizer_set = _current_qc.get_active_finalizers();
         if (finalizer_set.any())
            _current_qc.set_active_agg_sig(fc::crypto::blslib::aggregate({_current_qc.get_active_agg_sig(), vote.sig }));
         else
            _current_qc.set_active_agg_sig(vote.sig);

         fc_tlog(_logger, " === update bitset ${value} ${finalizer}", ("value", _current_qc.get_active_finalizers_string())("finalizer", vote.finalizer));
         _current_qc.set_active_finalizers(update_bitset(finalizer_set, vote.finalizer));

         quorum_met = is_quorum_met(_current_qc, _schedule, *p);

         if (quorum_met){

            fc_dlog(_logger, " === ${id} quorum met on #${block_num} ${phase_counter} ${proposal_id} ",
                           ("block_num", p->block_num())
                           ("phase_counter", p->phase_counter)
                           ("proposal_id", vote.proposal_id)
                           ("id", _id));

            _current_qc.set_quorum_met();

            //fc_tlog(_logger, " === update_high_qc : _current_qc ===");
            update_high_qc(_current_qc);

            //check for leader change
            leader_rotation_check();

            //if we're operating in event-driven mode and the proposal hasn't reached the decide phase yet
            if (_chained_mode == false && p->phase_counter < 3) {
               fc_tlog(_logger, " === ${id} phase increment on proposal ${proposal_id}", ("proposal_id", vote.proposal_id)("id", _id));
               hs_proposal_message proposal_candidate;

               if (_pending_proposal_block.empty())
                  proposal_candidate = new_proposal_candidate( p->block_id, p->phase_counter + 1 );
               else
                  proposal_candidate = new_proposal_candidate( _pending_proposal_block, 0 );

               reset_qc(proposal_candidate.proposal_id);
               fc_tlog(_logger, " === ${id} setting _pending_proposal_block to null (process_vote)", ("id", _id));

               _pending_proposal_block = {};
               _b_leaf = proposal_candidate.proposal_id;

               //todo : asynchronous?
               //write_state(_liveness_state_file , _liveness_state);

               send_hs_proposal_msg(proposal_candidate);
               fc_tlog(_logger, " === ${id} _b_leaf updated (process_vote): ${proposal_id}", ("proposal_id", proposal_candidate.proposal_id)("id", _id));
            }
         }
      }

      //auto total_time = fc::time_point::now() - start;
      //fc_tlog(_logger, " ... process_vote() total time : ${total_time}", ("total_time", total_time));
   }

   void qc_chain::process_new_view(const hs_new_view_message & msg){
      fc_tlog(_logger, " === ${id} process_new_view === ${qc}", ("qc", msg.high_qc)("id", _id));
      auto increment_version = fc::make_scoped_exit([this]() { ++_state_version; });
      if (!update_high_qc(quorum_certificate{msg.high_qc})) {
         increment_version.cancel();
      }
   }

   void qc_chain::process_new_block(const hs_new_block_message & msg){

      // If I'm not a leader, I probably don't care about hs-new-block messages.
#warning check for a need to gossip/rebroadcast even if it's not for us (maybe here, maybe somewhere else).
      // TODO: check for a need to gossip/rebroadcast even if it's not for us (maybe here, maybe somewhere else).
      if (! am_i_leader()) {
         fc_tlog(_logger, " === ${id} process_new_block === discarding because I'm not the leader; block_id : ${bid}, justify : ${just}", ("bid", msg.block_id)("just", msg.justify)("id", _id));
         return;
      }

      fc_tlog(_logger, " === ${id} process_new_block === am leader; block_id : ${bid}, justify : ${just}", ("bid", msg.block_id)("just", msg.justify)("id", _id));

#warning What to do with the received msg.justify?
      // ------------------------------------------------------------------
      //
      //   FIXME/REVIEW/TODO: What to do with the received msg.justify?
      //
      //   We are the leader, and we got a block_id from a proposer, but
      //     we should probably do something with the justify QC that
      //     comes with it (which is the _high_qc of the proposer (?))
      //
      // ------------------------------------------------------------------

      auto increment_version = fc::make_scoped_exit([this]() { ++_state_version; });

      if (!_current_qc.get_proposal_id().empty() && !_current_qc.is_quorum_met()) {

         fc_tlog(_logger, " === ${id} pending proposal found ${proposal_id} : quorum met ${quorum_met}",
                        ("id", _id)
                        ("proposal_id", _current_qc.get_proposal_id())
                        ("quorum_met", _current_qc.is_quorum_met()));

         fc_tlog(_logger, " === ${id} setting _pending_proposal_block to ${block_id} (on_beat)", ("id", _id)("block_id", msg.block_id));
         _pending_proposal_block = msg.block_id;

      } else {

         fc_tlog(_logger, " === ${id} preparing new proposal ${proposal_id} : quorum met ${quorum_met}",
                        ("id", _id)
                        ("proposal_id", _current_qc.get_proposal_id())
                        ("quorum_met", _current_qc.is_quorum_met()));
         hs_proposal_message proposal_candidate = new_proposal_candidate( msg.block_id, 0 );

         reset_qc(proposal_candidate.proposal_id);

         fc_tlog(_logger, " === ${id} setting _pending_proposal_block to null (process_new_block)", ("id", _id));

         _pending_proposal_block = {};
         _b_leaf = proposal_candidate.proposal_id;

         //todo : asynchronous?
         //write_state(_liveness_state_file , _liveness_state);

         send_hs_proposal_msg(proposal_candidate);

         fc_tlog(_logger, " === ${id} _b_leaf updated (on_beat): ${proposal_id}", ("proposal_id", proposal_candidate.proposal_id)("id", _id));
      }
   }

   void qc_chain::send_hs_proposal_msg(const hs_proposal_message & msg){
      fc_tlog(_logger, " === broadcast_hs_proposal ===");
      _pacemaker->send_hs_proposal_msg(msg, _id);
      process_proposal(msg);
   }

   void qc_chain::send_hs_vote_msg(const hs_vote_message & msg){
      fc_tlog(_logger, " === broadcast_hs_vote ===");
      _pacemaker->send_hs_vote_msg(msg, _id);
      process_vote(msg);
   }

   void qc_chain::send_hs_new_view_msg(const hs_new_view_message & msg){
      fc_tlog(_logger, " === broadcast_hs_new_view ===");
      _pacemaker->send_hs_new_view_msg(msg, _id);
   }

   void qc_chain::send_hs_new_block_msg(const hs_new_block_message & msg){
      fc_tlog(_logger, " === broadcast_hs_new_block ===");
      _pacemaker->send_hs_new_block_msg(msg, _id);
   }

   //extends predicate
   bool qc_chain::extends(const fc::sha256& descendant, const fc::sha256& ancestor){

#warning confirm the extends predicate never has to verify extension of irreversible blocks, otherwise this function needs to be modified
      //TODO: confirm the extends predicate never has to verify extension of irreversible blocks, otherwise this function needs to be modified

      uint32_t counter = 0;
      const hs_proposal_message *p = get_proposal( descendant );
      while (p != nullptr) {
         fc::sha256 parent_id = p->parent_id;
         p = get_proposal( parent_id );
         if (p == nullptr) {
            fc_elog(_logger, " *** ${id} cannot find proposal id while looking for ancestor : ${proposal_id}", ("id",_id)("proposal_id", parent_id));
            return false;
         }
         if (p->proposal_id == ancestor) {
            if (counter > 25) {
               fc_elog(_logger, " *** ${id} took ${counter} iterations to find ancestor ", ("id",_id)("counter", counter));
            }
            return true;
         }
         ++counter;
      }

      fc_elog(_logger, " *** ${id} extends returned false : could not find ${d_proposal_id} descending from ${a_proposal_id} ",
                        ("id",_id)
                        ("d_proposal_id", descendant)
                        ("a_proposal_id", ancestor));

      return false;
   }

   // Invoked when we could perhaps make a proposal to the network (or to ourselves, if we are the leader).
   void qc_chain::on_beat(){

      // Non-proposing leaders do not care about on_beat(), because leaders react to a block proposal
      //   which comes from processing an incoming new block message from a proposer instead.
      // on_beat() is called by the pacemaker, which decides when it's time to check whether we are
      //   proposers that should check whether as proposers we should propose a new hotstuff block to
      //   the network (or to ourselves, which is faster and doesn't require the bandwidth of an additional
      //   gossip round for a new proposed block).
      // The current criteria for a leader selecting a proposal among all proposals it receives is to go
      //   with the first valid one that it receives. So if a proposer is also a leader, it silently goes
      //   with its own proposal, which is hopefully valid at the point of generation which is also the
      //   point of consumption.
      //
      if (! am_i_proposer())
         return;

      block_id_type current_block_id = _pacemaker->get_current_block_id();

      hs_new_block_message block_candidate = new_block_candidate( current_block_id );

      if (am_i_leader()) {

         // I am the proposer; so this assumes that no additional proposal validation is required.

         fc_tlog(_logger, " === I am a leader-proposer that is proposing a block for itself to lead");
         // Hardwired consumption by self; no networking.
         process_new_block( block_candidate );

      } else {

         // I'm only a proposer and not the leader; send a new-block-proposal message out to
         //   the network, until it reaches the leader.

         fc_tlog(_logger, " === broadcasting new block = #${block_num} ${proposal_id}", ("proposal_id", block_candidate.block_id)("block_num",(block_header::num_from_id(block_candidate.block_id))));
         send_hs_new_block_msg( block_candidate );
      }
   }

   // returns true on state change (caller decides update on state version
   bool qc_chain::update_high_qc(const quorum_certificate& high_qc) {

      fc_tlog(_logger, " === check to update high qc ${proposal_id}", ("proposal_id", high_qc.get_proposal_id()));

      // if new high QC is higher than current, update to new

      if (_high_qc.get_proposal_id().empty()){

         _high_qc = high_qc;
         _b_leaf = _high_qc.get_proposal_id();

         //todo : asynchronous?
         //write_state(_liveness_state_file , _liveness_state);

         fc_tlog(_logger, " === ${id} _b_leaf updated (update_high_qc) : ${proposal_id}", ("proposal_id", _high_qc.get_proposal_id())("id", _id));
         return true;
      } else {
         const hs_proposal_message *old_high_qc_prop = get_proposal( _high_qc.get_proposal_id() );
         const hs_proposal_message *new_high_qc_prop = get_proposal( high_qc.get_proposal_id() );

         if (old_high_qc_prop == nullptr)
            return false;
         if (new_high_qc_prop == nullptr)
            return false;

         if (new_high_qc_prop->get_view_number() > old_high_qc_prop->get_view_number()
             && is_quorum_met(high_qc, _schedule, *new_high_qc_prop))
         {
            // "The caller does not need this updated on their high_qc structure" -- g

            fc_tlog(_logger, " === updated high qc, now is : #${view_number}  ${proposal_id}", ("view_number", new_high_qc_prop->get_view_number())("proposal_id", new_high_qc_prop->proposal_id));
            _high_qc = high_qc;
            _high_qc.set_quorum_met();
            _b_leaf = _high_qc.get_proposal_id();

            //todo : asynchronous?
            //write_state(_liveness_state_file , _liveness_state);

            fc_tlog(_logger, " === ${id} _b_leaf updated (update_high_qc) : ${proposal_id}", ("proposal_id", _high_qc.get_proposal_id())("id", _id));

            return true;
         }
      }
      return false;
   }

   void qc_chain::leader_rotation_check(){
      //verify if leader changed

      name current_leader = _pacemaker->get_leader();
      name next_leader = _pacemaker->get_next_leader();

      if (current_leader != next_leader){

         fc_dlog(_logger, " /// ${id} rotating leader : ${old_leader} -> ${new_leader} ",
                        ("id", _id)
                        ("old_leader", current_leader)
                        ("new_leader", next_leader));

         //leader changed, we send our new_view message

         reset_qc({});

         fc_tlog(_logger, " === ${id} setting _pending_proposal_block to null (leader_rotation_check)", ("id", _id));

         _pending_proposal_block = {};

         hs_new_view_message new_view;

         new_view.high_qc = _high_qc.to_msg();

         send_hs_new_view_msg(new_view);
      }
   }

   //safenode predicate
   bool qc_chain::is_node_safe(const hs_proposal_message& proposal) {

      //fc_tlog(_logger, " === is_node_safe ===");

      bool monotony_check = false;
      bool safety_check = false;
      bool liveness_check = false;
      bool final_on_qc_check = false;

      fc::sha256 upcoming_commit;

      if (proposal.justify.proposal_id.empty() && _safety_state.get_b_lock().empty()) {

         final_on_qc_check = true; //if chain just launched or feature just activated
      } else {

         std::vector<hs_proposal_message> current_qc_chain = get_qc_chain(proposal.justify.proposal_id);

         size_t chain_length = std::distance(current_qc_chain.begin(), current_qc_chain.end());

         if (chain_length >= 2) {

            auto itr = current_qc_chain.begin();

            hs_proposal_message b2 = *itr;
            ++itr;
            hs_proposal_message b1 = *itr;

            if (proposal.parent_id == b2.proposal_id && b2.parent_id == b1.proposal_id)
               upcoming_commit = b1.proposal_id;
            else {
               const hs_proposal_message *p = get_proposal( b1.parent_id );
               //EOS_ASSERT( p != nullptr , chain_exception, "expected hs_proposal ${id} not found", ("id", b1.parent_id) );
               if (p != nullptr) {
                  upcoming_commit = p->final_on_qc;
               } else {
                  fc_elog(_logger, " *** ${id} in is_node_safe did not find expected proposal id: ${proposal_id}", ("id",_id)("proposal_id", b1.parent_id));
               }
            }
         }

         //abstracted [...]
         if (upcoming_commit == proposal.final_on_qc) {
            final_on_qc_check = true;
         }
      }

      if (proposal.get_view_number() > _safety_state.get_v_height()) {
         monotony_check = true;
      }

      if (!_safety_state.get_b_lock().empty()){

         //Safety check : check if this proposal extends the chain I'm locked on
         if (extends(proposal.proposal_id, _safety_state.get_b_lock())) {
            safety_check = true;
         }

         //Liveness check : check if the height of this proposal's justification is higher than the height of the proposal I'm locked on. This allows restoration of liveness if a replica is locked on a stale block.

         if (proposal.justify.proposal_id.empty() && _safety_state.get_b_lock().empty()) {

            liveness_check = true; //if there is no justification on the proposal and I am not locked on anything, means the chain just launched or feature just activated
         } else {
            const hs_proposal_message *b_lock = get_proposal( _safety_state.get_b_lock() );
            EOS_ASSERT( b_lock != nullptr , chain_exception, "expected hs_proposal ${id} not found", ("id", _safety_state.get_b_lock()) );
            const hs_proposal_message *prop_justification = get_proposal( proposal.justify.proposal_id );
            EOS_ASSERT( prop_justification != nullptr , chain_exception, "expected hs_proposal ${id} not found", ("id", proposal.justify.proposal_id) );

            if (prop_justification->get_view_number() > b_lock->get_view_number()) {
               liveness_check = true;
            }
         }
      } else {
         //if we're not locked on anything, means the protocol just activated or chain just launched
         liveness_check = true;
         safety_check = true;

         fc_tlog(_logger, " === ${id} not locked on anything, liveness and safety are true", ("id", _id));
      }

      fc_tlog(_logger, " === final_on_qc_check : ${final_on_qc_check}, monotony_check : ${monotony_check}, liveness_check : ${liveness_check}, safety_check : ${safety_check}",
           ("final_on_qc_check", final_on_qc_check)
           ("monotony_check", monotony_check)
           ("liveness_check", liveness_check)
           ("safety_check", safety_check));

      bool node_is_safe = final_on_qc_check && monotony_check && (liveness_check || safety_check);
      if (!node_is_safe) {

         fc_elog(_logger, " *** node is NOT safe. Checks : final_on_qc: ${final_on_qc}, monotony_check: ${monotony_check}, liveness_check: ${liveness_check}, safety_check: ${safety_check})",
                 ("final_on_qc_check",final_on_qc_check)
                 ("monotony_check",monotony_check)
                 ("liveness_check",liveness_check)
                 ("safety_check",safety_check));
      }

      //return true if monotony check and at least one of liveness or safety check evaluated successfully
      return final_on_qc_check && monotony_check && (liveness_check || safety_check);
   }

   //on proposal received, called from network thread
   void qc_chain::on_hs_proposal_msg(const hs_proposal_message& msg) {
      process_proposal(msg);
   }

   //on vote received, called from network thread
   void qc_chain::on_hs_vote_msg(const hs_vote_message& msg) {
      process_vote(msg);
   }

   //on new view received, called from network thread
   void qc_chain::on_hs_new_view_msg(const hs_new_view_message& msg) {
      process_new_view(msg);
   }

   //on new block received, called from network thread
   void qc_chain::on_hs_new_block_msg(const hs_new_block_message& msg) {
      process_new_block(msg);
   }

   void qc_chain::update(const hs_proposal_message& proposal) {
      //fc_tlog(_logger, " === update internal state ===");
      //if proposal has no justification, means we either just activated the feature or launched the chain, or the proposal is invalid
      if (proposal.justify.proposal_id.empty()) {
         fc_dlog(_logger, " === ${id} proposal has no justification ${proposal_id}", ("proposal_id", proposal.proposal_id)("id", _id));
         return;
      }

      std::vector<hs_proposal_message> current_qc_chain = get_qc_chain(proposal.justify.proposal_id);

      size_t chain_length = std::distance(current_qc_chain.begin(), current_qc_chain.end());

      const hs_proposal_message *b_lock = get_proposal( _safety_state.get_b_lock() );
      EOS_ASSERT( b_lock != nullptr || _safety_state.get_b_lock().empty() , chain_exception, "expected hs_proposal ${id} not found", ("id", _safety_state.get_b_lock()) );

      //fc_tlog(_logger, " === update_high_qc : proposal.justify ===");
      update_high_qc(quorum_certificate{proposal.justify});

      if (chain_length<1){
         fc_dlog(_logger, " === ${id} qc chain length is 0", ("id", _id));
         return;
      }

      auto itr = current_qc_chain.begin();
      hs_proposal_message b_2 = *itr;

      if (chain_length<2){
         fc_dlog(_logger, " === ${id} qc chain length is 1", ("id", _id));
         return;
      }

      itr++;

      hs_proposal_message b_1 = *itr;

      //if we're not locked on anything, means we just activated or chain just launched, else we verify if we've progressed enough to establish a new lock

      fc_tlog(_logger, " === ${id} _b_lock ${_b_lock} b_1 height ${b_1_height}",
                     ("id", _id)
                     ("_b_lock", _safety_state.get_b_lock())
                     ("b_1_height", b_1.block_num())
                     ("b_1_phase", b_1.phase_counter));

      if ( b_lock != nullptr ) {
         fc_tlog(_logger, " === b_lock height ${b_lock_height} b_lock phase ${b_lock_phase}",
                        ("b_lock_height", b_lock->block_num())
                        ("b_lock_phase", b_lock->phase_counter));
      }

      if (_safety_state.get_b_lock().empty() || b_1.get_view_number() > b_lock->get_view_number()){

         fc_tlog(_logger, "setting _b_lock to ${proposal_id}", ("proposal_id",b_1.proposal_id ));

         for (auto p : _my_producers){
            _safety_state.set_b_lock(p, b_1.proposal_id); //commit phase on b1
         }

         fc_tlog(_logger, " === ${id} _b_lock updated : ${proposal_id}", ("proposal_id", b_1.proposal_id)("id", _id));
      }

      if (chain_length < 3) {
         fc_dlog(_logger, " === ${id} qc chain length is 2",("id", _id));
         return;
      }

      ++itr;

      hs_proposal_message b = *itr;

      fc_tlog(_logger, " === direct parent relationship verification : b_2.parent_id ${b_2.parent_id} b_1.proposal_id ${b_1.proposal_id} b_1.parent_id ${b_1.parent_id} b.proposal_id ${b.proposal_id} ",
                ("b_2.parent_id",b_2.parent_id)
                ("b_1.proposal_id", b_1.proposal_id)
                ("b_1.parent_id", b_1.parent_id)
                ("b.proposal_id", b.proposal_id));

      //direct parent relationship verification
      if (b_2.parent_id == b_1.proposal_id && b_1.parent_id == b.proposal_id){

         if (!_b_exec.empty()){

            const hs_proposal_message *b_exec = get_proposal( _b_exec );
            EOS_ASSERT( b_exec != nullptr , chain_exception, "expected hs_proposal ${id} not found", ("id", _b_exec) );

            if (b_exec->get_view_number() >= b.get_view_number() && b_exec->proposal_id != b.proposal_id){

               fc_elog(_logger, " *** ${id} finality violation detected at height ${block_num}, phase : ${phase}. Proposal ${proposal_id_1} conflicts with ${proposal_id_2}",
                       ("id", _id)
                       ("block_num", b.block_num())
                       ("phase", b.phase_counter)
                       ("proposal_id_1", b.proposal_id)
                       ("proposal_id_2", b_exec->proposal_id));

               _b_finality_violation = b.proposal_id;

               //protocol failure
               return;
            }
         }

         commit(b); //todo : ensure that block is marked irreversible / lib is updated etc.

         //todo : asynchronous?
         //write_state(_liveness_state_file , _liveness_state);

         fc_tlog(_logger, " === last executed proposal : #${block_num} ${block_id}", ("block_num", b.block_num())("block_id", b.block_id));

         _b_exec = b.proposal_id; //decide phase on b
         _block_exec = b.block_id;

         gc_proposals( b.get_key()-1);
      }
      else {
         fc_elog(_logger, " *** ${id} could not verify direct parent relationship", ("id",_id));
         fc_elog(_logger, "   *** b_2 ${b_2}", ("b_2", b_2));
         fc_elog(_logger, "   *** b_1 ${b_1}", ("b_1", b_1));
         fc_elog(_logger, "   *** b   ${b}", ("b", b));
      }
   }

   void qc_chain::gc_proposals(uint64_t cutoff){
      //fc_tlog(_logger, " === garbage collection on old data");

#ifdef QC_CHAIN_SIMPLE_PROPOSAL_STORE
      ps_height_iterator psh_it = _proposal_stores_by_height.begin();
      while (psh_it != _proposal_stores_by_height.end()) {
         uint64_t height = psh_it->first;
         if (height <= cutoff) {
            // remove all entries from _proposal_height for this proposal store
            proposal_store & pstore = psh_it->second;
            ps_iterator ps_it = pstore.begin();
            while (ps_it != pstore.end()) {
               hs_proposal_message & p = ps_it->second;
               ph_iterator ph_it = _proposal_height.find( p.proposal_id );
               EOS_ASSERT( ph_it != _proposal_height.end(), chain_exception, "gc_proposals internal error: no proposal height entry");
               uint64_t proposal_height = ph_it->second;
               EOS_ASSERT(proposal_height == p.get_key(), chain_exception, "gc_proposals internal error: mismatched proposal height record"); // this check is unnecessary
               _proposal_height.erase( ph_it );
               ++ps_it;
            }
            // then remove the entire proposal store
            psh_it = _proposal_stores_by_height.erase( psh_it );
         } else {
            ++psh_it;
         }
      }
#else
      auto end_itr = _proposal_store.get<by_proposal_height>().upper_bound(cutoff);
      while (_proposal_store.get<by_proposal_height>().begin() != end_itr){
         auto itr = _proposal_store.get<by_proposal_height>().begin();
         fc_tlog(_logger, " === ${id} erasing ${block_num} ${phase_counter} ${block_id} proposal_id ${proposal_id}",
                        ("id", _id)
                        ("block_num", itr->block_num())
                        ("phase_counter", itr->phase_counter)
                        ("block_id", itr->block_id)
                        ("proposal_id", itr->proposal_id));
         _proposal_store.get<by_proposal_height>().erase(itr);
      }
#endif
   }

void qc_chain::commit(const hs_proposal_message& initial_proposal) {
   std::vector<const hs_proposal_message*> proposal_chain;
   proposal_chain.reserve(10);
   
   const hs_proposal_message* p = &initial_proposal;
   while (p) {
      fc_tlog(_logger, " === attempting to commit proposal #${block_num}:${phase} ${prop_id} block_id: ${block_id} parent_id: ${parent_id}",
              ("block_num", p->block_num())("prop_id", p->proposal_id)("block_id", p->block_id)
              ("phase", p->phase_counter)("parent_id", p->parent_id));

      const hs_proposal_message* last_exec_prop = get_proposal(_b_exec);
      EOS_ASSERT(last_exec_prop != nullptr || _b_exec.empty(), chain_exception,
                 "expected hs_proposal ${id} not found", ("id", _b_exec));

      if (last_exec_prop != nullptr) {
         fc_tlog(_logger, " === _b_exec proposal #${block_num}:${phase} ${prop_id} block_id: ${block_id} parent_id: ${parent_id}",
                 ("block_num", last_exec_prop->block_num())("prop_id", last_exec_prop->proposal_id)
                 ("block_id", last_exec_prop->block_id)("phase", last_exec_prop->phase_counter)
                 ("parent_id", last_exec_prop->parent_id));

         fc_tlog(_logger, " *** last_exec_prop ${prop_id_1} ${phase_1} vs proposal ${prop_id_2} ${phase_2} ",
                 ("prop_id_1", last_exec_prop->block_num())("phase_1", last_exec_prop->phase_counter)
                 ("prop_id_2", p->block_num())("phase_2", p->phase_counter));
      } else {
         fc_tlog(_logger, " === _b_exec proposal is null vs proposal ${prop_id_2} ${phase_2} ",
                 ("prop_id_2", p->block_num())("phase_2", p->phase_counter));
      }

<<<<<<< HEAD
      if (_b_exec.empty()) exec_height_check = true;
      else exec_height_check = last_exec_prop->get_view_number() < proposal.get_view_number();
=======
      bool exec_height_check = _b_exec.empty() || last_exec_prop->get_height() < p->get_height();
      if (exec_height_check) {
         proposal_chain.push_back(p);         // add proposal to vector for further processing
         p = get_proposal(p->parent_id);      // process parent if non-null
      } else {
         fc_elog(_logger, " *** ${id} sequence not respected on #${block_num}:${phase} proposal_id: ${prop_id}",
                 ("id", _id)("block_num", p->block_num())("phase", p->phase_counter)("prop_id", p->proposal_id));
         break;
      }
   }
>>>>>>> b5c2ef56

   if (!proposal_chain.empty()) {
      // commit all ancestor blocks sequentially first (hence the reverse)
      for (auto p : boost::adaptors::reverse(proposal_chain)) {
         // Execute commands [...]
         ;
      }

      auto p = proposal_chain.back();
      if (proposal_chain.size() > 1) {
         auto last = proposal_chain.front();
         fc_dlog(_logger, " === ${id} committed {num} proposals from  #${block_num}:${phase} block_id: ${block_id} "
                 "proposal_id: ${prop_id} to #${block_num_2}:${phase_2} block_id: ${block_id_2} proposal_id: ${prop_id_2}",
                 ("id", _id)("block_num", p->block_num())("phase", p->phase_counter)("block_id", p->block_id)
                 ("prop_id", p->proposal_id)("num", proposal_chain.size())("block_num_2", last->block_num())
                 ("phase_2", last->phase_counter)("block_id_2", last->block_id)("prop_id_2", last->proposal_id));
      } else {
         fc_dlog(_logger, " === ${id} committed proposal #${block_num}:${phase} block_id: ${block_id} proposal_id: ${prop_id}",
                 ("id", _id)("block_num", p->block_num())("phase", p->phase_counter)
                 ("block_id", p->block_id)("prop_id", p->proposal_id));
      }
   }
}

}<|MERGE_RESOLUTION|>--- conflicted
+++ resolved
@@ -1059,11 +1059,8 @@
                  ("prop_id_2", p->block_num())("phase_2", p->phase_counter));
       }
 
-<<<<<<< HEAD
-      if (_b_exec.empty()) exec_height_check = true;
-      else exec_height_check = last_exec_prop->get_view_number() < proposal.get_view_number();
-=======
-      bool exec_height_check = _b_exec.empty() || last_exec_prop->get_height() < p->get_height();
+
+      bool exec_height_check = _b_exec.empty() || last_exec_prop->get_view_number() < p->get_view_number();
       if (exec_height_check) {
          proposal_chain.push_back(p);         // add proposal to vector for further processing
          p = get_proposal(p->parent_id);      // process parent if non-null
@@ -1073,7 +1070,6 @@
          break;
       }
    }
->>>>>>> b5c2ef56
 
    if (!proposal_chain.empty()) {
       // commit all ancestor blocks sequentially first (hence the reverse)
