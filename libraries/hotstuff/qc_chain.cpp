--- conflicted
+++ resolved
@@ -189,12 +189,8 @@
             keys.push_back(c_finalizers[i].public_key);
       fc::crypto::blslib::bls_public_key agg_key = fc::crypto::blslib::aggregate(keys);
 
-<<<<<<< HEAD
       digest_type digest = proposal.get_proposal_id(); //get_digest_to_sign(proposal.block_id, proposal.phase_counter, proposal.final_on_qc);
 
-=======
-      digest_type digest = get_digest_to_sign(proposal.block_id, proposal.phase_counter, proposal.final_on_qc);
->>>>>>> b97c279c
       std::vector<uint8_t> h = std::vector<uint8_t>(digest.data(), digest.data() + 32);
       bool ok = fc::crypto::blslib::verify(agg_key, h, agg_sig);
       return ok;
@@ -213,23 +209,16 @@
       }
    }
 
-<<<<<<< HEAD
-
-   qc_chain::qc_chain(name id, base_pacemaker* pacemaker, std::set<name> my_producers, fc::logger& logger, std::string safety_state_file)
-      : _id(id),
-        _pacemaker(pacemaker),
-        _my_producers(std::move(my_producers)),
-=======
    qc_chain::qc_chain(std::string id, 
                       base_pacemaker* pacemaker,
                       std::set<name> my_producers,
                       bls_key_map_t finalizer_keys,
-                      fc::logger& logger)
+                      fc::logger& logger,
+                      std::string safety_state_file)
       : _pacemaker(pacemaker),
         _my_producers(std::move(my_producers)),
         _my_finalizer_keys(std::move(finalizer_keys)),
         _id(std::move(id)),
->>>>>>> b97c279c
         _logger(logger)
    {
 
@@ -268,14 +257,11 @@
 
    }
 
-<<<<<<< HEAD
-   hs_vote_message qc_chain::sign_proposal(const hs_proposal_message & proposal, name finalizer){
-=======
-   hs_vote_message qc_chain::sign_proposal(const hs_proposal_message& proposal, const fc::crypto::blslib::bls_private_key& finalizer_priv_key){
-      _v_height = proposal.get_height();
->>>>>>> b97c279c
-
-      _safety_state.set_v_height(finalizer, proposal.get_view_number());
+   hs_vote_message qc_chain::sign_proposal(const hs_proposal_message& proposal,
+                                           const fc::crypto::blslib::bls_public_key& finalizer_pub_key,
+                                           const fc::crypto::blslib::bls_private_key& finalizer_priv_key)
+   {
+      _safety_state.set_v_height(finalizer_pub_key, proposal.get_view_number());
 
       digest_type digest = proposal.get_proposal_id(); //get_digest_to_sign(proposal.block_id, proposal.phase_counter, proposal.final_on_qc);
 
@@ -381,7 +367,7 @@
 
             if (mfk_itr!=_my_finalizer_keys.end()) {
 
-               hs_vote_message v_msg = sign_proposal(proposal, mfk_itr->second);
+               hs_vote_message v_msg = sign_proposal(proposal, mfk_itr->first, mfk_itr->second);
 
                fc_tlog(_logger, " === ${id} signed proposal : block_num ${block_num} phase ${phase_counter} : proposal_id ${proposal_id}",
                               ("id", _id)
@@ -499,14 +485,11 @@
                _pending_proposal_block = {};
                _b_leaf = proposal_candidate.proposal_id;
 
-<<<<<<< HEAD
                //todo : asynchronous?
                //write_state(_liveness_state_file , _liveness_state);
 
-               send_hs_proposal_msg(proposal_candidate);
-=======
                send_hs_proposal_msg( std::nullopt, proposal_candidate );
->>>>>>> b97c279c
+
                fc_tlog(_logger, " === ${id} _b_leaf updated (process_vote): ${proposal_id}", ("proposal_id", proposal_candidate.proposal_id)("id", _id));
             }
          }
@@ -574,14 +557,10 @@
          _pending_proposal_block = {};
          _b_leaf = proposal_candidate.proposal_id;
 
-<<<<<<< HEAD
          //todo : asynchronous?
          //write_state(_liveness_state_file , _liveness_state);
 
-         send_hs_proposal_msg(proposal_candidate);
-=======
          send_hs_proposal_msg( std::nullopt, proposal_candidate );
->>>>>>> b97c279c
 
          fc_tlog(_logger, " === ${id} _b_leaf updated (on_beat): ${proposal_id}", ("proposal_id", proposal_candidate.proposal_id)("id", _id));
       }
@@ -713,16 +692,9 @@
          if (new_high_qc_prop == nullptr)
             return false;
 
-<<<<<<< HEAD
          if (new_high_qc_prop->get_view_number() > old_high_qc_prop->get_view_number()
-             && is_quorum_met(high_qc, _schedule, *new_high_qc_prop))
-=======
-         if (new_high_qc_prop->get_height() > old_high_qc_prop->get_height()
              && is_quorum_met(high_qc, *new_high_qc_prop))
->>>>>>> b97c279c
          {
-            // "The caller does not need this updated on their high_qc structure" -- g
-
             fc_tlog(_logger, " === updated high qc, now is : #${view_number}  ${proposal_id}", ("view_number", new_high_qc_prop->get_view_number())("proposal_id", new_high_qc_prop->proposal_id));
             _high_qc = high_qc;
             _high_qc.set_quorum_met();
@@ -943,8 +915,8 @@
 
          fc_tlog(_logger, "setting _b_lock to ${proposal_id}", ("proposal_id",b_1.proposal_id ));
 
-         for (auto p : _my_producers){
-            _safety_state.set_b_lock(p, b_1.proposal_id); //commit phase on b1
+         for (auto f_itr : _my_finalizer_keys) {
+            _safety_state.set_b_lock(f_itr.first, b_1.proposal_id); //commit phase on b1
          }
 
          fc_tlog(_logger, " === ${id} _b_lock updated : ${proposal_id}", ("proposal_id", b_1.proposal_id)("id", _id));
