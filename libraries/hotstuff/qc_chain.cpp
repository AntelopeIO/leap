--- conflicted
+++ resolved
@@ -1,53 +1,8 @@
 #include <eosio/hotstuff/qc_chain.hpp>
 #include <fc/scoped_exit.hpp>
-<<<<<<< HEAD
 #include <boost/range/adaptor/reversed.hpp>
-/*
-
-  Todo list / notes:
-  - fork tests in unittests
-  - network plugin versioning
-  - handshake_message.network_version
-  - independant of protocol feature activation
-  - separate library for hotstuff (look at SHIP libray used by state history plugin )
-  - boost tests producer plugin test
-  - regression tests python framework as a base
-  - performance testing
-  - complete proposer / leader differentiation
-  - integration with new bls implementation
-  - hotstuff as a library with its own tests (model on state history plugin + state_history library )
-  - unit / integration tests -> producer_plugin + fork_tests tests as a model
-  - test deterministic sequence
-  - test non-replica participation
-  - test finality vioaltion
-  - test loss of liveness
-  - test split chain
-  - store schedules and transition view height, and prune on commit
-  - integration with fork_db / LIB overhaul
-  - integration with performance testing
-  - regression testing ci/cd -> python regression tests
-  - implement bitset for efficiency
-  - add APIs for proof data
-  - add election proposal in block header
-  - map proposers / finalizers / leader to new host functions
-  - support pause / resume producer
-  - keep track of proposals sent to peers
-  - allow syncing of proposals
-  - versioning of net protocol version
-  - protocol feature activation HOTSTUFF_CONSENSUS
-  - system contract update 1
-  -- allow BPs to register + prove their aggregate pub key.
-  -- Allow existing BPs to unreg + reg without new aggregate key.
-  -- Prevent new BPs from registering without proving aggregate pub key
-  - system contract update 2 (once all or at least overwhelming majority of BPs added a bls key)
-  -- skip BPs without a bls key in the selection, new host functions are available
-*/
 
 namespace eosio::hotstuff {
-=======
-
-namespace eosio { namespace hotstuff {
->>>>>>> b605ce99
 
    const hs_proposal_message* qc_chain::get_proposal(const fc::sha256& proposal_id) {
 #ifdef QC_CHAIN_SIMPLE_PROPOSAL_STORE
@@ -1047,7 +1002,6 @@
 #endif
    }
 
-<<<<<<< HEAD
 void qc_chain::commit(const hs_proposal_message& initial_proposal) {
    std::vector<const hs_proposal_message*> proposal_chain;
    proposal_chain.reserve(10);
@@ -1060,23 +1014,8 @@
               ("phase", p->phase_counter)("parent_id", p->parent_id));
 
       const hs_proposal_message* last_exec_prop = get_proposal(_b_exec);
-      EOS_ASSERT(last_exec_prop != nullptr || _b_exec == NULL_PROPOSAL_ID, chain_exception,
+      EOS_ASSERT(last_exec_prop != nullptr || _b_exec.empty(), chain_exception,
                  "expected hs_proposal ${id} not found", ("id", _b_exec));
-=======
-   void qc_chain::commit(const hs_proposal_message & proposal){
-
-      fc_tlog(_logger, " === attempting to commit proposal #${block_num} ${proposal_id} block_id : ${block_id} phase : ${phase_counter} parent_id : ${parent_id}",
-                ("block_num", proposal.block_num())
-                ("proposal_id", proposal.proposal_id)
-                ("block_id", proposal.block_id)
-                ("phase_counter", proposal.phase_counter)
-                ("parent_id", proposal.parent_id));
-
-      bool exec_height_check = false;
-
-      const hs_proposal_message *last_exec_prop = get_proposal( _b_exec );
-      EOS_ASSERT( last_exec_prop != nullptr || _b_exec.empty(), chain_exception, "expected hs_proposal ${id} not found", ("id", _b_exec) );
->>>>>>> b605ce99
 
       if (last_exec_prop != nullptr) {
          fc_tlog(_logger, " === _b_exec proposal #${block_num} ${prop_id} block_id: ${block_id} "
@@ -1093,8 +1032,7 @@
                  ("prop_id_2", p->block_num())("phase_2", p->phase_counter));
       }
 
-<<<<<<< HEAD
-      bool exec_height_check = _b_exec == NULL_PROPOSAL_ID || last_exec_prop->get_height() < p->get_height();
+      bool exec_height_check = _b_exec.empty() || last_exec_prop->get_height() < p->get_height();
       if (exec_height_check) {
          proposal_chain.push_back(p);         // add proposal to vector for further processing
          p = get_proposal(p->parent_id);      // process parent if non-null
@@ -1103,22 +1041,6 @@
                  ("id", _id)("block_num", p->block_num())("phase", p->phase_counter)("prop_id", p->proposal_id));
       }
    }
-=======
-      if (_b_exec.empty()) {
-         exec_height_check = true;
-      } else {
-         exec_height_check = last_exec_prop->get_height() < proposal.get_height();
-      }
-
-      if (exec_height_check) {
-         const hs_proposal_message *p = get_proposal( proposal.parent_id );
-         if (p != nullptr) {
-            //fc_tlog(_logger, " === recursively committing" );
-            commit(*p); //recursively commit all non-committed ancestor blocks sequentially first
-         }
-
-         //Execute commands [...]
->>>>>>> b605ce99
 
    if (!proposal_chain.empty()) {
       // commit all ancestor blocks sequentially first (hence the reverse)
