--- conflicted
+++ resolved
@@ -72,23 +72,11 @@
 
    void initialize_qc_chains(test_pacemaker& tpm, std::vector<name> replicas, std::vector<fc::crypto::blslib::bls_private_key> replica_keys){
       _qc_chains.clear();
-<<<<<<< HEAD
-      // These used to be able to break the tests. Might be useful at some point.
-      _qc_chains.reserve( 100 );
-      //_qc_chains.reserve( 10000 );
-      //_qc_chains.reserve( 15 );
-      //_qc_chains.reserve( replicas.size() );
-
-      //for (fc::crypto::blslib::bls_private_key r : replicas) {
+
       for (size_t i = 0 ; i < replicas.size() ; i++){
          fc::crypto::blslib::bls_private_key sk = fc::crypto::blslib::bls_private_key(replica_keys[i]);
          bls_key_map_t keys{{sk.get_public_key(), sk}};
          qc_chain *qcc_ptr = new qc_chain(replica_keys[i].to_string(), &tpm, {replicas[i]}, keys, hotstuff_logger);
-=======
-
-      for (name r : replicas) {
-         qc_chain *qcc_ptr = new qc_chain(r, &tpm, {r}, {}, hotstuff_logger);
->>>>>>> 5d4fb218
          std::shared_ptr<qc_chain> qcc_shared_ptr(qcc_ptr);
          _qc_chains.push_back( std::make_pair(replicas[i], qcc_shared_ptr) );
          tpm.register_qc_chain(replicas[i], qcc_shared_ptr );
@@ -215,11 +203,8 @@
 BOOST_AUTO_TEST_CASE(hotstuff_1) try {
    //test optimistic responsiveness (3 confirmations per block)
    test_pacemaker tpm;
-<<<<<<< HEAD
-=======
-   tpm.connect(unique_replicas); // complete connection graph
-
->>>>>>> 5d4fb218
+   tpm.connect(unique_replica_keys); // complete connection graph
+
    hotstuff_test_handler ht;
    std::vector<fc::crypto::blslib::bls_private_key> sks = map_to_sks(unique_replica_keys);
    finalizer_set fset = create_fs(unique_replica_keys);
@@ -338,11 +323,8 @@
 
    //test slower network (1 confirmation per block)
    test_pacemaker tpm;
-<<<<<<< HEAD
-=======
-   tpm.connect(unique_replicas); // complete connection graph
-
->>>>>>> 5d4fb218
+   tpm.connect(unique_replica_keys); // complete connection graph
+
    hotstuff_test_handler ht;
    std::vector<fc::crypto::blslib::bls_private_key> sks = map_to_sks(unique_replica_keys);
    finalizer_set fset = create_fs(unique_replica_keys);
@@ -431,11 +413,8 @@
 
    //test leader rotation
    test_pacemaker tpm;
-<<<<<<< HEAD
-=======
-   tpm.connect(unique_replicas); // complete connection graph
-
->>>>>>> 5d4fb218
+   tpm.connect(unique_replica_keys); // complete connection graph
+
    hotstuff_test_handler ht;
    std::vector<fc::crypto::blslib::bls_private_key> sks = map_to_sks(unique_replica_keys);
    finalizer_set fset = create_fs(unique_replica_keys);
@@ -555,11 +534,8 @@
 
    //test loss and recovery of liveness on new block
    test_pacemaker tpm;
-<<<<<<< HEAD
-=======
-   tpm.connect(unique_replicas); // complete connection graph
-
->>>>>>> 5d4fb218
+   tpm.connect(unique_replica_keys); // complete connection graph
+
    hotstuff_test_handler ht;
    std::vector<fc::crypto::blslib::bls_private_key> sks = map_to_sks(unique_replica_keys);
    finalizer_set fset = create_fs(unique_replica_keys);
@@ -927,11 +903,8 @@
 
    //test simple separation between the (single) proposer and the leader; includes one leader rotation
    test_pacemaker tpm;
-<<<<<<< HEAD
-=======
-   tpm.connect(unique_replicas); // complete connection graph
-
->>>>>>> 5d4fb218
+   tpm.connect(unique_replica_keys); // complete connection graph
+
    hotstuff_test_handler ht;
    std::vector<fc::crypto::blslib::bls_private_key> sks = map_to_sks(unique_replica_keys);
    finalizer_set fset = create_fs(unique_replica_keys);
@@ -1053,19 +1026,20 @@
    //test leader rotation with a non-complete connection graph (simple message propagation test)
 
    test_pacemaker tpm;
-   tpm.connect(unique_replicas); // start with a complete connection graph, then subtract
+   tpm.connect(unique_replica_keys); // start with a complete connection graph, then subtract
 
    // TODO: when propagation is implemented in qc_chain, uncomment this to force an additional hop of communication between A and B
    //tpm.disconnect( { "bpa"_n, "bpb"_n } ); // if propagation is implemented and works, the inclusion of this line is OK and doesn't fail the test
 
    hotstuff_test_handler ht;
-
-   ht.initialize_qc_chains(tpm, unique_replicas);
-
+   std::vector<fc::crypto::blslib::bls_private_key> sks = map_to_sks(unique_replica_keys);
+   finalizer_set fset = create_fs(unique_replica_keys);
+
+   ht.initialize_qc_chains(tpm, unique_replicas, sks);
    tpm.set_proposer("bpa"_n);
    tpm.set_leader("bpa"_n);
    tpm.set_next_leader("bpa"_n);
-   tpm.set_finalizers(unique_replicas);
+   tpm.set_finalizer_set(fset);
 
    auto qcc_bpa = std::find_if(ht._qc_chains.begin(), ht._qc_chains.end(), [&](const auto& q){ return q.first == "bpa"_n; });
    finalizer_state fs_bpa;
@@ -1190,16 +1164,17 @@
    //same as hotstuff_1, but with a duplication of vote messages as a regression test for vote duplication filtering
 
    test_pacemaker tpm;
-   tpm.connect(unique_replicas); // complete connection graph
+   tpm.connect(unique_replica_keys); // complete connection graph
 
    hotstuff_test_handler ht;
-
-   ht.initialize_qc_chains(tpm, unique_replicas);
-
+   std::vector<fc::crypto::blslib::bls_private_key> sks = map_to_sks(unique_replica_keys);
+   finalizer_set fset = create_fs(unique_replica_keys);
+
+   ht.initialize_qc_chains(tpm, unique_replicas, sks);
    tpm.set_proposer("bpa"_n);
    tpm.set_leader("bpa"_n);
    tpm.set_next_leader("bpa"_n);
-   tpm.set_finalizers(unique_replicas);
+   tpm.set_finalizer_set(fset);
 
    auto qcc_bpa = std::find_if(ht._qc_chains.begin(), ht._qc_chains.end(), [&](const auto& q){ return q.first == "bpa"_n; });
    finalizer_state fs_bpa;
