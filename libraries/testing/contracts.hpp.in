#pragma once

#include <vector>

#include <eosio/chain/asset.hpp>
#include <fc/io/fstream.hpp>

#define CORE_SYM_NAME "${CORE_SYMBOL_NAME}"
#define CORE_SYM_PRECISION 4

#define _STRINGIZE1(x) #x
#define _STRINGIZE2(x) _STRINGIZE1(x)

#define CORE_SYM_STR ( _STRINGIZE2(CORE_SYM_PRECISION) "," CORE_SYM_NAME )
#define CORE_SYM  ( ::eosio::chain::string_to_symbol_c( CORE_SYM_PRECISION, CORE_SYM_NAME ) )

struct core_sym {
   static inline eosio::chain::asset from_string(const std::string& s) {
      return eosio::chain::asset::from_string(s + " " CORE_SYM_NAME);
   }
};

// CN -> contract C++ name, C -> contract name, D -> top level directory
#define MAKE_READ_WASM_ABI(CN,C, D)                                                         \
   static std::vector<uint8_t> CN ## _wasm() {                                              \
      std::string s;                                                                        \
      fc::read_file_contents("${CMAKE_BINARY_DIR}/unittests/" #D "/" #C "/" #C ".wasm", s); \
      return std::vector<uint8_t>(s.begin(), s.end());                                      \
   }                                                                                        \
   static std::vector<char> CN ## _abi() {                                                  \
      std::string s;                                                                        \
      fc::read_file_contents("${CMAKE_BINARY_DIR}/unittests/" #D "/" #C "/" #C ".abi", s);  \
      return std::vector<char>(s.begin(), s.end());                                         \
   }

//contracts that need to be available by native contract unit testing's libtester need to be embedded
// in to the library as the build directory may not exist after being 'make install'ed.
#define MAKE_EMBD_WASM_ABI(CN)                                                              \
   static std::vector<uint8_t> CN ## _wasm();                                               \
   static std::vector<char> CN ## _abi();

namespace eosio {
   namespace testing {
      struct contracts {
         // Contracts in `eos/unittests/contracts' directory
         MAKE_EMBD_WASM_ABI(eosio_bios)
         MAKE_READ_WASM_ABI(eosio_msig,   eosio.msig, contracts)
         MAKE_READ_WASM_ABI(eosio_system, eosio.system, contracts)
         MAKE_READ_WASM_ABI(eosio_token,  eosio.token,  contracts)
         MAKE_READ_WASM_ABI(eosio_wrap,   eosio.wrap,   contracts)

         MAKE_EMBD_WASM_ABI(before_producer_authority_eosio_bios)
         MAKE_EMBD_WASM_ABI(before_preactivate_eosio_bios)

         // Contracts in `eos/unittests/unittests/test-contracts' directory
         MAKE_READ_WASM_ABI(asserter,              asserter,              test-contracts)
         MAKE_READ_WASM_ABI(deferred_test,         deferred_test,         test-contracts)
         MAKE_READ_WASM_ABI(get_sender_test,       get_sender_test,       test-contracts)
         MAKE_READ_WASM_ABI(get_table_test,        get_table_test,        test-contracts)
         MAKE_READ_WASM_ABI(noop,                  noop,                  test-contracts)
         MAKE_READ_WASM_ABI(payloadless,           payloadless,           test-contracts)
         MAKE_READ_WASM_ABI(proxy,                 proxy,                 test-contracts)
         MAKE_READ_WASM_ABI(ram_restrictions_test, ram_restrictions_test, test-contracts)
         MAKE_READ_WASM_ABI(reject_all,            reject_all,            test-contracts)
         MAKE_READ_WASM_ABI(restrict_action_test,  restrict_action_test,  test-contracts)
         MAKE_READ_WASM_ABI(snapshot_test,         snapshot_test,         test-contracts)
         MAKE_READ_WASM_ABI(test_api,              test_api,              test-contracts)
         MAKE_READ_WASM_ABI(test_api_db,           test_api_db,           test-contracts)
         MAKE_READ_WASM_ABI(test_api_multi_index,  test_api_multi_index,  test-contracts)
         MAKE_READ_WASM_ABI(test_ram_limit,        test_ram_limit,        test-contracts)
         MAKE_READ_WASM_ABI(action_results,        action_results,        test-contracts)
         MAKE_READ_WASM_ABI(wasm_config_bios,      wasm_config_bios,      test-contracts)
         MAKE_READ_WASM_ABI(params_test,           params_test,           test-contracts)
<<<<<<< HEAD
         MAKE_READ_WASM_ABI(wax_rsa,               wax_rsa,               test-contracts)
=======
         MAKE_READ_WASM_ABI(crypto_primitives_test,crypto_primitives_test,test-contracts)
         MAKE_READ_WASM_ABI(get_block_num_test,    get_block_num_test,    test-contracts)
>>>>>>> f63346e1
      };
   } /// eosio::testing
}  /// eosio<|MERGE_RESOLUTION|>--- conflicted
+++ resolved
@@ -71,12 +71,9 @@
          MAKE_READ_WASM_ABI(action_results,        action_results,        test-contracts)
          MAKE_READ_WASM_ABI(wasm_config_bios,      wasm_config_bios,      test-contracts)
          MAKE_READ_WASM_ABI(params_test,           params_test,           test-contracts)
-<<<<<<< HEAD
          MAKE_READ_WASM_ABI(wax_rsa,               wax_rsa,               test-contracts)
-=======
          MAKE_READ_WASM_ABI(crypto_primitives_test,crypto_primitives_test,test-contracts)
          MAKE_READ_WASM_ABI(get_block_num_test,    get_block_num_test,    test-contracts)
->>>>>>> f63346e1
       };
    } /// eosio::testing
 }  /// eosio