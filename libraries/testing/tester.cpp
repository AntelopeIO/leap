#include <boost/test/unit_test.hpp>
#include <boost/algorithm/string/predicate.hpp>
#include <eosio/testing/tester.hpp>
#include <eosio/chain/block_log.hpp>
#include <eosio/chain/wast_to_wasm.hpp>
#include <eosio/chain/eosio_contract.hpp>
#include <eosio/chain/generated_transaction_object.hpp>
#include <boost/iostreams/filtering_stream.hpp>
#include <boost/iostreams/copy.hpp>
#include <boost/iostreams/filter/gzip.hpp>

#include <fstream>

#include <contracts.hpp>

namespace bio = boost::iostreams;

eosio::chain::asset core_from_string(const std::string& s) {
  return eosio::chain::asset::from_string(s + " " CORE_SYMBOL_NAME);
}

namespace eosio { namespace testing {

   // required by boost::unit_test::data
   std::ostream& operator<<(std::ostream& os, setup_policy p) {
      switch(p) {
         case setup_policy::none:
            os << "none";
            break;
         case setup_policy::old_bios_only:
            os << "old_bios_only";
            break;
         case setup_policy::preactivate_feature_only:
            os << "preactivate_feature_only";
            break;
         case setup_policy::preactivate_feature_and_new_bios:
            os << "preactivate_feature_and_new_bios";
            break;
         case setup_policy::old_wasm_parser:
            os << "old_wasm_parser";
            break;
         case setup_policy::full:
            os << "full";
            break;
         default:
            FC_ASSERT(false, "Unknown setup_policy");
      }
      return os;
   }


   std::string read_wast( const char* fn ) {
      std::ifstream wast_file(fn);
      FC_ASSERT( wast_file.is_open(), "wast file cannot be found" );
      wast_file.seekg(0, std::ios::end);
      std::vector<char> wast;
      int len = wast_file.tellg();
      FC_ASSERT( len >= 0, "wast file length is -1" );
      wast.resize(len+1);
      wast_file.seekg(0, std::ios::beg);
      wast_file.read(wast.data(), wast.size());
      wast[wast.size()-1] = '\0';
      wast_file.close();
      return {wast.data()};
   }

   std::vector<uint8_t> read_wasm( const char* fn ) {
      std::ifstream wasm_file(fn, std::ios::binary);
      FC_ASSERT( wasm_file.is_open(), "wasm file cannot be found" );
      wasm_file.seekg(0, std::ios::end);
      std::vector<uint8_t> wasm;
      int len = wasm_file.tellg();
      FC_ASSERT( len >= 0, "wasm file length is -1" );
      wasm.resize(len);
      wasm_file.seekg(0, std::ios::beg);
      wasm_file.read((char*)wasm.data(), wasm.size());
      wasm_file.close();
      return wasm;
   }

   std::vector<char> read_abi( const char* fn ) {
      std::ifstream abi_file(fn);
      FC_ASSERT( abi_file.is_open(), "abi file cannot be found" );
      abi_file.seekg(0, std::ios::end);
      std::vector<char> abi;
      int len = abi_file.tellg();
      FC_ASSERT( len >= 0, "abi file length is -1" );
      abi.resize(len+1);
      abi_file.seekg(0, std::ios::beg);
      abi_file.read(abi.data(), abi.size());
      abi[abi.size()-1] = '\0';
      abi_file.close();
      return abi;
   }

   namespace {
      std::string read_gzipped_snapshot( const char* fn ) {
         std::ifstream file(fn, std::ios_base::in | std::ios_base::binary);
         bio::filtering_streambuf<bio::input> in;

         in.push(bio::gzip_decompressor());
         in.push(file);

         std::stringstream decompressed;
         bio::copy(in, decompressed);
         return decompressed.str();
      }
   }

   std::string read_binary_snapshot( const char* fn ) {
      return read_gzipped_snapshot(fn);
   }

   fc::variant read_json_snapshot( const char* fn ) {
      return fc::json::from_string( read_gzipped_snapshot(fn) );
   }

   const fc::microseconds base_tester::abi_serializer_max_time{1000*1000}; // 1s for slow test machines

   bool expect_assert_message(const fc::exception& ex, string expected) {
      BOOST_TEST_MESSAGE("LOG : " << "expected: " << expected << ", actual: " << ex.get_log().at(0).get_message());
      return (ex.get_log().at(0).get_message().find(expected) != std::string::npos);
   }

   fc::variant_object filter_fields(const fc::variant_object& filter, const fc::variant_object& value) {
      fc::mutable_variant_object res;
      for( auto& entry : filter ) {
         auto it = value.find(entry.key());
         res( it->key(), it->value() );
      }
      return res;
   }

   void copy_row(const chain::key_value_object& obj, vector<char>& data) {
      data.resize( obj.value.size() );
      memcpy( data.data(), obj.value.data(), obj.value.size() );
   }

   protocol_feature_set make_protocol_feature_set(const subjective_restriction_map& custom_subjective_restrictions) {
      protocol_feature_set pfs;

      map< builtin_protocol_feature_t, std::optional<digest_type> > visited_builtins;

      std::function<digest_type(builtin_protocol_feature_t)> add_builtins =
      [&pfs, &visited_builtins, &add_builtins, &custom_subjective_restrictions]
      ( builtin_protocol_feature_t codename ) -> digest_type {
         auto res = visited_builtins.emplace( codename, std::optional<digest_type>() );
         if( !res.second ) {
            EOS_ASSERT( res.first->second, protocol_feature_exception,
                        "invariant failure: cycle found in builtin protocol feature dependencies"
            );
            return *res.first->second;
         }

         auto f = protocol_feature_set::make_default_builtin_protocol_feature( codename,
         [&add_builtins]( builtin_protocol_feature_t d ) {
            return add_builtins( d );
         } );

         const auto itr = custom_subjective_restrictions.find(codename);
         if( itr != custom_subjective_restrictions.end() ) {
            f.subjective_restrictions = itr->second;
         }

         const auto& pf = pfs.add_feature( f );
         res.first->second = pf.feature_digest;

         return pf.feature_digest;
      };

      for( const auto& p : builtin_protocol_feature_codenames ) {
         add_builtins( p.first );
      }

      return pfs;
   }

   bool base_tester::is_same_chain( base_tester& other ) {
     return control->head_block_id() == other.control->head_block_id();
   }

   void base_tester::init(const setup_policy policy, db_read_mode read_mode, std::optional<uint32_t> genesis_max_inline_action_size, std::optional<uint32_t> config_max_nonprivileged_inline_action_size) {
      auto def_conf = default_config(tempdir, genesis_max_inline_action_size, config_max_nonprivileged_inline_action_size);
      def_conf.first.read_mode = read_mode;
      cfg = def_conf.first;

      open(def_conf.second);
      execute_setup_policy(policy);
   }

   void base_tester::init(controller::config config, const snapshot_reader_ptr& snapshot) {
      cfg = config;
      open(snapshot);
   }

   void base_tester::init(controller::config config, const genesis_state& genesis) {
      cfg = config;
      open(genesis);
   }

   void base_tester::init(controller::config config) {
      cfg = config;
      open(default_genesis().compute_chain_id());
   }

   void base_tester::init(controller::config config, protocol_feature_set&& pfs, const snapshot_reader_ptr& snapshot) {
      cfg = config;
      open(std::move(pfs), snapshot);
   }

   void base_tester::init(controller::config config, protocol_feature_set&& pfs, const genesis_state& genesis) {
      cfg = config;
      open(std::move(pfs), genesis);
   }

   void base_tester::init(controller::config config, protocol_feature_set&& pfs) {
      cfg = config;
      open(std::move(pfs), default_genesis().compute_chain_id());
   }

   void base_tester::execute_setup_policy(const setup_policy policy) {
      const auto& pfm = control->get_protocol_feature_manager();

      auto schedule_preactivate_protocol_feature = [&]() {
         auto preactivate_feature_digest = pfm.get_builtin_digest(builtin_protocol_feature_t::preactivate_feature);
         FC_ASSERT( preactivate_feature_digest, "PREACTIVATE_FEATURE not found" );
         schedule_protocol_features_wo_preactivation( { *preactivate_feature_digest } );
      };

      switch (policy) {
         case setup_policy::old_bios_only: {
            set_before_preactivate_bios_contract();
            break;
         }
         case setup_policy::preactivate_feature_only: {
            schedule_preactivate_protocol_feature();
            produce_block(); // block production is required to activate protocol feature
            break;
         }
         case setup_policy::preactivate_feature_and_new_bios: {
            schedule_preactivate_protocol_feature();
            produce_block();
            set_before_producer_authority_bios_contract();
            break;
         }
         case setup_policy::old_wasm_parser: {
            schedule_preactivate_protocol_feature();
            produce_block();
            set_before_producer_authority_bios_contract();
            preactivate_builtin_protocol_features({
               builtin_protocol_feature_t::only_link_to_existing_permission,
               builtin_protocol_feature_t::replace_deferred,
               builtin_protocol_feature_t::no_duplicate_deferred_id,
               builtin_protocol_feature_t::fix_linkauth_restriction,
               builtin_protocol_feature_t::disallow_empty_producer_schedule,
               builtin_protocol_feature_t::restrict_action_to_self,
               builtin_protocol_feature_t::only_bill_first_authorizer,
               builtin_protocol_feature_t::forward_setcode,
               builtin_protocol_feature_t::get_sender,
               builtin_protocol_feature_t::ram_restrictions,
               builtin_protocol_feature_t::webauthn_key,
               builtin_protocol_feature_t::wtmsig_block_signatures
            });
            produce_block();
            set_bios_contract();
            break;
         }
         case setup_policy::full: {
            schedule_preactivate_protocol_feature();
            produce_block();
            set_before_producer_authority_bios_contract();
            preactivate_all_builtin_protocol_features();
            produce_block();
            set_bios_contract();
            break;
         }
         case setup_policy::none:
         default:
            break;
      };
   }

   void base_tester::close() {
      control.reset();
      chain_transactions.clear();
   }

   void base_tester::open( const snapshot_reader_ptr& snapshot ) {
      open( make_protocol_feature_set(), snapshot );
   }

   void base_tester::open( const genesis_state& genesis ) {
      open( make_protocol_feature_set(), genesis );
   }

   void base_tester::open( std::optional<chain_id_type> expected_chain_id ) {
      open( make_protocol_feature_set(), expected_chain_id );
   }

   void base_tester::open( protocol_feature_set&& pfs, std::optional<chain_id_type> expected_chain_id, const std::function<void()>& lambda ) {
      if( !expected_chain_id ) {
         expected_chain_id = controller::extract_chain_id_from_db( cfg.state_dir );
         if( !expected_chain_id ) {
<<<<<<< HEAD
            if( std::filesystem::is_regular_file( cfg.blocks_dir / "blocks.log" ) ) {
               expected_chain_id = block_log::extract_chain_id( cfg.blocks_dir );
            } else {
               expected_chain_id = genesis_state().compute_chain_id();
=======
            fc::path retained_dir;
            auto partitioned_config = std::get_if<partitioned_blocklog_config>(&cfg.blog);
            if (partitioned_config) {
               retained_dir = partitioned_config->retained_dir;
               if (retained_dir.is_relative())
                  retained_dir = cfg.blocks_dir/retained_dir;
>>>>>>> f36725e1
            }
            expected_chain_id = block_log::extract_chain_id( cfg.blocks_dir, retained_dir );
         }
      }

      control.reset( new controller(cfg, std::move(pfs), *expected_chain_id) );
      control->add_indices();
      if (lambda) lambda();
      chain_transactions.clear();
      control->accepted_block.connect([this]( const block_state_ptr& block_state ){
        FC_ASSERT( block_state->block );
          for( auto receipt : block_state->block->transactions ) {
              if( std::holds_alternative<packed_transaction>(receipt.trx) ) {
                  auto &pt = std::get<packed_transaction>(receipt.trx);
                  chain_transactions[pt.get_transaction().id()] = std::move(receipt);
              } else {
                  auto& id = std::get<transaction_id_type>(receipt.trx);
                  chain_transactions[id] = std::move(receipt);
              }
          }
      });
   }

   void base_tester::open( protocol_feature_set&& pfs, const snapshot_reader_ptr& snapshot ) {
      const auto& snapshot_chain_id = controller::extract_chain_id( *snapshot );
      snapshot->return_to_header();
      open(std::move(pfs), snapshot_chain_id, [&snapshot,&control=this->control]() {
         control->startup( [](){}, []() { return false; }, snapshot );
      });
   }

   void base_tester::open( protocol_feature_set&& pfs, const genesis_state& genesis ) {
      open(std::move(pfs), genesis.compute_chain_id(), [&genesis,&control=this->control]() {
         control->startup( [](){}, []() { return false; }, genesis );
      });
   }

   void base_tester::open( protocol_feature_set&& pfs, std::optional<chain_id_type> expected_chain_id ) {
      open(std::move(pfs), expected_chain_id, [&control=this->control]() {
         control->startup( [](){}, []() { return false; } );
      });
   }

   void base_tester::push_block(signed_block_ptr b) {
      auto bsf = control->create_block_state_future(b->calculate_id(), b);
      unapplied_transactions.add_aborted( control->abort_block() );
      controller::block_report br;
      control->push_block( br, bsf.get(), [this]( const branch_type& forked_branch ) {
         unapplied_transactions.add_forked( forked_branch );
      }, [this]( const transaction_id_type& id ) {
         return unapplied_transactions.get_trx( id );
      } );

      auto itr = last_produced_block.find(b->producer);
      if (itr == last_produced_block.end() || b->block_num() > block_header::num_from_id(itr->second)) {
         last_produced_block[b->producer] = b->calculate_id();
      }
   }

   signed_block_ptr base_tester::_produce_block( fc::microseconds skip_time, bool skip_pending_trxs ) {
      std::vector<transaction_trace_ptr> traces;
      return _produce_block( skip_time, skip_pending_trxs, false, traces );
   }

   signed_block_ptr base_tester::_produce_block( fc::microseconds skip_time, bool skip_pending_trxs,
                                                 bool no_throw, std::vector<transaction_trace_ptr>& traces ) {
      auto head = control->head_block_state();
      auto head_time = control->head_block_time();
      auto next_time = head_time + skip_time;

      if( !control->is_building_block() || control->pending_block_time() != next_time ) {
         _start_block( next_time );
      }

      if( !skip_pending_trxs ) {
         for( auto itr = unapplied_transactions.begin(); itr != unapplied_transactions.end();  ) {
            auto trace = control->push_transaction( itr->trx_meta, fc::time_point::maximum(), fc::microseconds::maximum(), DEFAULT_BILLED_CPU_TIME_US, true, 0 );
            traces.emplace_back( trace );
            if(!no_throw && trace->except) {
               // this always throws an fc::exception, since the original exception is copied into an fc::exception
               trace->except->dynamic_rethrow_exception();
            }
            itr = unapplied_transactions.erase( itr );
         }

         vector<transaction_id_type> scheduled_trxs;
         while ((scheduled_trxs = get_scheduled_transactions()).size() > 0 ) {
            for( const auto& trx : scheduled_trxs ) {
               auto trace = control->push_scheduled_transaction( trx, fc::time_point::maximum(), fc::microseconds::maximum(), DEFAULT_BILLED_CPU_TIME_US, true );
               traces.emplace_back( trace );
               if( !no_throw && trace->except ) {
                  // this always throws an fc::exception, since the original exception is copied into an fc::exception
                  trace->except->dynamic_rethrow_exception();
               }
            }
         }
      }

      auto head_block = _finish_block();

      _start_block( next_time + fc::microseconds(config::block_interval_us));
      return head_block;
   }

   void base_tester::_start_block(fc::time_point block_time) {
      auto head_block_number = control->head_block_num();
      auto producer = control->head_block_state()->get_scheduled_producer(block_time);

      auto last_produced_block_num = control->last_irreversible_block_num();
      auto itr = last_produced_block.find(producer.producer_name);
      if (itr != last_produced_block.end()) {
         last_produced_block_num = std::max(control->last_irreversible_block_num(), block_header::num_from_id(itr->second));
      }

      unapplied_transactions.add_aborted( control->abort_block() );

      vector<digest_type> feature_to_be_activated;
      // First add protocol features to be activated WITHOUT preactivation
      feature_to_be_activated.insert(
         feature_to_be_activated.end(),
         protocol_features_to_be_activated_wo_preactivation.begin(),
         protocol_features_to_be_activated_wo_preactivation.end()
      );
      // Then add protocol features to be activated WITH preactivation
      const auto preactivated_protocol_features = control->get_preactivated_protocol_features();
      feature_to_be_activated.insert(
         feature_to_be_activated.end(),
         preactivated_protocol_features.begin(),
         preactivated_protocol_features.end()
      );

      control->start_block( block_time, head_block_number - last_produced_block_num, feature_to_be_activated,
                            controller::block_status::incomplete );

      // Clear the list, if start block finishes successfuly, the protocol features should be assumed to be activated
      protocol_features_to_be_activated_wo_preactivation.clear();
   }

   signed_block_ptr base_tester::_finish_block() {
      FC_ASSERT( control->is_building_block(), "must first start a block before it can be finished" );

      auto producer = control->head_block_state()->get_scheduled_producer( control->pending_block_time() );
      vector<private_key_type> signing_keys;

      auto default_active_key = get_public_key( producer.producer_name, "active");
      producer.for_each_key([&](const public_key_type& key){
         const auto& iter = block_signing_private_keys.find(key);
         if(iter != block_signing_private_keys.end()) {
            signing_keys.push_back(iter->second);
         } else if (key == default_active_key) {
            signing_keys.emplace_back( get_private_key( producer.producer_name, "active") );
         }
      });

      controller::block_report br;
      control->finalize_block( br, [&]( digest_type d ) {
         std::vector<signature_type> result;
         result.reserve(signing_keys.size());
         for (const auto& k: signing_keys)
             result.emplace_back(k.sign(d));

         return result;
      } );

      control->commit_block();
      last_produced_block[control->head_block_state()->header.producer] = control->head_block_state()->id;

      return control->head_block_state()->block;
   }

   signed_block_ptr base_tester::produce_block( std::vector<transaction_trace_ptr>& traces ) {
      return _produce_block( fc::milliseconds(config::block_interval_ms), false, true, traces );
   }

   void base_tester::produce_blocks( uint32_t n, bool empty ) {
      if( empty ) {
         for( uint32_t i = 0; i < n; ++i )
            produce_empty_block();
      } else {
         for( uint32_t i = 0; i < n; ++i )
            produce_block();
      }
   }

   vector<transaction_id_type> base_tester::get_scheduled_transactions() const {
      const auto& idx = control->db().get_index<generated_transaction_multi_index,by_delay>();

      vector<transaction_id_type> result;

      auto itr = idx.begin();
      while( itr != idx.end() && itr->delay_until <= control->pending_block_time() ) {
         result.emplace_back(itr->trx_id);
         ++itr;
      }
      return result;
   }

   void base_tester::produce_blocks_until_end_of_round() {
      uint64_t blocks_per_round;
      while(true) {
         blocks_per_round = control->active_producers().producers.size() * config::producer_repetitions;
         produce_block();
         if (control->head_block_num() % blocks_per_round == (blocks_per_round - 1)) break;
      }
   }

   void base_tester::produce_blocks_for_n_rounds(const uint32_t num_of_rounds) {
      for(uint32_t i = 0; i < num_of_rounds; i++) {
         produce_blocks_until_end_of_round();
      }
   }

   void base_tester::produce_min_num_of_blocks_to_spend_time_wo_inactive_prod(const fc::microseconds target_elapsed_time) {
      fc::microseconds elapsed_time;
      while (elapsed_time < target_elapsed_time) {
         for(uint32_t i = 0; i < control->head_block_state()->active_schedule.producers.size(); i++) {
            const auto time_to_skip = fc::milliseconds(config::producer_repetitions * config::block_interval_ms);
            produce_block(time_to_skip);
            elapsed_time += time_to_skip;
         }
         // if it is more than 24 hours, producer will be marked as inactive
         const auto time_to_skip = fc::seconds(23 * 60 * 60);
         produce_block(time_to_skip);
         elapsed_time += time_to_skip;
      }

   }


  void base_tester::set_transaction_headers( transaction& trx, uint32_t expiration, uint32_t delay_sec ) const {
     trx.expiration = fc::time_point_sec{control->head_block_time() + fc::seconds(expiration)};
     trx.set_reference_block( control->head_block_id() );

     trx.max_net_usage_words = 0; // No limit
     trx.max_cpu_usage_ms = 0; // No limit
     trx.delay_sec = delay_sec;
  }


   transaction_trace_ptr base_tester::create_account( account_name a, account_name creator, bool multisig, bool include_code ) {
      signed_transaction trx;
      set_transaction_headers(trx);

      authority owner_auth;
      if( multisig ) {
         // multisig between account's owner key and creators active permission
         owner_auth = authority(2, {key_weight{get_public_key( a, "owner" ), 1}}, {permission_level_weight{{creator, config::active_name}, 1}});
      } else {
         owner_auth =  authority( get_public_key( a, "owner" ) );
      }

      authority active_auth( get_public_key( a, "active" ) );

      auto sort_permissions = []( authority& auth ) {
         std::sort( auth.accounts.begin(), auth.accounts.end(),
                    []( const permission_level_weight& lhs, const permission_level_weight& rhs ) {
                        return lhs.permission < rhs.permission;
                    }
                  );
      };

      if( include_code ) {
         FC_ASSERT( owner_auth.threshold <= std::numeric_limits<weight_type>::max(), "threshold is too high" );
         FC_ASSERT( active_auth.threshold <= std::numeric_limits<weight_type>::max(), "threshold is too high" );
         owner_auth.accounts.push_back( permission_level_weight{ {a, config::eosio_code_name},
                                                                 static_cast<weight_type>(owner_auth.threshold) } );
         sort_permissions(owner_auth);
         active_auth.accounts.push_back( permission_level_weight{ {a, config::eosio_code_name},
                                                                  static_cast<weight_type>(active_auth.threshold) } );
         sort_permissions(active_auth);
      }

      trx.actions.emplace_back( vector<permission_level>{{creator,config::active_name}},
                                newaccount{
                                   .creator  = creator,
                                   .name     = a,
                                   .owner    = owner_auth,
                                   .active   = active_auth,
                                });

      set_transaction_headers(trx);
      trx.sign( get_private_key( creator, "active" ), control->get_chain_id()  );
      return push_transaction( trx );
   }

   transaction_trace_ptr base_tester::push_transaction( packed_transaction& trx,
                                                        fc::time_point deadline,
                                                        uint32_t billed_cpu_time_us
                                                      )
   { try {
      if( !control->is_building_block() )
         _start_block(control->head_block_time() + fc::microseconds(config::block_interval_us));

      auto ptrx = std::make_shared<packed_transaction>(trx);
      auto time_limit = deadline == fc::time_point::maximum() ?
            fc::microseconds::maximum() :
            fc::microseconds( deadline - fc::time_point::now() );
      auto fut = transaction_metadata::start_recover_keys( ptrx, control->get_thread_pool(), control->get_chain_id(), time_limit, transaction_metadata::trx_type::input );
      auto r = control->push_transaction( fut.get(), deadline, fc::microseconds::maximum(), billed_cpu_time_us, billed_cpu_time_us > 0, 0 );
      if( r->except_ptr ) std::rethrow_exception( r->except_ptr );
      if( r->except ) throw *r->except;
      return r;
   } FC_RETHROW_EXCEPTIONS( warn, "transaction_header: ${header}", ("header", transaction_header(trx.get_transaction()) )) }

   transaction_trace_ptr base_tester::push_transaction( signed_transaction& trx,
                                                        fc::time_point deadline,
                                                        uint32_t billed_cpu_time_us,
                                                        bool no_throw,
                                                        transaction_metadata::trx_type trx_type
                                                      )
   { try {
      if( !control->is_building_block() )
         _start_block(control->head_block_time() + fc::microseconds(config::block_interval_us));
      auto c = packed_transaction::compression_type::none;

      if( fc::raw::pack_size(trx) > 1000 ) {
         c = packed_transaction::compression_type::zlib;
      }

      auto time_limit = deadline == fc::time_point::maximum() ?
            fc::microseconds::maximum() :
            fc::microseconds( deadline - fc::time_point::now() );
      auto ptrx = std::make_shared<packed_transaction>( trx, c );
      auto fut = transaction_metadata::start_recover_keys( ptrx, control->get_thread_pool(), control->get_chain_id(), time_limit, trx_type );
      auto r = control->push_transaction( fut.get(), deadline, fc::microseconds::maximum(), billed_cpu_time_us, billed_cpu_time_us > 0, 0 );
      if (no_throw) return r;
      if( r->except_ptr ) std::rethrow_exception( r->except_ptr );
      if( r->except)  throw *r->except;
      return r;
   } FC_RETHROW_EXCEPTIONS( warn, "transaction_header: ${header}, billed_cpu_time_us: ${billed}",
                            ("header", transaction_header(trx) ) ("billed", billed_cpu_time_us))
   }

   typename base_tester::action_result base_tester::push_action(action&& act, uint64_t authorizer) {
      signed_transaction trx;
      if (authorizer) {
         act.authorization = vector<permission_level>{{account_name(authorizer), config::active_name}};
      }
      trx.actions.emplace_back(std::move(act));
      set_transaction_headers(trx);
      if (authorizer) {
         trx.sign(get_private_key(account_name(authorizer), "active"), control->get_chain_id());
      }
      try {
         push_transaction(trx);
      } catch (const fc::exception& ex) {
         edump((ex.to_detail_string()));
         return error(ex.top_message()); // top_message() is assumed by many tests; otherwise they fail
         //return error(ex.to_detail_string());
      }
      produce_block();
      BOOST_REQUIRE_EQUAL(true, chain_has_transaction(trx.id()));
      return success();
   }

   transaction_trace_ptr base_tester::push_action( const account_name& code,
                                                   const action_name& acttype,
                                                   const account_name& actor,
                                                   const variant_object& data,
                                                   uint32_t expiration,
                                                   uint32_t delay_sec
                                                 )

   {
      vector<permission_level> auths;
      auths.push_back( permission_level{actor, config::active_name} );
      return push_action( code, acttype, auths, data, expiration, delay_sec );
   }

   transaction_trace_ptr base_tester::push_action( const account_name& code,
                                                   const action_name& acttype,
                                                   const vector<account_name>& actors,
                                                   const variant_object& data,
                                                   uint32_t expiration,
                                                   uint32_t delay_sec
                                                 )

   {
      vector<permission_level> auths;
      for (const auto& actor : actors) {
         auths.push_back( permission_level{actor, config::active_name} );
      }
      return push_action( code, acttype, auths, data, expiration, delay_sec );
   }

   transaction_trace_ptr base_tester::push_action( const account_name& code,
                                                   const action_name& acttype,
                                                   const vector<permission_level>& auths,
                                                   const variant_object& data,
                                                   uint32_t expiration,
                                                   uint32_t delay_sec
                                                 )

   { try {
      signed_transaction trx;
      trx.actions.emplace_back( get_action( code, acttype, auths, data ) );
      set_transaction_headers( trx, expiration, delay_sec );
      for (const auto& auth : auths) {
         trx.sign( get_private_key( auth.actor, auth.permission.to_string() ), control->get_chain_id() );
      }

      return push_transaction( trx );
   } FC_CAPTURE_AND_RETHROW( (code)(acttype)(auths)(data)(expiration)(delay_sec) ) }

   action base_tester::get_action( account_name code, action_name acttype, vector<permission_level> auths,
                                   const variant_object& data )const { try {
      const auto& acnt = control->get_account(code);
      auto abi = acnt.get_abi();
      chain::abi_serializer abis(std::move(abi), abi_serializer::create_yield_function( abi_serializer_max_time ));

      string action_type_name = abis.get_action_type(acttype);
      FC_ASSERT( action_type_name != string(), "unknown action type ${a}", ("a",acttype) );


      action act;
      act.account = code;
      act.name = acttype;
      act.authorization = auths;
      act.data = abis.variant_to_binary(action_type_name, data, abi_serializer::create_yield_function( abi_serializer_max_time ));
      return act;
   } FC_CAPTURE_AND_RETHROW() }

   transaction_trace_ptr base_tester::push_reqauth( account_name from, const vector<permission_level>& auths, const vector<private_key_type>& keys ) {
      fc::variant pretty_trx = fc::mutable_variant_object()
         ("actions", fc::variants({
            fc::mutable_variant_object()
               ("account", name(config::system_account_name))
               ("name", "reqauth")
               ("authorization", auths)
               ("data", fc::mutable_variant_object()
                  ("from", from)
               )
            })
        );

      signed_transaction trx;
      abi_serializer::from_variant(pretty_trx, trx, get_resolver(), abi_serializer::create_yield_function( abi_serializer_max_time ));
      set_transaction_headers(trx);
      for(auto iter = keys.begin(); iter != keys.end(); iter++)
         trx.sign( *iter, control->get_chain_id() );
      return push_transaction( trx );
   }


    transaction_trace_ptr base_tester::push_reqauth(account_name from, string role, bool multi_sig) {
        if (!multi_sig) {
            return push_reqauth(from, vector<permission_level>{{from, config::owner_name}},
                                        {get_private_key(from, role)});
        } else {
            return push_reqauth(from, vector<permission_level>{{from, config::owner_name}},
                                        {get_private_key(from, role), get_private_key( config::system_account_name, "active" )} );
        }
    }


   transaction_trace_ptr base_tester::push_dummy(account_name from, const string& v, uint32_t billed_cpu_time_us) {
      // use reqauth for a normal action, this could be anything
      fc::variant pretty_trx = fc::mutable_variant_object()
         ("actions", fc::variants({
            fc::mutable_variant_object()
               ("account", name(config::system_account_name))
               ("name", "reqauth")
               ("authorization", fc::variants({
                  fc::mutable_variant_object()
                     ("actor", from)
                     ("permission", name(config::active_name))
               }))
               ("data", fc::mutable_variant_object()
                  ("from", from)
               )
            })
        )
        // lets also push a context free action, the multi chain test will then also include a context free action
        ("context_free_actions", fc::variants({
            fc::mutable_variant_object()
               ("account", name(config::null_account_name))
               ("name", "nonce")
               ("data", fc::raw::pack(v))
            })
         );

      signed_transaction trx;
      abi_serializer::from_variant(pretty_trx, trx, get_resolver(), abi_serializer::create_yield_function( abi_serializer_max_time ));
      set_transaction_headers(trx);

      trx.sign( get_private_key( from, "active" ), control->get_chain_id() );
      return push_transaction( trx, fc::time_point::maximum(), billed_cpu_time_us );
   }


   transaction_trace_ptr base_tester::transfer( account_name from, account_name to, string amount, string memo, account_name currency ) {
      return transfer( from, to, asset::from_string(amount), memo, currency );
   }


   transaction_trace_ptr base_tester::transfer( account_name from, account_name to, asset amount, string memo, account_name currency ) {
      fc::variant pretty_trx = fc::mutable_variant_object()
         ("actions", fc::variants({
            fc::mutable_variant_object()
               ("account", currency)
               ("name", "transfer")
               ("authorization", fc::variants({
                  fc::mutable_variant_object()
                     ("actor", from)
                     ("permission", name(config::active_name))
               }))
               ("data", fc::mutable_variant_object()
                  ("from", from)
                  ("to", to)
                  ("quantity", amount)
                  ("memo", memo)
               )
            })
         );

      signed_transaction trx;
      abi_serializer::from_variant(pretty_trx, trx, get_resolver(), abi_serializer::create_yield_function( abi_serializer_max_time ));
      set_transaction_headers(trx);

      trx.sign( get_private_key( from, name(config::active_name).to_string() ), control->get_chain_id()  );
      return push_transaction( trx );
   }


   transaction_trace_ptr base_tester::issue( account_name to, string amount, account_name currency, string memo ) {
      fc::variant pretty_trx = fc::mutable_variant_object()
         ("actions", fc::variants({
            fc::mutable_variant_object()
               ("account", currency)
               ("name", "issue")
               ("authorization", fc::variants({
                  fc::mutable_variant_object()
                     ("actor", currency )
                     ("permission", name(config::active_name))
               }))
               ("data", fc::mutable_variant_object()
                  ("to", to)
                  ("quantity", amount)
                  ("memo", memo)
               )
            })
         );

      signed_transaction trx;
      abi_serializer::from_variant(pretty_trx, trx, get_resolver(), abi_serializer::create_yield_function( abi_serializer_max_time ));
      set_transaction_headers(trx);

      trx.sign( get_private_key( currency, name(config::active_name).to_string() ), control->get_chain_id()  );
      return push_transaction( trx );
   }


   void base_tester::link_authority( account_name account, account_name code, permission_name req, action_name type ) {
      signed_transaction trx;

      trx.actions.emplace_back( vector<permission_level>{{account, config::active_name}},
                                linkauth(account, code, type, req));
      set_transaction_headers(trx);
      trx.sign( get_private_key( account, "active" ), control->get_chain_id()  );

      push_transaction( trx );
   }


   void base_tester::unlink_authority( account_name account, account_name code, action_name type ) {
      signed_transaction trx;

      trx.actions.emplace_back( vector<permission_level>{{account, config::active_name}},
                                unlinkauth(account, code, type ));
      set_transaction_headers(trx);
      trx.sign( get_private_key( account, "active" ), control->get_chain_id()  );

      push_transaction( trx );
   }


   void base_tester::set_authority( account_name account,
                               permission_name perm,
                               authority auth,
                               permission_name parent,
                               const vector<permission_level>& auths,
                               const vector<private_key_type>& keys) { try {
      signed_transaction trx;

      trx.actions.emplace_back( auths,
                                updateauth{
                                   .account    = account,
                                   .permission = perm,
                                   .parent     = parent,
                                   .auth       = std::move(auth),
                                });

         set_transaction_headers(trx);
      for (const auto& key: keys) {
         trx.sign( key, control->get_chain_id()  );
      }

      push_transaction( trx );
   } FC_CAPTURE_AND_RETHROW( (account)(perm)(auth)(parent) ) }


   void base_tester::set_authority( account_name account,
                                    permission_name perm,
                                    authority auth,
                                    permission_name parent) {
      set_authority(account, perm, auth, parent, { { account, config::owner_name } }, { get_private_key( account, "owner" ) });
   }



   void base_tester::delete_authority( account_name account,
                                    permission_name perm,
                                    const vector<permission_level>& auths,
                                    const vector<private_key_type>& keys ) { try {
         signed_transaction trx;
         trx.actions.emplace_back( auths,
                                   deleteauth(account, perm) );

         set_transaction_headers(trx);
         for (const auto& key: keys) {
            trx.sign( key, control->get_chain_id()  );
         }

         push_transaction( trx );
      } FC_CAPTURE_AND_RETHROW( (account)(perm) ) }


   void base_tester::delete_authority( account_name account,
                                       permission_name perm ) {
      delete_authority(account, perm, { permission_level{ account, config::owner_name } }, { get_private_key( account, "owner" ) });
   }


   void base_tester::set_code( account_name account, const char* wast, const private_key_type* signer  ) try {
      set_code(account, wast_to_wasm(wast), signer);
   } FC_CAPTURE_AND_RETHROW( (account) )


   void base_tester::set_code( account_name account, const vector<uint8_t> wasm, const private_key_type* signer ) try {
      signed_transaction trx;
      trx.actions.emplace_back( vector<permission_level>{{account,config::active_name}},
                                setcode{
                                   .account    = account,
                                   .vmtype     = 0,
                                   .vmversion  = 0,
                                   .code       = bytes(wasm.begin(), wasm.end())
                                });

      set_transaction_headers(trx);
      if( signer ) {
         trx.sign( *signer, control->get_chain_id()  );
      } else {
         trx.sign( get_private_key( account, "active" ), control->get_chain_id()  );
      }
      push_transaction( trx );
   } FC_CAPTURE_AND_RETHROW( (account) )


   void base_tester::set_abi( account_name account, const char* abi_json, const private_key_type* signer ) {
      auto abi = fc::json::from_string(abi_json).template as<abi_def>();
      signed_transaction trx;
      trx.actions.emplace_back( vector<permission_level>{{account,config::active_name}},
                                setabi{
                                   .account    = account,
                                   .abi        = fc::raw::pack(abi)
                                });

      set_transaction_headers(trx);
      if( signer ) {
         trx.sign( *signer, control->get_chain_id()  );
      } else {
         trx.sign( get_private_key( account, "active" ), control->get_chain_id()  );
      }
      push_transaction( trx );
   }

   bool base_tester::is_code_cached( eosio::chain::account_name name ) const {
      const auto& db  = control->db();
      const account_metadata_object* receiver_account = &db.template get<account_metadata_object,by_name>( name );
      if ( receiver_account->code_hash == digest_type() ) return false;
      return control->get_wasm_interface().is_code_cached( receiver_account->code_hash, receiver_account->vm_type, receiver_account->vm_version );
   }


   bool base_tester::chain_has_transaction( const transaction_id_type& txid ) const {
      return chain_transactions.count(txid) != 0;
   }


   const transaction_receipt& base_tester::get_transaction_receipt( const transaction_id_type& txid ) const {
      return chain_transactions.at(txid);
   }

   /**
    *  Reads balance as stored by generic_currency contract
    */

   asset base_tester::get_currency_balance( const account_name& code,
                                       const symbol&       asset_symbol,
                                       const account_name& account ) const {
      const auto& db  = control->db();
      const auto* tbl = db.template find<table_id_object, by_code_scope_table>(boost::make_tuple(code, account, "accounts"_n));
      share_type result = 0;

      // the balance is implied to be 0 if either the table or row does not exist
      if (tbl) {
         const auto *obj = db.template find<key_value_object, by_scope_primary>(boost::make_tuple(tbl->id, asset_symbol.to_symbol_code().value));
         if (obj) {
            //balance is the first field in the serialization
            fc::datastream<const char *> ds(obj->value.data(), obj->value.size());
            fc::raw::unpack(ds, result);
         }
      }
      return asset(result, asset_symbol);
   }


   vector<char> base_tester::get_row_by_account( name code, name scope, name table, const account_name& act ) const {
      vector<char> data;
      const auto& db = control->db();
      const auto* t_id = db.find<chain::table_id_object, chain::by_code_scope_table>( boost::make_tuple( code, scope, table ) );
      if ( !t_id ) {
         return data;
      }
      //FC_ASSERT( t_id != 0, "object not found" );

      const auto& idx = db.get_index<chain::key_value_index, chain::by_scope_primary>();

      auto itr = idx.lower_bound( boost::make_tuple( t_id->id, act.to_uint64_t() ) );
      if ( itr == idx.end() || itr->t_id != t_id->id || act.to_uint64_t() != itr->primary_key ) {
         return data;
      }

      data.resize( itr->value.size() );
      memcpy( data.data(), itr->value.data(), data.size() );
      return data;
   }


   vector<uint8_t> base_tester::to_uint8_vector(const string& s) {
      vector<uint8_t> v(s.size());
      copy(s.begin(), s.end(), v.begin());
      return v;
   };


   vector<uint8_t> base_tester::to_uint8_vector(uint64_t x) {
      vector<uint8_t> v(sizeof(x));
      *reinterpret_cast<uint64_t*>(v.data()) = x;
      return v;
   };


   uint64_t base_tester::to_uint64(fc::variant x) {
      vector<uint8_t> blob;
      fc::from_variant<uint8_t>(x, blob);
      FC_ASSERT(8 == blob.size());
      return *reinterpret_cast<uint64_t*>(blob.data());
   }


   string base_tester::to_string(fc::variant x) {
      vector<uint8_t> v;
      fc::from_variant<uint8_t>(x, v);
      string s(v.size(), 0);
      copy(v.begin(), v.end(), s.begin());
      return s;
   }


   void base_tester::sync_with(base_tester& other) {
      // Already in sync?
      if (control->head_block_id() == other.control->head_block_id())
         return;
      // If other has a longer chain than we do, sync it to us first
      if (control->head_block_num() < other.control->head_block_num())
         return other.sync_with(*this);

      auto sync_dbs = [](base_tester& a, base_tester& b) {
         for( uint32_t i = 1; i <= a.control->head_block_num(); ++i ) {

            auto block = a.control->fetch_block_by_number(i);
            if( block ) { //&& !b.control->is_known_block(block->id()) ) {
               auto bsf = b.control->create_block_state_future( block->calculate_id(), block );
               b.control->abort_block();
               controller::block_report br;
               b.control->push_block(br, bsf.get(), forked_branch_callback{}, trx_meta_cache_lookup{}); //, eosio::chain::validation_steps::created_block);
            }
         }
      };

      sync_dbs(*this, other);
      sync_dbs(other, *this);
   }

   void base_tester::set_before_preactivate_bios_contract() {
      set_code(config::system_account_name, contracts::before_preactivate_eosio_bios_wasm());
      set_abi(config::system_account_name, contracts::before_preactivate_eosio_bios_abi().data());
   }

   void base_tester::set_before_producer_authority_bios_contract() {
      set_code(config::system_account_name, contracts::before_producer_authority_eosio_bios_wasm());
      set_abi(config::system_account_name, contracts::before_producer_authority_eosio_bios_abi().data());
   }

   void base_tester::set_bios_contract() {
      set_code(config::system_account_name, contracts::eosio_bios_wasm());
      set_abi(config::system_account_name, contracts::eosio_bios_abi().data());
   }


   vector<producer_authority> base_tester::get_producer_authorities( const vector<account_name>& producer_names )const {
       // Create producer schedule
       vector<producer_authority> schedule;
       for (auto& producer_name: producer_names) {
          schedule.emplace_back(producer_authority{ producer_name, block_signing_authority_v0{1, {{ get_public_key( producer_name, "active" ), 1}} } });
       }
       return schedule;
   }

   transaction_trace_ptr base_tester::set_producers(const vector<account_name>& producer_names) {
      auto schedule = get_producer_authorities( producer_names );

      return set_producer_schedule(schedule);
   }

   transaction_trace_ptr base_tester::set_producer_schedule(const vector<producer_authority>& schedule ) {
      // FC reflection does not create variants that are compatible with ABI 1.1 so we manually translate.
      fc::variants schedule_variant;
      schedule_variant.reserve(schedule.size());
      for( const auto& e: schedule ) {
         schedule_variant.emplace_back(e.get_abi_variant());
      }

      return push_action( config::system_account_name, "setprods"_n, config::system_account_name,
                          fc::mutable_variant_object()("schedule", schedule_variant));

   }

   transaction_trace_ptr base_tester::set_producers_legacy(const vector<account_name>& producer_names) {
      auto schedule = get_producer_authorities( producer_names );
      // down-rank to old version

      vector<legacy::producer_key> legacy_keys;
      legacy_keys.reserve(schedule.size());
      for (const auto &p : schedule) {
         std::visit([&legacy_keys, &p](const auto& auth){
            legacy_keys.emplace_back(legacy::producer_key{p.producer_name, auth.keys.front().key});
         }, p.authority);
      }

      return push_action( config::system_account_name, "setprods"_n, config::system_account_name,
                          fc::mutable_variant_object()("schedule", legacy_keys));

   }


   const table_id_object* base_tester::find_table( name code, name scope, name table ) {
      auto tid = control->db().find<table_id_object, by_code_scope_table>(boost::make_tuple(code, scope, table));
      return tid;
   }

   void base_tester::schedule_protocol_features_wo_preactivation(const vector<digest_type> feature_digests) {
      protocol_features_to_be_activated_wo_preactivation.insert(
         protocol_features_to_be_activated_wo_preactivation.end(),
         feature_digests.begin(),
         feature_digests.end()
      );
   }

   void base_tester::preactivate_protocol_features(const vector<digest_type> feature_digests) {
      for( const auto& feature_digest: feature_digests ) {
         push_action( config::system_account_name, "activate"_n, config::system_account_name,
                      fc::mutable_variant_object()("feature_digest", feature_digest) );
      }
   }

   void base_tester::preactivate_builtin_protocol_features(const std::vector<builtin_protocol_feature_t>& builtin_features) {
      const auto& pfs = control->get_protocol_feature_manager().get_protocol_feature_set();

      // This behavior is disabled by configurable_wasm_limits
      std::vector<digest_type> features;
      for(builtin_protocol_feature_t feature : builtin_features ) {
         if( auto digest = pfs.get_builtin_digest( feature ) ) {
            features.push_back( *digest );
         }
      }
      preactivate_protocol_features(features);
   }

   void base_tester::preactivate_all_builtin_protocol_features() {
      const auto& pfm = control->get_protocol_feature_manager();
      const auto& pfs = pfm.get_protocol_feature_set();
      const auto current_block_num  =  control->head_block_num() + (control->is_building_block() ? 1 : 0);
      const auto current_block_time = ( control->is_building_block() ? control->pending_block_time()
                                        : control->head_block_time() + fc::milliseconds(config::block_interval_ms) );

      set<digest_type>    preactivation_set;
      vector<digest_type> preactivations;

      std::function<void(const digest_type&)> add_digests =
      [&pfm, &pfs, current_block_num, current_block_time, &preactivation_set, &preactivations, &add_digests]
      ( const digest_type& feature_digest ) {
         const auto& pf = pfs.get_protocol_feature( feature_digest );
         FC_ASSERT( pf.builtin_feature, "called add_digests on a non-builtin protocol feature" );
         if( !pf.enabled || pf.earliest_allowed_activation_time > current_block_time
             || pfm.is_builtin_activated( *pf.builtin_feature, current_block_num ) ) return;

         auto res = preactivation_set.emplace( feature_digest );
         if( !res.second ) return;

         for( const auto& dependency : pf.dependencies ) {
            add_digests( dependency );
         }

         preactivations.emplace_back( feature_digest );
      };

      std::vector<builtin_protocol_feature_t> ordered_builtins;
      for( const auto& f : builtin_protocol_feature_codenames ) {
         ordered_builtins.push_back( f.first );
      }
      std::sort( ordered_builtins.begin(), ordered_builtins.end() );
      for( const auto& f : ordered_builtins ) {
         auto digest = pfs.get_builtin_digest( f);
         if( !digest ) continue;
         add_digests( *digest );
      }

      preactivate_protocol_features( preactivations );
   }

   tester::tester(const std::function<void(controller&)>& control_setup, setup_policy policy, db_read_mode read_mode) {
      auto def_conf            = default_config(tempdir);
      def_conf.first.read_mode = read_mode;
      cfg                      = def_conf.first;

      base_tester::open(make_protocol_feature_set(), def_conf.second.compute_chain_id(),
                        [&genesis = def_conf.second, &control = this->control, &control_setup]() {
                           control_setup(*control);
                           control->startup([]() {}, []() { return false; }, genesis);
                        });

      execute_setup_policy(policy);
   }

   bool fc_exception_message_is::operator()( const fc::exception& ex ) {
      auto message = ex.get_log().at( 0 ).get_message();
      bool match = (message == expected);
      if( !match ) {
         BOOST_TEST_MESSAGE( "LOG: expected: " << expected << ", actual: " << message );
      }
      return match;
   }

   bool fc_exception_message_starts_with::operator()( const fc::exception& ex ) {
      auto message = ex.get_log().at( 0 ).get_message();
      bool match = boost::algorithm::starts_with( message, expected );
      if( !match ) {
         BOOST_TEST_MESSAGE( "LOG: expected: " << expected << ", actual: " << message );
      }
      return match;
   }

   bool fc_exception_message_contains::operator()( const fc::exception& ex ) {
      auto message = ex.get_log().at( 0 ).get_message();
      bool match = message.find(expected) != std::string::npos;
      if( !match ) {
         BOOST_TEST_MESSAGE( "LOG: expected: " << expected << ", actual: " << message );
      }
      return match;
   }

   bool fc_assert_exception_message_is::operator()( const fc::assert_exception& ex ) {
      auto message = ex.get_log().at( 0 ).get_message();
      bool match = false;
      auto pos = message.find( ": " );
      if( pos != std::string::npos ) {
         message = message.substr( pos + 2 );
         match = (message == expected);
      }
      if( !match ) {
         BOOST_TEST_MESSAGE( "LOG: expected: " << expected << ", actual: " << message );
      }
      return match;
   }

   bool fc_assert_exception_message_starts_with::operator()( const fc::assert_exception& ex ) {
      auto message = ex.get_log().at( 0 ).get_message();
      bool match = false;
      auto pos = message.find( ": " );
      if( pos != std::string::npos ) {
         message = message.substr( pos + 2 );
         match = boost::algorithm::starts_with( message, expected );
      }
      if( !match ) {
         BOOST_TEST_MESSAGE( "LOG: expected: " << expected << ", actual: " << message );
      }
      return match;
   }

   bool eosio_assert_message_is::operator()( const eosio_assert_message_exception& ex ) {
      auto message = ex.get_log().at( 0 ).get_message();
      bool match = (message == expected);
      if( !match ) {
         BOOST_TEST_MESSAGE( "LOG: expected: " << expected << ", actual: " << message );
      }
      return match;
   }

   bool eosio_assert_message_starts_with::operator()( const eosio_assert_message_exception& ex ) {
      auto message = ex.get_log().at( 0 ).get_message();
      bool match = boost::algorithm::starts_with( message, expected );
      if( !match ) {
         BOOST_TEST_MESSAGE( "LOG: expected: " << expected << ", actual: " << message );
      }
      return match;
   }

   bool eosio_assert_code_is::operator()( const eosio_assert_code_exception& ex ) {
      auto message = ex.get_log().at( 0 ).get_message();
      bool match = (message == expected);
      if( !match ) {
         BOOST_TEST_MESSAGE( "LOG: expected: " << expected << ", actual: " << message );
      }
      return match;
   }

   const std::string mock::webauthn_private_key::_origin = "mock.webauthn.invalid";
   const sha256 mock::webauthn_private_key::_origin_hash = fc::sha256::hash(mock::webauthn_private_key::_origin);
} }  /// eosio::testing

std::ostream& operator<<( std::ostream& osm, const fc::variant& v ) {
   //fc::json::to_stream( osm, v );
   osm << fc::json::to_pretty_string( v );
   return osm;
}

std::ostream& operator<<( std::ostream& osm, const fc::variant_object& v ) {
   osm << fc::variant(v);
   return osm;
}

std::ostream& operator<<( std::ostream& osm, const fc::variant_object::entry& e ) {
   osm << "{ " << e.key() << ": " << e.value() << " }";
   return osm;
}<|MERGE_RESOLUTION|>--- conflicted
+++ resolved
@@ -301,19 +301,12 @@
       if( !expected_chain_id ) {
          expected_chain_id = controller::extract_chain_id_from_db( cfg.state_dir );
          if( !expected_chain_id ) {
-<<<<<<< HEAD
-            if( std::filesystem::is_regular_file( cfg.blocks_dir / "blocks.log" ) ) {
-               expected_chain_id = block_log::extract_chain_id( cfg.blocks_dir );
-            } else {
-               expected_chain_id = genesis_state().compute_chain_id();
-=======
-            fc::path retained_dir;
+            std::filesystem::path retained_dir;
             auto partitioned_config = std::get_if<partitioned_blocklog_config>(&cfg.blog);
             if (partitioned_config) {
                retained_dir = partitioned_config->retained_dir;
                if (retained_dir.is_relative())
                   retained_dir = cfg.blocks_dir/retained_dir;
->>>>>>> f36725e1
             }
             expected_chain_id = block_log::extract_chain_id( cfg.blocks_dir, retained_dir );
          }
