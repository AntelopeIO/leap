#include <boost/test/unit_test.hpp>
#include <boost/algorithm/string/predicate.hpp>
#include <eosio/testing/tester.hpp>
#include <eosio/chain/block_log.hpp>
#include <eosio/chain/wast_to_wasm.hpp>
#include <eosio/chain/eosio_contract.hpp>
#include <eosio/chain/generated_transaction_object.hpp>
#include <boost/iostreams/filtering_stream.hpp>
#include <boost/iostreams/copy.hpp>
#include <boost/iostreams/filter/gzip.hpp>

#include <fstream>

#include <contracts.hpp>

namespace bio = boost::iostreams;

eosio::chain::asset core_from_string(const std::string& s) {
  return eosio::chain::asset::from_string(s + " " CORE_SYMBOL_NAME);
}

namespace eosio { namespace testing {
   std::string read_wast( const char* fn ) {
      std::ifstream wast_file(fn);
      FC_ASSERT( wast_file.is_open(), "wast file cannot be found" );
      wast_file.seekg(0, std::ios::end);
      std::vector<char> wast;
      int len = wast_file.tellg();
      FC_ASSERT( len >= 0, "wast file length is -1" );
      wast.resize(len+1);
      wast_file.seekg(0, std::ios::beg);
      wast_file.read(wast.data(), wast.size());
      wast[wast.size()-1] = '\0';
      wast_file.close();
      return {wast.data()};
   }

   std::vector<uint8_t> read_wasm( const char* fn ) {
      std::ifstream wasm_file(fn, std::ios::binary);
      FC_ASSERT( wasm_file.is_open(), "wasm file cannot be found" );
      wasm_file.seekg(0, std::ios::end);
      std::vector<uint8_t> wasm;
      int len = wasm_file.tellg();
      FC_ASSERT( len >= 0, "wasm file length is -1" );
      wasm.resize(len);
      wasm_file.seekg(0, std::ios::beg);
      wasm_file.read((char*)wasm.data(), wasm.size());
      wasm_file.close();
      return wasm;
   }

   std::vector<char> read_abi( const char* fn ) {
      std::ifstream abi_file(fn);
      FC_ASSERT( abi_file.is_open(), "abi file cannot be found" );
      abi_file.seekg(0, std::ios::end);
      std::vector<char> abi;
      int len = abi_file.tellg();
      FC_ASSERT( len >= 0, "abi file length is -1" );
      abi.resize(len+1);
      abi_file.seekg(0, std::ios::beg);
      abi_file.read(abi.data(), abi.size());
      abi[abi.size()-1] = '\0';
      abi_file.close();
      return abi;
   }

   namespace {
      std::string read_gzipped_snapshot( const char* fn ) {
         std::ifstream file(fn, std::ios_base::in | std::ios_base::binary);
         bio::filtering_streambuf<bio::input> in;

         in.push(bio::gzip_decompressor());
         in.push(file);

         std::stringstream decompressed;
         bio::copy(in, decompressed);
         return decompressed.str();
      }
   }

   std::string read_binary_snapshot( const char* fn ) {
      return read_gzipped_snapshot(fn);
   }

   fc::variant read_json_snapshot( const char* fn ) {
      return fc::json::from_string( read_gzipped_snapshot(fn) );
   }

   const fc::microseconds base_tester::abi_serializer_max_time{1000*1000}; // 1s for slow test machines

   bool expect_assert_message(const fc::exception& ex, string expected) {
      BOOST_TEST_MESSAGE("LOG : " << "expected: " << expected << ", actual: " << ex.get_log().at(0).get_message());
      return (ex.get_log().at(0).get_message().find(expected) != std::string::npos);
   }

   fc::variant_object filter_fields(const fc::variant_object& filter, const fc::variant_object& value) {
      fc::mutable_variant_object res;
      for( auto& entry : filter ) {
         auto it = value.find(entry.key());
         res( it->key(), it->value() );
      }
      return res;
   }

   void copy_row(const chain::key_value_object& obj, vector<char>& data) {
      data.resize( obj.value.size() );
      memcpy( data.data(), obj.value.data(), obj.value.size() );
   }

   protocol_feature_set make_protocol_feature_set(const subjective_restriction_map& custom_subjective_restrictions) {
      protocol_feature_set pfs;

      map< builtin_protocol_feature_t, std::optional<digest_type> > visited_builtins;

      std::function<digest_type(builtin_protocol_feature_t)> add_builtins =
      [&pfs, &visited_builtins, &add_builtins, &custom_subjective_restrictions]
      ( builtin_protocol_feature_t codename ) -> digest_type {
         auto res = visited_builtins.emplace( codename, std::optional<digest_type>() );
         if( !res.second ) {
            EOS_ASSERT( res.first->second, protocol_feature_exception,
                        "invariant failure: cycle found in builtin protocol feature dependencies"
            );
            return *res.first->second;
         }

         auto f = protocol_feature_set::make_default_builtin_protocol_feature( codename,
         [&add_builtins]( builtin_protocol_feature_t d ) {
            return add_builtins( d );
         } );

         const auto itr = custom_subjective_restrictions.find(codename);
         if( itr != custom_subjective_restrictions.end() ) {
            f.subjective_restrictions = itr->second;
         }

         const auto& pf = pfs.add_feature( f );
         res.first->second = pf.feature_digest;

         return pf.feature_digest;
      };

      for( const auto& p : builtin_protocol_feature_codenames ) {
         add_builtins( p.first );
      }

      return pfs;
   }

   bool base_tester::is_same_chain( base_tester& other ) {
     return control->head_block_id() == other.control->head_block_id();
   }

   void base_tester::init(const setup_policy policy, db_read_mode read_mode, std::optional<uint32_t> genesis_max_inline_action_size, std::optional<uint32_t> config_max_nonprivileged_inline_action_size) {
      auto def_conf = default_config(tempdir, genesis_max_inline_action_size, config_max_nonprivileged_inline_action_size);
      def_conf.first.read_mode = read_mode;
      cfg = def_conf.first;

      open(def_conf.second);
      execute_setup_policy(policy);
   }

   void base_tester::init(controller::config config, const snapshot_reader_ptr& snapshot) {
      cfg = config;
      open(snapshot);
   }

   void base_tester::init(controller::config config, const genesis_state& genesis) {
      cfg = config;
      open(genesis);
   }

   void base_tester::init(controller::config config) {
      cfg = config;
      open(default_genesis().compute_chain_id());
   }

   void base_tester::init(controller::config config, protocol_feature_set&& pfs, const snapshot_reader_ptr& snapshot) {
      cfg = config;
      open(std::move(pfs), snapshot);
   }

   void base_tester::init(controller::config config, protocol_feature_set&& pfs, const genesis_state& genesis) {
      cfg = config;
      open(std::move(pfs), genesis);
   }

   void base_tester::init(controller::config config, protocol_feature_set&& pfs) {
      cfg = config;
      open(std::move(pfs), default_genesis().compute_chain_id());
   }

   void base_tester::execute_setup_policy(const setup_policy policy) {
      const auto& pfm = control->get_protocol_feature_manager();

      auto schedule_preactivate_protocol_feature = [&]() {
         auto preactivate_feature_digest = pfm.get_builtin_digest(builtin_protocol_feature_t::preactivate_feature);
         FC_ASSERT( preactivate_feature_digest, "PREACTIVATE_FEATURE not found" );
         schedule_protocol_features_wo_preactivation( { *preactivate_feature_digest } );
      };

      switch (policy) {
         case setup_policy::old_bios_only: {
            set_before_preactivate_bios_contract();
            break;
         }
         case setup_policy::preactivate_feature_only: {
            schedule_preactivate_protocol_feature();
            produce_block(); // block production is required to activate protocol feature
            break;
         }
         case setup_policy::preactivate_feature_and_new_bios: {
            schedule_preactivate_protocol_feature();
            produce_block();
            set_before_producer_authority_bios_contract();
            break;
         }
         case setup_policy::old_wasm_parser: {
            schedule_preactivate_protocol_feature();
            produce_block();
            set_before_producer_authority_bios_contract();
            preactivate_builtin_protocol_features({
               builtin_protocol_feature_t::only_link_to_existing_permission,
               builtin_protocol_feature_t::replace_deferred,
               builtin_protocol_feature_t::no_duplicate_deferred_id,
               builtin_protocol_feature_t::fix_linkauth_restriction,
               builtin_protocol_feature_t::disallow_empty_producer_schedule,
               builtin_protocol_feature_t::restrict_action_to_self,
               builtin_protocol_feature_t::only_bill_first_authorizer,
               builtin_protocol_feature_t::forward_setcode,
               builtin_protocol_feature_t::get_sender,
               builtin_protocol_feature_t::ram_restrictions,
               builtin_protocol_feature_t::webauthn_key,
               builtin_protocol_feature_t::wtmsig_block_signatures
            });
            produce_block();
            set_bios_contract();
            break;
         }
         case setup_policy::full: {
            schedule_preactivate_protocol_feature();
            produce_block();
            set_before_producer_authority_bios_contract();
            preactivate_all_builtin_protocol_features();
            produce_block();
            set_bios_contract();
            break;
         }
         case setup_policy::none:
         default:
            break;
      };
   }

   void base_tester::close() {
      control.reset();
      chain_transactions.clear();
   }

   void base_tester::open( const snapshot_reader_ptr& snapshot ) {
      open( make_protocol_feature_set(), snapshot );
   }

   void base_tester::open( const genesis_state& genesis ) {
      open( make_protocol_feature_set(), genesis );
   }

   void base_tester::open( std::optional<chain_id_type> expected_chain_id ) {
      open( make_protocol_feature_set(), expected_chain_id );
   }

   void base_tester::open( protocol_feature_set&& pfs, std::optional<chain_id_type> expected_chain_id, const std::function<void()>& lambda ) {
      if( !expected_chain_id ) {
         expected_chain_id = controller::extract_chain_id_from_db( cfg.state_dir );
         if( !expected_chain_id ) {
            if( fc::is_regular_file( cfg.blocks_dir / "blocks.log" ) ) {
               expected_chain_id = block_log::extract_chain_id( cfg.blocks_dir );
            } else {
               expected_chain_id = genesis_state().compute_chain_id();
            }
         }
      }

      control.reset( new controller(cfg, std::move(pfs), *expected_chain_id) );
      control->add_indices();
      if (lambda) lambda();
      chain_transactions.clear();
      control->accepted_block.connect([this]( const block_state_ptr& block_state ){
        FC_ASSERT( block_state->block );
          for( auto receipt : block_state->block->transactions ) {
              if( std::holds_alternative<packed_transaction>(receipt.trx) ) {
                  auto &pt = std::get<packed_transaction>(receipt.trx);
                  chain_transactions[pt.get_transaction().id()] = std::move(receipt);
              } else {
                  auto& id = std::get<transaction_id_type>(receipt.trx);
                  chain_transactions[id] = std::move(receipt);
              }
          }
      });
   }

   void base_tester::open( protocol_feature_set&& pfs, const snapshot_reader_ptr& snapshot ) {
      const auto& snapshot_chain_id = controller::extract_chain_id( *snapshot );
      snapshot->return_to_header();
      open(std::move(pfs), snapshot_chain_id, [&snapshot,&control=this->control]() {
         control->startup( [](){}, []() { return false; }, snapshot );
      });
   }

   void base_tester::open( protocol_feature_set&& pfs, const genesis_state& genesis ) {
      open(std::move(pfs), genesis.compute_chain_id(), [&genesis,&control=this->control]() {
         control->startup( [](){}, []() { return false; }, genesis );
      });
   }

   void base_tester::open( protocol_feature_set&& pfs, std::optional<chain_id_type> expected_chain_id ) {
      open(std::move(pfs), expected_chain_id, [&control=this->control]() {
         control->startup( [](){}, []() { return false; } );
      });
   }

   void base_tester::push_block(signed_block_ptr b) {
      auto bsf = control->create_block_state_future(b->calculate_id(), b);
      unapplied_transactions.add_aborted( control->abort_block() );
<<<<<<< HEAD
      controller::block_report br;
      control->push_block( br, bsf, [this]( const branch_type& forked_branch ) {
=======
      control->push_block( bsf.get(), [this]( const branch_type& forked_branch ) {
>>>>>>> be7fc571
         unapplied_transactions.add_forked( forked_branch );
      }, [this]( const transaction_id_type& id ) {
         return unapplied_transactions.get_trx( id );
      } );

      auto itr = last_produced_block.find(b->producer);
      if (itr == last_produced_block.end() || b->block_num() > block_header::num_from_id(itr->second)) {
         last_produced_block[b->producer] = b->calculate_id();
      }
   }

   signed_block_ptr base_tester::_produce_block( fc::microseconds skip_time, bool skip_pending_trxs ) {
      std::vector<transaction_trace_ptr> traces;
      return _produce_block( skip_time, skip_pending_trxs, false, traces );
   }

   signed_block_ptr base_tester::_produce_block( fc::microseconds skip_time, bool skip_pending_trxs,
                                                 bool no_throw, std::vector<transaction_trace_ptr>& traces ) {
      auto head = control->head_block_state();
      auto head_time = control->head_block_time();
      auto next_time = head_time + skip_time;

      if( !control->is_building_block() || control->pending_block_time() != next_time ) {
         _start_block( next_time );
      }

      if( !skip_pending_trxs ) {
         for( auto itr = unapplied_transactions.begin(); itr != unapplied_transactions.end();  ) {
            auto trace = control->push_transaction( itr->trx_meta, fc::time_point::maximum(), fc::microseconds::maximum(), DEFAULT_BILLED_CPU_TIME_US, true, 0 );
            traces.emplace_back( trace );
            if(!no_throw && trace->except) {
               // this always throws an fc::exception, since the original exception is copied into an fc::exception
               trace->except->dynamic_rethrow_exception();
            }
            itr = unapplied_transactions.erase( itr );
         }

         vector<transaction_id_type> scheduled_trxs;
         while ((scheduled_trxs = get_scheduled_transactions()).size() > 0 ) {
            for( const auto& trx : scheduled_trxs ) {
               auto trace = control->push_scheduled_transaction( trx, fc::time_point::maximum(), fc::microseconds::maximum(), DEFAULT_BILLED_CPU_TIME_US, true );
               traces.emplace_back( trace );
               if( !no_throw && trace->except ) {
                  // this always throws an fc::exception, since the original exception is copied into an fc::exception
                  trace->except->dynamic_rethrow_exception();
               }
            }
         }
      }

      auto head_block = _finish_block();

      _start_block( next_time + fc::microseconds(config::block_interval_us));
      return head_block;
   }

   void base_tester::_start_block(fc::time_point block_time) {
      auto head_block_number = control->head_block_num();
      auto producer = control->head_block_state()->get_scheduled_producer(block_time);

      auto last_produced_block_num = control->last_irreversible_block_num();
      auto itr = last_produced_block.find(producer.producer_name);
      if (itr != last_produced_block.end()) {
         last_produced_block_num = std::max(control->last_irreversible_block_num(), block_header::num_from_id(itr->second));
      }

      unapplied_transactions.add_aborted( control->abort_block() );

      vector<digest_type> feature_to_be_activated;
      // First add protocol features to be activated WITHOUT preactivation
      feature_to_be_activated.insert(
         feature_to_be_activated.end(),
         protocol_features_to_be_activated_wo_preactivation.begin(),
         protocol_features_to_be_activated_wo_preactivation.end()
      );
      // Then add protocol features to be activated WITH preactivation
      const auto preactivated_protocol_features = control->get_preactivated_protocol_features();
      feature_to_be_activated.insert(
         feature_to_be_activated.end(),
         preactivated_protocol_features.begin(),
         preactivated_protocol_features.end()
      );

      control->start_block( block_time, head_block_number - last_produced_block_num, feature_to_be_activated );

      // Clear the list, if start block finishes successfuly, the protocol features should be assumed to be activated
      protocol_features_to_be_activated_wo_preactivation.clear();
   }

   signed_block_ptr base_tester::_finish_block() {
      FC_ASSERT( control->is_building_block(), "must first start a block before it can be finished" );

      auto producer = control->head_block_state()->get_scheduled_producer( control->pending_block_time() );
      vector<private_key_type> signing_keys;

      auto default_active_key = get_public_key( producer.producer_name, "active");
      producer.for_each_key([&](const public_key_type& key){
         const auto& iter = block_signing_private_keys.find(key);
         if(iter != block_signing_private_keys.end()) {
            signing_keys.push_back(iter->second);
         } else if (key == default_active_key) {
            signing_keys.emplace_back( get_private_key( producer.producer_name, "active") );
         }
      });

      controller::block_report br;
      control->finalize_block( br, [&]( digest_type d ) {
         std::vector<signature_type> result;
         result.reserve(signing_keys.size());
         for (const auto& k: signing_keys)
             result.emplace_back(k.sign(d));

         return result;
      } );

      control->commit_block();
      last_produced_block[control->head_block_state()->header.producer] = control->head_block_state()->id;

      return control->head_block_state()->block;
   }

   signed_block_ptr base_tester::produce_block( std::vector<transaction_trace_ptr>& traces ) {
      return _produce_block( fc::milliseconds(config::block_interval_ms), false, true, traces );
   }

   void base_tester::produce_blocks( uint32_t n, bool empty ) {
      if( empty ) {
         for( uint32_t i = 0; i < n; ++i )
            produce_empty_block();
      } else {
         for( uint32_t i = 0; i < n; ++i )
            produce_block();
      }
   }

   vector<transaction_id_type> base_tester::get_scheduled_transactions() const {
      const auto& idx = control->db().get_index<generated_transaction_multi_index,by_delay>();

      vector<transaction_id_type> result;

      auto itr = idx.begin();
      while( itr != idx.end() && itr->delay_until <= control->pending_block_time() ) {
         result.emplace_back(itr->trx_id);
         ++itr;
      }
      return result;
   }

   void base_tester::produce_blocks_until_end_of_round() {
      uint64_t blocks_per_round;
      while(true) {
         blocks_per_round = control->active_producers().producers.size() * config::producer_repetitions;
         produce_block();
         if (control->head_block_num() % blocks_per_round == (blocks_per_round - 1)) break;
      }
   }

   void base_tester::produce_blocks_for_n_rounds(const uint32_t num_of_rounds) {
      for(uint32_t i = 0; i < num_of_rounds; i++) {
         produce_blocks_until_end_of_round();
      }
   }

   void base_tester::produce_min_num_of_blocks_to_spend_time_wo_inactive_prod(const fc::microseconds target_elapsed_time) {
      fc::microseconds elapsed_time;
      while (elapsed_time < target_elapsed_time) {
         for(uint32_t i = 0; i < control->head_block_state()->active_schedule.producers.size(); i++) {
            const auto time_to_skip = fc::milliseconds(config::producer_repetitions * config::block_interval_ms);
            produce_block(time_to_skip);
            elapsed_time += time_to_skip;
         }
         // if it is more than 24 hours, producer will be marked as inactive
         const auto time_to_skip = fc::seconds(23 * 60 * 60);
         produce_block(time_to_skip);
         elapsed_time += time_to_skip;
      }

   }


  void base_tester::set_transaction_headers( transaction& trx, uint32_t expiration, uint32_t delay_sec ) const {
     trx.expiration = control->head_block_time() + fc::seconds(expiration);
     trx.set_reference_block( control->head_block_id() );

     trx.max_net_usage_words = 0; // No limit
     trx.max_cpu_usage_ms = 0; // No limit
     trx.delay_sec = delay_sec;
  }


   transaction_trace_ptr base_tester::create_account( account_name a, account_name creator, bool multisig, bool include_code ) {
      signed_transaction trx;
      set_transaction_headers(trx);

      authority owner_auth;
      if( multisig ) {
         // multisig between account's owner key and creators active permission
         owner_auth = authority(2, {key_weight{get_public_key( a, "owner" ), 1}}, {permission_level_weight{{creator, config::active_name}, 1}});
      } else {
         owner_auth =  authority( get_public_key( a, "owner" ) );
      }

      authority active_auth( get_public_key( a, "active" ) );

      auto sort_permissions = []( authority& auth ) {
         std::sort( auth.accounts.begin(), auth.accounts.end(),
                    []( const permission_level_weight& lhs, const permission_level_weight& rhs ) {
                        return lhs.permission < rhs.permission;
                    }
                  );
      };

      if( include_code ) {
         FC_ASSERT( owner_auth.threshold <= std::numeric_limits<weight_type>::max(), "threshold is too high" );
         FC_ASSERT( active_auth.threshold <= std::numeric_limits<weight_type>::max(), "threshold is too high" );
         owner_auth.accounts.push_back( permission_level_weight{ {a, config::eosio_code_name},
                                                                 static_cast<weight_type>(owner_auth.threshold) } );
         sort_permissions(owner_auth);
         active_auth.accounts.push_back( permission_level_weight{ {a, config::eosio_code_name},
                                                                  static_cast<weight_type>(active_auth.threshold) } );
         sort_permissions(active_auth);
      }

      trx.actions.emplace_back( vector<permission_level>{{creator,config::active_name}},
                                newaccount{
                                   .creator  = creator,
                                   .name     = a,
                                   .owner    = owner_auth,
                                   .active   = active_auth,
                                });

      set_transaction_headers(trx);
      trx.sign( get_private_key( creator, "active" ), control->get_chain_id()  );
      return push_transaction( trx );
   }

   transaction_trace_ptr base_tester::push_transaction( packed_transaction& trx,
                                                        fc::time_point deadline,
                                                        uint32_t billed_cpu_time_us
                                                      )
   { try {
      if( !control->is_building_block() )
         _start_block(control->head_block_time() + fc::microseconds(config::block_interval_us));

      auto ptrx = std::make_shared<packed_transaction>(trx);
      auto time_limit = deadline == fc::time_point::maximum() ?
            fc::microseconds::maximum() :
            fc::microseconds( deadline - fc::time_point::now() );
      auto fut = transaction_metadata::start_recover_keys( ptrx, control->get_thread_pool(), control->get_chain_id(), time_limit, transaction_metadata::trx_type::input );
      auto r = control->push_transaction( fut.get(), deadline, fc::microseconds::maximum(), billed_cpu_time_us, billed_cpu_time_us > 0, 0 );
      if( r->except_ptr ) std::rethrow_exception( r->except_ptr );
      if( r->except ) throw *r->except;
      return r;
   } FC_RETHROW_EXCEPTIONS( warn, "transaction_header: ${header}", ("header", transaction_header(trx.get_transaction()) )) }

   transaction_trace_ptr base_tester::push_transaction( signed_transaction& trx,
                                                        fc::time_point deadline,
                                                        uint32_t billed_cpu_time_us,
                                                        bool no_throw
                                                      )
   { try {
      if( !control->is_building_block() )
         _start_block(control->head_block_time() + fc::microseconds(config::block_interval_us));
      auto c = packed_transaction::compression_type::none;

      if( fc::raw::pack_size(trx) > 1000 ) {
         c = packed_transaction::compression_type::zlib;
      }

      auto time_limit = deadline == fc::time_point::maximum() ?
            fc::microseconds::maximum() :
            fc::microseconds( deadline - fc::time_point::now() );
      auto ptrx = std::make_shared<packed_transaction>( trx, c );
      auto fut = transaction_metadata::start_recover_keys( ptrx, control->get_thread_pool(), control->get_chain_id(), time_limit, transaction_metadata::trx_type::input );
      auto r = control->push_transaction( fut.get(), deadline, fc::microseconds::maximum(), billed_cpu_time_us, billed_cpu_time_us > 0, 0 );
      if (no_throw) return r;
      if( r->except_ptr ) std::rethrow_exception( r->except_ptr );
      if( r->except)  throw *r->except;
      return r;
   } FC_RETHROW_EXCEPTIONS( warn, "transaction_header: ${header}, billed_cpu_time_us: ${billed}",
                            ("header", transaction_header(trx) ) ("billed", billed_cpu_time_us))
   }

   typename base_tester::action_result base_tester::push_action(action&& act, uint64_t authorizer) {
      signed_transaction trx;
      if (authorizer) {
         act.authorization = vector<permission_level>{{account_name(authorizer), config::active_name}};
      }
      trx.actions.emplace_back(std::move(act));
      set_transaction_headers(trx);
      if (authorizer) {
         trx.sign(get_private_key(account_name(authorizer), "active"), control->get_chain_id());
      }
      try {
         push_transaction(trx);
      } catch (const fc::exception& ex) {
         edump((ex.to_detail_string()));
         return error(ex.top_message()); // top_message() is assumed by many tests; otherwise they fail
         //return error(ex.to_detail_string());
      }
      produce_block();
      BOOST_REQUIRE_EQUAL(true, chain_has_transaction(trx.id()));
      return success();
   }

   transaction_trace_ptr base_tester::push_action( const account_name& code,
                                                   const action_name& acttype,
                                                   const account_name& actor,
                                                   const variant_object& data,
                                                   uint32_t expiration,
                                                   uint32_t delay_sec
                                                 )

   {
      vector<permission_level> auths;
      auths.push_back( permission_level{actor, config::active_name} );
      return push_action( code, acttype, auths, data, expiration, delay_sec );
   }

   transaction_trace_ptr base_tester::push_action( const account_name& code,
                                                   const action_name& acttype,
                                                   const vector<account_name>& actors,
                                                   const variant_object& data,
                                                   uint32_t expiration,
                                                   uint32_t delay_sec
                                                 )

   {
      vector<permission_level> auths;
      for (const auto& actor : actors) {
         auths.push_back( permission_level{actor, config::active_name} );
      }
      return push_action( code, acttype, auths, data, expiration, delay_sec );
   }

   transaction_trace_ptr base_tester::push_action( const account_name& code,
                                                   const action_name& acttype,
                                                   const vector<permission_level>& auths,
                                                   const variant_object& data,
                                                   uint32_t expiration,
                                                   uint32_t delay_sec
                                                 )

   { try {
      signed_transaction trx;
      trx.actions.emplace_back( get_action( code, acttype, auths, data ) );
      set_transaction_headers( trx, expiration, delay_sec );
      for (const auto& auth : auths) {
         trx.sign( get_private_key( auth.actor, auth.permission.to_string() ), control->get_chain_id() );
      }

      return push_transaction( trx );
   } FC_CAPTURE_AND_RETHROW( (code)(acttype)(auths)(data)(expiration)(delay_sec) ) }

   action base_tester::get_action( account_name code, action_name acttype, vector<permission_level> auths,
                                   const variant_object& data )const { try {
      const auto& acnt = control->get_account(code);
      auto abi = acnt.get_abi();
      chain::abi_serializer abis(abi, abi_serializer::create_yield_function( abi_serializer_max_time ));

      string action_type_name = abis.get_action_type(acttype);
      FC_ASSERT( action_type_name != string(), "unknown action type ${a}", ("a",acttype) );


      action act;
      act.account = code;
      act.name = acttype;
      act.authorization = auths;
      act.data = abis.variant_to_binary(action_type_name, data, abi_serializer::create_yield_function( abi_serializer_max_time ));
      return act;
   } FC_CAPTURE_AND_RETHROW() }

   transaction_trace_ptr base_tester::push_reqauth( account_name from, const vector<permission_level>& auths, const vector<private_key_type>& keys ) {
      fc::variant pretty_trx = fc::mutable_variant_object()
         ("actions", fc::variants({
            fc::mutable_variant_object()
               ("account", name(config::system_account_name))
               ("name", "reqauth")
               ("authorization", auths)
               ("data", fc::mutable_variant_object()
                  ("from", from)
               )
            })
        );

      signed_transaction trx;
      abi_serializer::from_variant(pretty_trx, trx, get_resolver(), abi_serializer::create_yield_function( abi_serializer_max_time ));
      set_transaction_headers(trx);
      for(auto iter = keys.begin(); iter != keys.end(); iter++)
         trx.sign( *iter, control->get_chain_id() );
      return push_transaction( trx );
   }


    transaction_trace_ptr base_tester::push_reqauth(account_name from, string role, bool multi_sig) {
        if (!multi_sig) {
            return push_reqauth(from, vector<permission_level>{{from, config::owner_name}},
                                        {get_private_key(from, role)});
        } else {
            return push_reqauth(from, vector<permission_level>{{from, config::owner_name}},
                                        {get_private_key(from, role), get_private_key( config::system_account_name, "active" )} );
        }
    }


   transaction_trace_ptr base_tester::push_dummy(account_name from, const string& v, uint32_t billed_cpu_time_us) {
      // use reqauth for a normal action, this could be anything
      fc::variant pretty_trx = fc::mutable_variant_object()
         ("actions", fc::variants({
            fc::mutable_variant_object()
               ("account", name(config::system_account_name))
               ("name", "reqauth")
               ("authorization", fc::variants({
                  fc::mutable_variant_object()
                     ("actor", from)
                     ("permission", name(config::active_name))
               }))
               ("data", fc::mutable_variant_object()
                  ("from", from)
               )
            })
        )
        // lets also push a context free action, the multi chain test will then also include a context free action
        ("context_free_actions", fc::variants({
            fc::mutable_variant_object()
               ("account", name(config::null_account_name))
               ("name", "nonce")
               ("data", fc::raw::pack(v))
            })
         );

      signed_transaction trx;
      abi_serializer::from_variant(pretty_trx, trx, get_resolver(), abi_serializer::create_yield_function( abi_serializer_max_time ));
      set_transaction_headers(trx);

      trx.sign( get_private_key( from, "active" ), control->get_chain_id() );
      return push_transaction( trx, fc::time_point::maximum(), billed_cpu_time_us );
   }


   transaction_trace_ptr base_tester::transfer( account_name from, account_name to, string amount, string memo, account_name currency ) {
      return transfer( from, to, asset::from_string(amount), memo, currency );
   }


   transaction_trace_ptr base_tester::transfer( account_name from, account_name to, asset amount, string memo, account_name currency ) {
      fc::variant pretty_trx = fc::mutable_variant_object()
         ("actions", fc::variants({
            fc::mutable_variant_object()
               ("account", currency)
               ("name", "transfer")
               ("authorization", fc::variants({
                  fc::mutable_variant_object()
                     ("actor", from)
                     ("permission", name(config::active_name))
               }))
               ("data", fc::mutable_variant_object()
                  ("from", from)
                  ("to", to)
                  ("quantity", amount)
                  ("memo", memo)
               )
            })
         );

      signed_transaction trx;
      abi_serializer::from_variant(pretty_trx, trx, get_resolver(), abi_serializer::create_yield_function( abi_serializer_max_time ));
      set_transaction_headers(trx);

      trx.sign( get_private_key( from, name(config::active_name).to_string() ), control->get_chain_id()  );
      return push_transaction( trx );
   }


   transaction_trace_ptr base_tester::issue( account_name to, string amount, account_name currency, string memo ) {
      fc::variant pretty_trx = fc::mutable_variant_object()
         ("actions", fc::variants({
            fc::mutable_variant_object()
               ("account", currency)
               ("name", "issue")
               ("authorization", fc::variants({
                  fc::mutable_variant_object()
                     ("actor", currency )
                     ("permission", name(config::active_name))
               }))
               ("data", fc::mutable_variant_object()
                  ("to", to)
                  ("quantity", amount)
                  ("memo", memo)
               )
            })
         );

      signed_transaction trx;
      abi_serializer::from_variant(pretty_trx, trx, get_resolver(), abi_serializer::create_yield_function( abi_serializer_max_time ));
      set_transaction_headers(trx);

      trx.sign( get_private_key( currency, name(config::active_name).to_string() ), control->get_chain_id()  );
      return push_transaction( trx );
   }


   void base_tester::link_authority( account_name account, account_name code, permission_name req, action_name type ) {
      signed_transaction trx;

      trx.actions.emplace_back( vector<permission_level>{{account, config::active_name}},
                                linkauth(account, code, type, req));
      set_transaction_headers(trx);
      trx.sign( get_private_key( account, "active" ), control->get_chain_id()  );

      push_transaction( trx );
   }


   void base_tester::unlink_authority( account_name account, account_name code, action_name type ) {
      signed_transaction trx;

      trx.actions.emplace_back( vector<permission_level>{{account, config::active_name}},
                                unlinkauth(account, code, type ));
      set_transaction_headers(trx);
      trx.sign( get_private_key( account, "active" ), control->get_chain_id()  );

      push_transaction( trx );
   }


   void base_tester::set_authority( account_name account,
                               permission_name perm,
                               authority auth,
                               permission_name parent,
                               const vector<permission_level>& auths,
                               const vector<private_key_type>& keys) { try {
      signed_transaction trx;

      trx.actions.emplace_back( auths,
                                updateauth{
                                   .account    = account,
                                   .permission = perm,
                                   .parent     = parent,
                                   .auth       = move(auth),
                                });

         set_transaction_headers(trx);
      for (const auto& key: keys) {
         trx.sign( key, control->get_chain_id()  );
      }

      push_transaction( trx );
   } FC_CAPTURE_AND_RETHROW( (account)(perm)(auth)(parent) ) }


   void base_tester::set_authority( account_name account,
                                    permission_name perm,
                                    authority auth,
                                    permission_name parent) {
      set_authority(account, perm, auth, parent, { { account, config::owner_name } }, { get_private_key( account, "owner" ) });
   }



   void base_tester::delete_authority( account_name account,
                                    permission_name perm,
                                    const vector<permission_level>& auths,
                                    const vector<private_key_type>& keys ) { try {
         signed_transaction trx;
         trx.actions.emplace_back( auths,
                                   deleteauth(account, perm) );

         set_transaction_headers(trx);
         for (const auto& key: keys) {
            trx.sign( key, control->get_chain_id()  );
         }

         push_transaction( trx );
      } FC_CAPTURE_AND_RETHROW( (account)(perm) ) }


   void base_tester::delete_authority( account_name account,
                                       permission_name perm ) {
      delete_authority(account, perm, { permission_level{ account, config::owner_name } }, { get_private_key( account, "owner" ) });
   }


   void base_tester::set_code( account_name account, const char* wast, const private_key_type* signer  ) try {
      set_code(account, wast_to_wasm(wast), signer);
   } FC_CAPTURE_AND_RETHROW( (account) )


   void base_tester::set_code( account_name account, const vector<uint8_t> wasm, const private_key_type* signer ) try {
      signed_transaction trx;
      trx.actions.emplace_back( vector<permission_level>{{account,config::active_name}},
                                setcode{
                                   .account    = account,
                                   .vmtype     = 0,
                                   .vmversion  = 0,
                                   .code       = bytes(wasm.begin(), wasm.end())
                                });

      set_transaction_headers(trx);
      if( signer ) {
         trx.sign( *signer, control->get_chain_id()  );
      } else {
         trx.sign( get_private_key( account, "active" ), control->get_chain_id()  );
      }
      push_transaction( trx );
   } FC_CAPTURE_AND_RETHROW( (account) )


   void base_tester::set_abi( account_name account, const char* abi_json, const private_key_type* signer ) {
      auto abi = fc::json::from_string(abi_json).template as<abi_def>();
      signed_transaction trx;
      trx.actions.emplace_back( vector<permission_level>{{account,config::active_name}},
                                setabi{
                                   .account    = account,
                                   .abi        = fc::raw::pack(abi)
                                });

      set_transaction_headers(trx);
      if( signer ) {
         trx.sign( *signer, control->get_chain_id()  );
      } else {
         trx.sign( get_private_key( account, "active" ), control->get_chain_id()  );
      }
      push_transaction( trx );
   }


   bool base_tester::chain_has_transaction( const transaction_id_type& txid ) const {
      return chain_transactions.count(txid) != 0;
   }


   const transaction_receipt& base_tester::get_transaction_receipt( const transaction_id_type& txid ) const {
      return chain_transactions.at(txid);
   }

   /**
    *  Reads balance as stored by generic_currency contract
    */

   asset base_tester::get_currency_balance( const account_name& code,
                                       const symbol&       asset_symbol,
                                       const account_name& account ) const {
      const auto& db  = control->db();
      const auto* tbl = db.template find<table_id_object, by_code_scope_table>(boost::make_tuple(code, account, "accounts"_n));
      share_type result = 0;

      // the balance is implied to be 0 if either the table or row does not exist
      if (tbl) {
         const auto *obj = db.template find<key_value_object, by_scope_primary>(boost::make_tuple(tbl->id, asset_symbol.to_symbol_code().value));
         if (obj) {
            //balance is the first field in the serialization
            fc::datastream<const char *> ds(obj->value.data(), obj->value.size());
            fc::raw::unpack(ds, result);
         }
      }
      return asset(result, asset_symbol);
   }


   vector<char> base_tester::get_row_by_account( name code, name scope, name table, const account_name& act ) const {
      vector<char> data;
      const auto& db = control->db();
      const auto* t_id = db.find<chain::table_id_object, chain::by_code_scope_table>( boost::make_tuple( code, scope, table ) );
      if ( !t_id ) {
         return data;
      }
      //FC_ASSERT( t_id != 0, "object not found" );

      const auto& idx = db.get_index<chain::key_value_index, chain::by_scope_primary>();

      auto itr = idx.lower_bound( boost::make_tuple( t_id->id, act.to_uint64_t() ) );
      if ( itr == idx.end() || itr->t_id != t_id->id || act.to_uint64_t() != itr->primary_key ) {
         return data;
      }

      data.resize( itr->value.size() );
      memcpy( data.data(), itr->value.data(), data.size() );
      return data;
   }


   vector<uint8_t> base_tester::to_uint8_vector(const string& s) {
      vector<uint8_t> v(s.size());
      copy(s.begin(), s.end(), v.begin());
      return v;
   };


   vector<uint8_t> base_tester::to_uint8_vector(uint64_t x) {
      vector<uint8_t> v(sizeof(x));
      *reinterpret_cast<uint64_t*>(v.data()) = x;
      return v;
   };


   uint64_t base_tester::to_uint64(fc::variant x) {
      vector<uint8_t> blob;
      fc::from_variant<uint8_t>(x, blob);
      FC_ASSERT(8 == blob.size());
      return *reinterpret_cast<uint64_t*>(blob.data());
   }


   string base_tester::to_string(fc::variant x) {
      vector<uint8_t> v;
      fc::from_variant<uint8_t>(x, v);
      string s(v.size(), 0);
      copy(v.begin(), v.end(), s.begin());
      return s;
   }


   void base_tester::sync_with(base_tester& other) {
      // Already in sync?
      if (control->head_block_id() == other.control->head_block_id())
         return;
      // If other has a longer chain than we do, sync it to us first
      if (control->head_block_num() < other.control->head_block_num())
         return other.sync_with(*this);

      auto sync_dbs = [](base_tester& a, base_tester& b) {
         for( uint32_t i = 1; i <= a.control->head_block_num(); ++i ) {

            auto block = a.control->fetch_block_by_number(i);
            if( block ) { //&& !b.control->is_known_block(block->id()) ) {
               auto bsf = b.control->create_block_state_future( block->calculate_id(), block );
               b.control->abort_block();
<<<<<<< HEAD
               controller::block_report br;
               b.control->push_block(br, bsf, forked_branch_callback{}, trx_meta_cache_lookup{}); //, eosio::chain::validation_steps::created_block);
=======
               b.control->push_block(bsf.get(), forked_branch_callback{}, trx_meta_cache_lookup{}); //, eosio::chain::validation_steps::created_block);
>>>>>>> be7fc571
            }
         }
      };

      sync_dbs(*this, other);
      sync_dbs(other, *this);
   }

   void base_tester::set_before_preactivate_bios_contract() {
      set_code(config::system_account_name, contracts::before_preactivate_eosio_bios_wasm());
      set_abi(config::system_account_name, contracts::before_preactivate_eosio_bios_abi().data());
   }

   void base_tester::set_before_producer_authority_bios_contract() {
      set_code(config::system_account_name, contracts::before_producer_authority_eosio_bios_wasm());
      set_abi(config::system_account_name, contracts::before_producer_authority_eosio_bios_abi().data());
   }

   void base_tester::set_bios_contract() {
      set_code(config::system_account_name, contracts::eosio_bios_wasm());
      set_abi(config::system_account_name, contracts::eosio_bios_abi().data());
   }


   vector<producer_authority> base_tester::get_producer_authorities( const vector<account_name>& producer_names )const {
       // Create producer schedule
       vector<producer_authority> schedule;
       for (auto& producer_name: producer_names) {
          schedule.emplace_back(producer_authority{ producer_name, block_signing_authority_v0{1, {{ get_public_key( producer_name, "active" ), 1}} } });
       }
       return schedule;
   }

   transaction_trace_ptr base_tester::set_producers(const vector<account_name>& producer_names) {
      auto schedule = get_producer_authorities( producer_names );

      return set_producer_schedule(schedule);
   }

   transaction_trace_ptr base_tester::set_producer_schedule(const vector<producer_authority>& schedule ) {
      // FC reflection does not create variants that are compatible with ABI 1.1 so we manually translate.
      fc::variants schedule_variant;
      schedule_variant.reserve(schedule.size());
      for( const auto& e: schedule ) {
         schedule_variant.emplace_back(e.get_abi_variant());
      }

      return push_action( config::system_account_name, "setprods"_n, config::system_account_name,
                          fc::mutable_variant_object()("schedule", schedule_variant));

   }

   transaction_trace_ptr base_tester::set_producers_legacy(const vector<account_name>& producer_names) {
      auto schedule = get_producer_authorities( producer_names );
      // down-rank to old version

      vector<legacy::producer_key> legacy_keys;
      legacy_keys.reserve(schedule.size());
      for (const auto &p : schedule) {
         std::visit([&legacy_keys, &p](const auto& auth){
            legacy_keys.emplace_back(legacy::producer_key{p.producer_name, auth.keys.front().key});
         }, p.authority);
      }

      return push_action( config::system_account_name, "setprods"_n, config::system_account_name,
                          fc::mutable_variant_object()("schedule", legacy_keys));

   }


   const table_id_object* base_tester::find_table( name code, name scope, name table ) {
      auto tid = control->db().find<table_id_object, by_code_scope_table>(boost::make_tuple(code, scope, table));
      return tid;
   }

   void base_tester::schedule_protocol_features_wo_preactivation(const vector<digest_type> feature_digests) {
      protocol_features_to_be_activated_wo_preactivation.insert(
         protocol_features_to_be_activated_wo_preactivation.end(),
         feature_digests.begin(),
         feature_digests.end()
      );
   }

   void base_tester::preactivate_protocol_features(const vector<digest_type> feature_digests) {
      for( const auto& feature_digest: feature_digests ) {
         push_action( config::system_account_name, "activate"_n, config::system_account_name,
                      fc::mutable_variant_object()("feature_digest", feature_digest) );
      }
   }

   void base_tester::preactivate_builtin_protocol_features(const std::vector<builtin_protocol_feature_t>& builtin_features) {
      const auto& pfs = control->get_protocol_feature_manager().get_protocol_feature_set();

      // This behavior is disabled by configurable_wasm_limits
      std::vector<digest_type> features;
      for(builtin_protocol_feature_t feature : builtin_features ) {
         if( auto digest = pfs.get_builtin_digest( feature ) ) {
            features.push_back( *digest );
         }
      }
      preactivate_protocol_features(features);
   }

   void base_tester::preactivate_all_builtin_protocol_features() {
      const auto& pfm = control->get_protocol_feature_manager();
      const auto& pfs = pfm.get_protocol_feature_set();
      const auto current_block_num  =  control->head_block_num() + (control->is_building_block() ? 1 : 0);
      const auto current_block_time = ( control->is_building_block() ? control->pending_block_time()
                                        : control->head_block_time() + fc::milliseconds(config::block_interval_ms) );

      set<digest_type>    preactivation_set;
      vector<digest_type> preactivations;

      std::function<void(const digest_type&)> add_digests =
      [&pfm, &pfs, current_block_num, current_block_time, &preactivation_set, &preactivations, &add_digests]
      ( const digest_type& feature_digest ) {
         const auto& pf = pfs.get_protocol_feature( feature_digest );
         FC_ASSERT( pf.builtin_feature, "called add_digests on a non-builtin protocol feature" );
         if( !pf.enabled || pf.earliest_allowed_activation_time > current_block_time
             || pfm.is_builtin_activated( *pf.builtin_feature, current_block_num ) ) return;

         auto res = preactivation_set.emplace( feature_digest );
         if( !res.second ) return;

         for( const auto& dependency : pf.dependencies ) {
            add_digests( dependency );
         }

         preactivations.emplace_back( feature_digest );
      };

      std::vector<builtin_protocol_feature_t> ordered_builtins;
      for( const auto& f : builtin_protocol_feature_codenames ) {
         ordered_builtins.push_back( f.first );
      }
      std::sort( ordered_builtins.begin(), ordered_builtins.end() );
      for( const auto& f : ordered_builtins ) {
         auto digest = pfs.get_builtin_digest( f);
         if( !digest ) continue;
         add_digests( *digest );
      }

      preactivate_protocol_features( preactivations );
   }

   bool fc_exception_message_is::operator()( const fc::exception& ex ) {
      auto message = ex.get_log().at( 0 ).get_message();
      bool match = (message == expected);
      if( !match ) {
         BOOST_TEST_MESSAGE( "LOG: expected: " << expected << ", actual: " << message );
      }
      return match;
   }

   bool fc_exception_message_starts_with::operator()( const fc::exception& ex ) {
      auto message = ex.get_log().at( 0 ).get_message();
      bool match = boost::algorithm::starts_with( message, expected );
      if( !match ) {
         BOOST_TEST_MESSAGE( "LOG: expected: " << expected << ", actual: " << message );
      }
      return match;
   }

   bool fc_assert_exception_message_is::operator()( const fc::assert_exception& ex ) {
      auto message = ex.get_log().at( 0 ).get_message();
      bool match = false;
      auto pos = message.find( ": " );
      if( pos != std::string::npos ) {
         message = message.substr( pos + 2 );
         match = (message == expected);
      }
      if( !match ) {
         BOOST_TEST_MESSAGE( "LOG: expected: " << expected << ", actual: " << message );
      }
      return match;
   }

   bool fc_assert_exception_message_starts_with::operator()( const fc::assert_exception& ex ) {
      auto message = ex.get_log().at( 0 ).get_message();
      bool match = false;
      auto pos = message.find( ": " );
      if( pos != std::string::npos ) {
         message = message.substr( pos + 2 );
         match = boost::algorithm::starts_with( message, expected );
      }
      if( !match ) {
         BOOST_TEST_MESSAGE( "LOG: expected: " << expected << ", actual: " << message );
      }
      return match;
   }

   bool eosio_assert_message_is::operator()( const eosio_assert_message_exception& ex ) {
      auto message = ex.get_log().at( 0 ).get_message();
      bool match = (message == expected);
      if( !match ) {
         BOOST_TEST_MESSAGE( "LOG: expected: " << expected << ", actual: " << message );
      }
      return match;
   }

   bool eosio_assert_message_starts_with::operator()( const eosio_assert_message_exception& ex ) {
      auto message = ex.get_log().at( 0 ).get_message();
      bool match = boost::algorithm::starts_with( message, expected );
      if( !match ) {
         BOOST_TEST_MESSAGE( "LOG: expected: " << expected << ", actual: " << message );
      }
      return match;
   }

   bool eosio_assert_code_is::operator()( const eosio_assert_code_exception& ex ) {
      auto message = ex.get_log().at( 0 ).get_message();
      bool match = (message == expected);
      if( !match ) {
         BOOST_TEST_MESSAGE( "LOG: expected: " << expected << ", actual: " << message );
      }
      return match;
   }

   const std::string mock::webauthn_private_key::_origin = "mock.webauthn.invalid";
   const sha256 mock::webauthn_private_key::_origin_hash = fc::sha256::hash(mock::webauthn_private_key::_origin);
} }  /// eosio::testing

std::ostream& operator<<( std::ostream& osm, const fc::variant& v ) {
   //fc::json::to_stream( osm, v );
   osm << fc::json::to_pretty_string( v );
   return osm;
}

std::ostream& operator<<( std::ostream& osm, const fc::variant_object& v ) {
   osm << fc::variant(v);
   return osm;
}

std::ostream& operator<<( std::ostream& osm, const fc::variant_object::entry& e ) {
   osm << "{ " << e.key() << ": " << e.value() << " }";
   return osm;
}<|MERGE_RESOLUTION|>--- conflicted
+++ resolved
@@ -321,12 +321,8 @@
    void base_tester::push_block(signed_block_ptr b) {
       auto bsf = control->create_block_state_future(b->calculate_id(), b);
       unapplied_transactions.add_aborted( control->abort_block() );
-<<<<<<< HEAD
       controller::block_report br;
-      control->push_block( br, bsf, [this]( const branch_type& forked_branch ) {
-=======
-      control->push_block( bsf.get(), [this]( const branch_type& forked_branch ) {
->>>>>>> be7fc571
+      control->push_block( br, bsf.get(), [this]( const branch_type& forked_branch ) {
          unapplied_transactions.add_forked( forked_branch );
       }, [this]( const transaction_id_type& id ) {
          return unapplied_transactions.get_trx( id );
@@ -1055,12 +1051,8 @@
             if( block ) { //&& !b.control->is_known_block(block->id()) ) {
                auto bsf = b.control->create_block_state_future( block->calculate_id(), block );
                b.control->abort_block();
-<<<<<<< HEAD
                controller::block_report br;
-               b.control->push_block(br, bsf, forked_branch_callback{}, trx_meta_cache_lookup{}); //, eosio::chain::validation_steps::created_block);
-=======
-               b.control->push_block(bsf.get(), forked_branch_callback{}, trx_meta_cache_lookup{}); //, eosio::chain::validation_steps::created_block);
->>>>>>> be7fc571
+               b.control->push_block(br, bsf.get(), forked_branch_callback{}, trx_meta_cache_lookup{}); //, eosio::chain::validation_steps::created_block);
             }
          }
       };
