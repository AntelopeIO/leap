add_executable( test_fc
        crypto/test_blake2.cpp
        crypto/test_cypher_suites.cpp
        crypto/test_hash_functions.cpp
        crypto/test_k1_recover.cpp
        crypto/test_modular_arithmetic.cpp
        crypto/test_webauthn.cpp
        io/test_cfile.cpp
        io/test_json.cpp
        io/test_tracked_storage.cpp
        network/test_message_buffer.cpp
        scoped_exit/test_scoped_exit.cpp
        static_variant/test_static_variant.cpp
        variant/test_variant.cpp
        variant_estimated_size/test_variant_estimated_size.cpp
        test_base64.cpp
        test_escape_str.cpp
        main.cpp
        )
target_link_libraries( test_fc fc )

<<<<<<< HEAD
add_executable( test_base64 test_base64.cpp )
target_link_libraries( test_base64 fc )

add_test(NAME test_base64 COMMAND test_base64 WORKING_DIRECTORY ${CMAKE_BINARY_DIR})

add_executable( test_bls crypto/test_bls.cpp )
target_link_libraries( test_bls fc )

add_test(NAME test_bls COMMAND test_bls WORKING_DIRECTORY ${CMAKE_BINARY_DIR})
=======
add_test(NAME test_fc COMMAND test_fc WORKING_DIRECTORY ${CMAKE_BINARY_DIR})
>>>>>>> 2ad3148e
<|MERGE_RESOLUTION|>--- conflicted
+++ resolved
@@ -1,5 +1,6 @@
 add_executable( test_fc
         crypto/test_blake2.cpp
+        crypto/test_bls.cpp
         crypto/test_cypher_suites.cpp
         crypto/test_hash_functions.cpp
         crypto/test_k1_recover.cpp
@@ -19,16 +20,4 @@
         )
 target_link_libraries( test_fc fc )
 
-<<<<<<< HEAD
-add_executable( test_base64 test_base64.cpp )
-target_link_libraries( test_base64 fc )
-
-add_test(NAME test_base64 COMMAND test_base64 WORKING_DIRECTORY ${CMAKE_BINARY_DIR})
-
-add_executable( test_bls crypto/test_bls.cpp )
-target_link_libraries( test_bls fc )
-
-add_test(NAME test_bls COMMAND test_bls WORKING_DIRECTORY ${CMAKE_BINARY_DIR})
-=======
-add_test(NAME test_fc COMMAND test_fc WORKING_DIRECTORY ${CMAKE_BINARY_DIR})
->>>>>>> 2ad3148e
+add_test(NAME test_fc COMMAND test_fc WORKING_DIRECTORY ${CMAKE_BINARY_DIR})