#pragma once

#include <fc/io/cfile.hpp>

namespace eosio {
namespace chain {
/// copy up to n bytes from the current position of src to dest
void copy_file_content(fc::cfile& src, fc::cfile& dest, uint64_t n = UINT64_MAX);

template <typename Exception>
class log_index {
   fc::cfile file_;
   std::size_t num_blocks_ = 0;
 public:
   log_index() = default;
   log_index(const std::filesystem::path& path) {
      open(path);
   }

   void open(const std::filesystem::path& path) {
      if (file_.is_open())
         file_.close();
      file_.set_file_path(path);
      file_.open("rb");
      file_.seek_end(0);
      num_blocks_ = file_.tellp()/ sizeof(uint64_t);
      EOS_ASSERT(file_.tellp() % sizeof(uint64_t) == 0, Exception,
                 "The size of ${file} is not a multiple of sizeof(uint64_t)", ("file", path));
   }

   bool is_open() const { return file_.is_open(); }

   uint64_t back() { return nth_block_position(num_blocks()-1); }
<<<<<<< HEAD
   unsigned num_blocks() const { return num_blocks_; }
=======
   uint32_t num_blocks() const { return num_blocks_; }
>>>>>>> f36725e1
   uint64_t nth_block_position(uint32_t n) {
      file_.seek(n*sizeof(uint64_t));
      uint64_t r;
      file_.read((char*)&r, sizeof(r));
      return r;
   }

   void copy_to(fc::cfile& dest, uint64_t nbytes) {
      file_.seek(0);
      copy_file_content(file_, dest, nbytes);
   }

};

} // namespace chain
} // namespace eosio<|MERGE_RESOLUTION|>--- conflicted
+++ resolved
@@ -31,11 +31,7 @@
    bool is_open() const { return file_.is_open(); }
 
    uint64_t back() { return nth_block_position(num_blocks()-1); }
-<<<<<<< HEAD
-   unsigned num_blocks() const { return num_blocks_; }
-=======
    uint32_t num_blocks() const { return num_blocks_; }
->>>>>>> f36725e1
    uint64_t nth_block_position(uint32_t n) {
       file_.seek(n*sizeof(uint64_t));
       uint64_t r;
