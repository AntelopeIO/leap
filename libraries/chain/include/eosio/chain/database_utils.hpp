--- conflicted
+++ resolved
@@ -170,13 +170,8 @@
 
    inline
    void from_variant( const variant& v, eosio::chain::shared_blob& b ) {
-<<<<<<< HEAD
-      std::string _s = base64_decode(v.as_string());
-      b = std::string_view(_s);
-=======
       std::vector<char> b64 = base64_decode(v.as_string());
       b = eosio::chain::shared_blob(b64.begin(), b64.end(), b.get_allocator());
->>>>>>> ea18a6da
    }
 
    template<typename T>
