/**
 *  @file
 *  @copyright defined in eos/LICENSE.txt
 */
#pragma once
#include <fc/io/raw.hpp>

#include <eosio/chain/transaction.hpp>
#include <fc/uint128.hpp>

#include <boost/multi_index/hashed_index.hpp>
#include <boost/multi_index/mem_fun.hpp>

#include "multi_index_includes.hpp"

namespace eosio { namespace chain {
   using boost::multi_index_container;
   using namespace boost::multi_index;
   /**
    * The purpose of this object is to store transactions generated by processing the
    * transactions included in the chain.  These transactions should be treated like
    * authentic/valid SignedTransactions for the purposes of scheduling transactions
    * in to new blocks
    */
   class generated_transaction_object : public chainbase::object<generated_transaction_object_type, generated_transaction_object>
   {
         OBJECT_CTOR(generated_transaction_object, (packed_trx) )

         id_type                       id;
         transaction_id_type           trx_id;
         account_name                  sender;
<<<<<<< HEAD
         uint32_t                      sender_id = 0; /// ID given this transaction by the sender
         account_name                  payer;
=======
         uint128_t                     sender_id = 0; /// ID given this transaction by the sender
>>>>>>> 895f207c
         time_point                    delay_until; /// this generated transaction will not be applied until the specified time
         time_point                    expiration; /// this generated transaction will not be applied after this time
         time_point                    published;
         shared_vector<char>           packed_trx;
   };

   struct by_trx_id;
   struct by_expiration;
   struct by_delay;
   struct by_status;
   struct by_sender_id;

   using generated_transaction_multi_index = chainbase::shared_multi_index_container<
      generated_transaction_object,
      indexed_by<
         ordered_unique< tag<by_id>, BOOST_MULTI_INDEX_MEMBER(generated_transaction_object, generated_transaction_object::id_type, id)>,
         ordered_unique< tag<by_trx_id>, BOOST_MULTI_INDEX_MEMBER( generated_transaction_object, transaction_id_type, trx_id)>,
         ordered_unique< tag<by_expiration>, 
            composite_key< generated_transaction_object,
               BOOST_MULTI_INDEX_MEMBER( generated_transaction_object, time_point, expiration),
               BOOST_MULTI_INDEX_MEMBER( generated_transaction_object, generated_transaction_object::id_type, id)
            >
         >,
         ordered_unique< tag<by_delay>, 
            composite_key< generated_transaction_object,
               BOOST_MULTI_INDEX_MEMBER( generated_transaction_object, time_point, delay_until),
               BOOST_MULTI_INDEX_MEMBER( generated_transaction_object, generated_transaction_object::id_type, id)
            >
         >,
         ordered_unique< tag<by_sender_id>,
            composite_key< generated_transaction_object,
               BOOST_MULTI_INDEX_MEMBER( generated_transaction_object, account_name, sender),
               BOOST_MULTI_INDEX_MEMBER( generated_transaction_object, uint128_t, sender_id)
            >
         >
      >
   >;

   typedef chainbase::generic_index<generated_transaction_multi_index> generated_transaction_index;
} } // eosio::chain

CHAINBASE_SET_INDEX_TYPE(eosio::chain::generated_transaction_object, eosio::chain::generated_transaction_multi_index)
<|MERGE_RESOLUTION|>--- conflicted
+++ resolved
@@ -29,12 +29,8 @@
          id_type                       id;
          transaction_id_type           trx_id;
          account_name                  sender;
-<<<<<<< HEAD
-         uint32_t                      sender_id = 0; /// ID given this transaction by the sender
+         uint128_t                     sender_id = 0; /// ID given this transaction by the sender
          account_name                  payer;
-=======
-         uint128_t                     sender_id = 0; /// ID given this transaction by the sender
->>>>>>> 895f207c
          time_point                    delay_until; /// this generated transaction will not be applied until the specified time
          time_point                    expiration; /// this generated transaction will not be applied after this time
          time_point                    published;
