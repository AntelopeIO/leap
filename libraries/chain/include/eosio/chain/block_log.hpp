--- conflicted
+++ resolved
@@ -82,18 +82,17 @@
 
          static std::filesystem::path repair_log( const std::filesystem::path& data_dir, uint32_t truncate_at_block = 0, const char* reversible_block_dir_name="" );
 
-<<<<<<< HEAD
-         static std::optional<genesis_state> extract_genesis_state( const std::filesystem::path& data_dir );
+         using chain_context = std::variant<genesis_state, chain_id_type>;
+         static std::optional<chain_context> extract_chain_context(const std::filesystem::path& data_dir,
+                                                                   const std::filesystem::path& retained_dir);
 
-         static chain_id_type extract_chain_id( const std::filesystem::path& data_dir );
-=======
-         using chain_context = std::variant<genesis_state, chain_id_type>;
-         static std::optional<chain_context> extract_chain_context( const fc::path& data_dir, const fc::path& retained_dir);
+         static std::optional<genesis_state>
+         extract_genesis_state(const std::filesystem::path& data_dir,
+                               const std::filesystem::path& retained_dir = std::filesystem::path{});
 
-         static std::optional<genesis_state> extract_genesis_state( const fc::path& data_dir, const fc::path& retained_dir = fc::path{});
-
-         static std::optional<chain_id_type> extract_chain_id( const fc::path& data_dir, const fc::path& retained_dir = fc::path{});
->>>>>>> f36725e1
+         static std::optional<chain_id_type>
+         extract_chain_id(const std::filesystem::path& data_dir,
+                          const std::filesystem::path& retained_dir = std::filesystem::path{});
 
          static void construct_index(const std::filesystem::path& block_file_name, const std::filesystem::path& index_file_name);
 
