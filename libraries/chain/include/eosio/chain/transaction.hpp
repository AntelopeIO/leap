/**
 *  @file
 *  @copyright defined in eos/LICENSE.txt
 */
#pragma once
#include <eosio/chain/types.hpp>

#include <numeric>

namespace eosio { namespace chain {

   struct permission_level {
      account_name    actor;
      permission_name permission;
   };

   /**
    *  An action is performed by an actor, aka an account. It may
    *  be created explicitly and authorized by signatures or might be
    *  generated implicitly by executing application code. 
    *
    *  This follows the design pattern of React Flux where actions are
    *  named and then dispatched to one or more action handlers (aka stores).
    *  In the context of eosio, every action is dispatched to the handler defined
    *  by account 'scope' and function 'name', but the default handler may also
    *  forward the action to any number of additional handlers. Any application
    *  can write a handler for "scope::name" that will get executed if and only if
    *  this action is forwarded to that application.
    *
    *  Each action may require the permission of specific actors. Actors can define
    *  any number of permission levels. The actors and their respective permission
    *  levels are declared on the action and validated independently of the executing
    *  application code. An application code will check to see if the required authorization
    *  were properly declared when it executes.
    */
   struct action {
      account_name               account;
      action_name                name;
      vector<permission_level>   authorization;
      bytes                      data;

      action(){}

      template<typename T, std::enable_if_t<std::is_base_of<bytes, T>::value, int> = 1>
      action( vector<permission_level> auth, const T& value ) {
         account     = T::get_account();
         name        = T::get_name();
         authorization = move(auth);
         data.assign(value.data(), value.data() + value.size());
      }

      template<typename T, std::enable_if_t<!std::is_base_of<bytes, T>::value, int> = 1>
      action( vector<permission_level> auth, const T& value ) {
         account     = T::get_account();
         name        = T::get_name();
         authorization = move(auth);
         data        = fc::raw::pack(value);
      }

      action( vector<permission_level> auth, account_name account, action_name name, const bytes& data )
            : account(account), name(name), authorization(move(auth)), data(data) {
      }

      template<typename T>
      T data_as()const {
         FC_ASSERT( account == T::get_account() );
         FC_ASSERT( name == T::get_name()  );
         return fc::raw::unpack<T>(data);
      }
   };

   struct action_notice : public action {
      account_name receiver;
   };


   /**
    * When a transaction is referenced by a block it could imply one of several outcomes which 
    * describe the state-transition undertaken by the block producer. 
    */
   struct transaction_receipt {
      enum status_enum {
         executed  = 0, ///< succeed, no error handler executed
         soft_fail = 1, ///< objectively failed (not executed), error handler executed
         hard_fail = 2, ///< objectively failed and error handler objectively failed thus no state change
         delayed   = 3  ///< transaction delayed
      };

      transaction_receipt() : status(hard_fail) {}
      transaction_receipt( transaction_id_type tid ):status(executed),id(tid){}

      fc::enum_type<uint8_t,status_enum>  status;
      transaction_id_type                 id;
   };

   /**
    *  The transaction header contains the fixed-sized data
    *  associated with each transaction. It is separated from
    *  the transaction body to facilitate partial parsing of
    *  transactions without requiring dynamic memory allocation.
    *
    *  All transactions have an expiration time after which they
    *  may no longer be included in the blockchain. Once a block
    *  with a block_header::timestamp greater than expiration is 
    *  deemed irreversible, then a user can safely trust the transaction
    *  will never be included. 
    *
    
    *  Each region is an independent blockchain, it is included as routing
    *  information for inter-blockchain communication. A contract in this
    *  region might generate or authorize a transaction intended for a foreign
    *  region.
    */
   struct transaction_header {
      time_point_sec         expiration;   ///< the time at which a transaction expires
      uint16_t               region           = 0U; ///< the computational memory region this transaction applies to.
      uint16_t               ref_block_num    = 0U; ///< specifies a block num in the last 2^16 blocks.
      uint32_t               ref_block_prefix = 0UL; ///< specifies the lower 32 bits of the blockid at get_ref_blocknum
      fc::unsigned_int       net_usage_words  = 0UL; /// number of 8 byte words this transaction serialize too taking any compression into account
      fc::unsigned_int       kcpu_usage       = 0UL; /// number of kilo CPU usage units to bill transaction for to process all free actions
      fc::unsigned_int       delay_sec        = 0UL; /// number of seconds to delay this transaction for during which it may be canceled.

      /**
       * @return the absolute block number given the relative ref_block_num
       */
      block_num_type get_ref_blocknum( block_num_type head_blocknum )const {
         return ((head_blocknum/0xffff)*0xffff) + head_blocknum%0xffff;
      }
      void set_reference_block( const block_id_type& reference_block );
      bool verify_reference_block( const block_id_type& reference_block )const;
   };

   /**
    *  A transaction consits of a set of messages which must all be applied or
    *  all are rejected. These messages have access to data within the given
    *  read and write scopes.
    */
   struct transaction : public transaction_header {
      vector<action>         context_free_actions;
      vector<action>         actions;

      transaction_id_type        id()const;
      digest_type                sig_digest( const chain_id_type& chain_id, const vector<bytes>& cfd = vector<bytes>() )const;
      flat_set<public_key_type>  get_signature_keys( const vector<signature_type>& signatures, const chain_id_type& chain_id, const vector<bytes>& cfd = vector<bytes>() )const;

   };

   struct signed_transaction : public transaction
   {
      signed_transaction() = default;
//      signed_transaction( const signed_transaction& ) = default;
//      signed_transaction( signed_transaction&& ) = default;
      signed_transaction( transaction&& trx, const vector<signature_type>& signatures, const vector<bytes>& context_free_data)
      : transaction(std::move(trx))
      , signatures(signatures)
      , context_free_data(context_free_data)
      {
      }

      vector<signature_type>    signatures;
      vector<bytes>             context_free_data; ///< for each context-free action, there is an entry here

      const signature_type&     sign(const private_key_type& key, const chain_id_type& chain_id);
      signature_type            sign(const private_key_type& key, const chain_id_type& chain_id)const;
      flat_set<public_key_type> get_signature_keys( const chain_id_type& chain_id )const;
   };

   struct packed_transaction {
      enum compression_type {
         none,
         zlib,
      };

      packed_transaction() = default;

      explicit packed_transaction(const transaction& t, compression_type _compression = none)
      {
         set_transaction(t, _compression);
      }

      explicit packed_transaction(const signed_transaction& t, compression_type _compression = none)
      :signatures(t.signatures)
      ,context_free_data(t.context_free_data)
      {
         set_transaction(t, _compression);
      }

      explicit packed_transaction(signed_transaction&& t, compression_type _compression = none)
      :signatures(std::move(t.signatures))
      ,context_free_data(std::move(t.context_free_data))
      {
         set_transaction(t, _compression);
      }

      vector<signature_type>    signatures;
      vector<bytes>             context_free_data;
      compression_type          compression;
      bytes                     data;

      bytes                     get_raw_transaction()const;
      transaction               get_transaction()const;
      signed_transaction        get_signed_transaction()const;
      void                      set_transaction(const transaction& t, compression_type _compression = none);

   };


   /**
    *  When a transaction is generated it can be scheduled to occur
    *  in the future. It may also fail to execute for some reason in
    *  which case the sender needs to be notified. When the sender
    *  sends a transaction they will assign it an ID which will be
    *  passed back to the sender if the transaction fails for some
    *  reason.
    */
   struct deferred_transaction : public transaction
   {
      uint128_t      sender_id; /// ID assigned by sender of generated, accessible via WASM api when executing normal or error
      account_name   sender; /// receives error handler callback
      account_name   payer;
      time_point_sec execute_after; /// delayed exeuction

      deferred_transaction() = default;

      deferred_transaction(uint128_t sender_id, account_name sender, account_name payer,time_point_sec execute_after, const transaction& txn)
      : transaction(txn),
        sender_id(sender_id),
        sender(sender),
        payer(payer),
        execute_after(execute_after)
      {}
   };

   struct deferred_reference {
      deferred_reference(){}
      deferred_reference( const account_name& sender, uint128_t sender_id)
      :sender(sender),sender_id(sender_id)
      {}

      account_name   sender;
      uint128_t       sender_id;
   };
<<<<<<< HEAD

   struct data_access_info {
      enum access_type {
         read = 0, ///< scope was read by this action
         write  = 1, ///< scope was (potentially) written to by this action
      };

      access_type                type;
      account_name               code;
      scope_name                 scope;

      uint64_t                   sequence;
   };

   struct action_trace {
      account_name               receiver;
      action                     act;
      string                     console;
      uint32_t                   region_id;
      uint32_t                   cycle_index;
      vector<data_access_info>   data_access;
      uint32_t                   auths_used; // authorizations that were actually used
   };

   struct transaction_trace : transaction_receipt {
      using transaction_receipt::transaction_receipt;

      vector<action_trace>          action_traces;
      vector<fc::static_variant<deferred_transaction, deferred_reference>> deferred_transaction_requests;
   };
=======
>>>>>>> 7dbfadac
} } // eosio::chain

FC_REFLECT( eosio::chain::permission_level, (actor)(permission) )
FC_REFLECT( eosio::chain::action, (account)(name)(authorization)(data) )
FC_REFLECT( eosio::chain::transaction_receipt, (status)(id))
FC_REFLECT( eosio::chain::transaction_header, (expiration)(region)(ref_block_num)(ref_block_prefix)
                                              (net_usage_words)(kcpu_usage)(delay_sec) )
FC_REFLECT_DERIVED( eosio::chain::transaction, (eosio::chain::transaction_header), (context_free_actions)(actions) )
FC_REFLECT_DERIVED( eosio::chain::signed_transaction, (eosio::chain::transaction), (signatures)(context_free_data) )
FC_REFLECT_ENUM( eosio::chain::packed_transaction::compression_type, (none)(zlib))
FC_REFLECT( eosio::chain::packed_transaction, (signatures)(context_free_data)(compression)(data) )
FC_REFLECT_DERIVED( eosio::chain::deferred_transaction, (eosio::chain::transaction), (sender_id)(sender)(payer)(execute_after) )
FC_REFLECT( eosio::chain::deferred_reference, (sender_id)(sender) )


<|MERGE_RESOLUTION|>--- conflicted
+++ resolved
@@ -240,39 +240,6 @@
       account_name   sender;
       uint128_t       sender_id;
    };
-<<<<<<< HEAD
-
-   struct data_access_info {
-      enum access_type {
-         read = 0, ///< scope was read by this action
-         write  = 1, ///< scope was (potentially) written to by this action
-      };
-
-      access_type                type;
-      account_name               code;
-      scope_name                 scope;
-
-      uint64_t                   sequence;
-   };
-
-   struct action_trace {
-      account_name               receiver;
-      action                     act;
-      string                     console;
-      uint32_t                   region_id;
-      uint32_t                   cycle_index;
-      vector<data_access_info>   data_access;
-      uint32_t                   auths_used; // authorizations that were actually used
-   };
-
-   struct transaction_trace : transaction_receipt {
-      using transaction_receipt::transaction_receipt;
-
-      vector<action_trace>          action_traces;
-      vector<fc::static_variant<deferred_transaction, deferred_reference>> deferred_transaction_requests;
-   };
-=======
->>>>>>> 7dbfadac
 } } // eosio::chain
 
 FC_REFLECT( eosio::chain::permission_level, (actor)(permission) )
