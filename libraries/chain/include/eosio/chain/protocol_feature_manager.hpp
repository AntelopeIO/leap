--- conflicted
+++ resolved
@@ -36,12 +36,9 @@
    crypto_primitives = 19,
    get_block_num = 20,
    bls_primitives = 21,
-<<<<<<< HEAD
-   instant_finality = 22,
-=======
    disable_deferred_trxs_stage_1 = 22,
    disable_deferred_trxs_stage_2 = 23,
->>>>>>> 0544e2c3
+   instant_finality = 24,
    reserved_private_fork_protocol_features = 500000,
 };
 
