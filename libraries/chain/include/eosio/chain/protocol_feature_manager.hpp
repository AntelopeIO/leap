--- conflicted
+++ resolved
@@ -35,12 +35,9 @@
    configurable_wasm_limits = 18, // configurable_wasm_limits2,
    crypto_primitives = 19,
    get_block_num = 20,
-<<<<<<< HEAD
-   aggregate_signatures = 21,
-   instant_finality = 22,
-=======
    bls_primitives = 21,
->>>>>>> a78b8a9b
+   aggregate_signatures = 22,
+   instant_finality = 23,
    reserved_private_fork_protocol_features = 500000,
 };
 
