--- conflicted
+++ resolved
@@ -6,14 +6,6 @@
 
 namespace eosio::chain {
 
-<<<<<<< HEAD
-struct qc_claim_t {
-   uint32_t last_qc_block_num = 0; // The block height of the most recent ancestor block that has a QC justification
-   bool     is_last_qc_strong = false; // Whether the QC for the block referenced by last_qc_block_height is strong or weak.
-};
-
-=======
->>>>>>> 74da986c
 struct instant_finality_extension : fc::reflect_init {
    static constexpr uint16_t extension_id()   { return 2; }
    static constexpr bool     enforce_unique() { return true; }
