#pragma once
#include "eosio/chain/block_state.hpp"
#include <fc/crypto/bls_utils.hpp>
#include <fc/io/cfile.hpp>
#include <compare>

// -------------------------------------------------------------------------------------------
// this file defines the classes:
//
// finalizer:
// ---------
//     - holds the bls12 private key which allows the finalizer to sign proposals (the
//       proposal is assumed to have been previously validated for correctness). These
//       signatures will be aggregated by block proposers into quorum certificates, which
//       are an essential part of the Savanna consensus algorithm.
//     - every time a finalizer votes, it may update its own safety info in memory
//     - finalizer safety info is appropriately initialized (iff not already present
//       in the persistent file) at Leap startup.
//
//  my_finalizers_t:
//  ---------------
//     - stores the set of finalizers currently active on this node.
//     - manages a `finalizer safety` file (`safety.dat`) which tracks the active finalizers
//       safety info (file is updated after each vote), and also the safety information for
//       every finalizer which has been active on this node (using the same `finalizer-dir`)
// -------------------------------------------------------------------------------------------

namespace eosio::chain {
   // ----------------------------------------------------------------------------------------
   using proposal_ref = block_ref;

   // ----------------------------------------------------------------------------------------
   struct finalizer_safety_information {
      block_timestamp_type last_vote_range_start;
      proposal_ref         last_vote;
      proposal_ref         lock;

      static constexpr uint64_t magic = 0x5AFE11115AFE1111ull;

      static finalizer_safety_information unset_fsi() { return {}; }

      auto operator==(const finalizer_safety_information& o) const {
         return last_vote_range_start == o.last_vote_range_start &&
            last_vote == o.last_vote &&
            lock == o.lock;
      }
   };

   // ----------------------------------------------------------------------------------------
   struct finalizer {
      enum class vote_decision { no_vote, strong_vote, weak_vote };
      struct vote_result {
         vote_decision decision       {vote_decision::no_vote};
         bool          safety_check   {false};
         bool          liveness_check {false};
         bool          monotony_check {false};
      };

      bls_private_key               priv_key;
      finalizer_safety_information  fsi;

<<<<<<< HEAD
      vote_result  decide_vote(const finality_core& core, const block_id_type &id,
                               const block_timestamp_type timestamp);
=======
   private:
      using branch_t      = fork_database_if_t::branch_t;
      using full_branch_t = fork_database_if_t::full_branch_t;
      vote_decision  decide_vote(const block_state_ptr& proposal, const fork_database_if_t& fork_db);
>>>>>>> 5a029ee7

      std::optional<vote_message> maybe_vote(const bls_public_key& pub_key, const block_header_state_ptr& bhsp,
                                             const digest_type& digest);
   };

   // ----------------------------------------------------------------------------------------
   struct my_finalizers_t {
      using fsi_t   = finalizer_safety_information;
      using fsi_map = std::map<bls_public_key, fsi_t>;

      const block_timestamp_type        t_startup;             // nodeos startup time, used for default safety_information
      const std::filesystem::path       persist_file_path;     // where we save the safety data
      mutable fc::datastream<fc::cfile> persist_file;          // we want to keep the file open for speed
      std::map<bls_public_key, finalizer>  finalizers;         // the active finalizers for this node
      fsi_map                           inactive_safety_info;  // loaded at startup, not mutated afterwards
      fsi_t                             default_fsi = fsi_t::unset_fsi(); // default provided at leap startup
      mutable bool                      inactive_safety_info_written{false};

      template<class F>
      void maybe_vote(const finalizer_policy& fin_pol,
                      const block_header_state_ptr& bhsp,
                      const digest_type& digest,
                      F&& process_vote) {
         std::vector<vote_message> votes;
         votes.reserve(finalizers.size());

         // first accumulate all the votes
         for (const auto& f : fin_pol.finalizers) {
            if (auto it = finalizers.find(f.public_key); it != finalizers.end()) {
               std::optional<vote_message> vote_msg = it->second.maybe_vote(it->first, bhsp, digest);
               if (vote_msg)
                  votes.push_back(std::move(*vote_msg));
            }
         }
         // then save the safety info and, if successful, gossip the votes
         if (!votes.empty()) {
            save_finalizer_safety_info();
            for (const auto& vote : votes)
               std::forward<F>(process_vote)(vote);
         }
      }

      size_t  size() const { return finalizers.size(); }
      void    set_keys(const std::map<std::string, std::string>& finalizer_keys);
      void    set_default_safety_information(const fsi_t& fsi);

      // following two member functions could be private, but are used in testing
      void    save_finalizer_safety_info() const;
      fsi_map load_finalizer_safety_info();

      // for testing purposes only
      const fsi_t& get_fsi(const bls_public_key& k) { return finalizers[k].fsi; }
      void         set_fsi(const bls_public_key& k, const fsi_t& fsi) { finalizers[k].fsi = fsi; }
   };

}

namespace std {
   inline std::ostream& operator<<(std::ostream& os, const eosio::chain::finalizer_safety_information& fsi) {
      os << "fsi(" << fsi.last_vote_range_start.slot << ", " << fsi.last_vote << ", " << fsi.lock << ")";
      return os;
   }

   inline std::ostream& operator<<(std::ostream& os, const eosio::chain::finalizer::vote_result& vr) {
      os << "vote_result(\"";
      using vote_decision = eosio::chain::finalizer::vote_decision;
      switch(vr.decision) {
      case vote_decision::strong_vote: os << "strong_vote"; break;
      case vote_decision::weak_vote:   os << "weak_vote";   break;
      case vote_decision::no_vote:     os << "no_vote";     break;
      }
      os << "\", monotony_check(" << vr.monotony_check << "), liveness_check(" << vr.liveness_check <<
         "), safety_check(" << vr.safety_check<<  "))";
      return os;
   }
}

<<<<<<< HEAD
FC_REFLECT(eosio::chain::finalizer_safety_information, (last_vote_range_start)(last_vote)(lock))
=======
FC_REFLECT(eosio::chain::finalizer::proposal_ref, (id)(timestamp))
FC_REFLECT_ENUM(eosio::chain::finalizer::vote_decision, (strong_vote)(weak_vote)(no_vote))
FC_REFLECT(eosio::chain::finalizer::safety_information, (last_vote_range_start)(last_vote)(lock))
>>>>>>> 5a029ee7
<|MERGE_RESOLUTION|>--- conflicted
+++ resolved
@@ -59,15 +59,8 @@
       bls_private_key               priv_key;
       finalizer_safety_information  fsi;
 
-<<<<<<< HEAD
       vote_result  decide_vote(const finality_core& core, const block_id_type &id,
                                const block_timestamp_type timestamp);
-=======
-   private:
-      using branch_t      = fork_database_if_t::branch_t;
-      using full_branch_t = fork_database_if_t::full_branch_t;
-      vote_decision  decide_vote(const block_state_ptr& proposal, const fork_database_if_t& fork_db);
->>>>>>> 5a029ee7
 
       std::optional<vote_message> maybe_vote(const bls_public_key& pub_key, const block_header_state_ptr& bhsp,
                                              const digest_type& digest);
@@ -145,10 +138,5 @@
    }
 }
 
-<<<<<<< HEAD
 FC_REFLECT(eosio::chain::finalizer_safety_information, (last_vote_range_start)(last_vote)(lock))
-=======
-FC_REFLECT(eosio::chain::finalizer::proposal_ref, (id)(timestamp))
-FC_REFLECT_ENUM(eosio::chain::finalizer::vote_decision, (strong_vote)(weak_vote)(no_vote))
-FC_REFLECT(eosio::chain::finalizer::safety_information, (last_vote_range_start)(last_vote)(lock))
->>>>>>> 5a029ee7
+FC_REFLECT_ENUM(eosio::chain::finalizer::vote_decision, (strong_vote)(weak_vote)(no_vote))