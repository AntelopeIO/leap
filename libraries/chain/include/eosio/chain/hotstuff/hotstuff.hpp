#pragma once
#include <eosio/chain/block_header.hpp>
#include <fc/bitutil.hpp>
#include <fc/crypto/bls_private_key.hpp>
#include <fc/crypto/bls_public_key.hpp>
#include <fc/crypto/bls_signature.hpp>

#include <boost/dynamic_bitset.hpp>

#include <mutex>

namespace eosio::chain {

   using bls_public_key  = fc::crypto::blslib::bls_public_key;
   using bls_signature   = fc::crypto::blslib::bls_signature;
   using bls_private_key = fc::crypto::blslib::bls_private_key;

   using hs_bitset = boost::dynamic_bitset<uint32_t>;
   using bls_key_map_t = std::map<bls_public_key, bls_private_key>;

   inline digest_type get_digest_to_sign(const block_id_type& block_id, uint8_t phase_counter, const fc::sha256& final_on_qc) {
      digest_type h1 = digest_type::hash( std::make_pair( std::cref(block_id), phase_counter ) );
      digest_type h2 = digest_type::hash( std::make_pair( std::cref(h1), std::cref(final_on_qc) ) );
      return h2;
   }

   inline uint64_t compute_height(uint32_t block_height, uint32_t phase_counter) {
      return (uint64_t{block_height} << 32) | phase_counter;
   }

   struct view_number {
      view_number() : bheight(0), pcounter(0) {}
      explicit view_number(uint32_t block_height, uint8_t phase_counter) : bheight(block_height), pcounter(phase_counter) {}
      auto operator<=>(const view_number&) const = default;
      friend std::ostream& operator<<(std::ostream& os, const view_number& vn) {
         os << "view_number(" << vn.bheight << ", " << vn.pcounter << ")\n";
         return os;
      }

      uint32_t block_height() const { return bheight; }
      uint8_t phase_counter() const { return pcounter; }
      uint64_t get_key() const { return compute_height(bheight, pcounter); }
      std::string to_string() const { return std::to_string(bheight) + "::" + std::to_string(pcounter); }

      uint32_t bheight;
      uint8_t pcounter;
   };

   struct quorum_certificate_message {
      fc::sha256                          proposal_id;
      std::vector<uint32_t>               strong_votes; //bitset encoding, following canonical order
      std::vector<uint32_t>               weak_votes;   //bitset encoding, following canonical order
      bls_signature                       active_agg_sig;
   };

   struct vote_message {
      fc::sha256                          proposal_id; //vote on proposal
      bool                                strong{false};
      bls_public_key                      finalizer_key;
      bls_signature                       sig;
   };

   struct hs_proposal_message {
      fc::sha256                          proposal_id; //vote on proposal
      block_id_type                       block_id;
      fc::sha256                          parent_id; //new proposal
      fc::sha256                          final_on_qc;
      quorum_certificate_message          justify; //justification
      uint8_t                             phase_counter = 0;
      mutable std::optional<digest_type>  digest;

      digest_type get_proposal_digest() const {
         if (!digest)
            digest.emplace(get_digest_to_sign(block_id, phase_counter, final_on_qc));
         return *digest;
      };

      uint32_t block_num() const { return block_header::num_from_id(block_id); }
      uint64_t get_key()   const { return compute_height(block_header::num_from_id(block_id), phase_counter); };

      view_number get_view_number() const { return view_number(block_header::num_from_id(block_id), phase_counter); };
   };

   struct hs_new_view_message {
      quorum_certificate_message   high_qc; //justification
   };

   struct hs_message {
      std::variant<vote_message, hs_proposal_message, hs_new_view_message> msg;
   };

   enum class hs_message_warning {
      discarded,               // default code for dropped messages (irrelevant, redundant, ...)
      duplicate_signature,     // same message signature already seen
      invalid_signature,       // invalid message signature
      invalid                  // invalid message (other reason)
   };

   enum class vote_status {
      success,
      duplicate,
      unknown_public_key,
      invalid_signature,
      unknown_block
   };

   using bls_public_key  = fc::crypto::blslib::bls_public_key;
   using bls_signature   = fc::crypto::blslib::bls_signature;
   using bls_private_key = fc::crypto::blslib::bls_private_key;

   // -------------------- valid_quorum_certificate -------------------------------------------------
   class valid_quorum_certificate {
   public:
      valid_quorum_certificate(const std::vector<uint32_t>& strong_votes, //bitset encoding, following canonical order
                               const std::vector<uint32_t>& weak_votes,   //bitset encoding, following canonical order
                               const bls_signature& sig);

      valid_quorum_certificate() = default;
      valid_quorum_certificate(const valid_quorum_certificate&) = default;

      bool is_weak()   const { return !!_weak_votes; }
      bool is_strong() const { return !_weak_votes; }

      friend struct fc::reflector<valid_quorum_certificate>;
      std::optional<hs_bitset> _strong_votes;
      std::optional<hs_bitset> _weak_votes;
      bls_signature            _sig;
   };

   // -------------------- quorum_certificate -------------------------------------------------------
   struct quorum_certificate {
      uint32_t block_num;
      valid_quorum_certificate qc;
   };


   // -------------------- pending_quorum_certificate -------------------------------------------------
   class pending_quorum_certificate {
   public:
      enum class state_t {
         unrestricted,  // No quorum reached yet, still possible to achieve any state.
         restricted,    // Enough `weak` votes received to know it is impossible to reach the `strong` state.
         weak_achieved, // Enough `weak` + `strong` votes for a valid `weak` QC, still possible to reach the `strong` state.
         weak_final,    // Enough `weak` + `strong` votes for a valid `weak` QC, `strong` not possible anymore.
         strong         // Enough `strong` votes to have a valid `strong` QC
      };

      struct votes_t {
         hs_bitset     _bitset;
         bls_signature _sig;

         void resize(size_t num_finalizers) { _bitset.resize(num_finalizers); }
         size_t count() const { return _bitset.count(); }

         vote_status add_vote(std::span<const uint8_t> proposal_digest, size_t index, const bls_public_key& pubkey,
                              const bls_signature& new_sig);

         void reset(size_t num_finalizers);
      };

      pending_quorum_certificate();

      explicit pending_quorum_certificate(size_t num_finalizers, uint64_t quorum, uint64_t max_weak_sum_before_weak_final);

      // thread safe
      bool   is_quorum_met() const;

      // thread safe
      std::pair<vote_status, bool> add_vote(bool strong,
<<<<<<< HEAD
                                            std::span<const uint8_t> proposal_digest,
=======
                                            const std::vector<uint8_t>& proposal_digest,
>>>>>>> 55606cb9
                                            size_t index,
                                            const bls_public_key& pubkey,
                                            const bls_signature& sig,
                                            uint64_t weight);

      state_t state()  const { std::lock_guard g(*_mtx); return _state; };
      valid_quorum_certificate to_valid_quorum_certificate() const;

   private:
      friend struct fc::reflector<pending_quorum_certificate>;
      friend class qc_chain;
      std::unique_ptr<std::mutex> _mtx;
      uint64_t             _quorum {0};
      uint64_t             _max_weak_sum_before_weak_final {0}; // max weak sum before becoming weak_final
      state_t              _state { state_t::unrestricted };
      uint64_t             _strong_sum {0}; // accumulated sum of strong votes so far
      uint64_t             _weak_sum {0}; // accumulated sum of weak votes so far
      votes_t              _weak_votes;
      votes_t              _strong_votes;

      // called by add_vote, already protected by mutex
      vote_status add_strong_vote(std::span<const uint8_t> proposal_digest,
                                  size_t index,
                                  const bls_public_key& pubkey,
                                  const bls_signature& sig,
                                  uint64_t weight);

      // called by add_vote, already protected by mutex
      vote_status add_weak_vote(std::span<const uint8_t> proposal_digest,
                                size_t index,
                                const bls_public_key& pubkey,
                                const bls_signature& sig,
                                uint64_t weight);
   };
} //eosio::chain


FC_REFLECT(eosio::chain::view_number, (bheight)(pcounter));
FC_REFLECT(eosio::chain::quorum_certificate_message, (proposal_id)(strong_votes)(weak_votes)(active_agg_sig));
FC_REFLECT(eosio::chain::vote_message, (proposal_id)(strong)(finalizer_key)(sig));
FC_REFLECT(eosio::chain::hs_proposal_message, (proposal_id)(block_id)(parent_id)(final_on_qc)(justify)(phase_counter));
FC_REFLECT(eosio::chain::hs_new_view_message, (high_qc));
FC_REFLECT(eosio::chain::hs_message, (msg));
FC_REFLECT(eosio::chain::valid_quorum_certificate, (_strong_votes)(_weak_votes)(_sig));
FC_REFLECT(eosio::chain::pending_quorum_certificate, (_quorum)(_max_weak_sum_before_weak_final)(_state)(_strong_sum)(_weak_sum)(_weak_votes)(_strong_votes));
FC_REFLECT(eosio::chain::pending_quorum_certificate::votes_t, (_bitset)(_sig));
FC_REFLECT(eosio::chain::quorum_certificate, (block_num)(qc));<|MERGE_RESOLUTION|>--- conflicted
+++ resolved
@@ -167,11 +167,7 @@
 
       // thread safe
       std::pair<vote_status, bool> add_vote(bool strong,
-<<<<<<< HEAD
                                             std::span<const uint8_t> proposal_digest,
-=======
-                                            const std::vector<uint8_t>& proposal_digest,
->>>>>>> 55606cb9
                                             size_t index,
                                             const bls_public_key& pubkey,
                                             const bls_signature& sig,
