/**
 *  @file
 *  @copyright defined in eos/LICENSE.txt
 */
#pragma once

#include <eosio/chain/apply_context.hpp>

#include <eosio/chain/types.hpp>

namespace eosio { namespace chain { namespace contracts { 

<<<<<<< HEAD
   void apply_eos_newaccount(apply_context& context);
   void apply_eos_transfer(apply_context& context);
   void apply_eos_lock(apply_context& context);
   void apply_eos_claim(apply_context&);
   void apply_eos_unlock(apply_context&);
   void apply_eos_okproducer(apply_context&);
   void apply_eos_setproducer(apply_context&);
   void apply_eos_setproxy(apply_context&);
   void apply_eos_setcode(apply_context&);
   void apply_eos_setabi(apply_context&);
   void apply_eos_updateauth(apply_context&);
   void apply_eos_deleteauth(apply_context&);
   void apply_eos_linkauth(apply_context&);
   void apply_eos_unlinkauth(apply_context&);
   void apply_eos_nonce(apply_context&);
=======
   void apply_eosio_newaccount(apply_context& context);
   void apply_eosio_transfer(apply_context& context);
   void apply_eosio_lock(apply_context& context);
   void apply_eosio_claim(apply_context&);
   void apply_eosio_unlock(apply_context&);
   void apply_eosio_okproducer(apply_context&);
   void apply_eosio_setproducer(apply_context&);
   void apply_eosio_setproxy(apply_context&);
   void apply_eosio_setcode(apply_context&);
   void apply_eosio_updateauth(apply_context&);
   void apply_eosio_deleteauth(apply_context&);
   void apply_eosio_linkauth(apply_context&);
   void apply_eosio_unlinkauth(apply_context&);
>>>>>>> 1c2982d0

} } } /// namespace eosio::contracts<|MERGE_RESOLUTION|>--- conflicted
+++ resolved
@@ -10,23 +10,6 @@
 
 namespace eosio { namespace chain { namespace contracts { 
 
-<<<<<<< HEAD
-   void apply_eos_newaccount(apply_context& context);
-   void apply_eos_transfer(apply_context& context);
-   void apply_eos_lock(apply_context& context);
-   void apply_eos_claim(apply_context&);
-   void apply_eos_unlock(apply_context&);
-   void apply_eos_okproducer(apply_context&);
-   void apply_eos_setproducer(apply_context&);
-   void apply_eos_setproxy(apply_context&);
-   void apply_eos_setcode(apply_context&);
-   void apply_eos_setabi(apply_context&);
-   void apply_eos_updateauth(apply_context&);
-   void apply_eos_deleteauth(apply_context&);
-   void apply_eos_linkauth(apply_context&);
-   void apply_eos_unlinkauth(apply_context&);
-   void apply_eos_nonce(apply_context&);
-=======
    void apply_eosio_newaccount(apply_context& context);
    void apply_eosio_transfer(apply_context& context);
    void apply_eosio_lock(apply_context& context);
@@ -36,10 +19,11 @@
    void apply_eosio_setproducer(apply_context&);
    void apply_eosio_setproxy(apply_context&);
    void apply_eosio_setcode(apply_context&);
+   void apply_eosio_setabi(apply_context&);
    void apply_eosio_updateauth(apply_context&);
    void apply_eosio_deleteauth(apply_context&);
    void apply_eosio_linkauth(apply_context&);
    void apply_eosio_unlinkauth(apply_context&);
->>>>>>> 1c2982d0
+   void apply_eosio_nonce(apply_context&);
 
 } } } /// namespace eosio::contracts