#pragma once
#include <eosio/chain/block_header.hpp>
#include <eosio/chain/incremental_merkle.hpp>
#include <eosio/chain/protocol_feature_manager.hpp>
#include <eosio/chain/hotstuff/hotstuff.hpp>
#include <eosio/chain/hotstuff/finalizer_policy.hpp>
#include <eosio/chain/hotstuff/instant_finality_extension.hpp>
#include <eosio/chain/chain_snapshot.hpp>
#include <future>

namespace eosio::chain {

namespace detail { struct schedule_info; };

struct building_block_input {
   block_id_type                     parent_id;
   block_timestamp_type              timestamp;
   account_name                      producer;
   vector<digest_type>               new_protocol_feature_activations;
};

<<<<<<< HEAD
=======
struct qc_data_t {
   std::optional<quorum_certificate> qc;                   // Comes from traversing branch from parent and calling get_best_qc()
                                                           // assert(qc->block_num <= num_from_id(previous));
   qc_claim_t qc_claim;                                    // describes what the above qc proves.
};
      
>>>>>>> 10b386a6
// this struct can be extracted from a building block
struct block_header_state_input : public building_block_input {
   digest_type                       transaction_mroot;    // Comes from std::get<checksum256_type>(building_block::trx_mroot_or_receipt_digests)
   digest_type                       action_mroot;         // Compute root from  building_block::action_receipt_digests
   std::shared_ptr<proposer_policy>  new_proposer_policy;  // Comes from building_block::new_proposer_policy
   std::optional<finalizer_policy>   new_finalizer_policy; // Comes from building_block::new_finalizer_policy
   std::optional<qc_claim_t>         qc_claim;             // Comes from traversing branch from parent and calling get_best_qc()
                                                           // assert(qc->block_num <= num_from_id(previous));
};

struct block_header_state_core {
   uint32_t                last_final_block_num = 0;       // last irreversible (final) block.
   std::optional<uint32_t> final_on_strong_qc_block_num;   // will become final if this header achives a strong QC.
   std::optional<uint32_t> last_qc_block_num;              //
   uint32_t                finalizer_policy_generation;    // 

   block_header_state_core next(qc_claim_t incoming) const;
};

struct block_header_state {
   // ------ data members ------------------------------------------------------------
   block_id_type                       id;
   block_header                        header;
   protocol_feature_activation_set_ptr activated_protocol_features;

   block_header_state_core             core;
   incremental_merkle_tree             proposal_mtree;
   incremental_merkle_tree             finality_mtree;

   finalizer_policy_ptr                active_finalizer_policy; // finalizer set + threshold + generation, supports `digest()`
   proposer_policy_ptr                 active_proposer_policy;  // producer authority schedule, supports `digest()`

   // block time when proposer_policy will become active
   flat_map<block_timestamp_type, proposer_policy_ptr>  proposer_policies;
   flat_map<uint32_t, finalizer_policy_ptr> finalizer_policies;


   // ------ data members caching information available elsewhere ----------------------
   header_extension_multimap           header_exts;     // redundant with the data stored in header


   // ------ functions -----------------------------------------------------------------
   // [if todo] https://github.com/AntelopeIO/leap/issues/2080
   digest_type           compute_finalizer_digest() const { return id; };
   block_timestamp_type  timestamp() const { return header.timestamp; }
   account_name          producer() const  { return header.producer; }
   const block_id_type&  previous() const  { return header.previous; }
   uint32_t              block_num() const { return block_header::num_from_id(previous()) + 1; }
   const producer_authority_schedule& active_schedule_auth()  const { return active_proposer_policy->proposer_schedule; }

   block_header_state next(block_header_state_input& data) const;

   block_header_state next(const signed_block_header& h, const protocol_feature_set& pfs, validator_t& validator) const;

   // block descending from this need the provided qc in the block extension
   bool is_needed(const quorum_certificate& qc) const {
      return !core.last_qc_block_num || qc.block_num > *core.last_qc_block_num;
   }

   flat_set<digest_type> get_activated_protocol_features() const { return activated_protocol_features->protocol_features; }
   const vector<digest_type>& get_new_protocol_feature_activations() const;
   producer_authority get_scheduled_producer(block_timestamp_type t) const;
   uint32_t active_schedule_version() const;
   signed_block_header make_block_header(const checksum256_type& transaction_mroot,
                                         const checksum256_type& action_mroot,
                                         const std::optional<producer_authority_schedule>& new_producers,
                                         vector<digest_type>&& new_protocol_feature_activations,
                                         const protocol_feature_set& pfs) const;
};

using block_header_state_ptr = std::shared_ptr<block_header_state>;

}

FC_REFLECT( eosio::chain::block_header_state_core,
            (last_final_block_num)(final_on_strong_qc_block_num)(last_qc_block_num)(finalizer_policy_generation))
FC_REFLECT( eosio::chain::block_header_state,
            (id)(header)(activated_protocol_features)(core)(proposal_mtree)(finality_mtree)
            (active_finalizer_policy)(active_proposer_policy)(proposer_policies)(finalizer_policies)(header_exts))<|MERGE_RESOLUTION|>--- conflicted
+++ resolved
@@ -19,15 +19,6 @@
    vector<digest_type>               new_protocol_feature_activations;
 };
 
-<<<<<<< HEAD
-=======
-struct qc_data_t {
-   std::optional<quorum_certificate> qc;                   // Comes from traversing branch from parent and calling get_best_qc()
-                                                           // assert(qc->block_num <= num_from_id(previous));
-   qc_claim_t qc_claim;                                    // describes what the above qc proves.
-};
-      
->>>>>>> 10b386a6
 // this struct can be extracted from a building block
 struct block_header_state_input : public building_block_input {
    digest_type                       transaction_mroot;    // Comes from std::get<checksum256_type>(building_block::trx_mroot_or_receipt_digests)
