#pragma once
#include <eosio/chain/block_header.hpp>
#include <eosio/chain/incremental_merkle.hpp>
#include <future>

namespace eosio { namespace chain {

struct block_header_state;

namespace detail {
   struct block_header_state_common {
      uint32_t                          block_num = 0;
      uint32_t                          dpos_proposed_irreversible_blocknum = 0;
      uint32_t                          dpos_irreversible_blocknum = 0;
      producer_schedule_type            active_schedule;
      incremental_merkle                blockroot_merkle;
      flat_map<account_name,uint32_t>   producer_to_last_produced;
      flat_map<account_name,uint32_t>   producer_to_last_implied_irb;
      public_key_type                   block_signing_key;
      vector<uint8_t>                   confirm_count;
   };

   struct schedule_info {
      uint32_t                          schedule_lib_num = 0; /// last irr block num
      digest_type                       schedule_hash;
      producer_schedule_type            schedule;
   };
}

struct pending_block_header_state : public detail::block_header_state_common {
   detail::schedule_info             prev_pending_schedule;
   bool                              was_pending_promoted = false;
   block_id_type                     previous;
   account_name                      producer;
   block_timestamp_type              timestamp;
   uint32_t                          active_schedule_version = 0;
   uint16_t                          confirmed = 1;

   signed_block_header make_block_header( const checksum256_type& transaction_mroot,
                                          const checksum256_type& action_mroot,
                                          optional<producer_schedule_type>&& new_producers )const;

   block_header_state  finish_next( const signed_block_header& h, bool skip_validate_signee = false )&&;

   block_header_state  finish_next( signed_block_header& h,
                                   const std::function<signature_type(const digest_type&)>& signer )&&;

protected:
   block_header_state  _finish_next( const signed_block_header& h )&&;
};


/**
 *  @struct block_header_state
 *  @brief defines the minimum state necessary to validate transaction headers
 */
<<<<<<< HEAD
struct block_header_state {
    block_id_type                     id;
    uint32_t                          block_num = 0;
    signed_block_header               header;
    uint32_t                          dpos_proposed_irreversible_blocknum = 0;
    uint32_t                          dpos_irreversible_blocknum = 0;
    uint32_t                          pending_schedule_lib_num = 0; /// last irr block num
    digest_type                       pending_schedule_hash;
    producer_schedule_type            pending_schedule;
    producer_schedule_type            active_schedule;
    incremental_merkle                blockroot_merkle;
    flat_map<account_name,uint32_t>   producer_to_last_produced;
    flat_map<account_name,uint32_t>   producer_to_last_implied_irb;
    public_key_type                   block_signing_key;
    vector<uint8_t>                   confirm_count;
    vector<header_confirmation>       confirmations;
=======
struct block_header_state : public detail::block_header_state_common {
   block_id_type                     id;
   signed_block_header               header;
   detail::schedule_info             pending_schedule;

   block_header_state() = default;

   block_header_state( detail::block_header_state_common&& base )
   :detail::block_header_state_common( std::move(base) )
   {}
>>>>>>> be795a8f

   pending_block_header_state  next( block_timestamp_type when, uint16_t num_prev_blocks_to_confirm )const;

   block_header_state   next( const signed_block_header& h, bool skip_validate_signee = false )const;

<<<<<<< HEAD
    bool                 has_pending_producers()const { return pending_schedule.producers.size(); }
    uint32_t             calc_dpos_last_irreversible( account_name producer_of_next_block )const;
    bool                 is_active_producer( account_name n )const;

    producer_key         get_scheduled_producer( block_timestamp_type t )const;
    const block_id_type& prev()const { return header.previous; }
    digest_type          sig_digest()const;
    void                 sign( const std::function<signature_type(const digest_type&)>& signer );
    public_key_type      signee()const;
    void                 verify_signee(const public_key_type& signee)const;
=======
   bool                 has_pending_producers()const { return pending_schedule.schedule.producers.size(); }
   uint32_t             calc_dpos_last_irreversible( account_name producer_of_next_block )const;
   bool                 is_active_producer( account_name n )const;

   producer_key         get_scheduled_producer( block_timestamp_type t )const;
   const block_id_type& prev()const { return header.previous; }
   digest_type          sig_digest()const;
   void                 sign( const std::function<signature_type(const digest_type&)>& signer );
   public_key_type      signee()const;
   void                 verify_signee(const public_key_type& signee)const;
>>>>>>> be795a8f
};

using block_header_state_ptr = std::shared_ptr<block_header_state>;

} } /// namespace eosio::chain

<<<<<<< HEAD
FC_REFLECT( eosio::chain::block_header_state,
            (id)(block_num)(header)(dpos_proposed_irreversible_blocknum)(dpos_irreversible_blocknum)         (pending_schedule_lib_num)(pending_schedule_hash)
            (pending_schedule)(active_schedule)(blockroot_merkle)
            (producer_to_last_produced)(producer_to_last_implied_irb)(block_signing_key)
            (confirm_count)(confirmations) )
=======
FC_REFLECT( eosio::chain::detail::block_header_state_common,
            (block_num)
            (dpos_proposed_irreversible_blocknum)
            (dpos_irreversible_blocknum)
            (active_schedule)
            (blockroot_merkle)
            (producer_to_last_produced)
            (producer_to_last_implied_irb)
            (block_signing_key)
            (confirm_count)
)

FC_REFLECT( eosio::chain::detail::schedule_info,
            (schedule_lib_num)
            (schedule_hash)
            (schedule)
)

FC_REFLECT_DERIVED(  eosio::chain::block_header_state, (eosio::chain::detail::block_header_state_common),
                     (id)
                     (header)
                     (pending_schedule)
)
>>>>>>> be795a8f
<|MERGE_RESOLUTION|>--- conflicted
+++ resolved
@@ -54,24 +54,6 @@
  *  @struct block_header_state
  *  @brief defines the minimum state necessary to validate transaction headers
  */
-<<<<<<< HEAD
-struct block_header_state {
-    block_id_type                     id;
-    uint32_t                          block_num = 0;
-    signed_block_header               header;
-    uint32_t                          dpos_proposed_irreversible_blocknum = 0;
-    uint32_t                          dpos_irreversible_blocknum = 0;
-    uint32_t                          pending_schedule_lib_num = 0; /// last irr block num
-    digest_type                       pending_schedule_hash;
-    producer_schedule_type            pending_schedule;
-    producer_schedule_type            active_schedule;
-    incremental_merkle                blockroot_merkle;
-    flat_map<account_name,uint32_t>   producer_to_last_produced;
-    flat_map<account_name,uint32_t>   producer_to_last_implied_irb;
-    public_key_type                   block_signing_key;
-    vector<uint8_t>                   confirm_count;
-    vector<header_confirmation>       confirmations;
-=======
 struct block_header_state : public detail::block_header_state_common {
    block_id_type                     id;
    signed_block_header               header;
@@ -82,24 +64,11 @@
    block_header_state( detail::block_header_state_common&& base )
    :detail::block_header_state_common( std::move(base) )
    {}
->>>>>>> be795a8f
 
    pending_block_header_state  next( block_timestamp_type when, uint16_t num_prev_blocks_to_confirm )const;
 
    block_header_state   next( const signed_block_header& h, bool skip_validate_signee = false )const;
 
-<<<<<<< HEAD
-    bool                 has_pending_producers()const { return pending_schedule.producers.size(); }
-    uint32_t             calc_dpos_last_irreversible( account_name producer_of_next_block )const;
-    bool                 is_active_producer( account_name n )const;
-
-    producer_key         get_scheduled_producer( block_timestamp_type t )const;
-    const block_id_type& prev()const { return header.previous; }
-    digest_type          sig_digest()const;
-    void                 sign( const std::function<signature_type(const digest_type&)>& signer );
-    public_key_type      signee()const;
-    void                 verify_signee(const public_key_type& signee)const;
-=======
    bool                 has_pending_producers()const { return pending_schedule.schedule.producers.size(); }
    uint32_t             calc_dpos_last_irreversible( account_name producer_of_next_block )const;
    bool                 is_active_producer( account_name n )const;
@@ -110,20 +79,12 @@
    void                 sign( const std::function<signature_type(const digest_type&)>& signer );
    public_key_type      signee()const;
    void                 verify_signee(const public_key_type& signee)const;
->>>>>>> be795a8f
 };
 
 using block_header_state_ptr = std::shared_ptr<block_header_state>;
 
 } } /// namespace eosio::chain
 
-<<<<<<< HEAD
-FC_REFLECT( eosio::chain::block_header_state,
-            (id)(block_num)(header)(dpos_proposed_irreversible_blocknum)(dpos_irreversible_blocknum)         (pending_schedule_lib_num)(pending_schedule_hash)
-            (pending_schedule)(active_schedule)(blockroot_merkle)
-            (producer_to_last_produced)(producer_to_last_implied_irb)(block_signing_key)
-            (confirm_count)(confirmations) )
-=======
 FC_REFLECT( eosio::chain::detail::block_header_state_common,
             (block_num)
             (dpos_proposed_irreversible_blocknum)
@@ -146,5 +107,4 @@
                      (id)
                      (header)
                      (pending_schedule)
-)
->>>>>>> be795a8f
+)