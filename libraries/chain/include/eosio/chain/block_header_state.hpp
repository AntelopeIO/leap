#pragma once
#include <eosio/chain/block_header.hpp>
#include <eosio/chain/incremental_merkle.hpp>
#include <eosio/chain/protocol_feature_manager.hpp>
#include <eosio/chain/hotstuff/hotstuff.hpp>
#include <eosio/chain/hotstuff/finalizer_policy.hpp>
#include <eosio/chain/hotstuff/instant_finality_extension.hpp>
#include <eosio/chain/chain_snapshot.hpp>
#include <future>

namespace eosio::chain {

namespace detail { struct schedule_info; };

struct building_block_input {
   block_id_type                     parent_id;
   block_timestamp_type              timestamp;
   account_name                      producer;
   vector<digest_type>               new_protocol_feature_activations;
};

struct qc_data_t {
   quorum_certificate qc;                                  // Comes from traversing branch from parent and calling get_best_qc()
                                                           // assert(qc->block_num <= num_from_id(previous));
   qc_info_t          qc_info;                             // describes the above qc
};
      
// this struct can be extracted from a building block
struct block_header_state_input : public building_block_input {
   digest_type                       transaction_mroot;    // Comes from std::get<checksum256_type>(building_block::trx_mroot_or_receipt_digests)
   digest_type                       action_mroot;         // Compute root from  building_block::action_receipt_digests
   std::shared_ptr<proposer_policy>  new_proposer_policy;  // Comes from building_block::new_proposer_policy
   std::optional<finalizer_policy>   new_finalizer_policy; // Comes from building_block::new_finalizer_policy
   std::optional<qc_info_t>          qc_info;              // Comes from traversing branch from parent and calling get_best_qc()
                                                           // assert(qc->block_num <= num_from_id(previous));
};

struct block_header_state_core {
   uint32_t                last_final_block_num = 0;       // last irreversible (final) block.
   std::optional<uint32_t> final_on_strong_qc_block_num;   // will become final if this header achives a strong QC.
   std::optional<uint32_t> last_qc_block_num;              //
   uint32_t                finalizer_policy_generation;    // 

   block_header_state_core next(qc_info_t incoming) const;
};

struct block_header_state {
   // ------ data members ------------------------------------------------------------
   block_id_type                       id;
   block_header                        header;
   protocol_feature_activation_set_ptr activated_protocol_features;

   block_header_state_core             core;
   incremental_merkle_tree             proposal_mtree;
   incremental_merkle_tree             finality_mtree;

   finalizer_policy_ptr                active_finalizer_policy; // finalizer set + threshold + generation, supports `digest()`
   proposer_policy_ptr                 active_proposer_policy;  // producer authority schedule, supports `digest()`

   // block time when proposer_policy will become active
   flat_map<block_timestamp_type, proposer_policy_ptr>  proposer_policies;
   flat_map<uint32_t, finalizer_policy_ptr> finalizer_policies;


   // ------ data members caching information available elsewhere ----------------------
   header_extension_multimap           header_exts;     // redundant with the data stored in header


   // ------ functions -----------------------------------------------------------------
<<<<<<< HEAD
=======
   // [if todo] https://github.com/AntelopeIO/leap/issues/2080
>>>>>>> c7a249d7
   digest_type           compute_finalizer_digest() const { return id; };
   block_timestamp_type  timestamp() const { return header.timestamp; }
   account_name          producer() const  { return header.producer; }
   const block_id_type&  previous() const  { return header.previous; }
   uint32_t              block_num() const { return block_header::num_from_id(previous()) + 1; }
   const producer_authority_schedule& active_schedule_auth()  const { return active_proposer_policy->proposer_schedule; }

   block_header_state next(block_header_state_input& data) const;

   block_header_state next(const signed_block_header& h, const protocol_feature_set& pfs, validator_t& validator) const;

   flat_set<digest_type> get_activated_protocol_features() const { return activated_protocol_features->protocol_features; }
   const vector<digest_type>& get_new_protocol_feature_activations() const;
   producer_authority get_scheduled_producer(block_timestamp_type t) const;
   uint32_t active_schedule_version() const;
   signed_block_header make_block_header(const checksum256_type& transaction_mroot,
                                         const checksum256_type& action_mroot,
                                         const std::optional<producer_authority_schedule>& new_producers,
                                         vector<digest_type>&& new_protocol_feature_activations,
                                         const protocol_feature_set& pfs) const;
};

using block_header_state_ptr = std::shared_ptr<block_header_state>;

}

FC_REFLECT( eosio::chain::block_header_state_core,
            (last_final_block_num)(final_on_strong_qc_block_num)(last_qc_block_num)(finalizer_policy_generation))
FC_REFLECT( eosio::chain::block_header_state,
            (id)(header)(activated_protocol_features)(core)(proposal_mtree)(finality_mtree)
            (active_finalizer_policy)(active_proposer_policy)(proposer_policies)(finalizer_policies)(header_exts))<|MERGE_RESOLUTION|>--- conflicted
+++ resolved
@@ -67,10 +67,7 @@
 
 
    // ------ functions -----------------------------------------------------------------
-<<<<<<< HEAD
-=======
    // [if todo] https://github.com/AntelopeIO/leap/issues/2080
->>>>>>> c7a249d7
    digest_type           compute_finalizer_digest() const { return id; };
    block_timestamp_type  timestamp() const { return header.timestamp; }
    account_name          producer() const  { return header.producer; }
