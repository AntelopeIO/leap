#pragma once
#include <eosio/chain/block_state.hpp>
#include <eosio/chain/block_log.hpp>
#include <eosio/chain/trace.hpp>
#include <eosio/chain/genesis_state.hpp>
#include <chainbase/pinnable_mapped_file.hpp>
#include <boost/signals2/signal.hpp>

#include <eosio/chain/snapshot.hpp>
#include <eosio/chain/protocol_feature_manager.hpp>
#include <eosio/chain/webassembly/eos-vm-oc/config.hpp>

namespace chainbase {
   class database;
}
namespace boost { namespace asio {
   class thread_pool;
}}

namespace eosio { namespace vm { class wasm_allocator; }}

namespace eosio { namespace chain {

<<<<<<< HEAD
   struct hs_proposal_message;
   struct hs_vote_message;
   struct hs_new_view_message;
   struct hs_new_block_message;
   using hs_proposal_message_ptr = std::shared_ptr<hs_proposal_message>;
   using hs_vote_message_ptr = std::shared_ptr<hs_vote_message>;
   using hs_new_view_message_ptr = std::shared_ptr<hs_new_view_message>;
   using hs_new_block_message_ptr = std::shared_ptr<hs_new_block_message>;
   struct finalizer_authority;
   struct finalizer_set;

=======
>>>>>>> 4ef68bd4
   class authorization_manager;

   namespace resource_limits {
      class resource_limits_manager;
   };

   struct controller_impl;
   using chainbase::database;
   using chainbase::pinnable_mapped_file;
   using boost::signals2::signal;

   class dynamic_global_property_object;
   class global_property_object;
   class permission_object;
   class account_object;
   class deep_mind_handler;
   class subjective_billing;
   class wasm_interface_collection;
   using resource_limits::resource_limits_manager;
   using apply_handler = std::function<void(apply_context&)>;
   using forked_branch_callback = std::function<void(const branch_type&)>;
   // lookup transaction_metadata via supplied function to avoid re-creation
   using trx_meta_cache_lookup = std::function<transaction_metadata_ptr( const transaction_id_type&)>;

   class fork_database;

   enum class db_read_mode {
      HEAD,
      IRREVERSIBLE,
      SPECULATIVE
   };

   enum class validation_mode {
      FULL,
      LIGHT
   };

   class controller {
      public:
         struct config {
            flat_set<account_name>   sender_bypass_whiteblacklist;
            flat_set<account_name>   actor_whitelist;
            flat_set<account_name>   actor_blacklist;
            flat_set<account_name>   contract_whitelist;
            flat_set<account_name>   contract_blacklist;
            flat_set< pair<account_name, action_name> > action_blacklist;
            flat_set<public_key_type> key_blacklist;
            path                     blocks_dir             =  chain::config::default_blocks_dir_name;
            block_log_config         blog;
            path                     state_dir              =  chain::config::default_state_dir_name;
            uint64_t                 state_size             =  chain::config::default_state_size;
            uint64_t                 state_guard_size       =  chain::config::default_state_guard_size;
            uint32_t                 sig_cpu_bill_pct       =  chain::config::default_sig_cpu_bill_pct;
            uint16_t                 thread_pool_size       =  chain::config::default_controller_thread_pool_size;
            uint32_t   max_nonprivileged_inline_action_size =  chain::config::default_max_nonprivileged_inline_action_size;
            bool                     read_only              =  false;
            bool                     force_all_checks       =  false;
            bool                     disable_replay_opts    =  false;
            bool                     contracts_console      =  false;
            bool                     allow_ram_billing_in_notify = false;
            uint32_t                 maximum_variable_signature_length = chain::config::default_max_variable_signature_length;
            bool                     disable_all_subjective_mitigations = false; //< for developer & testing purposes, can be configured using `disable-all-subjective-mitigations` when `EOSIO_DEVELOPER` build option is provided
            uint32_t                 terminate_at_block     = 0;
            bool                     integrity_hash_on_start= false;
            bool                     integrity_hash_on_stop = false;

            wasm_interface::vm_type  wasm_runtime = chain::config::default_wasm_runtime;
            eosvmoc::config          eosvmoc_config;
            wasm_interface::vm_oc_enable eosvmoc_tierup     = wasm_interface::vm_oc_enable::oc_auto;

            db_read_mode             read_mode              = db_read_mode::HEAD;
            validation_mode          block_validation_mode  = validation_mode::FULL;

            pinnable_mapped_file::map_mode db_map_mode      = pinnable_mapped_file::map_mode::mapped;

            flat_set<account_name>   resource_greylist;
            flat_set<account_name>   trusted_producers;
            uint32_t                 greylist_limit         = chain::config::maximum_elastic_resource_multiplier;

            flat_set<account_name>   profile_accounts;
         };

         enum class block_status {
            irreversible = 0, ///< this block has already been applied before by this node and is considered irreversible
            validated   = 1, ///< this is a complete block signed by a valid producer and has been previously applied by this node and therefore validated but it is not yet irreversible
            complete   = 2, ///< this is a complete block signed by a valid producer but is not yet irreversible nor has it yet been applied by this node
            incomplete  = 3, ///< this is an incomplete block being produced by a producer
            ephemeral = 4  ///< this is an incomplete block created for speculative execution of trxs, will always be aborted
         };

         controller( const config& cfg, const chain_id_type& chain_id );
         controller( const config& cfg, protocol_feature_set&& pfs, const chain_id_type& chain_id );
         ~controller();

         void add_indices();
         void startup( std::function<void()> shutdown, std::function<bool()> check_shutdown, const snapshot_reader_ptr& snapshot);
         void startup( std::function<void()> shutdown, std::function<bool()> check_shutdown, const genesis_state& genesis);
         void startup( std::function<void()> shutdown, std::function<bool()> check_shutdown);

         void preactivate_feature( const digest_type& feature_digest, bool is_trx_transient );

         vector<digest_type> get_preactivated_protocol_features()const;

         void validate_protocol_features( const vector<digest_type>& features_to_activate )const;

         /**
          * Starts a new pending block session upon which new transactions can be pushed.
          */
         void start_block( block_timestamp_type time,
                           uint16_t confirm_block_count,
                           const vector<digest_type>& new_protocol_feature_activations,
                           block_status bs,
                           const fc::time_point& deadline = fc::time_point::maximum() );

         /**
          * @return transactions applied in aborted block
          */
         deque<transaction_metadata_ptr> abort_block();

       /**
        *
        */
         transaction_trace_ptr push_transaction( const transaction_metadata_ptr& trx,
                                                 fc::time_point deadline, fc::microseconds max_transaction_time,
                                                 uint32_t billed_cpu_time_us, bool explicit_billed_cpu_time,
                                                 int64_t subjective_cpu_bill_us );

         /**
          * Attempt to execute a specific transaction in our deferred trx database
          *
          */
         transaction_trace_ptr push_scheduled_transaction( const transaction_id_type& scheduled,
                                                           fc::time_point block_deadline, fc::microseconds max_transaction_time,
                                                           uint32_t billed_cpu_time_us, bool explicit_billed_cpu_time );

         struct block_report {
            size_t             total_net_usage = 0;
            size_t             total_cpu_usage_us = 0;
            fc::microseconds   total_elapsed_time{};
            fc::microseconds   total_time{};
         };

         block_state_ptr finalize_block( block_report& br, const signer_callback_type& signer_callback );
         void sign_block( const signer_callback_type& signer_callback );
         void commit_block();
         
         // thread-safe
         std::future<block_state_ptr> create_block_state_future( const block_id_type& id, const signed_block_ptr& b );
         // thread-safe
         block_state_ptr create_block_state( const block_id_type& id, const signed_block_ptr& b ) const;

         /**
          * @param br returns statistics for block
          * @param bsp block to push
          * @param cb calls cb with forked applied transactions for each forked block
          * @param trx_lookup user provided lookup function for externally cached transaction_metadata
          */
         void push_block( block_report& br,
                          const block_state_ptr& bsp,
                          const forked_branch_callback& cb,
                          const trx_meta_cache_lookup& trx_lookup );

         boost::asio::io_context& get_thread_pool();

         const chainbase::database& db()const;

         const fork_database& fork_db()const;

         const account_object&                 get_account( account_name n )const;
         const global_property_object&         get_global_properties()const;
         const dynamic_global_property_object& get_dynamic_global_properties()const;
         const resource_limits_manager&        get_resource_limits_manager()const;
         resource_limits_manager&              get_mutable_resource_limits_manager();
         const authorization_manager&          get_authorization_manager()const;
         authorization_manager&                get_mutable_authorization_manager();
         const protocol_feature_manager&       get_protocol_feature_manager()const;
         const subjective_billing&             get_subjective_billing()const;
         subjective_billing&                   get_mutable_subjective_billing();
         uint32_t                              get_max_nonprivileged_inline_action_size()const;

         const flat_set<account_name>&   get_actor_whitelist() const;
         const flat_set<account_name>&   get_actor_blacklist() const;
         const flat_set<account_name>&   get_contract_whitelist() const;
         const flat_set<account_name>&   get_contract_blacklist() const;
         const flat_set< pair<account_name, action_name> >& get_action_blacklist() const;
         const flat_set<public_key_type>& get_key_blacklist() const;

         void   set_actor_whitelist( const flat_set<account_name>& );
         void   set_actor_blacklist( const flat_set<account_name>& );
         void   set_contract_whitelist( const flat_set<account_name>& );
         void   set_contract_blacklist( const flat_set<account_name>& );
         void   set_action_blacklist( const flat_set< pair<account_name, action_name> >& );
         void   set_key_blacklist( const flat_set<public_key_type>& );

         void   set_disable_replay_opts( bool v );

         uint32_t             head_block_num()const;
         time_point           head_block_time()const;
         block_id_type        head_block_id()const;
         account_name         head_block_producer()const;
         const block_header&  head_block_header()const;
         block_state_ptr      head_block_state()const;

         uint32_t             fork_db_head_block_num()const;
         block_id_type        fork_db_head_block_id()const;

         time_point                     pending_block_time()const;
         block_timestamp_type           pending_block_timestamp()const;
         account_name                   pending_block_producer()const;
         const block_signing_authority& pending_block_signing_authority()const;
         std::optional<block_id_type>   pending_producer_block_id()const;
         uint32_t                       pending_block_num()const;

         const producer_authority_schedule&         active_producers()const;
         const producer_authority_schedule&         pending_producers()const;
         std::optional<producer_authority_schedule> proposed_producers()const;

         uint32_t last_irreversible_block_num() const;
         block_id_type last_irreversible_block_id() const;
         time_point last_irreversible_block_time() const;

         // thread-safe
         signed_block_ptr fetch_block_by_number( uint32_t block_num )const;
         // thread-safe
         signed_block_ptr fetch_block_by_id( const block_id_type& id )const;
         // thread-safe
         std::optional<signed_block_header> fetch_block_header_by_number( uint32_t block_num )const;
         // thread-safe
         std::optional<signed_block_header> fetch_block_header_by_id( const block_id_type& id )const;
         // return block_state from forkdb, thread-safe
         block_state_ptr fetch_block_state_by_number( uint32_t block_num )const;
         // return block_state from forkdb, thread-safe
         block_state_ptr fetch_block_state_by_id( block_id_type id )const;
         // thread-safe
         block_id_type get_block_id_for_num( uint32_t block_num )const;

         fc::sha256 calculate_integrity_hash();
         void write_snapshot( const snapshot_writer_ptr& snapshot );

         bool sender_avoids_whitelist_blacklist_enforcement( account_name sender )const;
         void check_actor_list( const flat_set<account_name>& actors )const;
         void check_contract_list( account_name code )const;
         void check_action_list( account_name code, action_name action )const;
         void check_key_list( const public_key_type& key )const;
         bool is_building_block()const;
         bool is_speculative_block()const;

         bool is_ram_billing_in_notify_allowed()const;

         //This is only an accessor to the user configured subjective limit: i.e. it does not do a
         // check similar to is_ram_billing_in_notify_allowed() to check if controller is currently
         // producing a block
         uint32_t configured_subjective_signature_length_limit()const;

         void add_resource_greylist(const account_name &name);
         void remove_resource_greylist(const account_name &name);
         bool is_resource_greylisted(const account_name &name) const;
         const flat_set<account_name> &get_resource_greylist() const;

         void validate_expiration( const transaction& t )const;
         void validate_tapos( const transaction& t )const;
         void validate_db_available_size() const;

         bool is_protocol_feature_activated( const digest_type& feature_digest )const;
         bool is_builtin_activated( builtin_protocol_feature_t f )const;

         bool is_known_unexpired_transaction( const transaction_id_type& id) const;

         int64_t set_proposed_producers( vector<producer_authority> producers );

         void set_finalizers( const finalizer_set& fin_set );
         const finalizer_set& get_finalizers() const;

         bool light_validation_allowed() const;
         bool skip_auth_check()const;
         bool skip_trx_checks()const;
         bool skip_db_sessions()const;
         bool skip_db_sessions( block_status bs )const;
         bool is_trusted_producer( const account_name& producer) const;

         bool contracts_console()const;

         bool is_profiling(account_name name) const;

         chain_id_type get_chain_id()const;

         db_read_mode get_read_mode()const;
         validation_mode get_validation_mode()const;
         uint32_t get_terminate_at_block()const;

         void set_subjective_cpu_leeway(fc::microseconds leeway);
         std::optional<fc::microseconds> get_subjective_cpu_leeway() const;
         void set_greylist_limit( uint32_t limit );
         uint32_t get_greylist_limit()const;

         void add_to_ram_correction( account_name account, uint64_t ram_bytes );
         bool all_subjective_mitigations_disabled()const;

         deep_mind_handler* get_deep_mind_logger(bool is_trx_transient) const;
         void enable_deep_mind( deep_mind_handler* logger );
         uint32_t earliest_available_block_num() const;

#if defined(EOSIO_EOS_VM_RUNTIME_ENABLED) || defined(EOSIO_EOS_VM_JIT_RUNTIME_ENABLED)
         vm::wasm_allocator&  get_wasm_allocator();
#endif
#ifdef EOSIO_EOS_VM_OC_RUNTIME_ENABLED
         bool is_eos_vm_oc_enabled() const;
#endif

         static std::optional<uint64_t> convert_exception_to_error_code( const fc::exception& e );

         signal<void(uint32_t)>                        block_start; // block_num
         signal<void(const signed_block_ptr&)>         pre_accepted_block;
         signal<void(const block_state_ptr&)>          accepted_block_header;
         signal<void(const block_state_ptr&)>          accepted_block;
         signal<void(const block_state_ptr&)>          irreversible_block;
         signal<void(const transaction_metadata_ptr&)> accepted_transaction;
         signal<void(std::tuple<const transaction_trace_ptr&, const packed_transaction_ptr&>)> applied_transaction;
         signal<void(const int&)>                      bad_alloc;

         const apply_handler* find_apply_handler( account_name contract, scope_name scope, action_name act )const;
         wasm_interface_collection& get_wasm_interface();

      static chain_id_type extract_chain_id(snapshot_reader& snapshot);

      static std::optional<chain_id_type> extract_chain_id_from_db( const path& state_dir );

      void replace_producer_keys( const public_key_type& key );
      void replace_account_keys( name account, name permission, const public_key_type& key );

      void set_producer_node(bool is_producer_node);
      bool is_producer_node()const;

      void set_db_read_only_mode();
      void unset_db_read_only_mode();
      void init_thread_local_data();
      void set_to_write_window();
      void set_to_read_window();
      bool is_write_window() const;
      void code_block_num_last_used(const digest_type& code_hash, uint8_t vm_type, uint8_t vm_version, uint32_t block_num);

      private:
         friend class apply_context;
         friend class transaction_context;

         chainbase::database& mutable_db()const;

         std::unique_ptr<controller_impl> my;
   };

} }  /// eosio::chain<|MERGE_RESOLUTION|>--- conflicted
+++ resolved
@@ -21,20 +21,8 @@
 
 namespace eosio { namespace chain {
 
-<<<<<<< HEAD
-   struct hs_proposal_message;
-   struct hs_vote_message;
-   struct hs_new_view_message;
-   struct hs_new_block_message;
-   using hs_proposal_message_ptr = std::shared_ptr<hs_proposal_message>;
-   using hs_vote_message_ptr = std::shared_ptr<hs_vote_message>;
-   using hs_new_view_message_ptr = std::shared_ptr<hs_new_view_message>;
-   using hs_new_block_message_ptr = std::shared_ptr<hs_new_block_message>;
-   struct finalizer_authority;
    struct finalizer_set;
 
-=======
->>>>>>> 4ef68bd4
    class authorization_manager;
 
    namespace resource_limits {
