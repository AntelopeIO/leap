--- conflicted
+++ resolved
@@ -181,21 +181,13 @@
          block_state_ptr create_block_state( const block_id_type& id, const signed_block_ptr& b ) const;
 
          /**
-<<<<<<< HEAD
           * @param br returns statistics for block
-          * @param block_state_future provide from call to create_block_state_future
-          * @param cb calls cb with forked applied transactions for each forked block
-          * @param trx_lookup user provided lookup function for externally cached transaction_metadata
-          */
-         void push_block( block_report& br,
-                          std::future<block_state_ptr>& block_state_future,
-=======
           * @param bsp block to push
           * @param cb calls cb with forked applied transactions for each forked block
           * @param trx_lookup user provided lookup function for externally cached transaction_metadata
           */
-         void push_block( const block_state_ptr& bsp,
->>>>>>> be7fc571
+         void push_block( block_report& br,
+                          const block_state_ptr& bsp,
                           const forked_branch_callback& cb,
                           const trx_meta_cache_lookup& trx_lookup );
 
