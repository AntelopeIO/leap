--- conflicted
+++ resolved
@@ -243,13 +243,9 @@
       FC_DECLARE_DERIVED_EXCEPTION( ill_formed_deferred_transaction_generation_context, transaction_exception,
                                     3040016, "Transaction includes an ill-formed deferred transaction generation context extension" )
       FC_DECLARE_DERIVED_EXCEPTION( disallowed_transaction_extensions_bad_block_exception, transaction_exception,
-<<<<<<< HEAD
-                                    3250002, "Transaction includes disallowed extensions (invalid block)" )
+                                    3040017, "Transaction includes disallowed extensions (invalid block)" )
       FC_DECLARE_DERIVED_EXCEPTION( tx_resource_exhaustion, transaction_exception,
                                     3040018, "Transaction exceeded transient resource limit" )
-=======
-                                    3040017, "Transaction includes disallowed extensions (invalid block)" )
->>>>>>> 63e6324d
 
 
    FC_DECLARE_DERIVED_EXCEPTION( action_validate_exception, chain_exception,
