#pragma once
#include <eosio/chain/block_header.hpp>
#include <eosio/chain/incremental_merkle.hpp>
#include <eosio/chain/protocol_feature_manager.hpp>
#include <eosio/chain/chain_snapshot.hpp>
#include <future>

namespace eosio { namespace chain {

namespace legacy {

   /**
    * a fc::raw::unpack compatible version of the old block_state structure stored in
    * version 2 snapshots
    */
   struct snapshot_block_header_state_v2 {
      static constexpr uint32_t minimum_version = 0;
      static constexpr uint32_t maximum_version = 2;
      static_assert(chain_snapshot_header::minimum_compatible_version <= maximum_version, "snapshot_block_header_state_v2 is no longer needed");

      struct schedule_info {
         uint32_t                          schedule_lib_num = 0; /// last irr block num
         digest_type                       schedule_hash;
         producer_schedule_type            schedule;
      };

      /// from block_header_state_legacy_common
      uint32_t                             block_num = 0;
      uint32_t                             dpos_proposed_irreversible_blocknum = 0;
      uint32_t                             dpos_irreversible_blocknum = 0;
      producer_schedule_type               active_schedule;
      incremental_canonical_merkle_tree    blockroot_merkle;
      flat_map<account_name,uint32_t>      producer_to_last_produced;
      flat_map<account_name,uint32_t>      producer_to_last_implied_irb;
      public_key_type                      block_signing_key;
      vector<uint8_t>                      confirm_count;

      // from block_header_state_legacy
      block_id_type                        id;
      signed_block_header                  header;
      schedule_info                        pending_schedule;
      protocol_feature_activation_set_ptr  activated_protocol_features;
   };
}

using signer_callback_type = std::function<std::vector<signature_type>(const digest_type&)>;

struct block_header_state_legacy;

// totem for dpos_irreversible_blocknum after hotstuff is activated
// This value implicitly means that fork_database will prefer hotstuff blocks over dpos blocks
constexpr uint32_t hs_dpos_irreversible_blocknum = std::numeric_limits<uint32_t>::max();

namespace detail {
   struct block_header_state_legacy_common {
      uint32_t                          block_num = 0;
      uint32_t                          dpos_proposed_irreversible_blocknum = 0;
      uint32_t                          dpos_irreversible_blocknum = 0;
      producer_authority_schedule       active_schedule;
      incremental_canonical_merkle_tree blockroot_merkle;
      flat_map<account_name,uint32_t>   producer_to_last_produced;
      flat_map<account_name,uint32_t>   producer_to_last_implied_irb;
      block_signing_authority           valid_block_signing_authority;
      vector<uint8_t>                   confirm_count;
   };

   struct schedule_info {
      // schedule_lib_num is compared with dpos lib, but the value is actually current block at time of pending
      // After hotstuff is activated, schedule_lib_num is compared to next().next() round for determination of
      // changing from pending to active.
      uint32_t                          schedule_lib_num = 0; /// block_num of pending
      digest_type                       schedule_hash;
      producer_authority_schedule       schedule;
   };

}

struct pending_block_header_state_legacy : public detail::block_header_state_legacy_common {
   protocol_feature_activation_set_ptr  prev_activated_protocol_features;
   detail::schedule_info                prev_pending_schedule;
   bool                                 was_pending_promoted = false;
   block_id_type                        previous;
   account_name                         producer;
   block_timestamp_type                 timestamp;
   uint32_t                             active_schedule_version = 0;
   uint16_t                             confirmed = 1;

   signed_block_header make_block_header( const checksum256_type& transaction_mroot,
                                          const checksum256_type& action_mroot,
                                          const std::optional<producer_authority_schedule>& new_producers,
                                          std::optional<finalizer_policy>&& new_finalizer_policy,
                                          vector<digest_type>&& new_protocol_feature_activations,
                                          const protocol_feature_set& pfs)const;

   block_header_state_legacy  finish_next( const signed_block_header& h,
                                           vector<signature_type>&& additional_signatures,
                                           const protocol_feature_set& pfs,
                                           validator_t& validator,
                                           bool skip_validate_signee = false )&&;

   block_header_state_legacy  finish_next( signed_block_header& h,
                                           const protocol_feature_set& pfs,
                                           validator_t& validator,
                                           const signer_callback_type& signer )&&;

protected:
   block_header_state_legacy  _finish_next( const signed_block_header& h,
                                            const protocol_feature_set& pfs,
                                            validator_t& validator )&&;
};

/**
 *  @struct block_header_state
 *
 *  Algorithm for producer schedule change (pre-hostuff)
 *     privileged contract -> set_proposed_producers(producers) ->
 *        global_property_object.proposed_schedule_block_num = current_block_num
 *        global_property_object.proposed_schedule           = producers
 *
 *     start_block -> (global_property_object.proposed_schedule_block_num == dpos_lib)
 *        building_block._new_pending_producer_schedule = producers
 *
 *     finish_block ->
 *        block_header.extensions.wtmsig_block_signatures = producers
 *        block_header.new_producers                      = producers
 *
 *     create_block_state ->
 *        block_state.schedule_lib_num          = current_block_num (note this should be named schedule_block_num)
 *        block_state.pending_schedule.schedule = producers
 *
 *     start_block ->
 *        block_state.prev_pending_schedule = pending_schedule (producers)
 *        if (pending_schedule.schedule_lib_num == dpos_lib)
 *           block_state.active_schedule = pending_schedule
 *           block_state.was_pending_promoted = true
 *           block_state.pending_schedule.clear() // doesn't get copied from previous
 *        else
 *           block_state.pending_schedule = prev_pending_schedule
 *
 *
 *  @struct block_header_state_legacy
 *  @brief defines the minimum state necessary to validate transaction headers
 */
struct block_header_state_legacy : public detail::block_header_state_legacy_common {
   block_id_type                        id;
   signed_block_header                  header;
   detail::schedule_info                pending_schedule;
   protocol_feature_activation_set_ptr  activated_protocol_features;
   vector<signature_type>               additional_signatures;

   /// this data is redundant with the data stored in header, but it acts as a cache that avoids
   /// duplication of work
   header_extension_multimap            header_exts;

   block_header_state_legacy() = default;

   explicit block_header_state_legacy( detail::block_header_state_legacy_common&& base )
   :detail::block_header_state_legacy_common( std::move(base) )
   {}

   explicit block_header_state_legacy( legacy::snapshot_block_header_state_v2&& snapshot );

   pending_block_header_state_legacy next( block_timestamp_type when, uint16_t num_prev_blocks_to_confirm )const;

   block_header_state_legacy  next( const signed_block_header& h,
                                    vector<signature_type>&& additional_signatures,
                                    const protocol_feature_set& pfs,
                                    validator_t& validator,
                                    bool skip_validate_signee = false )const;

   uint32_t             calc_dpos_last_irreversible( account_name producer_of_next_block )const;

<<<<<<< HEAD
   const protocol_feature_activation_set_ptr& get_activated_protocol_features() const { return activated_protocol_features; }
   producer_authority     get_scheduled_producer( block_timestamp_type t )const;
   const block_id_type&   prev()const { return header.previous; }
=======
   const producer_authority& get_scheduled_producer( block_timestamp_type t )const;
   const block_id_type&   previous()const { return header.previous; }
>>>>>>> 74da986c
   digest_type            sig_digest()const;
   void                   sign( const signer_callback_type& signer );
   void                   verify_signee()const;

   const vector<digest_type>& get_new_protocol_feature_activations()const;
};

using block_header_state_legacy_ptr = std::shared_ptr<block_header_state_legacy>;

} } /// namespace eosio::chain

FC_REFLECT( eosio::chain::detail::block_header_state_legacy_common,
            (block_num)
            (dpos_proposed_irreversible_blocknum)
            (dpos_irreversible_blocknum)
            (active_schedule)
            (blockroot_merkle)
            (producer_to_last_produced)
            (producer_to_last_implied_irb)
            (valid_block_signing_authority)
            (confirm_count)
)

FC_REFLECT( eosio::chain::detail::schedule_info,
            (schedule_lib_num)
            (schedule_hash)
            (schedule)
)

FC_REFLECT_DERIVED(  eosio::chain::block_header_state_legacy, (eosio::chain::detail::block_header_state_legacy_common),
                     (id)
                     (header)
                     (pending_schedule)
                     (activated_protocol_features)
                     (additional_signatures)
)


FC_REFLECT( eosio::chain::legacy::snapshot_block_header_state_v2::schedule_info,
          ( schedule_lib_num )
          ( schedule_hash )
          ( schedule )
)


FC_REFLECT( eosio::chain::legacy::snapshot_block_header_state_v2,
          ( block_num )
          ( dpos_proposed_irreversible_blocknum )
          ( dpos_irreversible_blocknum )
          ( active_schedule )
          ( blockroot_merkle )
          ( producer_to_last_produced )
          ( producer_to_last_implied_irb )
          ( block_signing_key )
          ( confirm_count )
          ( id )
          ( header )
          ( pending_schedule )
          ( activated_protocol_features )
)<|MERGE_RESOLUTION|>--- conflicted
+++ resolved
@@ -170,14 +170,9 @@
 
    uint32_t             calc_dpos_last_irreversible( account_name producer_of_next_block )const;
 
-<<<<<<< HEAD
    const protocol_feature_activation_set_ptr& get_activated_protocol_features() const { return activated_protocol_features; }
-   producer_authority     get_scheduled_producer( block_timestamp_type t )const;
-   const block_id_type&   prev()const { return header.previous; }
-=======
    const producer_authority& get_scheduled_producer( block_timestamp_type t )const;
    const block_id_type&   previous()const { return header.previous; }
->>>>>>> 74da986c
    digest_type            sig_digest()const;
    void                   sign( const signer_callback_type& signer );
    void                   verify_signee()const;
