--- conflicted
+++ resolved
@@ -80,13 +80,9 @@
                               builtin_protocol_feature_t feature_codename );
 }
 
-<<<<<<< HEAD
 using validator_t = const std::function<void(block_timestamp_type, const flat_set<digest_type>&, const vector<digest_type>&)>;
 
-struct pending_block_header_state : public detail::block_header_state_legacy_common {
-=======
 struct pending_block_header_state_legacy : public detail::block_header_state_legacy_common {
->>>>>>> 6a7364d0
    protocol_feature_activation_set_ptr  prev_activated_protocol_features;
    detail::schedule_info                prev_pending_schedule;
    bool                                 was_pending_promoted = false;
@@ -170,11 +166,7 @@
 
    explicit block_header_state_legacy( legacy::snapshot_block_header_state_v2&& snapshot );
 
-<<<<<<< HEAD
-   pending_block_header_state  next( block_timestamp_type when, uint16_t num_prev_blocks_to_confirm )const;
-=======
-   pending_block_header_state_legacy  next( block_timestamp_type when, bool hotstuff_activated, uint16_t num_prev_blocks_to_confirm )const;
->>>>>>> 6a7364d0
+   pending_block_header_state_legacy next( block_timestamp_type when, uint16_t num_prev_blocks_to_confirm )const;
 
    block_header_state_legacy  next( const signed_block_header& h,
                                     vector<signature_type>&& additional_signatures,
