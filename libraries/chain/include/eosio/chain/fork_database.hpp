--- conflicted
+++ resolved
@@ -55,14 +55,9 @@
       void open( const std::filesystem::path& fork_db_file, validator_t& validator );
       void close( const std::filesystem::path& fork_db_file );
 
-<<<<<<< HEAD
-      BHSP get_block_header( const block_id_type& id ) const;
-      BSP  get_block( const block_id_type& id ) const;
-      bool block_exists( const block_id_type& id ) const;
-=======
       bhsp_t get_block_header( const block_id_type& id ) const;
       bsp_t  get_block( const block_id_type& id ) const;
->>>>>>> 04dcfeba
+      bool block_exists( const block_id_type& id ) const;
 
       /**
        *  Purges any existing blocks from the fork database and resets the root block_header_state to the provided value.
