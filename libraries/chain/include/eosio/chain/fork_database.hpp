--- conflicted
+++ resolved
@@ -162,26 +162,6 @@
       block_branch_t fetch_branch_from_head() const;
 
       template <class R, class F>
-<<<<<<< HEAD
-      R apply(const F& f) {
-         if constexpr (std::is_same_v<void, R>) {
-            if (in_use == in_use_t::legacy) {
-               f(*fork_db_l);
-            } else {
-               f(*fork_db_s);
-            }
-         } else {
-            if (in_use == in_use_t::legacy) {
-               return f(*fork_db_l);
-            } else {
-               return f(*fork_db_s);
-            }
-         }
-      }
-
-      template <class R, class F>
-=======
->>>>>>> 118a401d
       R apply(const F& f) const {
          if constexpr (std::is_same_v<void, R>) {
             if (in_use == in_use_t::legacy) {
