--- conflicted
+++ resolved
@@ -181,21 +181,6 @@
       R apply(const LegacyF& legacy_f, const IfF& if_f) {
          std::lock_guard g(m);
          if constexpr (std::is_same_v<void, R>)
-<<<<<<< HEAD
-            std::visit(overloaded{[&](fork_database_legacy_t& forkdb) {
-                                     std::lock_guard g(m);
-                                     f(forkdb);
-                                  },
-                                  [&](fork_database_if_t&) {}},
-                       v);
-         else
-            return std::visit(overloaded{[&](fork_database_legacy_t& forkdb) -> R {
-                                            std::lock_guard g(m);
-                                            return f(forkdb);
-                                         },
-                                         [&](fork_database_if_t&) -> R { return {}; }},
-                              v);
-=======
             std::visit(overloaded{[&](fork_database_legacy_t& forkdb) { legacy_f(forkdb); },
                                   [&](fork_database_if_t& forkdb) { if_f(forkdb); }},
                                   vforkdb);
@@ -203,7 +188,6 @@
             return std::visit(overloaded{[&](fork_database_legacy_t& forkdb) -> R { return legacy_f(forkdb); },
                                          [&](fork_database_if_t& forkdb) -> R { return if_f(forkdb); }},
                                          vforkdb);
->>>>>>> 23bee43a
       }
 
       // if we ever support more than one version then need to save min/max in fork_database_t
