#pragma once

#include <eosio/chain/block_header_state.hpp>
#include <eosio/chain/block.hpp>
#include <eosio/chain/transaction_metadata.hpp>
#include <eosio/chain/action_receipt.hpp>

namespace eosio::chain {

struct block_state_legacy;

struct block_state : public block_header_state {     // block_header_state provides parent link
   // ------ data members -------------------------------------------------------------
   signed_block_ptr           block;
   bool                       validated = false;     // We have executed the block's trxs and verified that action merkle root (block id) matches.
   digest_type                strong_digest;         // finalizer_digest (strong, cached so we can quickly validate votes)
   digest_type                weak_digest;           // finalizer_digest (weak, cached so we can quickly validate votes)
   pending_quorum_certificate pending_qc;            // where we accumulate votes we receive
   std::optional<valid_quorum_certificate> valid_qc; // best qc received from the network inside block extension

   // ------ data members caching information available elsewhere ----------------------
   bool                       pub_keys_recovered = false;
   deque<transaction_metadata_ptr> cached_trxs;

   // ------ functions -----------------------------------------------------------------
   const block_id_type&   id()                const { return block_header_state::id; }
   const block_id_type&   previous()          const { return block_header_state::previous(); }
   uint32_t               block_num()         const { return block_header_state::block_num(); }
   block_timestamp_type   timestamp()         const { return block_header_state::timestamp(); }
   const extensions_type& header_extensions() const { return block_header_state::header.header_extensions; }
   bool                   is_valid()          const { return validated; }
   void                   set_valid(bool b)         { validated = b; }
   uint32_t               irreversible_blocknum() const { return core.last_final_block_num; }
   std::optional<quorum_certificate> get_best_qc() const;

   protocol_feature_activation_set_ptr get_activated_protocol_features() const { return block_header_state::activated_protocol_features; }
   bool                                is_pub_keys_recovered() const { return pub_keys_recovered; }
   deque<transaction_metadata_ptr>     extract_trxs_metas();
   void                                set_trxs_metas(deque<transaction_metadata_ptr>&& trxs_metas, bool keys_recovered);
   const deque<transaction_metadata_ptr>& trxs_metas()  const { return cached_trxs; }
<<<<<<< HEAD
   std::pair<bool, std::optional<uint32_t>> aggregate_vote(const hs_vote_message& vote); // aggregate vote into pending_qc
   void verify_qc(const valid_quorum_certificate& qc) const; // verify given qc is valid with respect block_state
=======
   std::pair<bool, std::optional<uint32_t>> aggregate_vote(const vote_message& vote); // aggregate vote into pending_qc
>>>>>>> e8a64fe3

   using bhs_t  = block_header_state;
   using bhsp_t = block_header_state_ptr;

   block_state() = default;

   block_state(const block_header_state& prev, signed_block_ptr b, const protocol_feature_set& pfs,
               const validator_t& validator, bool skip_validate_signee);

   block_state(const block_header_state& bhs, deque<transaction_metadata_ptr>&& trx_metas,
               deque<transaction_receipt>&& trx_receipts, const std::optional<quorum_certificate>& qc);

   explicit block_state(const block_state_legacy& bsp);
};

using block_state_ptr = std::shared_ptr<block_state>;
   
} // namespace eosio::chain

// not exporting pending_qc or valid_qc
FC_REFLECT_DERIVED( eosio::chain::block_state, (eosio::chain::block_header_state), (block)(validated)(strong_digest)(weak_digest) )<|MERGE_RESOLUTION|>--- conflicted
+++ resolved
@@ -38,12 +38,9 @@
    deque<transaction_metadata_ptr>     extract_trxs_metas();
    void                                set_trxs_metas(deque<transaction_metadata_ptr>&& trxs_metas, bool keys_recovered);
    const deque<transaction_metadata_ptr>& trxs_metas()  const { return cached_trxs; }
-<<<<<<< HEAD
-   std::pair<bool, std::optional<uint32_t>> aggregate_vote(const hs_vote_message& vote); // aggregate vote into pending_qc
+  
+   std::pair<bool, std::optional<uint32_t>> aggregate_vote(const vote_message& vote); // aggregate vote into pending_qc
    void verify_qc(const valid_quorum_certificate& qc) const; // verify given qc is valid with respect block_state
-=======
-   std::pair<bool, std::optional<uint32_t>> aggregate_vote(const vote_message& vote); // aggregate vote into pending_qc
->>>>>>> e8a64fe3
 
    using bhs_t  = block_header_state;
    using bhsp_t = block_header_state_ptr;
