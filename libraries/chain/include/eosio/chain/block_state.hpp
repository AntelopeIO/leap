#pragma once

#include <eosio/chain/block_header_state.hpp>
#include <eosio/chain/block.hpp>
#include <eosio/chain/transaction_metadata.hpp>
#include <eosio/chain/action_receipt.hpp>

namespace eosio::chain {

<<<<<<< HEAD
   struct block_state : public block_header_state {  // block_header_state provides parent link
      // ------ data members -------------------------------------------------------------
      signed_block_ptr           block;
      bool                       validated;             // We have executed the block's trxs and verified that action merkle root (block id) matches.
      digest_type                strong_finalizer_digest;
      digest_type                weak_finalizer_digest;
      pending_quorum_certificate pending_qc;            // where we accumulate votes we receive
      std::optional<valid_quorum_certificate> valid_qc; // qc received from the network
=======
struct block_state_legacy;

struct block_state : public block_header_state {     // block_header_state provides parent link
   // ------ data members -------------------------------------------------------------
   signed_block_ptr           block;
   bool                       validated = false;     // We have executed the block's trxs and verified that action merkle root (block id) matches.
   digest_type                strong_digest;         // finalizer_digest (strong, cached so we can quickly validate votes)
   digest_type                weak_digest;           // finalizer_digest (weak, cached so we can quickly validate votes)
   pending_quorum_certificate pending_qc;            // where we accumulate votes we receive
   std::optional<valid_quorum_certificate> valid_qc; // best qc received from the network inside block extension
>>>>>>> cbb6b289

   
   // ------ data members caching information available elsewhere ----------------------
   bool                       pub_keys_recovered = false;
   deque<transaction_metadata_ptr> cached_trxs;

   // ------ functions -----------------------------------------------------------------
   const block_id_type&   id()                const { return block_header_state::id; }
   const block_id_type&   previous()          const { return block_header_state::previous(); }
   uint32_t               block_num()         const { return block_header_state::block_num(); }
   block_timestamp_type   timestamp()         const { return block_header_state::timestamp(); }
   const extensions_type& header_extensions() const { return block_header_state::header.header_extensions; }
   bool                   is_valid()          const { return validated; }
   void                   set_valid(bool b)         { validated = b; }
   uint32_t               irreversible_blocknum() const { return 0; } // [greg todo] equivalent of dpos_irreversible_blocknum
      
<<<<<<< HEAD
      protocol_feature_activation_set_ptr get_activated_protocol_features() const { return block_header_state::activated_protocol_features; }
      deque<transaction_metadata_ptr>     extract_trxs_metas() { return {}; }; //  [greg todo] see impl in block_state_legacy.hpp

      bool aggregate_vote(const hs_vote_message& vote); // aggregate vote into pending_qc
   };
=======
   protocol_feature_activation_set_ptr get_activated_protocol_features() const { return block_header_state::activated_protocol_features; }
   bool                                is_pub_keys_recovered() const { return pub_keys_recovered; }
   deque<transaction_metadata_ptr>     extract_trxs_metas();
   void                                set_trxs_metas(deque<transaction_metadata_ptr>&& trxs_metas, bool keys_recovered);
   const deque<transaction_metadata_ptr>& trxs_metas()  const { return cached_trxs; }

   using bhs_t  = block_header_state;
   using bhsp_t = block_header_state_ptr;

   block_state() = default;

   block_state(const block_header_state& prev, signed_block_ptr b, const protocol_feature_set& pfs,
               const validator_t& validator, bool skip_validate_signee);

   block_state(const block_header_state& bhs, deque<transaction_metadata_ptr>&& trx_metas,
               deque<transaction_receipt>&& trx_receipts);

   explicit block_state(const block_state_legacy& bsp);
};
>>>>>>> cbb6b289

using block_state_ptr = std::shared_ptr<block_state>;
   
} // namespace eosio::chain

// not exporting pending_qc or valid_qc
FC_REFLECT_DERIVED( eosio::chain::block_state, (eosio::chain::block_header_state), (block)(validated)(strong_digest)(weak_digest) )<|MERGE_RESOLUTION|>--- conflicted
+++ resolved
@@ -7,16 +7,6 @@
 
 namespace eosio::chain {
 
-<<<<<<< HEAD
-   struct block_state : public block_header_state {  // block_header_state provides parent link
-      // ------ data members -------------------------------------------------------------
-      signed_block_ptr           block;
-      bool                       validated;             // We have executed the block's trxs and verified that action merkle root (block id) matches.
-      digest_type                strong_finalizer_digest;
-      digest_type                weak_finalizer_digest;
-      pending_quorum_certificate pending_qc;            // where we accumulate votes we receive
-      std::optional<valid_quorum_certificate> valid_qc; // qc received from the network
-=======
 struct block_state_legacy;
 
 struct block_state : public block_header_state {     // block_header_state provides parent link
@@ -27,9 +17,7 @@
    digest_type                weak_digest;           // finalizer_digest (weak, cached so we can quickly validate votes)
    pending_quorum_certificate pending_qc;            // where we accumulate votes we receive
    std::optional<valid_quorum_certificate> valid_qc; // best qc received from the network inside block extension
->>>>>>> cbb6b289
 
-   
    // ------ data members caching information available elsewhere ----------------------
    bool                       pub_keys_recovered = false;
    deque<transaction_metadata_ptr> cached_trxs;
@@ -43,19 +31,13 @@
    bool                   is_valid()          const { return validated; }
    void                   set_valid(bool b)         { validated = b; }
    uint32_t               irreversible_blocknum() const { return 0; } // [greg todo] equivalent of dpos_irreversible_blocknum
-      
-<<<<<<< HEAD
-      protocol_feature_activation_set_ptr get_activated_protocol_features() const { return block_header_state::activated_protocol_features; }
-      deque<transaction_metadata_ptr>     extract_trxs_metas() { return {}; }; //  [greg todo] see impl in block_state_legacy.hpp
-
-      bool aggregate_vote(const hs_vote_message& vote); // aggregate vote into pending_qc
-   };
-=======
+   
    protocol_feature_activation_set_ptr get_activated_protocol_features() const { return block_header_state::activated_protocol_features; }
    bool                                is_pub_keys_recovered() const { return pub_keys_recovered; }
    deque<transaction_metadata_ptr>     extract_trxs_metas();
    void                                set_trxs_metas(deque<transaction_metadata_ptr>&& trxs_metas, bool keys_recovered);
    const deque<transaction_metadata_ptr>& trxs_metas()  const { return cached_trxs; }
+   bool                                aggregate_vote(const hs_vote_message& vote); // aggregate vote into pending_qc
 
    using bhs_t  = block_header_state;
    using bhsp_t = block_header_state_ptr;
@@ -70,7 +52,6 @@
 
    explicit block_state(const block_state_legacy& bsp);
 };
->>>>>>> cbb6b289
 
 using block_state_ptr = std::shared_ptr<block_state>;
    
