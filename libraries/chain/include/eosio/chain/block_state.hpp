#pragma once

#include <eosio/chain/block_header_state.hpp>
#include <eosio/chain/block.hpp>
#include <eosio/chain/transaction_metadata.hpp>
#include <eosio/chain/action_receipt.hpp>

namespace eosio::chain {

using signer_callback_type = std::function<std::vector<signature_type>(const digest_type&)>;

constexpr std::array weak_bls_sig_postfix = { 'W', 'E', 'A', 'K' };
using weak_digest_t = std::array<uint8_t, sizeof(digest_type) + weak_bls_sig_postfix.size()>;

inline weak_digest_t create_weak_digest(const digest_type& digest) {
   weak_digest_t res;
   std::memcpy(res.begin(), digest.data(), digest.data_size());
   std::memcpy(res.begin() + digest.data_size(), weak_bls_sig_postfix.data(), weak_bls_sig_postfix.size());
   return res;
}

struct block_state_legacy;
struct block_state_accessor;

struct block_state : public block_header_state {     // block_header_state provides parent link
   // ------ data members -------------------------------------------------------------
   signed_block_ptr           block;
   digest_type                strong_digest;         // finalizer_digest (strong, cached so we can quickly validate votes)
   weak_digest_t              weak_digest;           // finalizer_digest (weak, cached so we can quickly validate votes)
   pending_quorum_certificate pending_qc;            // where we accumulate votes we receive
   std::optional<valid_quorum_certificate> valid_qc; // best qc received from the network inside block extension

   // ------ updated for votes, used for fork_db ordering ------------------------------
private:
   bool                       validated = false;     // We have executed the block's trxs and verified that action merkle root (block id) matches.

   // ------ data members caching information available elsewhere ----------------------
   bool                       pub_keys_recovered = false;
   deque<transaction_metadata_ptr> cached_trxs;

   // ------ private methods -----------------------------------------------------------
   bool                                is_valid() const { return validated; }
   bool                                is_pub_keys_recovered() const { return pub_keys_recovered; }
   deque<transaction_metadata_ptr>     extract_trxs_metas();
   void                                set_trxs_metas(deque<transaction_metadata_ptr>&& trxs_metas, bool keys_recovered);
   const deque<transaction_metadata_ptr>& trxs_metas()  const { return cached_trxs; }

   friend struct block_state_accessor;
   friend struct fc::reflector<block_state>;
   friend struct controller_impl;
   friend struct completed_block;
public:
   // ------ functions -----------------------------------------------------------------
   const block_id_type&   id()                const { return block_header_state::id(); }
   const block_id_type&   previous()          const { return block_header_state::previous(); }
   uint32_t               block_num()         const { return block_header_state::block_num(); }
   block_timestamp_type   timestamp()         const { return block_header_state::timestamp(); }
   const extensions_type& header_extensions() const { return block_header_state::header.header_extensions; }
   uint32_t               irreversible_blocknum() const { return core.last_final_block_num(); } // backwards compatibility
   uint32_t               last_final_block_num() const { return core.last_final_block_num(); }
   std::optional<quorum_certificate> get_best_qc() const;
<<<<<<< HEAD

   protocol_feature_activation_set_ptr get_activated_protocol_features() const { return block_header_state::activated_protocol_features; }
   bool                                is_pub_keys_recovered() const { return pub_keys_recovered; }
   deque<transaction_metadata_ptr>     extract_trxs_metas();
   void                                set_trxs_metas(deque<transaction_metadata_ptr>&& trxs_metas, bool keys_recovered);
   const deque<transaction_metadata_ptr>& trxs_metas()  const { return cached_trxs; }
  
   std::pair<vote_status, std::optional<uint32_t>> aggregate_vote(const vote_message& vote); // aggregate vote into pending_qc
=======
   uint32_t               last_qc_block_num() const { return core.latest_qc_claim().block_num; }
   uint32_t               final_on_strong_qc_block_num() const { return core.final_on_strong_qc_block_num; }
      
   // vote_status
   vote_status aggregate_vote(const vote_message& vote); // aggregate vote into pending_qc
>>>>>>> 5a029ee7
   void verify_qc(const valid_quorum_certificate& qc) const; // verify given qc is valid with respect block_state

   using bhs_t  = block_header_state;
   using bhsp_t = block_header_state_ptr;
   using fork_db_block_state_accessor_t = block_state_accessor;

   block_state() = default;
   block_state(const block_state&) = delete;
   block_state(block_state&&) = default;

   block_state(const block_header_state& prev, signed_block_ptr b, const protocol_feature_set& pfs,
               const validator_t& validator, bool skip_validate_signee);

   block_state(const block_header_state& bhs, deque<transaction_metadata_ptr>&& trx_metas,
               deque<transaction_receipt>&& trx_receipts, const std::optional<quorum_certificate>& qc,
               const signer_callback_type& signer, const block_signing_authority& valid_block_signing_authority);

   explicit block_state(const block_state_legacy& bsp);

   void sign(const signer_callback_type& signer, const block_signing_authority& valid_block_signing_authority);
   void verify_signee(const std::vector<signature_type>& additional_signatures, const block_signing_authority& valid_block_signing_authority) const;
};

using block_state_ptr = std::shared_ptr<block_state>;
   
} // namespace eosio::chain

// not exporting pending_qc or valid_qc
FC_REFLECT_DERIVED( eosio::chain::block_state, (eosio::chain::block_header_state), (block)(strong_digest)(weak_digest)(pending_qc)(valid_qc)(validated) )<|MERGE_RESOLUTION|>--- conflicted
+++ resolved
@@ -59,22 +59,13 @@
    uint32_t               irreversible_blocknum() const { return core.last_final_block_num(); } // backwards compatibility
    uint32_t               last_final_block_num() const { return core.last_final_block_num(); }
    std::optional<quorum_certificate> get_best_qc() const;
-<<<<<<< HEAD
 
    protocol_feature_activation_set_ptr get_activated_protocol_features() const { return block_header_state::activated_protocol_features; }
-   bool                                is_pub_keys_recovered() const { return pub_keys_recovered; }
-   deque<transaction_metadata_ptr>     extract_trxs_metas();
-   void                                set_trxs_metas(deque<transaction_metadata_ptr>&& trxs_metas, bool keys_recovered);
-   const deque<transaction_metadata_ptr>& trxs_metas()  const { return cached_trxs; }
-  
-   std::pair<vote_status, std::optional<uint32_t>> aggregate_vote(const vote_message& vote); // aggregate vote into pending_qc
-=======
    uint32_t               last_qc_block_num() const { return core.latest_qc_claim().block_num; }
    uint32_t               final_on_strong_qc_block_num() const { return core.final_on_strong_qc_block_num; }
       
    // vote_status
    vote_status aggregate_vote(const vote_message& vote); // aggregate vote into pending_qc
->>>>>>> 5a029ee7
    void verify_qc(const valid_quorum_certificate& qc) const; // verify given qc is valid with respect block_state
 
    using bhs_t  = block_header_state;
