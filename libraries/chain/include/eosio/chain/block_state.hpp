--- conflicted
+++ resolved
@@ -42,18 +42,11 @@
    const extensions_type& header_extensions() const { return block_header_state::header.header_extensions; }
    bool                   is_valid()          const { return validated; }
    void                   set_valid(bool b)         { validated = b; }
-<<<<<<< HEAD
-   uint32_t               irreversible_blocknum() const { return core.last_final_block_num; }
-   uint32_t               last_qc_block_num() const { return block_header_state::last_qc_block_num(); }
-   std::optional<quorum_certificate>   get_best_qc() const;
-   std::optional<uint32_t>             final_on_strong_qc_block_num() const { return core.final_on_strong_qc_block_num; }
-=======
    uint32_t               irreversible_blocknum() const { return core.last_final_block_num(); }
    std::optional<quorum_certificate> get_best_qc() const;
    uint32_t               last_qc_block_num() const { return core.latest_qc_claim().block_num; }
    uint32_t               final_on_strong_qc_block_num() const { return core.final_on_strong_qc_block_num; }
->>>>>>> 74da986c
-      
+
    protocol_feature_activation_set_ptr get_activated_protocol_features() const { return block_header_state::activated_protocol_features; }
    bool                                is_pub_keys_recovered() const { return pub_keys_recovered; }
    deque<transaction_metadata_ptr>     extract_trxs_metas();
