/**
 *  @file
 *  @copyright defined in eos/LICENSE
 */
#pragma once
#include <eosio/chain/transaction.hpp>
#include <eosio/chain/types.hpp>
#include <future>

namespace boost { namespace asio {
   class thread_pool;
}}

namespace eosio { namespace chain {

class transaction_metadata;
using transaction_metadata_ptr = std::shared_ptr<transaction_metadata>;
using signing_keys_future_value_type = std::tuple<chain_id_type, fc::microseconds, flat_set<public_key_type>>;
using signing_keys_future_type = std::shared_future<signing_keys_future_value_type>;
using recovery_keys_type = std::pair<fc::microseconds, const flat_set<public_key_type>&>;

/**
 *  This data structure should store context-free cached data about a transaction such as
 *  packed/unpacked/compressed and recovered keys
 */
class transaction_metadata {
   public:
      transaction_id_type                                        id;
      transaction_id_type                                        signed_id;
      packed_transaction_ptr                                     packed_trx;
      signing_keys_future_type                                   signing_keys_future;
      bool                                                       accepted = false;
      bool                                                       implicit = false;
      bool                                                       scheduled = false;

      transaction_metadata() = delete;
      transaction_metadata(const transaction_metadata&) = delete;
      transaction_metadata(transaction_metadata&&) = delete;
      transaction_metadata operator=(transaction_metadata&) = delete;
      transaction_metadata operator=(transaction_metadata&&) = delete;

      explicit transaction_metadata( const signed_transaction& t, packed_transaction::compression_type c = packed_transaction::none )
      :id(t.id()), packed_trx(std::make_shared<packed_transaction>(t, c)) {
         //raw_packed = fc::raw::pack( static_cast<const transaction&>(trx) );
         signed_id = digest_type::hash(*packed_trx);
      }

      explicit transaction_metadata( const packed_transaction_ptr& ptrx )
      :id(ptrx->id()), packed_trx(ptrx) {
         //raw_packed = fc::raw::pack( static_cast<const transaction&>(trx) );
         signed_id = digest_type::hash(*packed_trx);
      }

<<<<<<< HEAD
      const flat_set<public_key_type>& recover_keys( const chain_id_type& chain_id );

      // must be called from main application thread. signing_keys_future must be accessed only from main application thread.
      // next() should only be called on main application thread after future is valid, to avoid dependency on appbase,
      // it is up to the caller to have next() post to the application thread which makes sure future is only accessed from
      // application thread and that assignment to future in this method has completed.
      static void create_signing_keys_future( const transaction_metadata_ptr& mtrx, boost::asio::thread_pool& thread_pool,
                                              const chain_id_type& chain_id, fc::microseconds time_limit,
                                              std::function<void()> next = std::function<void()>() );
=======
      // must be called from main application thread
      static signing_keys_future_type
      start_recover_keys( const transaction_metadata_ptr& mtrx, boost::asio::io_context& thread_pool,
                          const chain_id_type& chain_id, fc::microseconds time_limit );
>>>>>>> 80f20d9e

      // start_recover_keys must be called first
      recovery_keys_type recover_keys( const chain_id_type& chain_id );
};

} } // eosio::chain<|MERGE_RESOLUTION|>--- conflicted
+++ resolved
@@ -51,22 +51,14 @@
          signed_id = digest_type::hash(*packed_trx);
       }
 
-<<<<<<< HEAD
-      const flat_set<public_key_type>& recover_keys( const chain_id_type& chain_id );
-
       // must be called from main application thread. signing_keys_future must be accessed only from main application thread.
       // next() should only be called on main application thread after future is valid, to avoid dependency on appbase,
       // it is up to the caller to have next() post to the application thread which makes sure future is only accessed from
       // application thread and that assignment to future in this method has completed.
-      static void create_signing_keys_future( const transaction_metadata_ptr& mtrx, boost::asio::thread_pool& thread_pool,
-                                              const chain_id_type& chain_id, fc::microseconds time_limit,
-                                              std::function<void()> next = std::function<void()>() );
-=======
-      // must be called from main application thread
       static signing_keys_future_type
       start_recover_keys( const transaction_metadata_ptr& mtrx, boost::asio::io_context& thread_pool,
-                          const chain_id_type& chain_id, fc::microseconds time_limit );
->>>>>>> 80f20d9e
+                          const chain_id_type& chain_id, fc::microseconds time_limit,
+                          std::function<void()> next = std::function<void()>() );
 
       // start_recover_keys must be called first
       recovery_keys_type recover_keys( const chain_id_type& chain_id );
