--- conflicted
+++ resolved
@@ -15,13 +15,8 @@
  * @param node_count - the number of nodes in the implied tree
  * @return the max depth of the minimal tree that stores them
  */
-<<<<<<< HEAD
-constexpr int calculate_max_depth(uint64_t node_count) {
-   if (node_count == 0) {
-=======
 constexpr uint64_t calculate_max_depth(uint64_t node_count) {
    if (node_count == 0)
->>>>>>> 4973afcb
       return 0;
    // following is non-floating point equivalent to `std::ceil(std::log2(node_count)) + 1)` (and about 9x faster)
    return std::bit_width(std::bit_ceil(node_count));
