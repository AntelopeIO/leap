#pragma once
#include <eosio/chain/block_header.hpp>
#include <fc/bitutil.hpp>
#include <fc/crypto/bls_private_key.hpp>
#include <fc/crypto/bls_public_key.hpp>
#include <fc/crypto/bls_signature.hpp>
#include <fc/crypto/bls_utils.hpp>

#include <boost/dynamic_bitset.hpp>

namespace eosio::chain {

<<<<<<< HEAD
=======
   const block_id_type NULL_BLOCK_ID = block_id_type("00");
   const fc::sha256 NULL_PROPOSAL_ID = fc::sha256("00");

   using hs_bitset = boost::dynamic_bitset<uint32_t>;

>>>>>>> 4ef68bd4
   inline uint64_t compute_height(uint32_t block_height, uint32_t phase_counter) {
      return (uint64_t{block_height} << 32) | phase_counter;
   }

   struct extended_schedule {
      producer_authority_schedule                          producer_schedule;
      std::map<name, fc::crypto::blslib::bls_public_key>   bls_pub_keys;
   };

   struct quorum_certificate_message {
<<<<<<< HEAD
      fc::sha256                          proposal_id;
      std::string                         active_finalizers; //bitset encoding, following canonical order
=======
      fc::sha256                          proposal_id = NULL_PROPOSAL_ID;
      std::vector<unsigned_int>           active_finalizers; //bitset encoding, following canonical order
>>>>>>> 4ef68bd4
      fc::crypto::blslib::bls_signature   active_agg_sig;
   };

   struct hs_vote_message {
      fc::sha256                          proposal_id; //vote on proposal
      name                                finalizer;
      fc::crypto::blslib::bls_signature   sig;
   };

   struct hs_proposal_message {
      fc::sha256                          proposal_id; //vote on proposal
      block_id_type                       block_id;
      fc::sha256                          parent_id; //new proposal
      fc::sha256                          final_on_qc;
      quorum_certificate_message          justify; //justification
      uint8_t                             phase_counter = 0;

      uint32_t block_num() const { return block_header::num_from_id(block_id); }
      uint64_t get_height() const { return compute_height(block_header::num_from_id(block_id), phase_counter); };
   };

   struct hs_new_block_message {
      block_id_type                block_id; //new proposal
      quorum_certificate_message   justify; //justification
   };

   struct hs_new_view_message {
      quorum_certificate_message   high_qc; //justification
   };

   using hs_message = std::variant<hs_vote_message, hs_proposal_message, hs_new_block_message, hs_new_view_message>;

   struct finalizer_state {
      bool chained_mode = false;
      fc::sha256 b_leaf;
      fc::sha256 b_lock;
      fc::sha256 b_exec;
      fc::sha256 b_finality_violation;
      block_id_type block_exec;
      block_id_type pending_proposal_block;
      uint32_t v_height = 0;
      eosio::chain::quorum_certificate_message high_qc;
      eosio::chain::quorum_certificate_message current_qc;
      eosio::chain::extended_schedule schedule;
      map<fc::sha256, hs_proposal_message> proposals;

      const hs_proposal_message* get_proposal(const fc::sha256& id) const {
         auto it = proposals.find(id);
         if (it == proposals.end())
            return nullptr;
         return & it->second;
      }
   };

} //eosio::chain

// // @ignore quorum_met
FC_REFLECT(eosio::chain::quorum_certificate_message, (proposal_id)(active_finalizers)(active_agg_sig));
FC_REFLECT(eosio::chain::extended_schedule, (producer_schedule)(bls_pub_keys));
FC_REFLECT(eosio::chain::hs_vote_message, (proposal_id)(finalizer)(sig));
FC_REFLECT(eosio::chain::hs_proposal_message, (proposal_id)(block_id)(parent_id)(final_on_qc)(justify)(phase_counter));
FC_REFLECT(eosio::chain::hs_new_block_message, (block_id)(justify));
FC_REFLECT(eosio::chain::hs_new_view_message, (high_qc));
FC_REFLECT(eosio::chain::finalizer_state, (chained_mode)(b_leaf)(b_lock)(b_exec)(b_finality_violation)(block_exec)(pending_proposal_block)(v_height)(high_qc)(current_qc)(schedule)(proposals));<|MERGE_RESOLUTION|>--- conflicted
+++ resolved
@@ -10,14 +10,8 @@
 
 namespace eosio::chain {
 
-<<<<<<< HEAD
-=======
-   const block_id_type NULL_BLOCK_ID = block_id_type("00");
-   const fc::sha256 NULL_PROPOSAL_ID = fc::sha256("00");
-
    using hs_bitset = boost::dynamic_bitset<uint32_t>;
 
->>>>>>> 4ef68bd4
    inline uint64_t compute_height(uint32_t block_height, uint32_t phase_counter) {
       return (uint64_t{block_height} << 32) | phase_counter;
    }
@@ -28,13 +22,8 @@
    };
 
    struct quorum_certificate_message {
-<<<<<<< HEAD
       fc::sha256                          proposal_id;
-      std::string                         active_finalizers; //bitset encoding, following canonical order
-=======
-      fc::sha256                          proposal_id = NULL_PROPOSAL_ID;
       std::vector<unsigned_int>           active_finalizers; //bitset encoding, following canonical order
->>>>>>> 4ef68bd4
       fc::crypto::blslib::bls_signature   active_agg_sig;
    };
 
