--- conflicted
+++ resolved
@@ -80,11 +80,7 @@
 )
 
 set(CHAIN_HOTSTUFF_SOURCES
-<<<<<<< HEAD
-   hotstuff/chain_pacemaker.cpp
    hotstuff/finalizer.cpp
-=======
->>>>>>> 10b386a6
    hotstuff/instant_finality_extension.cpp
    hotstuff/hotstuff.cpp
 )
