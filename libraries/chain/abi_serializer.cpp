--- conflicted
+++ resolved
@@ -70,11 +70,7 @@
       );
    }
 
-<<<<<<< HEAD
-   abi_serializer::abi_serializer( const abi_def& abi, const yield_function_t& yield ) {
-=======
    abi_serializer::abi_serializer( abi_def abi, const yield_function_t& yield ) {
->>>>>>> 4957dd5b
       configure_built_in_types();
       set_abi(abi, yield);
    }
@@ -132,11 +128,7 @@
       built_in_types.emplace("extended_asset",            pack_unpack<extended_asset>());
    }
 
-<<<<<<< HEAD
-   void abi_serializer::set_abi(const abi_def& abi, const yield_function_t& yield) {
-=======
    void abi_serializer::set_abi(abi_def abi, const yield_function_t& yield) {
->>>>>>> 4957dd5b
       impl::abi_traverse_context ctx(yield);
 
       EOS_ASSERT(starts_with(abi.version, "eosio::abi/1."), unsupported_abi_version_exception, "ABI has an unsupported version");
