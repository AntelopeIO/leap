--- conflicted
+++ resolved
@@ -5,7 +5,6 @@
 namespace eosio::chain {
 
 // ----------------------------------------------------------------------------------------
-<<<<<<< HEAD
 finalizer::vote_result finalizer::decide_vote(const finality_core& core, const block_id_type &proposal_id,
                                                const block_timestamp_type proposal_timestamp) {
    vote_result res;
@@ -13,39 +12,12 @@
    res.monotony_check = fsi.last_vote.empty() || proposal_timestamp > fsi.last_vote.timestamp;
    // fsi.last_vote.empty() means we have never voted on a proposal, so the protocol feature
    // just activated and we can proceed
-=======
-block_header_state_ptr get_block_by_num(const fork_database_if_t::full_branch_t& branch, std::optional<uint32_t> block_num) {
-   if (!block_num || branch.empty())
-      return block_state_ptr{};
-
-   // a branch always contains consecutive block numbers, starting with the highest
-   uint32_t first = branch[0]->block_num();
-   uint32_t dist  = first - *block_num;
-   return dist < branch.size() ? branch[dist] : block_state_ptr{};
-}
-
-// ----------------------------------------------------------------------------------------
-bool extends(const fork_database_if_t::full_branch_t& branch, const block_id_type& id)  {
-   return !branch.empty() &&
-      std::any_of(++branch.cbegin(), branch.cend(), [&](const auto& h) { return h->id() == id; });
-}
-
-// ----------------------------------------------------------------------------------------
-finalizer::vote_decision finalizer::decide_vote(const block_state_ptr& proposal, const fork_database_if_t& fork_db) {
-   bool safety_check   = false;
-   bool liveness_check = false;
->>>>>>> 5a029ee7
 
    if (!res.monotony_check) {
       dlog("monotony check failed for proposal ${p}, cannot vote", ("p", proposal_id));
       return res;
    }
 
-<<<<<<< HEAD
-=======
-   std::optional<full_branch_t> p_branch; // a branch that includes the root.
-
->>>>>>> 5a029ee7
    if (!fsi.lock.empty()) {
       // Liveness check : check if the height of this proposal's justification is higher
       // than the height of the proposal I'm locked on.
@@ -65,13 +37,10 @@
       res.safety_check   = false;
    }
 
-<<<<<<< HEAD
    bool can_vote = res.liveness_check || res.safety_check;
    dlog("liveness_check=${l}, safety_check=${s}, monotony_check=${m}, can vote=${can_vote}",
         ("l",res.liveness_check)("s",res.safety_check)("m",res.monotony_check)("can_vote",can_vote));
 
-=======
->>>>>>> 5a029ee7
    // Figure out if we can vote and wether our vote will be strong or weak
    // If we vote, update `fsi.last_vote` and also `fsi.lock` if we have a newer commit qc
    // -----------------------------------------------------------------------------------
@@ -94,16 +63,10 @@
 
       res.decision = voting_strong ? vote_decision::strong_vote : vote_decision::weak_vote;
    }
-<<<<<<< HEAD
-   if (res.decision != vote_decision::no_vote)
-      dlog("Voting ${s}", ("s", res.decision == vote_decision::strong_vote ? "strong" : "weak"));
+
+   dlog("liveness_check=${l}, safety_check=${s}, monotony_check=${m}, can vote=${can_vote}, voting=${v}",
+        ("l",res.liveness_check)("s",res.safety_check)("m",res.monotony_check)("can_vote",can_vote)("v", res.decision));
    return res;
-=======
-
-   dlog("liveness_check=${l}, safety_check=${s}, monotony_check=${m}, can vote=${can_vote}, voting=${v}",
-        ("l",liveness_check)("s",safety_check)("m",monotony_check)("can_vote",(liveness_check || safety_check))("v", decision));
-   return decision;
->>>>>>> 5a029ee7
 }
 
 // ----------------------------------------------------------------------------------------
