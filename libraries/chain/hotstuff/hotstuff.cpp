#include <eosio/chain/hotstuff/hotstuff.hpp>
#include <fc/crypto/bls_utils.hpp>

namespace eosio::chain {

inline std::string bitset_to_string(const hs_bitset& bs) {
   std::string r;
   boost::to_string(bs, r);
   return r;
}

inline hs_bitset vector_to_bitset(const std::vector<uint32_t>& v) {
   return {v.cbegin(), v.cend()};
}

inline std::vector<uint32_t> bitset_to_vector(const hs_bitset& bs) {
   std::vector<uint32_t> r;
   r.resize(bs.num_blocks());
   boost::to_block_range(bs, r.begin());
   return r;
}

<<<<<<< HEAD
bool pending_quorum_certificate::votes_t::add_vote(std::span<const uint8_t> proposal_digest, size_t index,
                                                   const bls_public_key& pubkey, const bls_signature& new_sig) {
=======
vote_status pending_quorum_certificate::votes_t::add_vote(const std::vector<uint8_t>& proposal_digest, size_t index,
                                                          const bls_public_key& pubkey, const bls_signature& new_sig) {
>>>>>>> 61d5d943
   if (_bitset[index]) {
      return vote_status::duplicate; // shouldn't be already present
   }
   if (!fc::crypto::blslib::verify(pubkey, proposal_digest, new_sig)) {
      wlog( "signature from finalizer ${i} cannot be verified", ("i", index) );
      return vote_status::invalid_signature;
   }
   _bitset.set(index);
<<<<<<< HEAD
   _sig = fc::crypto::blslib::aggregate(std::array{_sig, new_sig}); // works even if _sig is default initialized (fp2::zero())
   return true;
=======
   _sig = fc::crypto::blslib::aggregate({_sig, new_sig}); // works even if _sig is default initialized (fp2::zero())
   return vote_status::success;
>>>>>>> 61d5d943
}

void pending_quorum_certificate::votes_t::reset(size_t num_finalizers) {
   if (num_finalizers != _bitset.size())
      _bitset.resize(num_finalizers);
   _bitset.reset();
   _sig = bls_signature();
}

pending_quorum_certificate::pending_quorum_certificate()
   : _mtx(std::make_unique<std::mutex>()) {
}

pending_quorum_certificate::pending_quorum_certificate(size_t num_finalizers, uint64_t quorum, uint64_t max_weak_sum_before_weak_final)
   : _mtx(std::make_unique<std::mutex>())
   , _quorum(quorum)
   , _max_weak_sum_before_weak_final(max_weak_sum_before_weak_final) {
   _weak_votes.resize(num_finalizers);
   _strong_votes.resize(num_finalizers);
}

bool pending_quorum_certificate::is_quorum_met() const {
   std::lock_guard g(*_mtx);
   return _state == state_t::weak_achieved || _state == state_t::weak_final || _state == state_t::strong;
}

// called by add_vote, already protected by mutex
<<<<<<< HEAD
bool pending_quorum_certificate::add_strong_vote(std::span<const uint8_t> proposal_digest, size_t index,
                                                 const bls_public_key& pubkey, const bls_signature& sig,
                                                 uint64_t weight) {
   if (!_strong_votes.add_vote(proposal_digest, index, pubkey, sig))
      return false;
=======
vote_status pending_quorum_certificate::add_strong_vote(const std::vector<uint8_t>& proposal_digest, size_t index,
                                                        const bls_public_key& pubkey, const bls_signature& sig,
                                                        uint64_t weight) {
   if (auto s = _strong_votes.add_vote(proposal_digest, index, pubkey, sig); s != vote_status::success)
      return s;
>>>>>>> 61d5d943
   _strong_sum += weight;

   switch (_state) {
   case state_t::unrestricted:
   case state_t::restricted:
      if (_strong_sum >= _quorum) {
         assert(_state != state_t::restricted);
         _state = state_t::strong;
      } else if (_weak_sum + _strong_sum >= _quorum)
         _state = (_state == state_t::restricted) ? state_t::weak_final : state_t::weak_achieved;
      break;

   case state_t::weak_achieved:
      if (_strong_sum >= _quorum)
         _state = state_t::strong;
      break;

   case state_t::weak_final:
   case state_t::strong:
      // getting another strong vote...nothing to do
      break;
   }
   return vote_status::success;
}

// called by add_vote, already protected by mutex
<<<<<<< HEAD
bool pending_quorum_certificate::add_weak_vote(std::span<const uint8_t> proposal_digest, size_t index,
                                               const bls_public_key& pubkey, const bls_signature& sig,
                                               uint64_t weight) {
   if (!_weak_votes.add_vote(proposal_digest, index, pubkey, sig))
      return false;
=======
vote_status pending_quorum_certificate::add_weak_vote(const std::vector<uint8_t>& proposal_digest, size_t index,
                                                      const bls_public_key& pubkey, const bls_signature& sig,
                                                      uint64_t weight) {
   if (auto s = _weak_votes.add_vote(proposal_digest, index, pubkey, sig); s != vote_status::success)
      return s;
>>>>>>> 61d5d943
   _weak_sum += weight;

   switch (_state) {
   case state_t::unrestricted:
   case state_t::restricted:
      if (_weak_sum + _strong_sum >= _quorum)
         _state = state_t::weak_achieved;

      if (_weak_sum > _max_weak_sum_before_weak_final) {
         if (_state == state_t::weak_achieved)
            _state = state_t::weak_final;
         else if (_state == state_t::unrestricted)
            _state = state_t::restricted;
      }
      break;

   case state_t::weak_achieved:
      if (_weak_sum >= _max_weak_sum_before_weak_final)
         _state = state_t::weak_final;
      break;

   case state_t::weak_final:
   case state_t::strong:
      // getting another weak vote... nothing to do
      break;
   }
   return vote_status::success;
}

// thread safe, <valid, strong>
<<<<<<< HEAD
std::pair<bool, bool> pending_quorum_certificate::add_vote(bool strong, std::span<const uint8_t> proposal_digest, size_t index,
                                                           const bls_public_key& pubkey, const bls_signature& sig,
                                                           uint64_t weight) {
=======
std::pair<vote_status, bool> pending_quorum_certificate::add_vote(bool strong, const std::vector<uint8_t>& proposal_digest, size_t index,
                                                                  const bls_public_key& pubkey, const bls_signature& sig,
                                                                  uint64_t weight) {
>>>>>>> 61d5d943
   std::lock_guard g(*_mtx);
   vote_status s = strong ? add_strong_vote(proposal_digest, index, pubkey, sig, weight)
                          : add_weak_vote(proposal_digest, index, pubkey, sig, weight);
   return {s, _state == state_t::strong};
}

// thread safe
valid_quorum_certificate pending_quorum_certificate::to_valid_quorum_certificate() const {
   std::lock_guard g(*_mtx);

   valid_quorum_certificate valid_qc;

   valid_qc._proposal_id = _proposal_id;
   valid_qc._proposal_digest = _proposal_digest;
   if( _state == state_t::strong ) {
      valid_qc._strong_votes = _strong_votes._bitset;
      valid_qc._sig          = _strong_votes._sig;
   } else if (is_quorum_met()) {
      valid_qc._strong_votes = _strong_votes._bitset;
      valid_qc._weak_votes   = _weak_votes._bitset;
      valid_qc._sig          = fc::crypto::blslib::aggregate(std::array{_strong_votes._sig, _weak_votes._sig});
   } else
      assert(0); // this should be called only when we have a valid qc.

   return valid_qc;
}

// ================== begin compatibility functions =======================
// these are present just to make the tests still work. will be removed.
// these assume *only* strong votes.
quorum_certificate_message pending_quorum_certificate::to_msg() const {
   return {.proposal_id    = _proposal_id,
           .strong_votes   = bitset_to_vector(_strong_votes._bitset),
           .active_agg_sig = _strong_votes._sig};
}

std::string pending_quorum_certificate::get_votes_string() const {
   return std::string("strong(\"") + bitset_to_string(_strong_votes._bitset) + "\", weak(\"" +
          bitset_to_string(_weak_votes._bitset) + "\"";
}
// ================== end compatibility functions =======================

valid_quorum_certificate::valid_quorum_certificate(
   const fc::sha256& proposal_id, const std::vector<uint8_t>& proposal_digest,
   const std::vector<uint32_t>& strong_votes, // bitset encoding, following canonical order
   const std::vector<uint32_t>& weak_votes,   // bitset encoding, following canonical order
   const bls_signature&         sig)
   : _proposal_id(proposal_id)
   , _proposal_digest(proposal_digest)
   , _sig(sig) {
   if (!strong_votes.empty())
      _strong_votes = vector_to_bitset(strong_votes);
   if (!weak_votes.empty())
      _weak_votes = vector_to_bitset(weak_votes);
}

quorum_certificate_message valid_quorum_certificate::to_msg() const {
   return {
      .proposal_id    = _proposal_id,
      .strong_votes   = _strong_votes ? bitset_to_vector(*_strong_votes) : std::vector<uint32_t>{1, 0},
      .active_agg_sig = _sig
   };
}

} // namespace eosio::chain<|MERGE_RESOLUTION|>--- conflicted
+++ resolved
@@ -20,13 +20,8 @@
    return r;
 }
 
-<<<<<<< HEAD
-bool pending_quorum_certificate::votes_t::add_vote(std::span<const uint8_t> proposal_digest, size_t index,
-                                                   const bls_public_key& pubkey, const bls_signature& new_sig) {
-=======
-vote_status pending_quorum_certificate::votes_t::add_vote(const std::vector<uint8_t>& proposal_digest, size_t index,
+vote_status pending_quorum_certificate::votes_t::add_vote(std::span<const uint8_t> proposal_digest, size_t index,
                                                           const bls_public_key& pubkey, const bls_signature& new_sig) {
->>>>>>> 61d5d943
    if (_bitset[index]) {
       return vote_status::duplicate; // shouldn't be already present
    }
@@ -35,13 +30,8 @@
       return vote_status::invalid_signature;
    }
    _bitset.set(index);
-<<<<<<< HEAD
    _sig = fc::crypto::blslib::aggregate(std::array{_sig, new_sig}); // works even if _sig is default initialized (fp2::zero())
-   return true;
-=======
-   _sig = fc::crypto::blslib::aggregate({_sig, new_sig}); // works even if _sig is default initialized (fp2::zero())
    return vote_status::success;
->>>>>>> 61d5d943
 }
 
 void pending_quorum_certificate::votes_t::reset(size_t num_finalizers) {
@@ -69,19 +59,11 @@
 }
 
 // called by add_vote, already protected by mutex
-<<<<<<< HEAD
-bool pending_quorum_certificate::add_strong_vote(std::span<const uint8_t> proposal_digest, size_t index,
-                                                 const bls_public_key& pubkey, const bls_signature& sig,
-                                                 uint64_t weight) {
-   if (!_strong_votes.add_vote(proposal_digest, index, pubkey, sig))
-      return false;
-=======
-vote_status pending_quorum_certificate::add_strong_vote(const std::vector<uint8_t>& proposal_digest, size_t index,
+vote_status pending_quorum_certificate::add_strong_vote(std::span<const uint8_t> proposal_digest, size_t index,
                                                         const bls_public_key& pubkey, const bls_signature& sig,
                                                         uint64_t weight) {
    if (auto s = _strong_votes.add_vote(proposal_digest, index, pubkey, sig); s != vote_status::success)
       return s;
->>>>>>> 61d5d943
    _strong_sum += weight;
 
    switch (_state) {
@@ -108,19 +90,11 @@
 }
 
 // called by add_vote, already protected by mutex
-<<<<<<< HEAD
-bool pending_quorum_certificate::add_weak_vote(std::span<const uint8_t> proposal_digest, size_t index,
-                                               const bls_public_key& pubkey, const bls_signature& sig,
-                                               uint64_t weight) {
-   if (!_weak_votes.add_vote(proposal_digest, index, pubkey, sig))
-      return false;
-=======
-vote_status pending_quorum_certificate::add_weak_vote(const std::vector<uint8_t>& proposal_digest, size_t index,
+vote_status pending_quorum_certificate::add_weak_vote(std::span<const uint8_t> proposal_digest, size_t index,
                                                       const bls_public_key& pubkey, const bls_signature& sig,
                                                       uint64_t weight) {
    if (auto s = _weak_votes.add_vote(proposal_digest, index, pubkey, sig); s != vote_status::success)
       return s;
->>>>>>> 61d5d943
    _weak_sum += weight;
 
    switch (_state) {
@@ -151,15 +125,9 @@
 }
 
 // thread safe, <valid, strong>
-<<<<<<< HEAD
-std::pair<bool, bool> pending_quorum_certificate::add_vote(bool strong, std::span<const uint8_t> proposal_digest, size_t index,
-                                                           const bls_public_key& pubkey, const bls_signature& sig,
-                                                           uint64_t weight) {
-=======
-std::pair<vote_status, bool> pending_quorum_certificate::add_vote(bool strong, const std::vector<uint8_t>& proposal_digest, size_t index,
+std::pair<vote_status, bool> pending_quorum_certificate::add_vote(bool strong, std::span<const uint8_t> proposal_digest, size_t index,
                                                                   const bls_public_key& pubkey, const bls_signature& sig,
                                                                   uint64_t weight) {
->>>>>>> 61d5d943
    std::lock_guard g(*_mtx);
    vote_status s = strong ? add_strong_vote(proposal_digest, index, pubkey, sig, weight)
                           : add_weak_vote(proposal_digest, index, pubkey, sig, weight);
