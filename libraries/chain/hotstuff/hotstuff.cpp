--- conflicted
+++ resolved
@@ -134,12 +134,9 @@
    std::lock_guard g(*_mtx);
    vote_status s = strong ? add_strong_vote(proposal_digest, index, pubkey, sig, weight)
                           : add_weak_vote(proposal_digest, index, pubkey, sig, weight);
-<<<<<<< HEAD
+   dlog("status: ${s}, state: ${state}, quorum_met: ${q}",
+        ("s", s ==vote_status::success ? "success":"failure")("state", _state==state_t::strong ? "strong":"weak")("q", is_quorum_met_no_lock() ? "yes":"no"));
    return {s, _state};
-=======
-   dlog("status: ${s}, _state: ${state}, quorum_met: ${q}", ("s", s ==vote_status::success ? "success":"failure") ("state", _state==state_t::strong ? "strong":"weak")("q", is_quorum_met_no_lock()?"yes":"no"));
-   return {s, _state == state_t::strong};
->>>>>>> 2c777131
 }
 
 // thread safe
