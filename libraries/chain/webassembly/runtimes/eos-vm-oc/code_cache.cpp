#include <fc/log/logger_config.hpp> //set_thread_name

#include <eosio/chain/webassembly/eos-vm-oc/code_cache.hpp>
#include <eosio/chain/webassembly/eos-vm-oc/config.hpp>
#include <eosio/chain/webassembly/common.hpp>
#include <eosio/chain/webassembly/eos-vm-oc/memory.hpp>
#include <eosio/chain/webassembly/eos-vm-oc/eos-vm-oc.hpp>
#include <eosio/chain/webassembly/eos-vm-oc/intrinsic.hpp>
#include <eosio/chain/webassembly/eos-vm-oc/compile_monitor.hpp>
#include <eosio/chain/exceptions.hpp>

#include <unistd.h>
#include <sys/syscall.h>
#include <sys/mman.h>
#include <linux/memfd.h>

#include "IR/Module.h"
#include "IR/Validate.h"
#include "WASM/WASM.h"
#include "LLVMJIT.h"

using namespace IR;

namespace eosio { namespace chain { namespace eosvmoc {

static constexpr size_t header_offset = 512u;
static constexpr size_t header_size = 512u;
static constexpr size_t total_header_size = header_offset + header_size;
static constexpr uint64_t header_id = 0x32434f4d56534f45ULL; //"EOSVMOC2" little endian

struct code_cache_header {
   uint64_t id = header_id;
   bool dirty = false;
   uintptr_t serialized_descriptor_index = 0;
} __attribute__ ((packed));
static constexpr size_t header_dirty_bit_offset_from_file_start = header_offset + offsetof(code_cache_header, dirty);
static constexpr size_t descriptor_ptr_from_file_start = header_offset + offsetof(code_cache_header, serialized_descriptor_index);

static_assert(sizeof(code_cache_header) <= header_size, "code_cache_header too big");

code_cache_async::code_cache_async(const std::filesystem::path& data_dir, const eosvmoc::config& eosvmoc_config, const chainbase::database& db) :
   code_cache_base(data_dir, eosvmoc_config, db),
   _result_queue(eosvmoc_config.threads * 2),
   _threads(eosvmoc_config.threads)
{
   FC_ASSERT(_threads, "EOS VM OC requires at least 1 compile thread");

   wait_on_compile_monitor_message();

   _monitor_reply_thread = std::thread([this]() {
      fc::set_thread_name("oc-monitor");
      _ctx.run();
   });
}

code_cache_async::~code_cache_async() {
   _compile_monitor_write_socket.shutdown(local::datagram_protocol::socket::shutdown_send);
   _monitor_reply_thread.join();
   consume_compile_thread_queue();
}

//remember again: wait_on_compile_monitor_message's callback is non-main thread!
void code_cache_async::wait_on_compile_monitor_message() {
   _compile_monitor_read_socket.async_wait(local::datagram_protocol::socket::wait_read, [this](auto ec) {
      if(ec) {
         _ctx.stop();
         return;
      }

      auto [success, message, fds] = read_message_with_fds(_compile_monitor_read_socket);
      if(!success || !std::holds_alternative<wasm_compilation_result_message>(message)) {
         _ctx.stop();
         return;
      }

      _result_queue.push(std::get<wasm_compilation_result_message>(message));

      wait_on_compile_monitor_message();
   });
}


//number processed, bytes available (only if number processed > 0)
std::tuple<size_t, size_t> code_cache_async::consume_compile_thread_queue() {
   size_t bytes_remaining = 0;
   size_t gotsome = _result_queue.consume_all([&](const wasm_compilation_result_message& result) {
      if(_outstanding_compiles_and_poison[result.code] == false) {
         std::visit(overloaded {
            [&](const code_descriptor& cd) {
               _cache_index.push_front(cd);
            },
            [&](const compilation_result_unknownfailure&) {
               wlog("code ${c} failed to tier-up with EOS VM OC", ("c", result.code.code_id));
               _blacklist.emplace(result.code);
            },
            [&](const compilation_result_toofull&) {
               run_eviction_round();
            }
         }, result.result);
      }
      _outstanding_compiles_and_poison.erase(result.code);
      bytes_remaining = result.cache_free_bytes;
   });

   return {gotsome, bytes_remaining};
}


const code_descriptor* const code_cache_async::get_descriptor_for_code(bool high_priority, const digest_type& code_id, const uint8_t& vm_version, bool is_write_window, get_cd_failure& failure) {
   //if there are any outstanding compiles, process the result queue now
   //When app is in write window, all tasks are running sequentially and read-only threads
   //are not running. Safe to update cache entries.
   if(is_write_window && _outstanding_compiles_and_poison.size()) {
      auto [count_processed, bytes_remaining] = consume_compile_thread_queue();

      if(count_processed)
         check_eviction_threshold(bytes_remaining);

      while(count_processed && _queued_compiles.size()) {
         auto nextup = _queued_compiles.begin();

         //it's not clear this check is required: if apply() was called for code then it existed in the code_index; and then
         // if we got notification of it no longer existing we would have removed it from queued_compiles
         const code_object* const codeobject = _db.find<code_object,by_code_hash>(boost::make_tuple(nextup->code_id, 0, nextup->vm_version));
         if(codeobject) {
            _outstanding_compiles_and_poison.emplace(*nextup, false);
            std::vector<wrapped_fd> fds_to_pass;
            fds_to_pass.emplace_back(memfd_for_bytearray(codeobject->code));
            FC_ASSERT(write_message_with_fds(_compile_monitor_write_socket, compile_wasm_message{ *nextup }, fds_to_pass), "EOS VM failed to communicate to OOP manager");
            --count_processed;
         }
         _queued_compiles.erase(nextup);
      }
   }

   //check for entry in cache
   code_cache_index::index<by_hash>::type::iterator it = _cache_index.get<by_hash>().find(boost::make_tuple(code_id, vm_version));
   if(it != _cache_index.get<by_hash>().end()) {
      if (is_write_window)
         _cache_index.relocate(_cache_index.begin(), _cache_index.project<0>(it));
      return &*it;
   }
   if(!is_write_window) {
      failure = get_cd_failure::temporary; // Compile might not be done yet
      return nullptr;
   }

   const code_tuple ct = code_tuple{code_id, vm_version};

   if(_blacklist.find(ct) != _blacklist.end()) {
      failure = get_cd_failure::permanent; // Compile will not start
      return nullptr;
   }
   if(auto it = _outstanding_compiles_and_poison.find(ct); it != _outstanding_compiles_and_poison.end()) {
      failure = get_cd_failure::temporary; // Compile might not be done yet
      it->second = false;
      return nullptr;
   }
   if(auto it = _queued_compiles.get<by_hash>().find(boost::make_tuple(std::ref(code_id), vm_version)); it != _queued_compiles.get<by_hash>().end()) {
      failure = get_cd_failure::temporary; // Compile might not be done yet
      return nullptr;
   }

   if(_outstanding_compiles_and_poison.size() >= _threads) {
      if (high_priority)
         _queued_compiles.push_front(ct);
      else
         _queued_compiles.push_back(ct);
      failure = get_cd_failure::temporary; // Compile might not be done yet
      return nullptr;
   }

   const code_object* const codeobject = _db.find<code_object,by_code_hash>(boost::make_tuple(code_id, 0, vm_version));
   if(!codeobject) { //should be impossible right?
      failure = get_cd_failure::permanent; // Compile will not start
      return nullptr;
   }

   _outstanding_compiles_and_poison.emplace(ct, false);
   std::vector<wrapped_fd> fds_to_pass;
   fds_to_pass.emplace_back(memfd_for_bytearray(codeobject->code));
   write_message_with_fds(_compile_monitor_write_socket, compile_wasm_message{ ct }, fds_to_pass);
   failure = get_cd_failure::temporary; // Compile might not be done yet
   return nullptr;
}

code_cache_sync::~code_cache_sync() {
   //it's exceedingly critical that we wait for the compile monitor to be done with all its work
   //This is easy in the sync case
   _compile_monitor_write_socket.shutdown(local::datagram_protocol::socket::shutdown_send);
   auto [success, message, fds] = read_message_with_fds(_compile_monitor_read_socket);
   if(success)
      elog("unexpected response from EOS VM OC compile monitor during shutdown");
}

const code_descriptor* const code_cache_sync::get_descriptor_for_code_sync(const digest_type& code_id, const uint8_t& vm_version, bool is_write_window) {
   //check for entry in cache
   code_cache_index::index<by_hash>::type::iterator it = _cache_index.get<by_hash>().find(boost::make_tuple(code_id, vm_version));
   if(it != _cache_index.get<by_hash>().end()) {
      if (is_write_window)
         _cache_index.relocate(_cache_index.begin(), _cache_index.project<0>(it));
      return &*it;
   }
   if(!is_write_window)
      return nullptr;

   const code_object* const codeobject = _db.find<code_object,by_code_hash>(boost::make_tuple(code_id, 0, vm_version));
   if(!codeobject) //should be impossible right?
      return nullptr;

   std::vector<wrapped_fd> fds_to_pass;
   fds_to_pass.emplace_back(memfd_for_bytearray(codeobject->code));

   write_message_with_fds(_compile_monitor_write_socket, compile_wasm_message{ {code_id, vm_version} }, fds_to_pass);
   auto [success, message, fds] = read_message_with_fds(_compile_monitor_read_socket);
   EOS_ASSERT(success, wasm_execution_error, "failed to read response from monitor process");
   EOS_ASSERT(std::holds_alternative<wasm_compilation_result_message>(message), wasm_execution_error, "unexpected response from monitor process");

   wasm_compilation_result_message result = std::get<wasm_compilation_result_message>(message);
   EOS_ASSERT(std::holds_alternative<code_descriptor>(result.result), wasm_execution_error, "failed to compile wasm");

   check_eviction_threshold(result.cache_free_bytes);

   return &*_cache_index.push_front(std::move(std::get<code_descriptor>(result.result))).first;
}

code_cache_base::code_cache_base(const std::filesystem::path& data_dir, const eosvmoc::config& eosvmoc_config, const chainbase::database& db) :
   _db(db),
   _cache_file_path(data_dir/"code_cache.bin") {
   static_assert(sizeof(allocator_t) <= header_offset, "header offset intersects with allocator");

   std::filesystem::create_directories(data_dir);

<<<<<<< HEAD
   if(!std::filesystem::exists(_cache_file_path)) {
      EOS_ASSERT(eosvmoc_config.cache_size >= allocator_t::get_min_size(total_header_size), database_exception, "configured code cache size is too small");
=======
   bool created_file = false;
   auto create_code_cache_file = [&] {
      EOS_ASSERT(eosvmoc_config.cache_size >= allocator_t::get_min_size(total_header_size), database_exception,
                 "configured code cache size is too small");
>>>>>>> 70876943
      std::ofstream ofs(_cache_file_path.generic_string(), std::ofstream::trunc);
      EOS_ASSERT(ofs.good(), database_exception, "unable to create EOS VM Optimized Compiler code cache");
      std::filesystem::resize_file(_cache_file_path, eosvmoc_config.cache_size);
      bip::file_mapping creation_mapping(_cache_file_path.generic_string().c_str(), bip::read_write);
      bip::mapped_region creation_region(creation_mapping, bip::read_write);
      new (creation_region.get_address()) allocator_t(eosvmoc_config.cache_size, total_header_size);
      new ((char*)creation_region.get_address() + header_offset) code_cache_header;
      created_file = true;
   };

   code_cache_header cache_header;
   auto check_code_cache = [&] {
      char header_buff[total_header_size];
      std::ifstream hs(_cache_file_path.generic_string(), std::ifstream::binary);
      hs.read(header_buff, sizeof(header_buff));
      EOS_ASSERT(!hs.fail(), bad_database_version_exception, "failed to read code cache header");
      memcpy((char*)&cache_header, header_buff + header_offset, sizeof(cache_header));

      EOS_ASSERT(cache_header.id == header_id, bad_database_version_exception, "existing EOS VM OC code cache not compatible with this version");
      EOS_ASSERT(!cache_header.dirty, database_exception, "code cache is dirty");
   };

   if (!bfs::exists(_cache_file_path)) {
      create_code_cache_file();
   }

   try {
      check_code_cache();
   } catch (const fc::exception&) {
      if (created_file)
         throw;

      ilog("EOS VM optimized Compiler code cache corrupt, recreating");
      create_code_cache_file();
      check_code_cache();
   }

   set_on_disk_region_dirty(true);

   auto existing_file_size = std::filesystem::file_size(_cache_file_path);
   if(eosvmoc_config.cache_size > existing_file_size) {
      std::filesystem::resize_file(_cache_file_path, eosvmoc_config.cache_size);

      bip::file_mapping resize_mapping(_cache_file_path.generic_string().c_str(), bip::read_write);
      bip::mapped_region resize_region(resize_mapping, bip::read_write);

      allocator_t* resize_allocator = reinterpret_cast<allocator_t*>(resize_region.get_address());
      resize_allocator->grow(eosvmoc_config.cache_size - existing_file_size);
   }

   _cache_fd = ::open(_cache_file_path.generic_string().c_str(), O_RDWR | O_CLOEXEC);
   EOS_ASSERT(_cache_fd >= 0, database_exception, "failure to open code cache");

   //load up the previous cache index
   char* code_mapping = (char*)mmap(nullptr, eosvmoc_config.cache_size, PROT_READ|PROT_WRITE, MAP_SHARED, _cache_fd, 0);
   EOS_ASSERT(code_mapping != MAP_FAILED, database_exception, "failure to mmap code cache");

   allocator_t* allocator = reinterpret_cast<allocator_t*>(code_mapping);

   if(cache_header.serialized_descriptor_index) {
      fc::datastream<const char*> ds(code_mapping + cache_header.serialized_descriptor_index, eosvmoc_config.cache_size - cache_header.serialized_descriptor_index);
      unsigned number_entries;
      fc::raw::unpack(ds, number_entries);
      for(unsigned i = 0; i < number_entries; ++i) {
         code_descriptor cd;
         fc::raw::unpack(ds, cd);
         if(cd.codegen_version != current_codegen_version) {
            allocator->deallocate(code_mapping + cd.code_begin);
            allocator->deallocate(code_mapping + cd.initdata_begin);
            continue;
         }
         _cache_index.push_back(std::move(cd));
      }
      allocator->deallocate(code_mapping + cache_header.serialized_descriptor_index);

      ilog("EOS VM Optimized Compiler code cache loaded with ${c} entries; ${f} of ${t} bytes free", ("c", number_entries)("f", allocator->get_free_memory())("t", allocator->get_size()));
   }
   munmap(code_mapping, eosvmoc_config.cache_size);

   _free_bytes_eviction_threshold = eosvmoc_config.cache_size * .1;

   wrapped_fd compile_monitor_conn = get_connection_to_compile_monitor(_cache_fd);

   //okay, let's do this by the book: we're not allowed to write & read on different threads to the same asio socket. So create two fds
   //representing the same unix socket. we'll read on one and write on the other
   int duped = dup(compile_monitor_conn);
   _compile_monitor_write_socket.assign(local::datagram_protocol(), duped);
   _compile_monitor_read_socket.assign(local::datagram_protocol(), compile_monitor_conn.release());
}

void code_cache_base::set_on_disk_region_dirty(bool dirty) {
   bip::file_mapping dirty_mapping(_cache_file_path.generic_string().c_str(), bip::read_write);
   bip::mapped_region dirty_region(dirty_mapping, bip::read_write);

   *((char*)dirty_region.get_address()+header_dirty_bit_offset_from_file_start) = dirty;
   if(dirty_region.flush(0, 0, false) == false)
      elog("Syncing code cache failed");
}

template <typename T>
void code_cache_base::serialize_cache_index(fc::datastream<T>& ds) {
   unsigned entries = _cache_index.size();
   fc::raw::pack(ds, entries);
   for(const code_descriptor& cd : _cache_index)
      fc::raw::pack(ds, cd);
}

code_cache_base::~code_cache_base() {
   //reopen the code cache in our process
   struct stat st;
   if(fstat(_cache_fd, &st))
      return;
   char* code_mapping = (char*)mmap(nullptr, st.st_size, PROT_READ|PROT_WRITE, MAP_SHARED, _cache_fd, 0);
   if(code_mapping == MAP_FAILED)
      return;

   allocator_t* allocator = reinterpret_cast<allocator_t*>(code_mapping);

   //serialize out the cache index
   fc::datastream<size_t> dssz;
   serialize_cache_index(dssz);
   size_t sz = dssz.tellp();

   char* p = nullptr;
   while(_cache_index.size()) {
      p = (char*)allocator->allocate(sz);
      if(p != nullptr)
         break;
      //in theory, there could be too little free space avaiable to store the cache index
      //try to free up some space
      for(unsigned int i = 0; i < 25 && _cache_index.size(); ++i) {
         allocator->deallocate(code_mapping + _cache_index.back().code_begin);
         allocator->deallocate(code_mapping + _cache_index.back().initdata_begin);
         _cache_index.pop_back();
      }
   }

   uintptr_t ptr_offset = 0;
   if(p) {
      fc::datastream<char*> ds(p, sz);
      serialize_cache_index(ds);

      ptr_offset = p-code_mapping;
   }
   memcpy(code_mapping+descriptor_ptr_from_file_start, &ptr_offset, sizeof(ptr_offset));

   msync(code_mapping, allocator->get_size(), MS_SYNC);
   munmap(code_mapping, allocator->get_size());
   close(_cache_fd);
   set_on_disk_region_dirty(false);

}

void code_cache_base::free_code(const digest_type& code_id, const uint8_t& vm_version) {
   code_cache_index::index<by_hash>::type::iterator it = _cache_index.get<by_hash>().find(boost::make_tuple(code_id, vm_version));
   if(it != _cache_index.get<by_hash>().end()) {
      write_message_with_fds(_compile_monitor_write_socket, evict_wasms_message{ {*it} });
      _cache_index.get<by_hash>().erase(it);
   }

   //if it's in the queued list, erase it
   if(auto i = _queued_compiles.get<by_hash>().find(boost::make_tuple(std::ref(code_id), vm_version)); i != _queued_compiles.get<by_hash>().end())
      _queued_compiles.get<by_hash>().erase(i);

   //however, if it's currently being compiled there is no way to cancel the compile,
   //so instead set a poison boolean that indicates not to insert the code in to the cache
   //once the compile is complete
   const std::unordered_map<code_tuple, bool>::iterator compiling_it = _outstanding_compiles_and_poison.find({code_id, vm_version});
   if(compiling_it != _outstanding_compiles_and_poison.end())
      compiling_it->second = true;
}

void code_cache_base::run_eviction_round() {
   evict_wasms_message evict_msg;
   for(unsigned int i = 0; i < 25 && _cache_index.size() > 1; ++i) {
      evict_msg.codes.emplace_back(_cache_index.back());
      _cache_index.pop_back();
   }
   write_message_with_fds(_compile_monitor_write_socket, evict_msg);
}

void code_cache_base::check_eviction_threshold(size_t free_bytes) {
   if(free_bytes < _free_bytes_eviction_threshold)
      run_eviction_round();
}
}}}<|MERGE_RESOLUTION|>--- conflicted
+++ resolved
@@ -231,15 +231,9 @@
 
    std::filesystem::create_directories(data_dir);
 
-<<<<<<< HEAD
-   if(!std::filesystem::exists(_cache_file_path)) {
-      EOS_ASSERT(eosvmoc_config.cache_size >= allocator_t::get_min_size(total_header_size), database_exception, "configured code cache size is too small");
-=======
    bool created_file = false;
    auto create_code_cache_file = [&] {
-      EOS_ASSERT(eosvmoc_config.cache_size >= allocator_t::get_min_size(total_header_size), database_exception,
-                 "configured code cache size is too small");
->>>>>>> 70876943
+      EOS_ASSERT(eosvmoc_config.cache_size >= allocator_t::get_min_size(total_header_size), database_exception, "configured code cache size is too small");
       std::ofstream ofs(_cache_file_path.generic_string(), std::ofstream::trunc);
       EOS_ASSERT(ofs.good(), database_exception, "unable to create EOS VM Optimized Compiler code cache");
       std::filesystem::resize_file(_cache_file_path, eosvmoc_config.cache_size);
@@ -262,7 +256,7 @@
       EOS_ASSERT(!cache_header.dirty, database_exception, "code cache is dirty");
    };
 
-   if (!bfs::exists(_cache_file_path)) {
+   if (!std::filesystem::exists(_cache_file_path)) {
       create_code_cache_file();
    }
 
