#include <eosio/chain/webassembly/interface.hpp>
#include <eosio/chain/protocol_state_object.hpp>
#include <eosio/chain/transaction_context.hpp>
#include <eosio/chain/apply_context.hpp>
#include <fc/crypto/alt_bn128.hpp>
#include <fc/crypto/modular_arithmetic.hpp>
#include <fc/crypto/blake2.hpp>
#include <fc/crypto/sha3.hpp>
#include <fc/crypto/k1_recover.hpp>

namespace {
    uint32_t ceil_log2(uint32_t n)
    {
        if (n <= 1) {
            return 0;
        }
        return 32 - __builtin_clz(n - 1);
    };
}

namespace eosio { namespace chain { namespace webassembly {

   void interface::assert_recover_key( legacy_ptr<const fc::sha256> digest,
                                       legacy_span<const char> sig,
                                       legacy_span<const char> pub ) const {
      fc::crypto::signature s;
      fc::crypto::public_key p;
      datastream<const char*> ds( sig.data(), sig.size() );
      datastream<const char*> pubds ( pub.data(), pub.size() );

      fc::raw::unpack( ds, s );
      fc::raw::unpack( pubds, p );

      EOS_ASSERT(s.which() < context.db.get<protocol_state_object>().num_supported_key_types, unactivated_signature_type,
        "Unactivated signature type used during assert_recover_key");
      EOS_ASSERT(p.which() < context.db.get<protocol_state_object>().num_supported_key_types, unactivated_key_type,
        "Unactivated key type used when creating assert_recover_key");

      if(context.control.is_producing_block())
         EOS_ASSERT(s.variable_size() <= context.control.configured_subjective_signature_length_limit(),
                    sig_variable_size_limit_exception, "signature variable length component size greater than subjective maximum");

      auto check = fc::crypto::public_key( s, *digest, false );
      EOS_ASSERT( check == p, crypto_api_exception, "Error expected key different than recovered key" );
   }

   int32_t interface::recover_key( legacy_ptr<const fc::sha256> digest,
                                   legacy_span<const char> sig,
                                   legacy_span<char> pub ) const {
      fc::crypto::signature s;
      datastream<const char*> ds( sig.data(), sig.size() );
      fc::raw::unpack(ds, s);

      EOS_ASSERT(s.which() < context.db.get<protocol_state_object>().num_supported_key_types, unactivated_signature_type,
                 "Unactivated signature type used during recover_key");

      if(context.control.is_producing_block())
         EOS_ASSERT(s.variable_size() <= context.control.configured_subjective_signature_length_limit(),
                    sig_variable_size_limit_exception, "signature variable length component size greater than subjective maximum");


      auto recovered = fc::crypto::public_key(s, *digest, false);

      // the key types newer than the first 2 may be varible in length
      if (s.which() >= config::genesis_num_supported_key_types ) {
         EOS_ASSERT(pub.size() >= 33, wasm_execution_error,
                    "destination buffer must at least be able to hold an ECC public key");
         auto packed_pubkey = fc::raw::pack(recovered);
         auto copy_size = std::min<size_t>(pub.size(), packed_pubkey.size());
         std::memcpy(pub.data(), packed_pubkey.data(), copy_size);
         return packed_pubkey.size();
      } else {
         // legacy behavior, key types 0 and 1 always pack to 33 bytes.
         // this will do one less copy for those keys while maintaining the rules of
         //    [0..33) dest sizes: assert (asserts in fc::raw::pack)
         //    [33..inf) dest sizes: return packed size (always 33)
         datastream<char*> out_ds( pub.data(), pub.size() );
         fc::raw::pack(out_ds, recovered);
         return out_ds.tellp();
      }
   }

   void interface::assert_sha256(legacy_span<const char> data, legacy_ptr<const fc::sha256> hash_val) const {
      auto result = context.trx_context.hash_with_checktime<fc::sha256>( data.data(), data.size() );
      EOS_ASSERT( result == *hash_val, crypto_api_exception, "hash mismatch" );
   }

   void interface::assert_sha1(legacy_span<const char> data, legacy_ptr<const fc::sha1> hash_val) const {
      auto result = context.trx_context.hash_with_checktime<fc::sha1>( data.data(), data.size() );
      EOS_ASSERT( result == *hash_val, crypto_api_exception, "hash mismatch" );
   }

   void interface::assert_sha512(legacy_span<const char> data, legacy_ptr<const fc::sha512> hash_val) const {
      auto result = context.trx_context.hash_with_checktime<fc::sha512>( data.data(), data.size() );
      EOS_ASSERT( result == *hash_val, crypto_api_exception, "hash mismatch" );
   }

   void interface::assert_ripemd160(legacy_span<const char> data, legacy_ptr<const fc::ripemd160> hash_val) const {
      auto result = context.trx_context.hash_with_checktime<fc::ripemd160>( data.data(), data.size() );
      EOS_ASSERT( result == *hash_val, crypto_api_exception, "hash mismatch" );
   }

   void interface::sha1(legacy_span<const char> data, legacy_ptr<fc::sha1> hash_val) const {
      *hash_val = context.trx_context.hash_with_checktime<fc::sha1>( data.data(), data.size() );
   }

   void interface::sha256(legacy_span<const char> data, legacy_ptr<fc::sha256> hash_val) const {
      *hash_val = context.trx_context.hash_with_checktime<fc::sha256>( data.data(), data.size() );
   }

   void interface::sha512(legacy_span<const char> data, legacy_ptr<fc::sha512> hash_val) const {
      *hash_val = context.trx_context.hash_with_checktime<fc::sha512>( data.data(), data.size() );
   }

   void interface::ripemd160(legacy_span<const char> data, legacy_ptr<fc::ripemd160> hash_val) const {
      *hash_val = context.trx_context.hash_with_checktime<fc::ripemd160>( data.data(), data.size() );
   }

<<<<<<< HEAD
   /**
    * WAX specific
    *
    * signature, exponent and modulus must be hexadecimal strings
    */
   int32_t interface::verify_rsa_sha256_sig(legacy_span<const char> message,
                                            legacy_span<const char> signature,
                                            legacy_span<const char> exponent,
                                            legacy_span<const char> modulus)
   {
       using std::string;
       using namespace std::string_literals;
       using namespace boost::multiprecision;

       const auto errPrefix = "[ERROR] verify_rsa_sha256_sig: "s;

       try {
          size_t message_len = message.size_bytes();
          size_t signature_len = signature.size_bytes();
          size_t exponent_len = exponent.size_bytes();
          size_t modulus_len = modulus.size_bytes();
          if (message_len && signature_len && exponent_len &&
              modulus_len == signature_len && (modulus_len % 2 == 0))
          {
             fc::sha256 msg_sha256 = context.trx_context.hash_with_checktime<fc::sha256>( message.data(), message.size() );

             auto pkcs1_encoding =
                    "3031300d060960864801650304020105000420"s +
                    fc::to_hex(msg_sha256.data(), msg_sha256.data_size());

             auto emLen = modulus_len / 2;
             auto tLen = pkcs1_encoding.size() / 2;

             if (emLen >= tLen + 11) {
                pkcs1_encoding = "0001"s + string(2*(emLen - tLen - 3), 'f') + "00"s + pkcs1_encoding;

                const cpp_int signature_int { "0x"s + string{signature.data(), signature_len} };
                const cpp_int exponent_int  { "0x"s + string{exponent.data(), exponent_len} };
                const cpp_int modulus_int   { "0x"s + string{modulus.data(), modulus_len} };

                const cpp_int decoded = powm(signature_int, exponent_int, modulus_int);

                return cpp_int{"0x"s + pkcs1_encoding} == decoded;
             }
             else
                context.console_append(errPrefix + "Intended encoding message lenght too short\n");
          }
          else
             context.console_append(errPrefix + "At least 1 param has an invalid length\n");
        }
        catch(const std::exception& e) {
           context.console_append(errPrefix + e.what() + "\n");
        }
        catch(...) {
           context.console_append(errPrefix + "Unknown exception\n");
        }

        return false;
    }
=======
   int32_t interface::alt_bn128_add(span<const char> op1, span<const char> op2, span<char> result ) const {
      bytes bop1(op1.data(), op1.data() + op1.size());
      bytes bop2(op2.data(), op2.data() + op2.size());

      auto maybe_err = fc::alt_bn128_add(bop1, bop2);
      if(std::holds_alternative<fc::alt_bn128_error>(maybe_err)) {
         return return_code::failure;
      }

      const auto& res = std::get<bytes>(maybe_err);

      if( result.size() < res.size() )
         return return_code::failure;

      std::memcpy( result.data(), res.data(), res.size() );
      return return_code::success;
   }

   int32_t interface::alt_bn128_mul(span<const char> g1_point, span<const char> scalar, span<char> result) const {
      bytes bg1_point(g1_point.data(), g1_point.data() + g1_point.size());
      bytes bscalar(scalar.data(), scalar.data() + scalar.size());

      auto maybe_err = fc::alt_bn128_mul(bg1_point, bscalar);
      if(std::holds_alternative<fc::alt_bn128_error>(maybe_err)) {
         return return_code::failure;
      }

      const auto& res = std::get<bytes>(maybe_err);

      if( result.size() < res.size() )
         return return_code::failure;

      std::memcpy( result.data(), res.data(), res.size() );
      return return_code::success;
   }

   int32_t interface::alt_bn128_pair(span<const char> g1_g2_pairs) const {
      bytes bg1_g2_pairs(g1_g2_pairs.data(), g1_g2_pairs.data() + g1_g2_pairs.size());

      auto checktime = [this]() { context.trx_context.checktime(); };
      auto res = fc::alt_bn128_pair(bg1_g2_pairs, checktime);
      if(std::holds_alternative<fc::alt_bn128_error>(res)) {
         return return_code::failure;
      }

      return !std::get<bool>(res); 
   }

   int32_t interface::mod_exp(span<const char> base,
                              span<const char> exp,
                              span<const char> modulus,
                              span<char> out) const {
      if (context.control.is_producing_block()) {
         unsigned int base_modulus_size = std::max(base.size(), modulus.size());

         if (base_modulus_size < exp.size()) {
            EOS_THROW(subjective_block_production_exception, 
                      "mod_exp restriction: exponent bit size cannot exceed bit size of either base or modulus");
         }

         static constexpr uint64_t bit_calc_limit = 106;

         uint64_t bit_calc = 5 * ceil_log2(exp.size()) + 8 * ceil_log2(base_modulus_size);

         if (bit_calc_limit < bit_calc) {
            EOS_THROW(subjective_block_production_exception, 
                      "mod_exp restriction: bit size too large for input arguments");
         }
      }

      bytes bbase(base.data(), base.data() + base.size());
      bytes bexp(exp.data(), exp.data() + exp.size());
      bytes bmod(modulus.data(), modulus.data() + modulus.size());

      auto maybe_err = fc::modexp(bbase, bexp, bmod);
      if(std::holds_alternative<fc::modular_arithmetic_error>(maybe_err)) {
         return return_code::failure;
      }

      const auto& res = std::get<bytes>(maybe_err);

      if( out.size() < res.size() )
         return return_code::failure;

      std::memcpy( out.data(), res.data(), res.size() );
      return return_code::success;
   }

   int32_t interface::blake2_f( uint32_t rounds,
                                span<const char> state,
                                span<const char> message,
                                span<const char> t0_offset,
                                span<const char> t1_offset,
                                int32_t final,
                                span<char> out) const {

      bool _final = final == 1;
      bytes bstate(state.data(), state.data() + state.size());
      bytes bmessage(message.data(), message.data() + message.size());
      bytes bt0_offset(t0_offset.data(), t0_offset.data() + t0_offset.size());
      bytes bt1_offset(t1_offset.data(), t1_offset.data() + t1_offset.size());

      auto checktime = [this]() { context.trx_context.checktime(); };

      auto maybe_err = fc::blake2b(rounds, bstate, bmessage, bt0_offset, bt1_offset, _final, checktime);
      if(std::holds_alternative<fc::blake2b_error>(maybe_err)) {
         return return_code::failure;
      }

      const auto& res = std::get<bytes>(maybe_err);

      if( out.size() < res.size() )
         return return_code::failure;

      std::memcpy( out.data(), res.data(), res.size() );
      return return_code::success;
   }

   void interface::sha3( span<const char> input, span<char> output, int32_t keccak ) const {
      bool _keccak = keccak == 1;
      const size_t bs = eosio::chain::config::hashing_checktime_block_size;
      const char* data = input.data();
      uint32_t datalen = input.size();
      fc::sha3::encoder enc;
      while ( datalen > bs ) {
         enc.write( data, bs);
         data    += bs;
         datalen -= bs;
         context.trx_context.checktime();
      }
      enc.write( data, datalen);
      auto res = enc.result(!_keccak);

      auto copy_size = std::min( output.size(), res.data_size() );
      std::memcpy( output.data(), res.data(), copy_size );
   }

   int32_t interface::k1_recover( span<const char> signature, span<const char> digest, span<char> pub) const {
      bytes bsignature(signature.data(), signature.data() + signature.size());
      bytes bdigest(digest.data(), digest.data() + digest.size());

      auto maybe_err = fc::k1_recover(bsignature, bdigest);
      if( std::holds_alternative<fc::k1_recover_error>(maybe_err)) {
         return return_code::failure;
      }

      const auto& res = std::get<bytes>(maybe_err);

      if( pub.size() < res.size() )
         return return_code::failure;

      std::memcpy( pub.data(), res.data(), res.size() );
      return return_code::success;
   }

>>>>>>> f63346e1
}}} // ns eosio::chain::webassembly<|MERGE_RESOLUTION|>--- conflicted
+++ resolved
@@ -116,7 +116,6 @@
       *hash_val = context.trx_context.hash_with_checktime<fc::ripemd160>( data.data(), data.size() );
    }
 
-<<<<<<< HEAD
    /**
     * WAX specific
     *
@@ -175,8 +174,8 @@
         }
 
         return false;
-    }
-=======
+   }
+
    int32_t interface::alt_bn128_add(span<const char> op1, span<const char> op2, span<char> result ) const {
       bytes bop1(op1.data(), op1.data() + op1.size());
       bytes bop2(op2.data(), op2.data() + op2.size());
@@ -332,5 +331,4 @@
       return return_code::success;
    }
 
->>>>>>> f63346e1
 }}} // ns eosio::chain::webassembly