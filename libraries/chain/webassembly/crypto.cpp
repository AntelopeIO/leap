--- conflicted
+++ resolved
@@ -8,12 +8,9 @@
 #include <fc/crypto/sha3.hpp>
 #include <fc/crypto/k1_recover.hpp>
 #undef g1_add
+#include <fc/crypto/bls_utils.hpp>
 #include <bn256/bn256.h>
-<<<<<<< HEAD
-#include <fc/crypto/bls_utils.hpp>
-=======
 #include <bls12-381/bls12-381.hpp>
->>>>>>> a78b8a9b
 
 namespace {
     uint32_t ceil_log2(uint32_t n)
@@ -259,91 +256,6 @@
       return return_code::success;
    }
 
-<<<<<<< HEAD
-
-   bool interface::bls_verify( span<const char> signature, span<const char> digest, span<const char> pub) const {
-
-
-      fc::crypto::blslib::bls_signature u_sig;
-      fc::crypto::blslib::bls_public_key u_pub;
-      vector<uint8_t> u_digest;
-
-      datastream<const char*> s_sig( signature.data(), signature.size() );
-      datastream<const char*> s_pub( pub.data(), pub.size() );
-      datastream<const char*> s_digest( digest.data(), digest.size() );
-
-      fc::raw::unpack( s_sig, u_sig );
-      fc::raw::unpack( s_pub, u_pub );
-      fc::raw::unpack( s_digest, u_digest );
-
-      std::cerr << u_pub.to_string() << "\n";
-      std::cerr << u_sig.to_string() << "\n";
-
-      bool result = fc::crypto::blslib::verify(u_pub, u_digest, u_sig);
-
-      return result;
-
-   }
-
-   int32_t interface::bls_aggregate_pubkeys( span<const char> pubkeys, span<char> aggregate) const {
-
-      vector<fc::crypto::blslib::bls_public_key> u_pubkeys;
-
-      datastream<const char*> s_pubkeys( pubkeys.data(), pubkeys.size() );
-
-      fc::raw::unpack( s_pubkeys, u_pubkeys );
-
-      fc::crypto::blslib::bls_public_key agg_pubkey = fc::crypto::blslib::aggregate(u_pubkeys);
-
-      auto packed = fc::raw::pack(agg_pubkey);
-
-      auto copy_size = std::min<size_t>(aggregate.size(), packed.size());
-
-      std::memcpy(aggregate.data(), packed.data(), copy_size);
-
-      return packed.size();
-
-   }
-
-   int32_t interface::bls_aggregate_sigs( span<const char> signatures, span<char> aggregate) const {
-
-      vector<fc::crypto::blslib::bls_signature> u_sigs;
-
-      datastream<const char*> s_sigs( signatures.data(), signatures.size() );
-
-      fc::raw::unpack( s_sigs, u_sigs );
-
-      fc::crypto::blslib::bls_signature agg_sig = fc::crypto::blslib::aggregate(u_sigs);
-
-      auto packed = fc::raw::pack(agg_sig);
-
-      auto copy_size = std::min<size_t>(aggregate.size(), packed.size());
-
-      std::memcpy(aggregate.data(), packed.data(), copy_size);
-
-      return packed.size();
-
-   }
-
-   bool interface::bls_aggregate_verify( span<const char> signature, span<const char> digests, span<const char> pubs) const {
-
-      fc::crypto::blslib::bls_signature u_sig;
-      vector<fc::crypto::blslib::bls_public_key> u_pubs;
-      vector<vector<uint8_t>> u_digests;
-
-      datastream<const char*> s_sig( signature.data(), signature.size() );
-      datastream<const char*> s_pubs( pubs.data(), pubs.size() );
-      datastream<const char*> s_digests( digests.data(), digests.size() );
-
-      fc::raw::unpack( s_sig, u_sig );
-      fc::raw::unpack( s_pubs, u_pubs );
-      fc::raw::unpack( s_digests, u_digests );
-
-      bool result = fc::crypto::blslib::aggregate_verify(u_pubs, u_digests, u_sig);
-
-      return result;
-
-=======
    int32_t interface::bls_g1_add(span<const char> op1, span<const char> op2, span<char> result) const
    {
       if(op1.size() != 144 ||  op2.size() != 144 ||  result.size() != 144)
@@ -497,7 +409,88 @@
       bls12_381::fp e = bls12_381::fp::modPrime<8>(k);
       e.toBytesLE(std::span<uint8_t, 48>((uint8_t*)result.data(), 48), true);
       return return_code::success;
->>>>>>> a78b8a9b
+   }
+
+   bool interface::bls_verify( span<const char> signature, span<const char> digest, span<const char> pub) const {
+
+      fc::crypto::blslib::bls_signature u_sig;
+      fc::crypto::blslib::bls_public_key u_pub;
+      vector<uint8_t> u_digest;
+
+      datastream<const char*> s_sig( signature.data(), signature.size() );
+      datastream<const char*> s_pub( pub.data(), pub.size() );
+      datastream<const char*> s_digest( digest.data(), digest.size() );
+
+      fc::raw::unpack( s_sig, u_sig );
+      fc::raw::unpack( s_pub, u_pub );
+      fc::raw::unpack( s_digest, u_digest );
+
+      std::cerr << u_pub.to_string() << "\n";
+      std::cerr << u_sig.to_string() << "\n";
+
+      bool result = fc::crypto::blslib::verify(u_pub, u_digest, u_sig);
+
+      return result;
+
+   }
+
+   int32_t interface::bls_aggregate_pubkeys( span<const char> pubkeys, span<char> aggregate) const {
+
+      vector<fc::crypto::blslib::bls_public_key> u_pubkeys;
+
+      datastream<const char*> s_pubkeys( pubkeys.data(), pubkeys.size() );
+
+      fc::raw::unpack( s_pubkeys, u_pubkeys );
+
+      fc::crypto::blslib::bls_public_key agg_pubkey = fc::crypto::blslib::aggregate(u_pubkeys);
+
+      auto packed = fc::raw::pack(agg_pubkey);
+
+      auto copy_size = std::min<size_t>(aggregate.size(), packed.size());
+
+      std::memcpy(aggregate.data(), packed.data(), copy_size);
+
+      return packed.size();
+
+   }
+
+   int32_t interface::bls_aggregate_sigs( span<const char> signatures, span<char> aggregate) const {
+
+      vector<fc::crypto::blslib::bls_signature> u_sigs;
+
+      datastream<const char*> s_sigs( signatures.data(), signatures.size() );
+
+      fc::raw::unpack( s_sigs, u_sigs );
+
+      fc::crypto::blslib::bls_signature agg_sig = fc::crypto::blslib::aggregate(u_sigs);
+
+      auto packed = fc::raw::pack(agg_sig);
+
+      auto copy_size = std::min<size_t>(aggregate.size(), packed.size());
+
+      std::memcpy(aggregate.data(), packed.data(), copy_size);
+
+      return packed.size();
+
+   }
+
+   bool interface::bls_aggregate_verify( span<const char> signature, span<const char> digests, span<const char> pubs) const {
+
+      fc::crypto::blslib::bls_signature u_sig;
+      vector<fc::crypto::blslib::bls_public_key> u_pubs;
+      vector<vector<uint8_t>> u_digests;
+
+      datastream<const char*> s_sig( signature.data(), signature.size() );
+      datastream<const char*> s_pubs( pubs.data(), pubs.size() );
+      datastream<const char*> s_digests( digests.data(), digests.size() );
+
+      fc::raw::unpack( s_sig, u_sig );
+      fc::raw::unpack( s_pubs, u_pubs );
+      fc::raw::unpack( s_digests, u_digests );
+
+      bool result = fc::crypto::blslib::aggregate_verify(u_pubs, u_digests, u_sig);
+
+      return result;
    }
 
 }}} // ns eosio::chain::webassembly