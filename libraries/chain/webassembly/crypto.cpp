#include <eosio/chain/webassembly/interface.hpp>
#include <eosio/chain/protocol_state_object.hpp>
#include <eosio/chain/transaction_context.hpp>
#include <eosio/chain/apply_context.hpp>
#include <fc/crypto/modular_arithmetic.hpp>
#include <fc/crypto/blake2.hpp>
#include <fc/crypto/sha3.hpp>
#include <fc/crypto/k1_recover.hpp>
<<<<<<< HEAD
#include <bn256/bn256.h>
=======
#include <fc/crypto/bls_utils.hpp>
>>>>>>> 9c1be07b

namespace {
    uint32_t ceil_log2(uint32_t n)
    {
        if (n <= 1) {
            return 0;
        }
        return 32 - __builtin_clz(n - 1);
    };
}

namespace eosio { namespace chain { namespace webassembly {

   void interface::assert_recover_key( legacy_ptr<const fc::sha256> digest,
                                       legacy_span<const char> sig,
                                       legacy_span<const char> pub ) const {
      fc::crypto::signature s;
      fc::crypto::public_key p;
      datastream<const char*> ds( sig.data(), sig.size() );
      datastream<const char*> pubds ( pub.data(), pub.size() );

      fc::raw::unpack( ds, s );
      fc::raw::unpack( pubds, p );

      EOS_ASSERT(s.which() < context.db.get<protocol_state_object>().num_supported_key_types, unactivated_signature_type,
        "Unactivated signature type used during assert_recover_key");
      EOS_ASSERT(p.which() < context.db.get<protocol_state_object>().num_supported_key_types, unactivated_key_type,
        "Unactivated key type used when creating assert_recover_key");

      if(context.control.is_speculative_block())
         EOS_ASSERT(s.variable_size() <= context.control.configured_subjective_signature_length_limit(),
                    sig_variable_size_limit_exception, "signature variable length component size greater than subjective maximum");

      auto check = fc::crypto::public_key( s, *digest, false );
      EOS_ASSERT( check == p, crypto_api_exception, "Error expected key different than recovered key" );
   }

   int32_t interface::recover_key( legacy_ptr<const fc::sha256> digest,
                                   legacy_span<const char> sig,
                                   legacy_span<char> pub ) const {
      fc::crypto::signature s;
      datastream<const char*> ds( sig.data(), sig.size() );
      fc::raw::unpack(ds, s);

      EOS_ASSERT(s.which() < context.db.get<protocol_state_object>().num_supported_key_types, unactivated_signature_type,
                 "Unactivated signature type used during recover_key");

      if(context.control.is_speculative_block())
         EOS_ASSERT(s.variable_size() <= context.control.configured_subjective_signature_length_limit(),
                    sig_variable_size_limit_exception, "signature variable length component size greater than subjective maximum");


      auto recovered = fc::crypto::public_key(s, *digest, false);

      // the key types newer than the first 2 may be varible in length
      if (s.which() >= config::genesis_num_supported_key_types ) {
         EOS_ASSERT(pub.size() >= 33, wasm_execution_error,
                    "destination buffer must at least be able to hold an ECC public key");
         auto packed_pubkey = fc::raw::pack(recovered);
         auto copy_size = std::min<size_t>(pub.size(), packed_pubkey.size());
         std::memcpy(pub.data(), packed_pubkey.data(), copy_size);
         return packed_pubkey.size();
      } else {
         // legacy behavior, key types 0 and 1 always pack to 33 bytes.
         // this will do one less copy for those keys while maintaining the rules of
         //    [0..33) dest sizes: assert (asserts in fc::raw::pack)
         //    [33..inf) dest sizes: return packed size (always 33)
         datastream<char*> out_ds( pub.data(), pub.size() );
         fc::raw::pack(out_ds, recovered);
         return out_ds.tellp();
      }
   }

   void interface::assert_sha256(legacy_span<const char> data, legacy_ptr<const fc::sha256> hash_val) const {
      auto result = context.trx_context.hash_with_checktime<fc::sha256>( data.data(), data.size() );
      EOS_ASSERT( result == *hash_val, crypto_api_exception, "hash mismatch" );
   }

   void interface::assert_sha1(legacy_span<const char> data, legacy_ptr<const fc::sha1> hash_val) const {
      auto result = context.trx_context.hash_with_checktime<fc::sha1>( data.data(), data.size() );
      EOS_ASSERT( result == *hash_val, crypto_api_exception, "hash mismatch" );
   }

   void interface::assert_sha512(legacy_span<const char> data, legacy_ptr<const fc::sha512> hash_val) const {
      auto result = context.trx_context.hash_with_checktime<fc::sha512>( data.data(), data.size() );
      EOS_ASSERT( result == *hash_val, crypto_api_exception, "hash mismatch" );
   }

   void interface::assert_ripemd160(legacy_span<const char> data, legacy_ptr<const fc::ripemd160> hash_val) const {
      auto result = context.trx_context.hash_with_checktime<fc::ripemd160>( data.data(), data.size() );
      EOS_ASSERT( result == *hash_val, crypto_api_exception, "hash mismatch" );
   }

   void interface::sha1(legacy_span<const char> data, legacy_ptr<fc::sha1> hash_val) const {
      *hash_val = context.trx_context.hash_with_checktime<fc::sha1>( data.data(), data.size() );
   }

   void interface::sha256(legacy_span<const char> data, legacy_ptr<fc::sha256> hash_val) const {
      *hash_val = context.trx_context.hash_with_checktime<fc::sha256>( data.data(), data.size() );
   }

   void interface::sha512(legacy_span<const char> data, legacy_ptr<fc::sha512> hash_val) const {
      *hash_val = context.trx_context.hash_with_checktime<fc::sha512>( data.data(), data.size() );
   }

   void interface::ripemd160(legacy_span<const char> data, legacy_ptr<fc::ripemd160> hash_val) const {
      *hash_val = context.trx_context.hash_with_checktime<fc::ripemd160>( data.data(), data.size() );
   }

   int32_t interface::alt_bn128_add(span<const char> op1, span<const char> op2, span<char> result ) const {
      if (op1.size() != 64 ||  op2.size() != 64 ||  result.size() < 64 ||
         bn256::g1_add({(const uint8_t*)op1.data(), 64}, {(const uint8_t*)op2.data(), 64}, { (uint8_t*)result.data(), 64}) == -1)
         return return_code::failure;
      return return_code::success;
   }

   int32_t interface::alt_bn128_mul(span<const char> g1_point, span<const char> scalar, span<char> result) const {
      if (g1_point.size() != 64 ||  scalar.size() != 32 ||  result.size() < 64 ||
         bn256::g1_scalar_mul({(const uint8_t*)g1_point.data(), 64}, {(const uint8_t*)scalar.data(), 32}, { (uint8_t*)result.data(), 64}) == -1)
         return return_code::failure;
      return return_code::success;
   }

   int32_t interface::alt_bn128_pair(span<const char> g1_g2_pairs) const {
      auto checktime = [this]() { context.trx_context.checktime(); };
      auto res = bn256::pairing_check({(const uint8_t*)g1_g2_pairs.data(), g1_g2_pairs.size()} , checktime);
      if (res == -1)
         return return_code::failure;
      else
         return res? 0 : 1;
   }

   int32_t interface::mod_exp(span<const char> base,
                              span<const char> exp,
                              span<const char> modulus,
                              span<char> out) const {
      if (context.control.is_speculative_block()) {
         unsigned int base_modulus_size = std::max(base.size(), modulus.size());

         if (base_modulus_size < exp.size()) {
            EOS_THROW(subjective_block_production_exception,
                      "mod_exp restriction: exponent bit size cannot exceed bit size of either base or modulus");
         }

         static constexpr uint64_t bit_calc_limit = 106;

         uint64_t bit_calc = 5 * ceil_log2(exp.size()) + 8 * ceil_log2(base_modulus_size);

         if (bit_calc_limit < bit_calc) {
            EOS_THROW(subjective_block_production_exception,
                      "mod_exp restriction: bit size too large for input arguments");
         }
      }

      bytes bbase(base.data(), base.data() + base.size());
      bytes bexp(exp.data(), exp.data() + exp.size());
      bytes bmod(modulus.data(), modulus.data() + modulus.size());

      auto maybe_err = fc::modexp(bbase, bexp, bmod);
      if(std::holds_alternative<fc::modular_arithmetic_error>(maybe_err)) {
         return return_code::failure;
      }

      const auto& res = std::get<bytes>(maybe_err);

      if( out.size() < res.size() )
         return return_code::failure;

      std::memcpy( out.data(), res.data(), res.size() );
      return return_code::success;
   }

   int32_t interface::blake2_f( uint32_t rounds,
                                span<const char> state,
                                span<const char> message,
                                span<const char> t0_offset,
                                span<const char> t1_offset,
                                int32_t final,
                                span<char> out) const {

      bool _final = final == 1;
      bytes bstate(state.data(), state.data() + state.size());
      bytes bmessage(message.data(), message.data() + message.size());
      bytes bt0_offset(t0_offset.data(), t0_offset.data() + t0_offset.size());
      bytes bt1_offset(t1_offset.data(), t1_offset.data() + t1_offset.size());

      auto checktime = [this]() { context.trx_context.checktime(); };

      auto maybe_err = fc::blake2b(rounds, bstate, bmessage, bt0_offset, bt1_offset, _final, checktime);
      if(std::holds_alternative<fc::blake2b_error>(maybe_err)) {
         return return_code::failure;
      }

      const auto& res = std::get<bytes>(maybe_err);

      if( out.size() < res.size() )
         return return_code::failure;

      std::memcpy( out.data(), res.data(), res.size() );
      return return_code::success;
   }

   void interface::sha3( span<const char> input, span<char> output, int32_t keccak ) const {
      bool _keccak = keccak == 1;
      const size_t bs = eosio::chain::config::hashing_checktime_block_size;
      const char* data = input.data();
      uint32_t datalen = input.size();
      fc::sha3::encoder enc;
      while ( datalen > bs ) {
         enc.write( data, bs);
         data    += bs;
         datalen -= bs;
         context.trx_context.checktime();
      }
      enc.write( data, datalen);
      auto res = enc.result(!_keccak);

      auto copy_size = std::min( output.size(), res.data_size() );
      std::memcpy( output.data(), res.data(), copy_size );
   }

   int32_t interface::k1_recover( span<const char> signature, span<const char> digest, span<char> pub) const {
      bytes bsignature(signature.data(), signature.data() + signature.size());
      bytes bdigest(digest.data(), digest.data() + digest.size());

      auto maybe_err = fc::k1_recover(bsignature, bdigest);
      if( std::holds_alternative<fc::k1_recover_error>(maybe_err)) {
         return return_code::failure;
      }

      const auto& res = std::get<bytes>(maybe_err);

      if( pub.size() < res.size() )
         return return_code::failure;

      std::memcpy( pub.data(), res.data(), res.size() );
      return return_code::success;
   }
   

   bool interface::bls_verify( span<const char> signature, span<const char> digest, span<const char> pub) const {


      fc::crypto::blslib::bls_signature u_sig;
      fc::crypto::blslib::bls_public_key u_pub;
      vector<uint8_t> u_digest;

      datastream<const char*> s_sig( signature.data(), signature.size() );
      datastream<const char*> s_pub( pub.data(), pub.size() );
      datastream<const char*> s_digest( digest.data(), digest.size() );

      fc::raw::unpack( s_sig, u_sig );
      fc::raw::unpack( s_pub, u_pub );
      fc::raw::unpack( s_digest, u_digest );

      std::cerr << u_pub.to_string() << "\n";
      std::cerr << u_sig.to_string() << "\n";

      bool result = fc::crypto::blslib::verify(u_pub, u_digest, u_sig);

      return result;

   }

   int32_t interface::bls_aggregate_pubkeys( span<const char> pubkeys, span<char> aggregate) const {

      vector<fc::crypto::blslib::bls_public_key> u_pubkeys;

      datastream<const char*> s_pubkeys( pubkeys.data(), pubkeys.size() );

      fc::raw::unpack( s_pubkeys, u_pubkeys );

      fc::crypto::blslib::bls_public_key agg_pubkey = fc::crypto::blslib::aggregate(u_pubkeys);

      auto packed = fc::raw::pack(agg_pubkey);

      auto copy_size = std::min<size_t>(aggregate.size(), packed.size());

      std::memcpy(aggregate.data(), packed.data(), copy_size);

      return packed.size();

   }

   int32_t interface::bls_aggregate_sigs( span<const char> signatures, span<char> aggregate) const {

      vector<fc::crypto::blslib::bls_signature> u_sigs;

      datastream<const char*> s_sigs( signatures.data(), signatures.size() );

      fc::raw::unpack( s_sigs, u_sigs );

      fc::crypto::blslib::bls_signature agg_sig = fc::crypto::blslib::aggregate(u_sigs);

      auto packed = fc::raw::pack(agg_sig);

      auto copy_size = std::min<size_t>(aggregate.size(), packed.size());

      std::memcpy(aggregate.data(), packed.data(), copy_size);

      return packed.size();

   }

   bool interface::bls_aggregate_verify( span<const char> signature, span<const char> digests, span<const char> pubs) const {

      fc::crypto::blslib::bls_signature u_sig;
      vector<fc::crypto::blslib::bls_public_key> u_pubs;
      vector<vector<uint8_t>> u_digests;

      datastream<const char*> s_sig( signature.data(), signature.size() );
      datastream<const char*> s_pubs( pubs.data(), pubs.size() );
      datastream<const char*> s_digests( digests.data(), digests.size() );

      fc::raw::unpack( s_sig, u_sig );
      fc::raw::unpack( s_pubs, u_pubs );
      fc::raw::unpack( s_digests, u_digests );

      bool result = fc::crypto::blslib::aggregate_verify(u_pubs, u_digests, u_sig);

      return result;

   }

}}} // ns eosio::chain::webassembly<|MERGE_RESOLUTION|>--- conflicted
+++ resolved
@@ -6,11 +6,9 @@
 #include <fc/crypto/blake2.hpp>
 #include <fc/crypto/sha3.hpp>
 #include <fc/crypto/k1_recover.hpp>
-<<<<<<< HEAD
+#undef g1_add
 #include <bn256/bn256.h>
-=======
 #include <fc/crypto/bls_utils.hpp>
->>>>>>> 9c1be07b
 
 namespace {
     uint32_t ceil_log2(uint32_t n)
@@ -120,6 +118,8 @@
       *hash_val = context.trx_context.hash_with_checktime<fc::ripemd160>( data.data(), data.size() );
    }
 
+#undef g1_add
+
    int32_t interface::alt_bn128_add(span<const char> op1, span<const char> op2, span<char> result ) const {
       if (op1.size() != 64 ||  op2.size() != 64 ||  result.size() < 64 ||
          bn256::g1_add({(const uint8_t*)op1.data(), 64}, {(const uint8_t*)op2.data(), 64}, { (uint8_t*)result.data(), 64}) == -1)
@@ -249,7 +249,7 @@
       std::memcpy( pub.data(), res.data(), res.size() );
       return return_code::success;
    }
-   
+
 
    bool interface::bls_verify( span<const char> signature, span<const char> digest, span<const char> pub) const {
 
