--- conflicted
+++ resolved
@@ -75,11 +75,7 @@
             privileged = receiver_account->is_privileged();
             auto native = control.find_apply_handler( receiver, act->account, act->name );
             if( native ) {
-<<<<<<< HEAD
-               if( trx_context.enforce_whiteblacklist && control.is_producing_block() ) {
-=======
                if( trx_context.enforce_whiteblacklist && control.is_speculative_block() ) {
->>>>>>> 34ade807
                   control.check_contract_list( receiver );
                   control.check_action_list( act->account, act->name );
                }
@@ -93,11 +89,7 @@
                      || control.is_builtin_activated( builtin_protocol_feature_t::forward_setcode )
                   )
             ) {
-<<<<<<< HEAD
-               if( trx_context.enforce_whiteblacklist && control.is_producing_block() ) {
-=======
                if( trx_context.enforce_whiteblacklist && control.is_speculative_block() ) {
->>>>>>> 34ade807
                   control.check_contract_list( receiver );
                   control.check_action_list( act->account, act->name );
                }
