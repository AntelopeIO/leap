--- conflicted
+++ resolved
@@ -346,6 +346,8 @@
 } FC_CAPTURE_AND_RETHROW( (transaction_header(packed_trx.get_transaction())) ) }
 
 static void record_locks_for_data_access(transaction_trace& trace, flat_set<shard_lock>& read_locks, flat_set<shard_lock>& write_locks ) {
+   // Precondition: read_locks and write_locks do not intersect.
+
    for (const auto& at: trace.action_traces) {
       for (const auto& access: at.data_access) {
          if (access.type == data_access_info::read) {
@@ -356,13 +358,27 @@
       }
    }
 
-   // remove read locks for write locks taken by other actions
+   // Step RR: Remove from trace.read_locks and from read_locks only the read locks necessary to ensure they each do not intersect with trace.write_locks.
    std::for_each(trace.write_locks.begin(), trace.write_locks.end(), [&]( const shard_lock& l){
-      trace.read_locks.erase(l); read_locks.erase(l);
+      trace.read_locks.erase(l); read_locks.erase(l); // for step RR
+      // write_locks.insert(l); // Step AW could instead be done here, but it would add unnecessary work to the lookups in step AR.
+    });
+
+   // At this point, the trace.read_locks and trace.write_locks are good.
+
+   // Step AR: Add into read_locks the subset of trace.read_locks that does not intersect with write_locks (must occur after step RR).
+   //          (Works regardless of whether step AW is done before or after this step.)
+   std::for_each(trace.read_locks.begin(), trace.read_locks.end(), [&]( const shard_lock& l){
+      if( write_locks.find(l) == write_locks.end() )
+         read_locks.insert(l);
    });
 
-   read_locks.insert(trace.read_locks.begin(), trace.read_locks.end());
+
+   // Step AW: Add trace.write_locks into write_locks.
    write_locks.insert(trace.write_locks.begin(), trace.write_locks.end());
+
+   // Postcondition: read_locks and write_locks do not intersect
+   // Postcondition: trace.read_locks and trace.write_locks do not intersect
 }
 
 transaction_trace chain_controller::_push_transaction( transaction_metadata&& data )
@@ -834,20 +850,6 @@
 
             } /// for each transaction id
 
-<<<<<<< HEAD
-            // Validate that the producer didn't list extra locks to bloat the size of the block
-            // TODO: this check can be removed when blocks are irreversible
-            fc::deduplicate(used_read_locks);
-            fc::deduplicate(used_write_locks);
-
-            auto newend = boost::remove_if( used_read_locks,
-                            [&]( const auto& l ){
-                               return boost::find( used_write_locks, l ) != used_write_locks.end();
-                            });
-            used_read_locks.erase( newend, used_read_locks.end() );
-
-=======
->>>>>>> 7dbfadac
             EOS_ASSERT( boost::equal( used_read_locks, shard.read_locks ),
                block_lock_exception, "Read locks for executing shard: ${s} do not match those listed in the block", ("s", shard_index));
             EOS_ASSERT( boost::equal( used_write_locks, shard.write_locks ),
@@ -1155,7 +1157,7 @@
           context_free_cpu_usage +
           signature_cpu_usage;
 
-   
+
 
    if( meta.trx().kcpu_usage.value == 0 ) {
       return actual_usage;
@@ -1844,19 +1846,6 @@
    return result;
 } FC_CAPTURE_AND_RETHROW() }
 
-<<<<<<< HEAD
-transaction_trace chain_controller::_apply_transaction( transaction_metadata& meta )
-{ try {
-   try {
-      auto temp_session = _db.start_undo_session(true);
-      auto result = __apply_transaction(meta);
-      temp_session.squash();
-      return result;
-   } catch (...) {
-      // if there is no sender, there is no error handling possible, rethrow
-      if (!meta.sender) {
-         throw;
-=======
 transaction_trace chain_controller::_apply_transaction( transaction_metadata& meta ) { try {
    auto execute = [this](transaction_metadata& meta) -> transaction_trace {
       try {
@@ -1874,7 +1863,6 @@
          log_handled_exceptions(meta.trx());
 
          return _apply_error(meta);
->>>>>>> 7dbfadac
       }
    };
 
@@ -2065,7 +2053,7 @@
    record_locks_for_data_access(result, bshard_trace.read_locks, bshard_trace.write_locks);
 
    bshard.transactions.emplace_back( result );
-   
+
    bshard_trace.append(result);
 
    // The transaction applied successfully. Merge its changes into the pending block session.
