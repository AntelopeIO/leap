--- conflicted
+++ resolved
@@ -297,13 +297,8 @@
 
       init( initial_net_usage );
       if ( !is_read_only() ) {
-         record_transaction( packed_trx.id(), trx.expiration );
-      }
-<<<<<<< HEAD
-=======
-      init( initial_net_usage);
-      record_transaction( id, trx.expiration ); /// checks for dupes
->>>>>>> 4c1226e6
+         record_transaction( id, trx.expiration );
+      }
    }
 
    void transaction_context::init_for_deferred_trx( fc::time_point p )
