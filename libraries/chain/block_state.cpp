#include <eosio/chain/block_state.hpp>
#include <eosio/chain/block_header_state_utils.hpp>
#include <eosio/chain/block_state_legacy.hpp>
#include <eosio/chain/exceptions.hpp>

namespace eosio::chain {

block_state::block_state(const block_header_state& prev, signed_block_ptr b, const protocol_feature_set& pfs,
                         const validator_t& validator, bool skip_validate_signee)
   : block_header_state(prev.next(*b, pfs, validator))
   , block(std::move(b))
{}

block_state::block_state(const block_header_state& bhs, deque<transaction_metadata_ptr>&& trx_metas,
                         deque<transaction_receipt>&& trx_receipts, const std::optional<quorum_certificate>& qc)
   : block_header_state(bhs)
   , block(std::make_shared<signed_block>(signed_block_header{bhs.header})) // [greg todo] do we need signatures?
   , pub_keys_recovered(true) // probably not needed
   , cached_trxs(std::move(trx_metas))
{
   block->transactions = std::move(trx_receipts);

   if( qc && bhs.is_needed(*qc) ) {
      emplace_extension(block->block_extensions, quorum_certificate_extension::extension_id(), fc::raw::pack( *qc ));
   }
}

// Used for transition from dpos to instant-finality
block_state::block_state(const block_state_legacy& bsp) {
   block_header_state::id = bsp.id();
   header = bsp.header;
   activated_protocol_features = bsp.activated_protocol_features;
   std::optional<block_header_extension> ext = bsp.block->extract_header_extension(instant_finality_extension::extension_id());
   assert(ext); // required by current transition mechanism
   const auto& if_extension = std::get<instant_finality_extension>(*ext);
   assert(if_extension.new_finalizer_policy); // required by current transition mechanism
   active_finalizer_policy = std::make_shared<finalizer_policy>(*if_extension.new_finalizer_policy);
   active_proposer_policy = std::make_shared<proposer_policy>();
   active_proposer_policy->active_time = bsp.timestamp();
   active_proposer_policy->proposer_schedule = bsp.active_schedule;
   header_exts = bsp.header_exts;
   block = bsp.block;
   validated = bsp.is_valid();
   pub_keys_recovered = bsp._pub_keys_recovered;
   cached_trxs = bsp._cached_trxs;
}

deque<transaction_metadata_ptr> block_state::extract_trxs_metas() {
   pub_keys_recovered = false;
   auto result = std::move(cached_trxs);
   cached_trxs.clear();
   return result;
}

void block_state::set_trxs_metas( deque<transaction_metadata_ptr>&& trxs_metas, bool keys_recovered ) {
   pub_keys_recovered = keys_recovered;
   cached_trxs = std::move( trxs_metas );
}

<<<<<<< HEAD
// Called from net threads
bool block_state::aggregate_vote(const hs_vote_message& vote) {
   const auto& finalizers = active_finalizer_policy->finalizers;
   auto it = std::find_if(finalizers.begin(),
                          finalizers.end(),
                          [&](const auto& finalizer) { return finalizer.public_key == vote.finalizer_key; });

   if (it != finalizers.end()) {
      auto index = std::distance(finalizers.begin(), it);
      const digest_type& digest = vote.strong ? strong_digest : weak_digest;
      return pending_qc.add_vote(vote.strong,
#warning TODO change to use std::span if possible
                                 std::vector<uint8_t>{digest.data(), digest.data() + digest.data_size()},
                                 index,
                                 vote.finalizer_key,
                                 vote.sig);
   } else {
      wlog( "finalizer_key (${k}) in vote is not in finalizer policy", ("k", vote.finalizer_key) );
      return false;
   }
}
   
=======
std::optional<quorum_certificate> block_state::get_best_qc() const {
   auto block_number = block_num();

   // if pending_qc does not have a valid QC, consider valid_qc only
   if( !pending_qc.is_quorum_met() ) {
      if( valid_qc ) {
         return quorum_certificate{ block_number, *valid_qc };
      } else {
         return std::nullopt;;
      }
   }

#warning TODO valid_quorum_certificate constructor can assert. Implement an extract method in pending_quorum_certificate for this.
   // extract valid QC from pending_qc
   valid_quorum_certificate valid_qc_from_pending(pending_qc);

   // if valid_qc does not have value, consider valid_qc_from_pending only
   if( !valid_qc ) {
      return quorum_certificate{ block_number, valid_qc_from_pending };
   }

   // Both valid_qc and valid_qc_from_pending have value. Compare them and select a better one.
   // Strong beats weak. Tie break by valid_qc.
   const auto& best_qc =
      valid_qc->is_strong() == valid_qc_from_pending.is_strong() ?
      *valid_qc : // tie broke by valid_qc
      valid_qc->is_strong() ? *valid_qc : valid_qc_from_pending; // strong beats weak
   return quorum_certificate{ block_number, best_qc };
}   
>>>>>>> 0013034c
} /// eosio::chain<|MERGE_RESOLUTION|>--- conflicted
+++ resolved
@@ -57,7 +57,6 @@
    cached_trxs = std::move( trxs_metas );
 }
 
-<<<<<<< HEAD
 // Called from net threads
 bool block_state::aggregate_vote(const hs_vote_message& vote) {
    const auto& finalizers = active_finalizer_policy->finalizers;
@@ -80,7 +79,6 @@
    }
 }
    
-=======
 std::optional<quorum_certificate> block_state::get_best_qc() const {
    auto block_number = block_num();
 
@@ -93,9 +91,8 @@
       }
    }
 
-#warning TODO valid_quorum_certificate constructor can assert. Implement an extract method in pending_quorum_certificate for this.
    // extract valid QC from pending_qc
-   valid_quorum_certificate valid_qc_from_pending(pending_qc);
+   valid_quorum_certificate valid_qc_from_pending = pending_qc.to_valid_quorum_certificate();
 
    // if valid_qc does not have value, consider valid_qc_from_pending only
    if( !valid_qc ) {
@@ -110,5 +107,4 @@
       valid_qc->is_strong() ? *valid_qc : valid_qc_from_pending; // strong beats weak
    return quorum_certificate{ block_number, best_qc };
 }   
->>>>>>> 0013034c
 } /// eosio::chain