--- conflicted
+++ resolved
@@ -94,25 +94,13 @@
    result.active_proposer_policy->proposer_schedule = bsp.active_schedule;
    // TODO: https://github.com/AntelopeIO/leap/issues/2057
    // TODO: Do not aggregate votes on blocks created from block_state_legacy. This can be removed when #2057 complete.
-<<<<<<< HEAD
-   pending_qc = pending_quorum_certificate{active_finalizer_policy->finalizers.size(), active_finalizer_policy->threshold, active_finalizer_policy->max_weak_sum_before_weak_final()};
-   active_proposer_policy = std::make_shared<proposer_policy>();
-   active_proposer_policy->active_time = bsp.timestamp();
-   active_proposer_policy->proposer_schedule = bsp.active_schedule;
-   header_exts = bsp.header_exts;
-   block = bsp.block;
-   validated = bsp.is_valid();
-   pub_keys_recovered = bsp._pub_keys_recovered;
-   cached_trxs = bsp._cached_trxs;
-   action_mroot = action_mroot_svnn;
-=======
    result.pending_qc = pending_quorum_certificate{result.active_finalizer_policy->finalizers.size(), result.active_finalizer_policy->threshold, result.active_finalizer_policy->max_weak_sum_before_weak_final()};
    result.validated = bsp.is_valid();
    result.pub_keys_recovered = bsp._pub_keys_recovered;
    result.cached_trxs = bsp._cached_trxs;
+   result.action_mroot = action_mroot_svnn;
 
    return result_ptr;
->>>>>>> 20520cc3
 }
 
 block_state::block_state(snapshot_detail::snapshot_block_state_v7&& sbs)
