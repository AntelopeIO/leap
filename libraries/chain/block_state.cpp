#include <eosio/chain/block_state.hpp>
#include <eosio/chain/block_header_state_utils.hpp>
#include <eosio/chain/block_state_legacy.hpp>
#include <eosio/chain/hotstuff/finalizer.hpp>
#include <eosio/chain/snapshot_detail.hpp>
#include <eosio/chain/exceptions.hpp>

#include <fc/crypto/bls_utils.hpp>

namespace eosio::chain {

block_state::block_state(const block_header_state& prev, signed_block_ptr b, const protocol_feature_set& pfs,
                         const validator_t& validator, bool skip_validate_signee)
   : block_header_state(prev.next(*b, validator))
   , block(std::move(b))
   , strong_digest(compute_finality_digest())
   , weak_digest(create_weak_digest(strong_digest))
   , pending_qc(prev.active_finalizer_policy->finalizers.size(), prev.active_finalizer_policy->threshold, prev.active_finalizer_policy->max_weak_sum_before_weak_final())
{
   // ASSUMPTION FROM controller_impl::apply_block = all untrusted blocks will have their signatures pre-validated here
   if( !skip_validate_signee ) {
      auto sigs = detail::extract_additional_signatures(block);
      const auto& valid_block_signing_authority = prev.get_scheduled_producer(timestamp()).authority;
      verify_signee(sigs, valid_block_signing_authority);
   }
}

block_state::block_state(const block_header_state&                bhs,
                         deque<transaction_metadata_ptr>&&        trx_metas,
                         deque<transaction_receipt>&&             trx_receipts,
                         const std::optional<valid_t>&            valid,
                         const std::optional<quorum_certificate>& qc,
                         const signer_callback_type&              signer,
                         const block_signing_authority&           valid_block_signing_authority)
   : block_header_state(bhs)
   , block(std::make_shared<signed_block>(signed_block_header{bhs.header}))
   , strong_digest(compute_finality_digest())
   , weak_digest(create_weak_digest(strong_digest))
   , pending_qc(bhs.active_finalizer_policy->finalizers.size(), bhs.active_finalizer_policy->threshold, bhs.active_finalizer_policy->max_weak_sum_before_weak_final())
   , valid(valid)
   , pub_keys_recovered(true) // called by produce_block so signature recovery of trxs must have been done
   , cached_trxs(std::move(trx_metas))
{
   block->transactions = std::move(trx_receipts);

   if( qc ) {
      dlog("integrate qc ${qc} into block ${bn} ${id}", ("qc", qc->to_qc_claim())("bn", block_num())("id", id()));
      emplace_extension(block->block_extensions, quorum_certificate_extension::extension_id(), fc::raw::pack( *qc ));
   }

   sign(signer, valid_block_signing_authority);
}

// Used for transition from dpos to Savanna.
block_state::block_state(const block_state_legacy& bsp, const digest_type& action_mroot_svnn) {
   block_header_state::block_id = bsp.id();
   header = bsp.header;
   header_exts = bsp.header_exts;
   block = bsp.block;
   activated_protocol_features = bsp.activated_protocol_features;
<<<<<<< HEAD
   core = finality_core::create_core_for_genesis_block(bsp.block_num()); // [if todo] instant transition is not acceptable
   std::optional<block_header_extension> ext = block->extract_header_extension(instant_finality_extension::extension_id());
=======

   // built leaf_node and validation_tree
   valid_t::finality_leaf_node_t leaf_node {
      .block_num       = bsp.block_num(),
      .finality_digest = digest_type{},
      .action_mroot    = action_mroot_svnn
   };
   incremental_merkle_tree validation_tree;
   validation_tree.append(fc::sha256::hash(leaf_node));

   // construct valid structure
   valid = valid_t {
      .validation_tree   = validation_tree,
      .validation_mroots = { validation_tree.get_root() }
   };

   auto if_ext_id = instant_finality_extension::extension_id();
   std::optional<block_header_extension> ext = bsp.block->extract_header_extension(if_ext_id);
>>>>>>> 422dfca4
   assert(ext); // required by current transition mechanism
   const auto& if_ext = std::get<instant_finality_extension>(*ext);
   assert(if_ext.new_finalizer_policy); // required by current transition mechanism
   active_finalizer_policy = std::make_shared<finalizer_policy>(*if_ext.new_finalizer_policy);
   active_proposer_policy = std::make_shared<proposer_policy>();
   active_proposer_policy->active_time = bsp.timestamp();
   active_proposer_policy->proposer_schedule = bsp.active_schedule;
   // TODO: https://github.com/AntelopeIO/leap/issues/2057
   // TODO: Do not aggregate votes on blocks created from block_state_legacy. This can be removed when #2057 complete.
   pending_qc = pending_quorum_certificate{active_finalizer_policy->finalizers.size(), active_finalizer_policy->threshold, active_finalizer_policy->max_weak_sum_before_weak_final()};
   validated = bsp.is_valid();
   pub_keys_recovered = bsp._pub_keys_recovered;
   cached_trxs = bsp._cached_trxs;
}

block_state::block_state(snapshot_detail::snapshot_block_state_v7&& sbs)
   : block_header_state {
         .block_id                    = sbs.block_id,
         .header                      = std::move(sbs.header),
         .activated_protocol_features = std::move(sbs.activated_protocol_features),
         .core                        = std::move(sbs.core),
         .active_finalizer_policy     = std::move(sbs.active_finalizer_policy),
         .active_proposer_policy      = std::move(sbs.active_proposer_policy),
         .proposer_policies           = std::move(sbs.proposer_policies),
         .finalizer_policies          = std::move(sbs.finalizer_policies)
      }
   , strong_digest(compute_finality_digest())
   , weak_digest(create_weak_digest(strong_digest))
   , pending_qc(active_finalizer_policy->finalizers.size(), active_finalizer_policy->threshold,
                active_finalizer_policy->max_weak_sum_before_weak_final()) // just in case we receive votes
   , valid(std::move(sbs.valid))
{
   header_exts = header.validate_and_extract_header_extensions();
}

deque<transaction_metadata_ptr> block_state::extract_trxs_metas() {
   pub_keys_recovered = false;
   auto result = std::move(cached_trxs);
   cached_trxs.clear();
   return result;
}

void block_state::set_trxs_metas( deque<transaction_metadata_ptr>&& trxs_metas, bool keys_recovered ) {
   pub_keys_recovered = keys_recovered;
   cached_trxs = std::move( trxs_metas );
}

// Called from net threads
vote_status block_state::aggregate_vote(const vote_message& vote) {
   const auto& finalizers = active_finalizer_policy->finalizers;
   auto it = std::find_if(finalizers.begin(),
                          finalizers.end(),
                          [&](const auto& finalizer) { return finalizer.public_key == vote.finalizer_key; });

   if (it != finalizers.end()) {
      auto index = std::distance(finalizers.begin(), it);
      auto digest = vote.strong ? strong_digest.to_uint8_span() : std::span<const uint8_t>(weak_digest);
      return pending_qc.add_vote(block_num(),
                                 vote.strong,
                                 digest,
                                 index,
                                 vote.finalizer_key,
                                 vote.sig,
                                 finalizers[index].weight);
   } else {
      wlog( "finalizer_key (${k}) in vote is not in finalizer policy", ("k", vote.finalizer_key) );
      return vote_status::unknown_public_key;
   }
}

// Called from net threads
void block_state::verify_qc(const valid_quorum_certificate& qc) const {
   const auto& finalizers = active_finalizer_policy->finalizers;
   auto num_finalizers = finalizers.size();

   // utility to accumulate voted weights
   auto weights = [&] ( const hs_bitset& votes_bitset ) -> uint64_t {
      uint64_t sum = 0;
      auto n = std::min(num_finalizers, votes_bitset.size());
      for (auto i = 0u; i < n; ++i) {
         if( votes_bitset[i] ) { // ith finalizer voted
            sum += finalizers[i].weight;
         }
      }
      return sum;
   };

   // compute strong and weak accumulated weights
   auto strong_weights = qc._strong_votes ? weights( *qc._strong_votes ) : 0;
   auto weak_weights = qc._weak_votes ? weights( *qc._weak_votes ) : 0;

   // verfify quorum is met
   if( qc.is_strong() ) {
      EOS_ASSERT( strong_weights >= active_finalizer_policy->threshold,
                  invalid_qc_claim,
                  "strong quorum is not met, strong_weights: ${s}, threshold: ${t}",
                  ("s", strong_weights)("t", active_finalizer_policy->threshold) );
   } else {
      EOS_ASSERT( strong_weights + weak_weights >= active_finalizer_policy->threshold,
                  invalid_qc_claim,
                  "weak quorum is not met, strong_weights: ${s}, weak_weights: ${w}, threshold: ${t}",
                  ("s", strong_weights)("w", weak_weights)("t", active_finalizer_policy->threshold) );
   }

   std::vector<bls_public_key> pubkeys;
   std::vector<std::vector<uint8_t>> digests;

   // utility to aggregate public keys for verification
   auto aggregate_pubkeys = [&](const auto& votes_bitset) -> bls_public_key {
      const auto n = std::min(num_finalizers, votes_bitset.size());
      std::vector<bls_public_key> pubkeys_to_aggregate;
      pubkeys_to_aggregate.reserve(n);
      for(auto i = 0u; i < n; ++i) {
         if (votes_bitset[i]) { // ith finalizer voted
            pubkeys_to_aggregate.emplace_back(finalizers[i].public_key);
         }
      }

      return fc::crypto::blslib::aggregate(pubkeys_to_aggregate);
   };

   // aggregate public keys and digests for strong and weak votes
   if( qc._strong_votes ) {
      pubkeys.emplace_back(aggregate_pubkeys(*qc._strong_votes));
      digests.emplace_back(std::vector<uint8_t>{strong_digest.data(), strong_digest.data() + strong_digest.data_size()});
   }

   if( qc._weak_votes ) {
      pubkeys.emplace_back(aggregate_pubkeys(*qc._weak_votes));
      digests.emplace_back(std::vector<uint8_t>{weak_digest.begin(), weak_digest.end()});
   }

   // validate aggregated signature
   EOS_ASSERT( fc::crypto::blslib::aggregate_verify( pubkeys, digests, qc._sig ),
               invalid_qc_claim, "signature validation failed" );
}

std::optional<quorum_certificate> block_state::get_best_qc() const {
   // if pending_qc does not have a valid QC, consider valid_qc only
   if( !pending_qc.is_quorum_met() ) {
      if( valid_qc ) {
         return quorum_certificate{ block_num(), *valid_qc };
      } else {
         return std::nullopt;
      }
   }

   // extract valid QC from pending_qc
   valid_quorum_certificate valid_qc_from_pending = pending_qc.to_valid_quorum_certificate();

   // if valid_qc does not have value, consider valid_qc_from_pending only
   if( !valid_qc ) {
      return quorum_certificate{ block_num(), valid_qc_from_pending };
   }

   // Both valid_qc and valid_qc_from_pending have value. Compare them and select a better one.
   // Strong beats weak. Tie break by valid_qc.
   const auto& best_qc =
      valid_qc->is_strong() == valid_qc_from_pending.is_strong() ?
      *valid_qc : // tie broke by valid_qc
      valid_qc->is_strong() ? *valid_qc : valid_qc_from_pending; // strong beats weak
   return quorum_certificate{ block_num(), best_qc };
}

valid_t block_state::new_valid(const block_header_state& next_bhs, const digest_type& action_mroot) const {
   assert(valid);
   assert(next_bhs.core.last_final_block_num() >= core.last_final_block_num());

   // Copy parent's validation_tree and validation_mroots.
   auto start = next_bhs.core.last_final_block_num() - core.last_final_block_num();
   valid_t next_valid {
      .validation_tree = valid->validation_tree,
      // Trim roots from the front end, up to block number `next_bhs.core.last_final_block_num()`
      .validation_mroots = { valid->validation_mroots.cbegin() + start, valid->validation_mroots.cend() }
   };

   // construct block's finality leaf node.
   valid_t::finality_leaf_node_t leaf_node{
      .block_num       = next_bhs.block_num(),
      .finality_digest = next_bhs.compute_finality_digest(),
      .action_mroot    = action_mroot
   };
   auto leaf_node_digest = fc::sha256::hash(leaf_node);

   // append new finality leaf node digest to validation_tree
   next_valid.validation_tree.append(leaf_node_digest);

   // append the root of the new Validation Tree to validation_mroots.
   next_valid.validation_mroots.emplace_back(next_valid.validation_tree.get_root());

   // post condition of validation_mroots
   assert(next_valid.validation_mroots.size() == (next_bhs.block_num() - next_bhs.core.last_final_block_num() + 1));

   return next_valid;
}

digest_type block_state::get_validation_mroot(block_num_type target_block_num) const {
   if (!valid) {
      return digest_type{};
   }

   assert(valid->validation_mroots.size() > 0);
   assert(core.last_final_block_num() <= target_block_num &&
          target_block_num < core.last_final_block_num() + valid->validation_mroots.size());
   assert(target_block_num - core.last_final_block_num() < valid->validation_mroots.size());

   return valid->validation_mroots[target_block_num - core.last_final_block_num()];
}

digest_type block_state::get_finality_mroot_claim(const qc_claim_t& qc_claim) const {
   auto next_core_metadata = core.next_metadata(qc_claim);

   // For proper IF blocks that do not have an associated Finality Tree defined
   if (core.is_genesis_block_num(next_core_metadata.final_on_strong_qc_block_num)) {
      return digest_type{};
   }

   return get_validation_mroot(next_core_metadata.final_on_strong_qc_block_num);
}

void inject_additional_signatures( signed_block& b, const std::vector<signature_type>& additional_signatures)
{
   if (!additional_signatures.empty()) {
      // as an optimization we don't copy this out into the legitimate extension structure as it serializes
      // the same way as the vector of signatures
      static_assert(fc::reflector<additional_block_signatures_extension>::total_member_count == 1);
      static_assert(std::is_same_v<decltype(additional_block_signatures_extension::signatures), std::vector<signature_type>>);

      emplace_extension(b.block_extensions, additional_block_signatures_extension::extension_id(), fc::raw::pack( additional_signatures ));
   }
}

void block_state::sign(const signer_callback_type& signer, const block_signing_authority& valid_block_signing_authority ) {
   auto sigs = signer( block_id );

   EOS_ASSERT(!sigs.empty(), no_block_signatures, "Signer returned no signatures");
   block->producer_signature = sigs.back(); // last is producer signature, rest are additional signatures to inject in the block extension
   sigs.pop_back();

   verify_signee(sigs, valid_block_signing_authority);
   inject_additional_signatures(*block, sigs);
}

void block_state::verify_signee(const std::vector<signature_type>& additional_signatures, const block_signing_authority& valid_block_signing_authority) const {
   auto num_keys_in_authority = std::visit([](const auto &a){ return a.keys.size(); }, valid_block_signing_authority);
   EOS_ASSERT(1 + additional_signatures.size() <= num_keys_in_authority, wrong_signing_key,
              "number of block signatures (${num_block_signatures}) exceeds number of keys (${num_keys}) in block signing authority: ${authority}",
              ("num_block_signatures", 1 + additional_signatures.size())
              ("num_keys", num_keys_in_authority)
              ("authority", valid_block_signing_authority)
   );

   std::set<public_key_type> keys;
   keys.emplace(fc::crypto::public_key( block->producer_signature, block_id, true ));

   for (const auto& s: additional_signatures) {
      auto res = keys.emplace(s, block_id, true);
      EOS_ASSERT(res.second, wrong_signing_key, "block signed by same key twice: ${key}", ("key", *res.first));
   }

   bool is_satisfied = false;
   size_t relevant_sig_count = 0;

   std::tie(is_satisfied, relevant_sig_count) = producer_authority::keys_satisfy_and_relevant(keys, valid_block_signing_authority);

   EOS_ASSERT(relevant_sig_count == keys.size(), wrong_signing_key,
              "block signed by unexpected key: ${signing_keys}, expected: ${authority}. ${c} != ${s}",
              ("signing_keys", keys)("authority", valid_block_signing_authority)("c", relevant_sig_count)("s", keys.size()));

   EOS_ASSERT(is_satisfied, wrong_signing_key,
              "block signatures ${signing_keys} do not satisfy the block signing authority: ${authority}",
              ("signing_keys", keys)("authority", valid_block_signing_authority));
}

} /// eosio::chain<|MERGE_RESOLUTION|>--- conflicted
+++ resolved
@@ -58,10 +58,7 @@
    header_exts = bsp.header_exts;
    block = bsp.block;
    activated_protocol_features = bsp.activated_protocol_features;
-<<<<<<< HEAD
    core = finality_core::create_core_for_genesis_block(bsp.block_num()); // [if todo] instant transition is not acceptable
-   std::optional<block_header_extension> ext = block->extract_header_extension(instant_finality_extension::extension_id());
-=======
 
    // built leaf_node and validation_tree
    valid_t::finality_leaf_node_t leaf_node {
@@ -78,9 +75,7 @@
       .validation_mroots = { validation_tree.get_root() }
    };
 
-   auto if_ext_id = instant_finality_extension::extension_id();
-   std::optional<block_header_extension> ext = bsp.block->extract_header_extension(if_ext_id);
->>>>>>> 422dfca4
+   std::optional<block_header_extension> ext = block->extract_header_extension(instant_finality_extension::extension_id());
    assert(ext); // required by current transition mechanism
    const auto& if_ext = std::get<instant_finality_extension>(*ext);
    assert(if_ext.new_finalizer_policy); // required by current transition mechanism
