#include <eosio/chain/block_state.hpp>
#include <eosio/chain/block_header_state_utils.hpp>
#include <eosio/chain/block_state_legacy.hpp>
#include <eosio/chain/exceptions.hpp>

namespace eosio::chain {

block_state::block_state(const block_header_state& prev, signed_block_ptr b, const protocol_feature_set& pfs,
                         const validator_t& validator, bool skip_validate_signee)
   : block_header_state(prev.next(*b, pfs, validator))
   , block(std::move(b))
{}

block_state::block_state(const block_header_state& bhs, deque<transaction_metadata_ptr>&& trx_metas,
                         deque<transaction_receipt>&& trx_receipts)
   : block_header_state(bhs)
   , block(std::make_shared<signed_block>(signed_block_header{bhs.header})) // [greg todo] do we need signatures?
   , pub_keys_recovered(true) // probably not needed
   , cached_trxs(std::move(trx_metas))
{
   block->transactions = std::move(trx_receipts);
}

// Used for transition from dpos to instant-finality
block_state::block_state(const block_state_legacy& bsp) {
   block_header_state::id = bsp.id();
   header = bsp.header;
   activated_protocol_features = bsp.activated_protocol_features;
   std::optional<block_header_extension> ext = bsp.block->extract_header_extension(instant_finality_extension::extension_id());
   assert(ext); // required by current transition mechanism
   const auto& if_extension = std::get<instant_finality_extension>(*ext);
   assert(if_extension.new_finalizer_policy); // required by current transition mechanism
   active_finalizer_policy = std::make_shared<finalizer_policy>(*if_extension.new_finalizer_policy);
   active_proposer_policy = std::make_shared<proposer_policy>();
   active_proposer_policy->active_time = bsp.timestamp();
   active_proposer_policy->proposer_schedule = bsp.active_schedule;
   header_exts = bsp.header_exts;
   block = bsp.block;
   validated = bsp.is_valid();
   pub_keys_recovered = bsp._pub_keys_recovered;
   cached_trxs = bsp._cached_trxs;
}

deque<transaction_metadata_ptr> block_state::extract_trxs_metas() {
   pub_keys_recovered = false;
   auto result = std::move(cached_trxs);
   cached_trxs.clear();
   return result;
}

void block_state::set_trxs_metas( deque<transaction_metadata_ptr>&& trxs_metas, bool keys_recovered ) {
   pub_keys_recovered = keys_recovered;
   cached_trxs = std::move( trxs_metas );
}

<<<<<<< HEAD
      /**
       * Given a complete signed block, extract the validated additional signatures if present;
       *
       * @param b complete signed block
       * @param pfs protocol feature set for digest access
       * @param pfa activated protocol feature set to determine if extensions are allowed
       * @return the list of additional signatures
       * @throws if additional signatures are present before being supported by protocol feature activations
       */
      vector<signature_type> extract_additional_signatures( const signed_block_ptr& b,
                                                            const protocol_feature_set& pfs,
                                                            const protocol_feature_activation_set_ptr& pfa )
      {
         auto exts = b->validate_and_extract_extensions();

         if ( exts.count(additional_sigs_eid) > 0 ) {
            auto& additional_sigs = std::get<additional_block_signatures_extension>(exts.lower_bound(additional_sigs_eid)->second);

            return std::move(additional_sigs.signatures);
         }

         return {};
      }

      /**
       * Given a pending block header state, wrap the promotion to a block header state such that additional signatures
       * can be allowed based on activations *prior* to the promoted block and properly injected into the signed block
       * that is previously constructed and mutated by the promotion
       *
       * This cleans up lifetime issues involved with accessing activated protocol features and moving from the
       * pending block header state
       *
       * @param cur the pending block header state to promote
       * @param b the signed block that will receive signatures during this process
       * @param pfs protocol feature set for digest access
       * @param extras all the remaining parameters that pass through
       * @return the block header state
       * @throws if the block was signed with multiple signatures before the extension is allowed
       */

      template<typename ...Extras>
      block_header_state inject_additional_signatures(block_header_state&& cur,
                                                      signed_block& b,
                                                      const protocol_feature_set& pfs,
                                                      Extras&& ... extras)
      {
         
         block_header_state result;
#if 0
         result = std::move(cur).finish_next(b, pfs, std::forward<Extras>(extras)...);
         auto pfa = cur.prev_activated_protocol_features;

         if (!result.additional_signatures.empty()) {
            bool wtmsig_enabled = detail::is_builtin_activated(pfa, pfs, builtin_protocol_feature_t::wtmsig_block_signatures);

            EOS_ASSERT(wtmsig_enabled, block_validate_exception,
                       "Block has multiple signatures before activation of WTMsig Block Signatures");

            // as an optimization we don't copy this out into the legitimate extension structure as it serializes
            // the same way as the vector of signatures
            static_assert(fc::reflector<additional_block_signatures_extension>::total_member_count == 1);
            static_assert(std::is_same_v<decltype(additional_block_signatures_extension::signatures), std::vector<signature_type>>);

            emplace_extension(b.block_extensions, additional_sigs_eid, fc::raw::pack( result.additional_signatures ));
         }
#endif
         return result;
      }

   }
#if 0

   block_state::block_state(const block_header_state& prev,
                                  signed_block_ptr b,
                                  const protocol_feature_set& pfs,
                                  bool hotstuff_activated,
                                  const validator_t& validator,
                                  bool skip_validate_signee
                           )
   :block_header_state( prev.next( *b, extract_additional_signatures(b, pfs, prev.activated_protocol_features), pfs, hotstuff_activated, validator, skip_validate_signee ) )
   ,block( std::move(b) )
   {}

   block_state::block_state(pending_block_header_state&& cur,
                            signed_block_ptr&& b,
                            deque<transaction_metadata_ptr>&& trx_metas,
                            const protocol_feature_set& pfs,
                            const validator_t& validator,
                            const signer_callback_type& signer
      )
   :block_header_state( inject_additional_signatures( std::move(cur), *b, pfs, validator, signer ) )
   ,block( std::move(b) )
   ,_pub_keys_recovered( true ) // called by produce_block so signature recovery of trxs must have been done
   ,_cached_trxs( std::move(trx_metas) )
   {}
#endif

   // Called from net threads
   bool block_state::aggregate_vote(const hs_vote_message& vote) {
      const auto& finalizers = finalizer_policy->finalizers;
      auto it = std::find_if(finalizers.begin(),
                             finalizers.end(),
                             [&](const auto& finalizer) { return finalizer.public_key == vote.finalizer_key; });

      if (it != finalizers.end()) {
         auto index = std::distance(finalizers.begin(), it);
         const digest_type& digest = vote.strong ? strong_finalizer_digest : weak_finalizer_digest;

         return pending_qc.add_vote(vote.strong,
#warning TODO change to use std::span if possible
                                    std::vector<uint8_t>{digest.data(), digest.data() + digest.data_size()},
                                    index,
                                    vote.finalizer_key,
                                    vote.sig);
      } else {
         wlog( "finalizer_key (${k}) in vote is not in finalizer policy", ("k", vote.finalizer_key) );
         return false;
      }
   }
=======
>>>>>>> cbb6b289
   
} /// eosio::chain<|MERGE_RESOLUTION|>--- conflicted
+++ resolved
@@ -53,127 +53,26 @@
    cached_trxs = std::move( trxs_metas );
 }
 
-<<<<<<< HEAD
-      /**
-       * Given a complete signed block, extract the validated additional signatures if present;
-       *
-       * @param b complete signed block
-       * @param pfs protocol feature set for digest access
-       * @param pfa activated protocol feature set to determine if extensions are allowed
-       * @return the list of additional signatures
-       * @throws if additional signatures are present before being supported by protocol feature activations
-       */
-      vector<signature_type> extract_additional_signatures( const signed_block_ptr& b,
-                                                            const protocol_feature_set& pfs,
-                                                            const protocol_feature_activation_set_ptr& pfa )
-      {
-         auto exts = b->validate_and_extract_extensions();
+// Called from net threads
+bool block_state::aggregate_vote(const hs_vote_message& vote) {
+   const auto& finalizers = finalizer_policy->finalizers;
+   auto it = std::find_if(finalizers.begin(),
+                          finalizers.end(),
+                          [&](const auto& finalizer) { return finalizer.public_key == vote.finalizer_key; });
 
-         if ( exts.count(additional_sigs_eid) > 0 ) {
-            auto& additional_sigs = std::get<additional_block_signatures_extension>(exts.lower_bound(additional_sigs_eid)->second);
-
-            return std::move(additional_sigs.signatures);
-         }
-
-         return {};
-      }
-
-      /**
-       * Given a pending block header state, wrap the promotion to a block header state such that additional signatures
-       * can be allowed based on activations *prior* to the promoted block and properly injected into the signed block
-       * that is previously constructed and mutated by the promotion
-       *
-       * This cleans up lifetime issues involved with accessing activated protocol features and moving from the
-       * pending block header state
-       *
-       * @param cur the pending block header state to promote
-       * @param b the signed block that will receive signatures during this process
-       * @param pfs protocol feature set for digest access
-       * @param extras all the remaining parameters that pass through
-       * @return the block header state
-       * @throws if the block was signed with multiple signatures before the extension is allowed
-       */
-
-      template<typename ...Extras>
-      block_header_state inject_additional_signatures(block_header_state&& cur,
-                                                      signed_block& b,
-                                                      const protocol_feature_set& pfs,
-                                                      Extras&& ... extras)
-      {
-         
-         block_header_state result;
-#if 0
-         result = std::move(cur).finish_next(b, pfs, std::forward<Extras>(extras)...);
-         auto pfa = cur.prev_activated_protocol_features;
-
-         if (!result.additional_signatures.empty()) {
-            bool wtmsig_enabled = detail::is_builtin_activated(pfa, pfs, builtin_protocol_feature_t::wtmsig_block_signatures);
-
-            EOS_ASSERT(wtmsig_enabled, block_validate_exception,
-                       "Block has multiple signatures before activation of WTMsig Block Signatures");
-
-            // as an optimization we don't copy this out into the legitimate extension structure as it serializes
-            // the same way as the vector of signatures
-            static_assert(fc::reflector<additional_block_signatures_extension>::total_member_count == 1);
-            static_assert(std::is_same_v<decltype(additional_block_signatures_extension::signatures), std::vector<signature_type>>);
-
-            emplace_extension(b.block_extensions, additional_sigs_eid, fc::raw::pack( result.additional_signatures ));
-         }
-#endif
-         return result;
-      }
-
+   if (it != finalizers.end()) {
+      auto index = std::distance(finalizers.begin(), it);
+      const digest_type& digest = vote.strong ? strong_finalizer_digest : weak_finalizer_digest;
+      return pending_qc.add_vote(vote.strong,
+#warning TODO change to use std::span if possible
+                                 std::vector<uint8_t>{digest.data(), digest.data() + digest.data_size()},
+                                 index,
+                                 vote.finalizer_key,
+                                 vote.sig);
+   } else {
+      wlog( "finalizer_key (${k}) in vote is not in finalizer policy", ("k", vote.finalizer_key) );
+      return false;
    }
-#if 0
-
-   block_state::block_state(const block_header_state& prev,
-                                  signed_block_ptr b,
-                                  const protocol_feature_set& pfs,
-                                  bool hotstuff_activated,
-                                  const validator_t& validator,
-                                  bool skip_validate_signee
-                           )
-   :block_header_state( prev.next( *b, extract_additional_signatures(b, pfs, prev.activated_protocol_features), pfs, hotstuff_activated, validator, skip_validate_signee ) )
-   ,block( std::move(b) )
-   {}
-
-   block_state::block_state(pending_block_header_state&& cur,
-                            signed_block_ptr&& b,
-                            deque<transaction_metadata_ptr>&& trx_metas,
-                            const protocol_feature_set& pfs,
-                            const validator_t& validator,
-                            const signer_callback_type& signer
-      )
-   :block_header_state( inject_additional_signatures( std::move(cur), *b, pfs, validator, signer ) )
-   ,block( std::move(b) )
-   ,_pub_keys_recovered( true ) // called by produce_block so signature recovery of trxs must have been done
-   ,_cached_trxs( std::move(trx_metas) )
-   {}
-#endif
-
-   // Called from net threads
-   bool block_state::aggregate_vote(const hs_vote_message& vote) {
-      const auto& finalizers = finalizer_policy->finalizers;
-      auto it = std::find_if(finalizers.begin(),
-                             finalizers.end(),
-                             [&](const auto& finalizer) { return finalizer.public_key == vote.finalizer_key; });
-
-      if (it != finalizers.end()) {
-         auto index = std::distance(finalizers.begin(), it);
-         const digest_type& digest = vote.strong ? strong_finalizer_digest : weak_finalizer_digest;
-
-         return pending_qc.add_vote(vote.strong,
-#warning TODO change to use std::span if possible
-                                    std::vector<uint8_t>{digest.data(), digest.data() + digest.data_size()},
-                                    index,
-                                    vote.finalizer_key,
-                                    vote.sig);
-      } else {
-         wlog( "finalizer_key (${k}) in vote is not in finalizer policy", ("k", vote.finalizer_key) );
-         return false;
-      }
-   }
-=======
->>>>>>> cbb6b289
+}
    
 } /// eosio::chain