#include <eosio/chain/block_state.hpp>
#include <eosio/chain/block_header_state_utils.hpp>
#include <eosio/chain/block_state_legacy.hpp>
#include <eosio/chain/hotstuff/finalizer.hpp>
#include <eosio/chain/exceptions.hpp>

#include <fc/crypto/bls_utils.hpp>

namespace eosio::chain {

block_state::block_state(const block_header_state& prev, signed_block_ptr b, const protocol_feature_set& pfs,
                         const validator_t& validator, bool skip_validate_signee)
   : block_header_state(prev.next(*b, pfs, validator))
   , block(std::move(b))
   , strong_digest(compute_finalizer_digest())
   , weak_digest(create_weak_digest(strong_digest))
   , pending_qc(prev.active_finalizer_policy->finalizers.size(), prev.active_finalizer_policy->threshold, prev.active_finalizer_policy->max_weak_sum_before_weak_final())
{}

block_state::block_state(const block_header_state& bhs, deque<transaction_metadata_ptr>&& trx_metas,
                         deque<transaction_receipt>&& trx_receipts, const std::optional<quorum_certificate>& qc)
   : block_header_state(bhs)
   , block(std::make_shared<signed_block>(signed_block_header{bhs.header})) // [greg todo] do we need signatures?
   , strong_digest(compute_finalizer_digest())
   , weak_digest(create_weak_digest(strong_digest))
   , pending_qc(bhs.active_finalizer_policy->finalizers.size(), bhs.active_finalizer_policy->threshold, bhs.active_finalizer_policy->max_weak_sum_before_weak_final())
   , pub_keys_recovered(true) // probably not needed
   , cached_trxs(std::move(trx_metas))
{
   block->transactions = std::move(trx_receipts);

   if( qc ) {
      emplace_extension(block->block_extensions, quorum_certificate_extension::extension_id(), fc::raw::pack( *qc ));
   }
}

// Used for transition from dpos to instant-finality
block_state::block_state(const block_state_legacy& bsp) {
   block_header_state::id = bsp.id();
   header = bsp.header;
   core.last_final_block_num = bsp.block_num(); // [if todo] instant transition is not acceptable
   activated_protocol_features = bsp.activated_protocol_features;

   auto if_ext_id = instant_finality_extension::extension_id();
   std::optional<block_header_extension> ext = bsp.block->extract_header_extension(if_ext_id);
   assert(ext); // required by current transition mechanism
   const auto& if_extension = std::get<instant_finality_extension>(*ext);
   assert(if_extension.new_finalizer_policy); // required by current transition mechanism
   active_finalizer_policy = std::make_shared<finalizer_policy>(*if_extension.new_finalizer_policy);
   active_proposer_policy = std::make_shared<proposer_policy>();
   active_proposer_policy->active_time = bsp.timestamp();
   active_proposer_policy->proposer_schedule = bsp.active_schedule;
   header_exts = bsp.header_exts;
   block = bsp.block;
   validated = bsp.is_valid();
   pub_keys_recovered = bsp._pub_keys_recovered;
   cached_trxs = bsp._cached_trxs;
}

deque<transaction_metadata_ptr> block_state::extract_trxs_metas() {
   pub_keys_recovered = false;
   auto result = std::move(cached_trxs);
   cached_trxs.clear();
   return result;
}

void block_state::set_trxs_metas( deque<transaction_metadata_ptr>&& trxs_metas, bool keys_recovered ) {
   pub_keys_recovered = keys_recovered;
   cached_trxs = std::move( trxs_metas );
}

// Called from net threads
std::pair<vote_status, std::optional<uint32_t>> block_state::aggregate_vote(const vote_message& vote) {
   const auto& finalizers = active_finalizer_policy->finalizers;
   auto it = std::find_if(finalizers.begin(),
                          finalizers.end(),
                          [&](const auto& finalizer) { return finalizer.public_key == vote.finalizer_key; });

   if (it != finalizers.end()) {
      auto index = std::distance(finalizers.begin(), it);
<<<<<<< HEAD
      auto digest = vote.strong ? strong_digest.to_span() : std::span<const uint8_t>(weak_digest);
      auto [valid, strong] = pending_qc.add_vote(vote.strong,
                                 digest,
=======
      const digest_type& digest = vote.strong ? strong_digest : weak_digest;
      auto [status, strong] = pending_qc.add_vote(vote.strong,
#warning TODO change to use std::span if possible
                                 std::vector<uint8_t>{digest.data(), digest.data() + digest.data_size()},
>>>>>>> 61d5d943
                                 index,
                                 vote.finalizer_key,
                                 vote.sig,
                                 finalizers[index].weight);
      return {status, strong ? core.final_on_strong_qc_block_num : std::optional<uint32_t>{}};
   } else {
      wlog( "finalizer_key (${k}) in vote is not in finalizer policy", ("k", vote.finalizer_key) );
      return {vote_status::unknown_public_key, {}};
   }
}

// Called from net threads
void block_state::verify_qc(const valid_quorum_certificate& qc) const {
   const auto& finalizers = active_finalizer_policy->finalizers;
   auto num_finalizers = finalizers.size();

   // utility to accumulate voted weights
   auto weights = [&] ( const hs_bitset& votes_bitset ) -> uint64_t {
      uint64_t sum = 0;
      auto n = std::min(num_finalizers, votes_bitset.size());
      for (auto i = 0u; i < n; ++i) {
         if( votes_bitset[i] ) { // ith finalizer voted
            sum += finalizers[i].weight;
         }
      }
      return sum;
   };

   // compute strong and weak accumulated weights
   auto strong_weights = qc._strong_votes ? weights( *qc._strong_votes ) : 0;
   auto weak_weights = qc._weak_votes ? weights( *qc._weak_votes ) : 0;

   // verfify quorum is met
   if( qc.is_strong() ) {
      EOS_ASSERT( strong_weights >= active_finalizer_policy->threshold,
                  invalid_qc_claim,
                  "strong quorum is not met, strong_weights: ${s}, threshold: ${t}",
                  ("s", strong_weights)("t", active_finalizer_policy->threshold) );
   } else {
      EOS_ASSERT( strong_weights + weak_weights >= active_finalizer_policy->threshold,
                  invalid_qc_claim,
                  "weak quorum is not met, strong_weights: ${s}, weak_weights: ${w}, threshold: ${t}",
                  ("s", strong_weights)("w", weak_weights)("t", active_finalizer_policy->threshold) );
   }

   std::vector<bls_public_key> pubkeys;
   std::vector<std::vector<uint8_t>> digests;

   // utility to aggregate public keys for verification
   auto aggregate_pubkeys = [&](const auto& votes_bitset) -> bls_public_key {
      const auto n = std::min(num_finalizers, votes_bitset.size());
      std::vector<bls_public_key> pubkeys_to_aggregate;
      pubkeys_to_aggregate.reserve(n);
      for(auto i = 0u; i < n; ++i) {
         if (votes_bitset[i]) { // ith finalizer voted
            pubkeys_to_aggregate.emplace_back(finalizers[i].public_key);
         }
      }

      return fc::crypto::blslib::aggregate(pubkeys_to_aggregate);
   };

   // aggregate public keys and digests for strong and weak votes
   if( qc._strong_votes ) {
      pubkeys.emplace_back(aggregate_pubkeys(*qc._strong_votes));
      digests.emplace_back(std::vector<uint8_t>{strong_digest.data(), strong_digest.data() + strong_digest.data_size()});
   }

   if( qc._weak_votes ) {
      pubkeys.emplace_back(aggregate_pubkeys(*qc._weak_votes));
      digests.emplace_back(std::vector<uint8_t>{weak_digest.begin(), weak_digest.end()});
   }

   // validate aggregated signature
   EOS_ASSERT( fc::crypto::blslib::aggregate_verify( pubkeys, digests, qc._sig ),  invalid_qc_claim, "signature validation failed" );
}

std::optional<quorum_certificate> block_state::get_best_qc() const {
   auto block_number = block_num();

   // if pending_qc does not have a valid QC, consider valid_qc only
   if( !pending_qc.is_quorum_met() ) {
      if( valid_qc ) {
         return quorum_certificate{ block_number, *valid_qc };
      } else {
         return std::nullopt;;
      }
   }

   // extract valid QC from pending_qc
   valid_quorum_certificate valid_qc_from_pending = pending_qc.to_valid_quorum_certificate();

   // if valid_qc does not have value, consider valid_qc_from_pending only
   if( !valid_qc ) {
      return quorum_certificate{ block_number, valid_qc_from_pending };
   }

   // Both valid_qc and valid_qc_from_pending have value. Compare them and select a better one.
   // Strong beats weak. Tie break by valid_qc.
   const auto& best_qc =
      valid_qc->is_strong() == valid_qc_from_pending.is_strong() ?
      *valid_qc : // tie broke by valid_qc
      valid_qc->is_strong() ? *valid_qc : valid_qc_from_pending; // strong beats weak
   return quorum_certificate{ block_number, best_qc };
}   
} /// eosio::chain<|MERGE_RESOLUTION|>--- conflicted
+++ resolved
@@ -78,16 +78,9 @@
 
    if (it != finalizers.end()) {
       auto index = std::distance(finalizers.begin(), it);
-<<<<<<< HEAD
       auto digest = vote.strong ? strong_digest.to_span() : std::span<const uint8_t>(weak_digest);
-      auto [valid, strong] = pending_qc.add_vote(vote.strong,
+      auto [status, strong] = pending_qc.add_vote(vote.strong,
                                  digest,
-=======
-      const digest_type& digest = vote.strong ? strong_digest : weak_digest;
-      auto [status, strong] = pending_qc.add_vote(vote.strong,
-#warning TODO change to use std::span if possible
-                                 std::vector<uint8_t>{digest.data(), digest.data() + digest.data_size()},
->>>>>>> 61d5d943
                                  index,
                                  vote.finalizer_key,
                                  vote.sig,
