#include <eosio/chain/thread_utils.hpp>
#include <fc/log/logger_config.hpp>
#include <fc/exception/exception.hpp>

namespace eosio { namespace chain {

<<<<<<< HEAD
named_thread_pool::named_thread_pool( std::string name_prefix, size_t num_threads, on_except_t on_except, bool delay_start )
: _name_prefix( std::move(name_prefix) )
, _num_threads( num_threads )
, _ioc( num_threads )
, _on_except( on_except )
=======
named_thread_pool::named_thread_pool( std::string name_prefix )
: _name_prefix( std::move(name_prefix) )
, _ioc()
>>>>>>> e55669c4
{
}

named_thread_pool::~named_thread_pool() {
   stop();
}

void named_thread_pool::start( size_t num_threads, on_except_t on_except ) {
   FC_ASSERT( !_ioc_work, "Thread pool already started" );
   _ioc_work.emplace( boost::asio::make_work_guard( _ioc ) );
   _ioc.restart();
<<<<<<< HEAD
   for( size_t i = 0; i < _num_threads; ++i ) {
      _thread_pool.emplace_back( [&ioc = _ioc, &name_prefix = _name_prefix, on_except = _on_except, i]() {
=======
   _thread_pool.reserve( num_threads );
   for( size_t i = 0; i < num_threads; ++i ) {
      _thread_pool.emplace_back( [&ioc = _ioc, &name_prefix = _name_prefix, on_except, i]() {
>>>>>>> e55669c4
         std::string tn = name_prefix + "-" + std::to_string( i );
         try {
            fc::set_os_thread_name( tn );
            ioc.run();
         } catch( const fc::exception& e ) {
            if( on_except ) {
               on_except( e );
            } else {
               elog( "Exiting thread ${t} on exception: ${e}", ("t", tn)("e", e.to_detail_string()) );
<<<<<<< HEAD
=======
               throw;
>>>>>>> e55669c4
            }
         } catch( const std::exception& e ) {
            fc::std_exception_wrapper se( FC_LOG_MESSAGE( warn, "${what}: ", ("what", e.what()) ),
                                          std::current_exception(), BOOST_CORE_TYPEID( e ).name(), e.what() );
            if( on_except ) {
               on_except( se );
            } else {
               elog( "Exiting thread ${t} on exception: ${e}", ("t", tn)("e", se.to_detail_string()) );
<<<<<<< HEAD
=======
               throw;
>>>>>>> e55669c4
            }
         } catch( ... ) {
            if( on_except ) {
               fc::unhandled_exception ue( FC_LOG_MESSAGE( warn, "unknown exception" ), std::current_exception() );
               on_except( ue );
            } else {
               elog( "Exiting thread ${t} on unknown exception", ("t", tn) );
<<<<<<< HEAD
=======
               throw;
>>>>>>> e55669c4
            }
         }
      } );
   }
}

void named_thread_pool::stop() {
   _ioc_work.reset();
   _ioc.stop();
   for( auto& t : _thread_pool ) {
      t.join();
   }
   _thread_pool.clear();
}


} } // eosio::chain<|MERGE_RESOLUTION|>--- conflicted
+++ resolved
@@ -4,17 +4,9 @@
 
 namespace eosio { namespace chain {
 
-<<<<<<< HEAD
-named_thread_pool::named_thread_pool( std::string name_prefix, size_t num_threads, on_except_t on_except, bool delay_start )
-: _name_prefix( std::move(name_prefix) )
-, _num_threads( num_threads )
-, _ioc( num_threads )
-, _on_except( on_except )
-=======
 named_thread_pool::named_thread_pool( std::string name_prefix )
 : _name_prefix( std::move(name_prefix) )
 , _ioc()
->>>>>>> e55669c4
 {
 }
 
@@ -26,14 +18,9 @@
    FC_ASSERT( !_ioc_work, "Thread pool already started" );
    _ioc_work.emplace( boost::asio::make_work_guard( _ioc ) );
    _ioc.restart();
-<<<<<<< HEAD
-   for( size_t i = 0; i < _num_threads; ++i ) {
-      _thread_pool.emplace_back( [&ioc = _ioc, &name_prefix = _name_prefix, on_except = _on_except, i]() {
-=======
    _thread_pool.reserve( num_threads );
    for( size_t i = 0; i < num_threads; ++i ) {
       _thread_pool.emplace_back( [&ioc = _ioc, &name_prefix = _name_prefix, on_except, i]() {
->>>>>>> e55669c4
          std::string tn = name_prefix + "-" + std::to_string( i );
          try {
             fc::set_os_thread_name( tn );
@@ -43,10 +30,7 @@
                on_except( e );
             } else {
                elog( "Exiting thread ${t} on exception: ${e}", ("t", tn)("e", e.to_detail_string()) );
-<<<<<<< HEAD
-=======
                throw;
->>>>>>> e55669c4
             }
          } catch( const std::exception& e ) {
             fc::std_exception_wrapper se( FC_LOG_MESSAGE( warn, "${what}: ", ("what", e.what()) ),
@@ -55,10 +39,7 @@
                on_except( se );
             } else {
                elog( "Exiting thread ${t} on exception: ${e}", ("t", tn)("e", se.to_detail_string()) );
-<<<<<<< HEAD
-=======
                throw;
->>>>>>> e55669c4
             }
          } catch( ... ) {
             if( on_except ) {
@@ -66,10 +47,7 @@
                on_except( ue );
             } else {
                elog( "Exiting thread ${t} on unknown exception", ("t", tn) );
-<<<<<<< HEAD
-=======
                throw;
->>>>>>> e55669c4
             }
          }
       } );
