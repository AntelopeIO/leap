--- conflicted
+++ resolved
@@ -121,11 +121,7 @@
       std::mutex             mtx;
       bsp_t                  root;
       bsp_t                  head;
-<<<<<<< HEAD
-=======
       fork_multi_index_type  index;
-      const uint32_t         magic_number;
->>>>>>> 118a401d
 
       explicit fork_database_impl() = default;
 
