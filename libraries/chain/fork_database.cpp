--- conflicted
+++ resolved
@@ -34,11 +34,10 @@
          ordered_non_unique< tag<by_prev>, const_mem_fun<block_header_state, const block_id_type&, &block_header_state::prev> >,
          ordered_unique< tag<by_lib_block_num>,
             composite_key< block_state,
-<<<<<<< HEAD
-               member<block_state,        bool,          &block_state::validated>,
-               member<block_header_state, uint32_t,      &block_header_state::dpos_irreversible_blocknum>,
-               member<block_header_state, uint32_t,      &block_header_state::block_num>,
-               member<block_header_state, block_id_type, &block_header_state::id>
+               member<block_state,                        bool,          &block_state::validated>,
+               member<detail::block_header_state_common, uint32_t,      &detail::block_header_state_common::dpos_irreversible_blocknum>,
+               member<detail::block_header_state_common, uint32_t,      &detail::block_header_state_common::block_num>,
+               member<block_header_state,                block_id_type, &block_header_state::id>
             >,
             composite_key_compare<
                std::greater<bool>,
@@ -46,19 +45,6 @@
                std::greater<uint32_t>,
                std::less<block_id_type>
             >
-=======
-               member<detail::block_header_state_common,uint32_t,&detail::block_header_state_common::block_num>,
-               member<block_state,bool,&block_state::in_current_chain>
-            >,
-            composite_key_compare< std::less<uint32_t>, std::greater<bool> >
-         >,
-         ordered_non_unique< tag<by_lib_block_num>,
-            composite_key< block_header_state,
-                member<detail::block_header_state_common,uint32_t,&detail::block_header_state_common::dpos_irreversible_blocknum>,
-                member<detail::block_header_state_common,uint32_t,&detail::block_header_state_common::block_num>
-            >,
-            composite_key_compare< std::greater<uint32_t>, std::greater<uint32_t> >
->>>>>>> be795a8f
          >
       >
    > fork_multi_index_type;
@@ -413,20 +399,4 @@
       return block_state_ptr();
    }
 
-<<<<<<< HEAD
-=======
-   block_state_ptr   fork_database::get_block_in_current_chain_by_num( uint32_t n )const {
-      const auto& numidx = my->index.get<by_block_num>();
-      auto nitr = numidx.lower_bound( n );
-      // following asserts removed so null can be returned
-      //FC_ASSERT( nitr != numidx.end() && (*nitr)->block_num == n,
-      //           "could not find block in fork database with block number ${block_num}", ("block_num", n) );
-      //FC_ASSERT( (*nitr)->in_current_chain == true,
-      //           "block (with block number ${block_num}) found in fork database is not in the current chain", ("block_num", n) );
-      if( nitr == numidx.end() || (*nitr)->block_num != n || (*nitr)->in_current_chain != true )
-         return block_state_ptr();
-      return *nitr;
-   }
-
->>>>>>> be795a8f
 } } /// eosio::chain