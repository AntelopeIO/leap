#include <eosio/chain/block_header_state.hpp>
#include <eosio/chain/block_header_state_utils.hpp>
#include <eosio/chain/hotstuff/instant_finality_extension.hpp>
#include <eosio/chain/hotstuff/proposer_policy.hpp>
#include <eosio/chain/exceptions.hpp>
#include <limits>

namespace eosio::chain {

// moved this warning out of header so it only uses once
#warning TDDO https://github.com/AntelopeIO/leap/issues/2080
// digest_type           compute_finalizer_digest() const { return id; };


const producer_authority& block_header_state::get_scheduled_producer(block_timestamp_type t) const {
   return detail::get_scheduled_producer(active_proposer_policy->proposer_schedule.producers, t);
}

const vector<digest_type>& block_header_state::get_new_protocol_feature_activations()const {
   return detail::get_new_protocol_feature_activations(header_exts);
}

#warning Add last_proposed_finalizer_policy_generation to snapshot_block_header_state_v3, see header file TODO
   
<<<<<<< HEAD
block_header_state_core block_header_state_core::next(qc_claim_t incoming) const {
   // no state change if last_qc_block_num is the same
   if (incoming.last_qc_block_num == this->last_qc_block_num) {
      return {*this};
   }

   EOS_ASSERT(incoming.last_qc_block_num > this->last_qc_block_num &&
              incoming.last_qc_block_timestamp > this->last_qc_block_timestamp, block_validate_exception,
              "new last_qc_block_num ${new} must be greater than old last_qc_block_num ${old}",
              ("new", incoming.last_qc_block_num)("old", this->last_qc_block_num));

   auto old_last_qc_block_num            = this->last_qc_block_num;
   auto old_final_on_strong_qc_block_num = this->final_on_strong_qc_block_num;

   block_header_state_core result{*this};

   if (incoming.is_last_qc_strong) {
      // last QC is strong. We can progress forward.

      // block with old final_on_strong_qc_block_num becomes irreversible
      if (old_final_on_strong_qc_block_num.has_value()) {
         result.last_final_block_num = *old_final_on_strong_qc_block_num;
      }

      // next block which can become irreversible is the block with
      // old last_qc_block_num
      result.final_on_strong_qc_block_num = old_last_qc_block_num;
   } else {
      // new final_on_strong_qc_block_num should not be present
      result.final_on_strong_qc_block_num.reset();

      // new last_final_block_num should be the same as the old last_final_block_num
   }

   // new last_qc_block_num is always the input last_qc_block_num.
   result.last_qc_block_num       = incoming.last_qc_block_num;
   result.last_qc_block_timestamp = incoming.last_qc_block_timestamp;

   return result;
}


=======
>>>>>>> 74da986c
block_header_state block_header_state::next(block_header_state_input& input) const {
   block_header_state result;

   // header
   // ------
   result.header = {
      .timestamp         = input.timestamp, // [greg todo] do we have to do the slot++ stuff from the legacy version?
      .producer          = input.producer,
      .confirmed         = 0,
      .previous          = input.parent_id,
      .transaction_mroot = input.transaction_mroot,
      .action_mroot      = input.action_mroot,
      .schedule_version  = header.schedule_version
   };

   // activated protocol features
   // ---------------------------
   if (!input.new_protocol_feature_activations.empty()) {
      result.activated_protocol_features = std::make_shared<protocol_feature_activation_set>(
         *activated_protocol_features, input.new_protocol_feature_activations);
   } else {
      result.activated_protocol_features = activated_protocol_features;
   }

   // proposal_mtree and finality_mtree
   // ---------------------------------
   // [greg todo] ??

   // proposer policy
   // ---------------
   result.active_proposer_policy = active_proposer_policy;

   if(!proposer_policies.empty()) {
      auto it = proposer_policies.begin();
      // +1 since this is called after the block is built, this will be the active schedule for the next block
      if (it->first.slot <= input.timestamp.slot + 1) {
         result.active_proposer_policy = it->second;
         result.header.schedule_version = header.schedule_version + 1;
         result.active_proposer_policy->proposer_schedule.version = result.header.schedule_version;
         result.proposer_policies = { ++it, proposer_policies.end() };
      } else {
         result.proposer_policies = proposer_policies;
      }
   }

   if (input.new_proposer_policy) {
      // called when assembling the block
      result.proposer_policies[input.new_proposer_policy->active_time] = input.new_proposer_policy;
   }

   // finalizer policy
   // ----------------
   result.active_finalizer_policy = active_finalizer_policy;

   // [greg todo] correct support for new finalizer_policy activation using finalizer_policies map
   //   if (input.new_finalizer_policy)
   //      ++input.new_finalizer_policy->generation;


   instant_finality_extension new_if_ext {input.most_recent_ancestor_with_qc,
                                          std::move(input.new_finalizer_policy),
                                          std::move(input.new_proposer_policy)};

   // finality_core
   // -----------------------
   block_ref parent_block {
      .block_id  = input.parent_id,
      .timestamp = input.parent_timestamp
   };
   result.core = core.next(parent_block, input.most_recent_ancestor_with_qc);

   uint16_t if_ext_id = instant_finality_extension::extension_id();
   emplace_extension(result.header.header_extensions, if_ext_id, fc::raw::pack(new_if_ext));
   result.header_exts.emplace(if_ext_id, std::move(new_if_ext));

   // add protocol_feature_activation extension
   // -----------------------------------------
   if (!input.new_protocol_feature_activations.empty()) {
      uint16_t ext_id = protocol_feature_activation::extension_id();
      protocol_feature_activation pfa_ext{.protocol_features = std::move(input.new_protocol_feature_activations)};

      emplace_extension(result.header.header_extensions, ext_id, fc::raw::pack(pfa_ext));
      result.header_exts.emplace(ext_id, std::move(pfa_ext));
   }

   // Finally update block id from header
   // -----------------------------------
   result.block_id = result.header.calculate_id();

   return result;
}

/**
 *  Transitions the current header state into the next header state given the supplied signed block header.
 *
 *  Given a signed block header, generate the expected template based upon the header time,
 *  then validate that the provided header matches the template.
 */
block_header_state block_header_state::next(const signed_block_header& h, validator_t& validator) const {
   auto producer = detail::get_scheduled_producer(active_proposer_policy->proposer_schedule.producers, h.timestamp).producer_name;
   
   EOS_ASSERT( h.previous == block_id, unlinkable_block_exception, "previous mismatch" );
   EOS_ASSERT( h.producer == producer, wrong_producer, "wrong producer specified" );
   EOS_ASSERT( h.confirmed == 0, block_validate_exception, "invalid confirmed ${c}", ("c", h.confirmed) );
   EOS_ASSERT( !h.new_producers, producer_schedule_exception, "Block header contains legacy producer schedule outdated by activation of WTMsig Block Signatures" );

   auto exts = h.validate_and_extract_header_extensions();

   // retrieve protocol_feature_activation from incoming block header extension
   // -------------------------------------------------------------------------
   vector<digest_type> new_protocol_feature_activations;
   if( exts.count(protocol_feature_activation::extension_id() > 0) ) {
      auto  pfa_entry = exts.lower_bound(protocol_feature_activation::extension_id());
      auto& pfa_ext   = std::get<protocol_feature_activation>(pfa_entry->second);
      new_protocol_feature_activations = std::move(pfa_ext.protocol_features);
      validator( timestamp(), activated_protocol_features->protocol_features, new_protocol_feature_activations );
   }

   // retrieve instant_finality_extension data from block header extension
   // --------------------------------------------------------------------
   EOS_ASSERT(exts.count(instant_finality_extension::extension_id()) > 0, invalid_block_header_extension,
              "Instant Finality Extension is expected to be present in all block headers after switch to IF");
   auto  if_entry = exts.lower_bound(instant_finality_extension::extension_id());
   auto& if_ext   = std::get<instant_finality_extension>(if_entry->second);

   building_block_input bb_input{
      .parent_id        = block_id,
      .parent_timestamp = timestamp(),
      .timestamp        = h.timestamp,
      .producer         = producer,
      .new_protocol_feature_activations = std::move(new_protocol_feature_activations)
   };

   block_header_state_input bhs_input{
      bb_input,      h.transaction_mroot, h.action_mroot, if_ext.new_proposer_policy, if_ext.new_finalizer_policy,
      if_ext.qc_claim };

   return next(bhs_input);
}

} // namespace eosio::chain<|MERGE_RESOLUTION|>--- conflicted
+++ resolved
@@ -22,51 +22,6 @@
 
 #warning Add last_proposed_finalizer_policy_generation to snapshot_block_header_state_v3, see header file TODO
    
-<<<<<<< HEAD
-block_header_state_core block_header_state_core::next(qc_claim_t incoming) const {
-   // no state change if last_qc_block_num is the same
-   if (incoming.last_qc_block_num == this->last_qc_block_num) {
-      return {*this};
-   }
-
-   EOS_ASSERT(incoming.last_qc_block_num > this->last_qc_block_num &&
-              incoming.last_qc_block_timestamp > this->last_qc_block_timestamp, block_validate_exception,
-              "new last_qc_block_num ${new} must be greater than old last_qc_block_num ${old}",
-              ("new", incoming.last_qc_block_num)("old", this->last_qc_block_num));
-
-   auto old_last_qc_block_num            = this->last_qc_block_num;
-   auto old_final_on_strong_qc_block_num = this->final_on_strong_qc_block_num;
-
-   block_header_state_core result{*this};
-
-   if (incoming.is_last_qc_strong) {
-      // last QC is strong. We can progress forward.
-
-      // block with old final_on_strong_qc_block_num becomes irreversible
-      if (old_final_on_strong_qc_block_num.has_value()) {
-         result.last_final_block_num = *old_final_on_strong_qc_block_num;
-      }
-
-      // next block which can become irreversible is the block with
-      // old last_qc_block_num
-      result.final_on_strong_qc_block_num = old_last_qc_block_num;
-   } else {
-      // new final_on_strong_qc_block_num should not be present
-      result.final_on_strong_qc_block_num.reset();
-
-      // new last_final_block_num should be the same as the old last_final_block_num
-   }
-
-   // new last_qc_block_num is always the input last_qc_block_num.
-   result.last_qc_block_num       = incoming.last_qc_block_num;
-   result.last_qc_block_timestamp = incoming.last_qc_block_timestamp;
-
-   return result;
-}
-
-
-=======
->>>>>>> 74da986c
 block_header_state block_header_state::next(block_header_state_input& input) const {
    block_header_state result;
 
