#include <eosio/chain/controller.hpp>
#include <eosio/chain/transaction_context.hpp>

#include <eosio/chain/block_log.hpp>
#include <eosio/chain/fork_database.hpp>
#include <eosio/chain/exceptions.hpp>

#include <eosio/chain/account_object.hpp>
#include <eosio/chain/code_object.hpp>
#include <eosio/chain/block_summary_object.hpp>
#include <eosio/chain/eosio_contract.hpp>
#include <eosio/chain/global_property_object.hpp>
#include <eosio/chain/protocol_state_object.hpp>
#include <eosio/chain/contract_table_objects.hpp>
#include <eosio/chain/generated_transaction_object.hpp>
#include <eosio/chain/transaction_object.hpp>
#include <eosio/chain/genesis_intrinsics.hpp>
#include <eosio/chain/whitelisted_intrinsics.hpp>
#include <eosio/chain/database_header_object.hpp>

#include <eosio/chain/protocol_feature_manager.hpp>
#include <eosio/chain/authorization_manager.hpp>
#include <eosio/chain/resource_limits.hpp>
#include <eosio/chain/subjective_billing.hpp>
#include <eosio/chain/chain_snapshot.hpp>
#include <eosio/chain/thread_utils.hpp>
#include <eosio/chain/platform_timer.hpp>
#include <eosio/chain/deep_mind.hpp>
#include <eosio/chain/finalizer_set.hpp>
#include <eosio/chain/finalizer_authority.hpp>

#include <chainbase/chainbase.hpp>
#include <eosio/vm/allocator.hpp>
#include <fc/io/json.hpp>
#include <fc/log/logger_config.hpp>
#include <fc/scoped_exit.hpp>
#include <fc/variant_object.hpp>
#include <bls12-381/bls12-381.hpp>

#include <new>
#include <shared_mutex>
#include <utility>

namespace eosio { namespace chain {

using resource_limits::resource_limits_manager;

using controller_index_set = index_set<
   account_index,
   account_metadata_index,
   account_ram_correction_index,
   global_property_multi_index,
   protocol_state_multi_index,
   dynamic_global_property_multi_index,
   block_summary_multi_index,
   transaction_multi_index,
   generated_transaction_multi_index,
   table_id_multi_index,
   code_index,
   database_header_multi_index
>;

using contract_database_index_set = index_set<
   key_value_index,
   index64_index,
   index128_index,
   index256_index,
   index_double_index,
   index_long_double_index
>;

class maybe_session {
   public:
      maybe_session() = default;

      maybe_session( maybe_session&& other)
         :_session(std::move(other._session))
      {
      }

      explicit maybe_session(database& db) {
         _session.emplace(db.start_undo_session(true));
      }

      maybe_session(const maybe_session&) = delete;

      void squash() {
         if (_session)
            _session->squash();
      }

      void undo() {
         if (_session)
            _session->undo();
      }

      void push() {
         if (_session)
            _session->push();
      }

      maybe_session& operator = ( maybe_session&& mv ) {
         if (mv._session) {
            _session.emplace(std::move(*mv._session));
            mv._session.reset();
         } else {
            _session.reset();
         }

         return *this;
      };

   private:
      std::optional<database::session>     _session;
};

struct building_block {
   building_block( const block_header_state& prev,
                   block_timestamp_type when,
                   uint16_t num_prev_blocks_to_confirm,
                   const vector<digest_type>& new_protocol_feature_activations )
   :_pending_block_header_state( prev.next( when, num_prev_blocks_to_confirm ) )
   ,_new_protocol_feature_activations( new_protocol_feature_activations )
   ,_trx_mroot_or_receipt_digests( digests_t{} )
   {}

   pending_block_header_state                 _pending_block_header_state;
   std::optional<producer_authority_schedule> _new_pending_producer_schedule;
   vector<digest_type>                        _new_protocol_feature_activations;
   size_t                                     _num_new_protocol_features_that_have_activated = 0;
   deque<transaction_metadata_ptr>            _pending_trx_metas;
   deque<transaction_receipt>                 _pending_trx_receipts; // boost deque in 1.71 with 1024 elements performs better
   std::variant<checksum256_type, digests_t>  _trx_mroot_or_receipt_digests;
   digests_t                                  _action_receipt_digests;
};

struct assembled_block {
   block_id_type                     _id;
   pending_block_header_state        _pending_block_header_state;
   deque<transaction_metadata_ptr>   _trx_metas;
   signed_block_ptr                  _unsigned_block;

   // if the _unsigned_block pre-dates block-signing authorities this may be present.
   std::optional<producer_authority_schedule> _new_producer_authority_cache;
};

struct completed_block {
   block_state_ptr                   _block_state;
};

using block_stage_type = std::variant<building_block, assembled_block, completed_block>;

struct pending_state {
   pending_state( maybe_session&& s, const block_header_state& prev,
                  block_timestamp_type when,
                  uint16_t num_prev_blocks_to_confirm,
                  const vector<digest_type>& new_protocol_feature_activations )
   :_db_session( std::move(s) )
   ,_block_stage( building_block( prev, when, num_prev_blocks_to_confirm, new_protocol_feature_activations ) )
   {}

   maybe_session                      _db_session;
   block_stage_type                   _block_stage;
   controller::block_status           _block_status = controller::block_status::ephemeral;
   std::optional<block_id_type>       _producer_block_id;
   controller::block_report           _block_report{};

   /** @pre _block_stage cannot hold completed_block alternative */
   const pending_block_header_state& get_pending_block_header_state()const {
      if( std::holds_alternative<building_block>(_block_stage) )
         return std::get<building_block>(_block_stage)._pending_block_header_state;

      return std::get<assembled_block>(_block_stage)._pending_block_header_state;
   }

   deque<transaction_metadata_ptr> extract_trx_metas() {
      if( std::holds_alternative<building_block>(_block_stage) )
         return std::move( std::get<building_block>(_block_stage)._pending_trx_metas );

      if( std::holds_alternative<assembled_block>(_block_stage) )
         return std::move( std::get<assembled_block>(_block_stage)._trx_metas );

      return std::get<completed_block>(_block_stage)._block_state->extract_trxs_metas();
   }

   bool is_protocol_feature_activated( const digest_type& feature_digest )const {
      if( std::holds_alternative<building_block>(_block_stage) ) {
        auto& bb = std::get<building_block>(_block_stage);
         const auto& activated_features = bb._pending_block_header_state.prev_activated_protocol_features->protocol_features;

         if( activated_features.find( feature_digest ) != activated_features.end() ) return true;

         if( bb._num_new_protocol_features_that_have_activated == 0 ) return false;

         auto end = bb._new_protocol_feature_activations.begin() + bb._num_new_protocol_features_that_have_activated;
         return (std::find( bb._new_protocol_feature_activations.begin(), end, feature_digest ) != end);
      }

      if( std::holds_alternative<assembled_block>(_block_stage) ) {
         // Calling is_protocol_feature_activated during the assembled_block stage is not efficient.
         // We should avoid doing it.
         // In fact for now it isn't even implemented.
         EOS_THROW( misc_exception,
                    "checking if protocol feature is activated in the assembled_block stage is not yet supported" );
         // TODO: implement this
      }

      const auto& activated_features = std::get<completed_block>(_block_stage)._block_state->activated_protocol_features->protocol_features;
      return (activated_features.find( feature_digest ) != activated_features.end());
   }

   void push() {
      _db_session.push();
   }
};

struct controller_impl {
   enum class app_window_type {
      write, // Only main thread is running; read-only threads are not running.
             // All read-write and read-only tasks are sequentially executed.
      read   // Main thread and read-only threads are running read-ony tasks in parallel.
             // Read-write tasks are not being executed.
   };

   // LLVM sets the new handler, we need to reset this to throw a bad_alloc exception so we can possibly exit cleanly
   // and not just abort.
   struct reset_new_handler {
      reset_new_handler() { std::set_new_handler([](){ throw std::bad_alloc(); }); }
   };

   reset_new_handler               rnh; // placed here to allow for this to be set before constructing the other fields
   controller&                     self;
   std::function<void()>           shutdown;
   chainbase::database             db;
   block_log                       blog;
   std::optional<pending_state>    pending;
   block_state_ptr                 head;
   fork_database                   fork_db;
   resource_limits_manager         resource_limits;
   subjective_billing              subjective_bill;
   authorization_manager           authorization;
   protocol_feature_manager        protocol_features;
   controller::config              conf;
   const chain_id_type             chain_id; // read by thread_pool threads, value will not be changed
   bool                            replaying = false;
   bool                            is_producer_node = false; // true if node is configured as a block producer
   db_read_mode                    read_mode = db_read_mode::HEAD;
   bool                            in_trx_requiring_checks = false; ///< if true, checks that are normally skipped on replay (e.g. auth checks) cannot be skipped
   std::optional<fc::microseconds> subjective_cpu_leeway;
   bool                            trusted_producer_light_validation = false;
   uint32_t                        snapshot_head_block = 0;
   struct chain; // chain is a namespace so use an embedded type for the named_thread_pool tag
   named_thread_pool<chain>        thread_pool;
   deep_mind_handler*              deep_mind_logger = nullptr;
   bool                            okay_to_print_integrity_hash_on_stop = false;

   thread_local static platform_timer timer; // a copy for main thread and each read-only thread
#if defined(EOSIO_EOS_VM_RUNTIME_ENABLED) || defined(EOSIO_EOS_VM_JIT_RUNTIME_ENABLED)
   thread_local static vm::wasm_allocator wasm_alloc; // a copy for main thread and each read-only thread
#endif
   wasm_interface wasmif;
   app_window_type app_window = app_window_type::write;

   typedef pair<scope_name,action_name>                   handler_key;
   map< account_name, map<handler_key, apply_handler> >   apply_handlers;
   unordered_map< builtin_protocol_feature_t, std::function<void(controller_impl&)>, enum_hash<builtin_protocol_feature_t> > protocol_feature_activation_handlers;

   // TODO: This probably wants to be something better; store in chainbase and/or block_state
   finalizer_set                current_finalizer_set;

   void pop_block() {
      auto prev = fork_db.get_block( head->header.previous );

      if( !prev ) {
         EOS_ASSERT( fork_db.root()->id == head->header.previous, block_validate_exception, "attempt to pop beyond last irreversible block" );
         prev = fork_db.root();
      }

      EOS_ASSERT( head->block, block_validate_exception, "attempting to pop a block that was sparsely loaded from a snapshot");

      head = prev;

      db.undo();

      protocol_features.popped_blocks_to( prev->block_num );
   }

   template<builtin_protocol_feature_t F>
   void on_activation();

   template<builtin_protocol_feature_t F>
   inline void set_activation_handler() {
      auto res = protocol_feature_activation_handlers.emplace( F, &controller_impl::on_activation<F> );
      EOS_ASSERT( res.second, misc_exception, "attempting to set activation handler twice" );
   }

   inline void trigger_activation_handler( builtin_protocol_feature_t f ) {
      auto itr = protocol_feature_activation_handlers.find( f );
      if( itr == protocol_feature_activation_handlers.end() ) return;
      (itr->second)( *this );
   }

   void set_apply_handler( account_name receiver, account_name contract, action_name action, apply_handler v ) {
      apply_handlers[receiver][make_pair(contract,action)] = v;
   }

   controller_impl( const controller::config& cfg, controller& s, protocol_feature_set&& pfs, const chain_id_type& chain_id )
   :rnh(),
    self(s),
    db( cfg.state_dir,
        cfg.read_only ? database::read_only : database::read_write,
        cfg.state_size, false, cfg.db_map_mode ),
    blog( cfg.blocks_dir, cfg.blog ),
    fork_db( cfg.blocks_dir / config::reversible_blocks_dir_name ),
    resource_limits( db, [&s](bool is_trx_transient) { return s.get_deep_mind_logger(is_trx_transient); }),
    authorization( s, db ),
    protocol_features( std::move(pfs), [&s](bool is_trx_transient) { return s.get_deep_mind_logger(is_trx_transient); } ),
    conf( cfg ),
    chain_id( chain_id ),
    read_mode( cfg.read_mode ),
    thread_pool(),
    wasmif( conf.wasm_runtime, conf.eosvmoc_tierup, db, conf.state_dir, conf.eosvmoc_config, !conf.profile_accounts.empty() )
   {
      fork_db.open( [this]( block_timestamp_type timestamp,
                            const flat_set<digest_type>& cur_features,
                            const vector<digest_type>& new_features )
                           { check_protocol_features( timestamp, cur_features, new_features ); }
      );

      thread_pool.start( cfg.thread_pool_size, [this]( const fc::exception& e ) {
         elog( "Exception in chain thread pool, exiting: ${e}", ("e", e.to_detail_string()) );
         if( shutdown ) shutdown();
      } );

      set_activation_handler<builtin_protocol_feature_t::preactivate_feature>();
      set_activation_handler<builtin_protocol_feature_t::replace_deferred>();
      set_activation_handler<builtin_protocol_feature_t::get_sender>();
      set_activation_handler<builtin_protocol_feature_t::webauthn_key>();
      set_activation_handler<builtin_protocol_feature_t::wtmsig_block_signatures>();
      set_activation_handler<builtin_protocol_feature_t::action_return_value>();
      set_activation_handler<builtin_protocol_feature_t::configurable_wasm_limits>();
      set_activation_handler<builtin_protocol_feature_t::blockchain_parameters>();
      set_activation_handler<builtin_protocol_feature_t::get_code_hash>();
      set_activation_handler<builtin_protocol_feature_t::get_block_num>();
      set_activation_handler<builtin_protocol_feature_t::crypto_primitives>();
      set_activation_handler<builtin_protocol_feature_t::bls_primitives>();
<<<<<<< HEAD
      set_activation_handler<builtin_protocol_feature_t::instant_finality>();
=======
      set_activation_handler<builtin_protocol_feature_t::disable_deferred_trxs_stage_2>();
>>>>>>> 0544e2c3

      self.irreversible_block.connect([this](const block_state_ptr& bsp) {
         wasmif.current_lib(bsp->block_num);
      });


#define SET_APP_HANDLER( receiver, contract, action) \
   set_apply_handler( account_name(#receiver), account_name(#contract), action_name(#action), \
                      &BOOST_PP_CAT(apply_, BOOST_PP_CAT(contract, BOOST_PP_CAT(_,action) ) ) )

   SET_APP_HANDLER( eosio, eosio, newaccount );
   SET_APP_HANDLER( eosio, eosio, setcode );
   SET_APP_HANDLER( eosio, eosio, setabi );
   SET_APP_HANDLER( eosio, eosio, updateauth );
   SET_APP_HANDLER( eosio, eosio, deleteauth );
   SET_APP_HANDLER( eosio, eosio, linkauth );
   SET_APP_HANDLER( eosio, eosio, unlinkauth );
/*
   SET_APP_HANDLER( eosio, eosio, postrecovery );
   SET_APP_HANDLER( eosio, eosio, passrecovery );
   SET_APP_HANDLER( eosio, eosio, vetorecovery );
*/

   SET_APP_HANDLER( eosio, eosio, canceldelay );
   }

   /**
    *  Plugins / observers listening to signals emited (such as accepted_transaction) might trigger
    *  errors and throw exceptions. Unless those exceptions are caught it could impact consensus and/or
    *  cause a node to fork.
    *
    *  If it is ever desirable to let a signal handler bubble an exception out of this method
    *  a full audit of its uses needs to be undertaken.
    *
    */
   template<typename Signal, typename Arg>
   void emit( const Signal& s, Arg&& a ) {
      try {
         s( std::forward<Arg>( a ));
      } catch (std::bad_alloc& e) {
         wlog( "std::bad_alloc: ${w}", ("w", e.what()) );
         throw e;
      } catch (boost::interprocess::bad_alloc& e) {
         wlog( "boost::interprocess::bad alloc: ${w}", ("w", e.what()) );
         throw e;
      } catch ( controller_emit_signal_exception& e ) {
         wlog( "controller_emit_signal_exception: ${details}", ("details", e.to_detail_string()) );
         throw e;
      } catch ( fc::exception& e ) {
         wlog( "fc::exception: ${details}", ("details", e.to_detail_string()) );
      } catch ( std::exception& e ) {
         wlog( "std::exception: ${details}", ("details", e.what()) );
      } catch ( ... ) {
         wlog( "signal handler threw exception" );
      }
   }

   void dmlog_applied_transaction(const transaction_trace_ptr& t, const signed_transaction* trx = nullptr) {
      // dmlog_applied_transaction is called by push_scheduled_transaction
      // where transient transactions are not possible, and by push_transaction
      // only when the transaction is not transient
      if (auto dm_logger = get_deep_mind_logger(false)) {
         if (trx && is_onblock(*t))
            dm_logger->on_onblock(*trx);
         dm_logger->on_applied_transaction(self.head_block_num() + 1, t);
      }
   }

   void log_irreversible() {
      EOS_ASSERT( fork_db.root(), fork_database_exception, "fork database not properly initialized" );

      const std::optional<block_id_type> log_head_id = blog.head_id();
      const bool valid_log_head = !!log_head_id;

      const auto lib_num = valid_log_head ? block_header::num_from_id(*log_head_id) : (blog.first_block_num() - 1);

      auto root_id = fork_db.root()->id;

      if( valid_log_head ) {
         EOS_ASSERT( root_id == log_head_id, fork_database_exception, "fork database root does not match block log head" );
      } else {
         EOS_ASSERT( fork_db.root()->block_num == lib_num, fork_database_exception,
                     "The first block ${lib_num} when starting with an empty block log should be the block after fork database root ${bn}.",
                     ("lib_num", lib_num)("bn", fork_db.root()->block_num) );
      }

      const auto fork_head = fork_db_head();

      if( fork_head->dpos_irreversible_blocknum <= lib_num )
         return;

      auto branch = fork_db.fetch_branch( fork_head->id, fork_head->dpos_irreversible_blocknum );
      try {

         std::vector<std::future<std::vector<char>>> v;
         v.reserve( branch.size() );
         for( auto bitr = branch.rbegin(); bitr != branch.rend(); ++bitr ) {
            v.emplace_back( post_async_task( thread_pool.get_executor(), [b=(*bitr)->block]() { return fc::raw::pack(*b); } ) );
         }
         auto it = v.begin();

         for( auto bitr = branch.rbegin(); bitr != branch.rend(); ++bitr ) {
            if( read_mode == db_read_mode::IRREVERSIBLE ) {
               controller::block_report br;
               apply_block( br, *bitr, controller::block_status::complete, trx_meta_cache_lookup{} );
            }

            emit( self.irreversible_block, *bitr );

            // blog.append could fail due to failures like running out of space.
            // Do it before commit so that in case it throws, DB can be rolled back.
            blog.append( (*bitr)->block, (*bitr)->id, it->get() );
            ++it;

            db.commit( (*bitr)->block_num );
            root_id = (*bitr)->id;
         }
      } catch( std::exception& ) {
         if( root_id != fork_db.root()->id ) {
            fork_db.advance_root( root_id );
         }
         throw;
      }

      //db.commit( fork_head->dpos_irreversible_blocknum ); // redundant

      if( root_id != fork_db.root()->id ) {
         branch.emplace_back(fork_db.root());
         fork_db.advance_root( root_id );
      }

      // delete branch in thread pool
      boost::asio::post( thread_pool.get_executor(), [branch{std::move(branch)}]() {} );
   }

   /**
    *  Sets fork database head to the genesis state.
    */
   void initialize_blockchain_state(const genesis_state& genesis) {
      wlog( "Initializing new blockchain with genesis state" );
      producer_authority_schedule initial_schedule = { 0, { producer_authority{config::system_account_name, block_signing_authority_v0{ 1, {{genesis.initial_key, 1}} } } } };
      legacy::producer_schedule_type initial_legacy_schedule{ 0, {{config::system_account_name, genesis.initial_key}} };

      block_header_state genheader;
      genheader.active_schedule                = initial_schedule;
      genheader.pending_schedule.schedule      = initial_schedule;
      // NOTE: if wtmsig block signatures are enabled at genesis time this should be the hash of a producer authority schedule
      genheader.pending_schedule.schedule_hash = fc::sha256::hash(initial_legacy_schedule);
      genheader.header.timestamp               = genesis.initial_timestamp;
      genheader.header.action_mroot            = genesis.compute_chain_id();
      genheader.id                             = genheader.header.calculate_id();
      genheader.block_num                      = genheader.header.block_num();

      head = std::make_shared<block_state>();
      static_cast<block_header_state&>(*head) = genheader;
      head->activated_protocol_features = std::make_shared<protocol_feature_activation_set>();
      head->block = std::make_shared<signed_block>(genheader.header);
      db.set_revision( head->block_num );
      initialize_database(genesis);
   }

   void replay(std::function<bool()> check_shutdown) {
      auto blog_head = blog.head();
      if( !fork_db.root() ) {
         fork_db.reset( *head );
         if (!blog_head)
            return;
      }

      replaying = true;
      auto start_block_num = head->block_num + 1;
      auto start = fc::time_point::now();

      std::exception_ptr except_ptr;

      if( blog_head && start_block_num <= blog_head->block_num() ) {
         ilog( "existing block log, attempting to replay from ${s} to ${n} blocks",
               ("s", start_block_num)("n", blog_head->block_num()) );
         try {
            while( auto next = blog.read_block_by_num( head->block_num + 1 ) ) {
               replay_push_block( next, controller::block_status::irreversible );
               if( check_shutdown() ) break;
               if( next->block_num() % 500 == 0 ) {
                  ilog( "${n} of ${head}", ("n", next->block_num())("head", blog_head->block_num()) );
               }
            }
         } catch(  const database_guard_exception& e ) {
            except_ptr = std::current_exception();
         }
         ilog( "${n} irreversible blocks replayed", ("n", 1 + head->block_num - start_block_num) );

         auto pending_head = fork_db.pending_head();
         if( pending_head ) {
            ilog( "fork database head ${h}, root ${r}", ("h", pending_head->block_num)( "r", fork_db.root()->block_num ) );
            if( pending_head->block_num < head->block_num || head->block_num < fork_db.root()->block_num ) {
               ilog( "resetting fork database with new last irreversible block as the new root: ${id}", ("id", head->id) );
               fork_db.reset( *head );
            } else if( head->block_num != fork_db.root()->block_num ) {
               auto new_root = fork_db.search_on_branch( pending_head->id, head->block_num );
               EOS_ASSERT( new_root, fork_database_exception,
                           "unexpected error: could not find new LIB in fork database" );
               ilog( "advancing fork database root to new last irreversible block within existing fork database: ${id}",
                     ("id", new_root->id) );
               fork_db.mark_valid( new_root );
               fork_db.advance_root( new_root->id );
            }
         }

         // if the irreverible log is played without undo sessions enabled, we need to sync the
         // revision ordinal to the appropriate expected value here.
         if( self.skip_db_sessions( controller::block_status::irreversible ) )
            db.set_revision( head->block_num );
      } else {
         ilog( "no irreversible blocks need to be replayed" );
      }

      if (snapshot_head_block != 0 && !blog_head) {
         // loading from snapshot without a block log so fork_db can't be considered valid
         fork_db.reset( *head );
      } else if( !except_ptr && !check_shutdown() && fork_db.head() ) {
         auto head_block_num = head->block_num;
         auto branch = fork_db.fetch_branch( fork_db.head()->id );
         int rev = 0;
         for( auto i = branch.rbegin(); i != branch.rend(); ++i ) {
            if( check_shutdown() ) break;
            if( (*i)->block_num <= head_block_num ) continue;
            ++rev;
            replay_push_block( (*i)->block, controller::block_status::validated );
         }
         ilog( "${n} reversible blocks replayed", ("n",rev) );
      }

      if( !fork_db.head() ) {
         fork_db.reset( *head );
      }

      auto end = fc::time_point::now();
      ilog( "replayed ${n} blocks in ${duration} seconds, ${mspb} ms/block",
            ("n", head->block_num + 1 - start_block_num)("duration", (end-start).count()/1000000)
            ("mspb", ((end-start).count()/1000.0)/(head->block_num-start_block_num)) );
      replaying = false;

      if( except_ptr ) {
         std::rethrow_exception( except_ptr );
      }
   }

   void startup(std::function<void()> shutdown, std::function<bool()> check_shutdown, const snapshot_reader_ptr& snapshot) {
      EOS_ASSERT( snapshot, snapshot_exception, "No snapshot reader provided" );
      this->shutdown = shutdown;
      try {
         auto snapshot_load_start_time = fc::time_point::now();
         snapshot->validate();
         if( auto blog_head = blog.head() ) {
            ilog( "Starting initialization from snapshot and block log ${b}-${e}, this may take a significant amount of time",
                  ("b", blog.first_block_num())("e", blog_head->block_num()) );
            read_from_snapshot( snapshot, blog.first_block_num(), blog_head->block_num() );
         } else {
            ilog( "Starting initialization from snapshot and no block log, this may take a significant amount of time" );
            read_from_snapshot( snapshot, 0, std::numeric_limits<uint32_t>::max() );
            EOS_ASSERT( head->block_num > 0, snapshot_exception,
                        "Snapshot indicates controller head at block number 0, but that is not allowed. "
                        "Snapshot is invalid." );
            blog.reset( chain_id, head->block_num + 1 );
         }
         ilog( "Snapshot loaded, lib: ${lib}", ("lib", head->block_num) );

         init(std::move(check_shutdown));
         if (conf.revert_to_private_mode)
            db.revert_to_private_mode();
         auto snapshot_load_time = (fc::time_point::now() - snapshot_load_start_time).to_seconds();
         ilog( "Finished initialization from snapshot (snapshot load time was ${t}s)", ("t", snapshot_load_time) );
      } catch (boost::interprocess::bad_alloc& e) {
         elog( "Failed initialization from snapshot - db storage not configured to have enough storage for the provided snapshot, please increase and retry snapshot" );
         shutdown();
      }
   }

   void startup(std::function<void()> shutdown, std::function<bool()> check_shutdown, const genesis_state& genesis) {
      EOS_ASSERT( db.revision() < 1, database_exception, "This version of controller::startup only works with a fresh state database." );
      const auto& genesis_chain_id = genesis.compute_chain_id();
      EOS_ASSERT( genesis_chain_id == chain_id, chain_id_type_exception,
                  "genesis state provided to startup corresponds to a chain ID (${genesis_chain_id}) that does not match the chain ID that controller was constructed with (${controller_chain_id})",
                  ("genesis_chain_id", genesis_chain_id)("controller_chain_id", chain_id)
      );

      this->shutdown = std::move(shutdown);
      if( fork_db.head() ) {
         if( read_mode == db_read_mode::IRREVERSIBLE && fork_db.head()->id != fork_db.root()->id ) {
            fork_db.rollback_head_to_root();
         }
         wlog( "No existing chain state. Initializing fresh blockchain state." );
      } else {
         wlog( "No existing chain state or fork database. Initializing fresh blockchain state and resetting fork database.");
      }
      initialize_blockchain_state(genesis); // sets head to genesis state

      if( !fork_db.head() ) {
         fork_db.reset( *head );
      }

      if( blog.head() ) {
         EOS_ASSERT( blog.first_block_num() == 1, block_log_exception,
                     "block log does not start with genesis block"
         );
      } else {
         blog.reset( genesis, head->block );
      }
      init(std::move(check_shutdown));
   }

   void startup(std::function<void()> shutdown, std::function<bool()> check_shutdown) {
      EOS_ASSERT( db.revision() >= 1, database_exception, "This version of controller::startup does not work with a fresh state database." );
      EOS_ASSERT( fork_db.head(), fork_database_exception, "No existing fork database despite existing chain state. Replay required." );

      this->shutdown = std::move(shutdown);
      uint32_t lib_num = fork_db.root()->block_num;
      auto first_block_num = blog.first_block_num();
      if( auto blog_head = blog.head() ) {
         EOS_ASSERT( first_block_num <= lib_num && lib_num <= blog_head->block_num(),
                     block_log_exception,
                     "block log (ranging from ${block_log_first_num} to ${block_log_last_num}) does not contain the last irreversible block (${fork_db_lib})",
                     ("block_log_first_num", first_block_num)
                     ("block_log_last_num", blog_head->block_num())
                     ("fork_db_lib", lib_num)
         );
         lib_num = blog_head->block_num();
      } else {
         if( first_block_num != (lib_num + 1) ) {
            blog.reset( chain_id, lib_num + 1 );
         }
      }

      if( read_mode == db_read_mode::IRREVERSIBLE && fork_db.head()->id != fork_db.root()->id ) {
         fork_db.rollback_head_to_root();
      }
      head = fork_db.head();

      init(std::move(check_shutdown));
   }


   static auto validate_db_version( const chainbase::database& db ) {
      // check database version
      const auto& header_idx = db.get_index<database_header_multi_index>().indices().get<by_id>();

      EOS_ASSERT(header_idx.begin() != header_idx.end(), bad_database_version_exception,
                 "state database version pre-dates versioning, please restore from a compatible snapshot or replay!");

      auto header_itr = header_idx.begin();
      header_itr->validate();

      return header_itr;
   }

   void init(std::function<bool()> check_shutdown) {
      auto header_itr = validate_db_version( db );

      {
         const auto& state_chain_id = db.get<global_property_object>().chain_id;
         EOS_ASSERT( state_chain_id == chain_id, chain_id_type_exception,
                     "chain ID in state (${state_chain_id}) does not match the chain ID that controller was constructed with (${controller_chain_id})",
                     ("state_chain_id", state_chain_id)("controller_chain_id", chain_id)
         );
      }

      // upgrade to the latest compatible version
      if (header_itr->version != database_header_object::current_version) {
         db.modify(*header_itr, [](auto& header) {
            header.version = database_header_object::current_version;
         });
      }

      // At this point head != nullptr
      EOS_ASSERT( db.revision() >= head->block_num, fork_database_exception,
                  "fork database head (${head}) is inconsistent with state (${db})",
                  ("db",db.revision())("head",head->block_num) );

      if( db.revision() > head->block_num ) {
         wlog( "database revision (${db}) is greater than head block number (${head}), "
               "attempting to undo pending changes",
               ("db",db.revision())("head",head->block_num) );
      }
      while( db.revision() > head->block_num ) {
         db.undo();
      }

      protocol_features.init( db );

      // At startup, no transaction specific logging is possible
      if (auto dm_logger = get_deep_mind_logger(false)) {
         dm_logger->on_startup(db, head->block_num);
      }

      if( conf.integrity_hash_on_start )
         ilog( "chain database started with hash: ${hash}", ("hash", calculate_integrity_hash()) );
      okay_to_print_integrity_hash_on_stop = true;

      replay( check_shutdown ); // replay any irreversible and reversible blocks ahead of current head

      if( check_shutdown() ) return;

      // At this point head != nullptr && fork_db.head() != nullptr && fork_db.root() != nullptr.
      // Furthermore, fork_db.root()->block_num <= lib_num.
      // Also, even though blog.head() may still be nullptr, blog.first_block_num() is guaranteed to be lib_num + 1.

      if( read_mode != db_read_mode::IRREVERSIBLE
          && fork_db.pending_head()->id != fork_db.head()->id
          && fork_db.head()->id == fork_db.root()->id
      ) {
         wlog( "read_mode has changed from irreversible: applying best branch from fork database" );

         for( auto pending_head = fork_db.pending_head();
              pending_head->id != fork_db.head()->id;
              pending_head = fork_db.pending_head()
         ) {
            wlog( "applying branch from fork database ending with block: ${id}", ("id", pending_head->id) );
            controller::block_report br;
            maybe_switch_forks( br, pending_head, controller::block_status::complete, forked_branch_callback{}, trx_meta_cache_lookup{} );
         }
      }
   }

   ~controller_impl() {
      thread_pool.stop();
      pending.reset();
      //only log this not just if configured to, but also if initialization made it to the point we'd log the startup too
      if(okay_to_print_integrity_hash_on_stop && conf.integrity_hash_on_stop)
         ilog( "chain database stopped with hash: ${hash}", ("hash", calculate_integrity_hash()) );
   }

   void add_indices() {
      controller_index_set::add_indices(db);
      contract_database_index_set::add_indices(db);

      authorization.add_indices();
      resource_limits.add_indices();
   }

   void clear_all_undo() {
      // Rewind the database to the last irreversible block
      db.undo_all();
      /*
      FC_ASSERT(db.revision() == self.head_block_num(),
                  "Chainbase revision does not match head block num",
                  ("rev", db.revision())("head_block", self.head_block_num()));
                  */
   }

   void add_contract_tables_to_snapshot( const snapshot_writer_ptr& snapshot ) const {
      snapshot->write_section("contract_tables", [this]( auto& section ) {
         index_utils<table_id_multi_index>::walk(db, [this, &section]( const table_id_object& table_row ){
            // add a row for the table
            section.add_row(table_row, db);

            // followed by a size row and then N data rows for each type of table
            contract_database_index_set::walk_indices([this, &section, &table_row]( auto utils ) {
               using utils_t = decltype(utils);
               using value_t = typename decltype(utils)::index_t::value_type;
               using by_table_id = object_to_table_id_tag_t<value_t>;

               auto tid_key = boost::make_tuple(table_row.id);
               auto next_tid_key = boost::make_tuple(table_id_object::id_type(table_row.id._id + 1));

               unsigned_int size = utils_t::template size_range<by_table_id>(db, tid_key, next_tid_key);
               section.add_row(size, db);

               utils_t::template walk_range<by_table_id>(db, tid_key, next_tid_key, [this, &section]( const auto &row ) {
                  section.add_row(row, db);
               });
            });
         });
      });
   }

   void read_contract_tables_from_snapshot( const snapshot_reader_ptr& snapshot ) {
      snapshot->read_section("contract_tables", [this]( auto& section ) {
         bool more = !section.empty();
         while (more) {
            // read the row for the table
            table_id_object::id_type t_id;
            index_utils<table_id_multi_index>::create(db, [this, &section, &t_id](auto& row) {
               section.read_row(row, db);
               t_id = row.id;
            });

            // read the size and data rows for each type of table
            contract_database_index_set::walk_indices([this, &section, &t_id, &more](auto utils) {
               using utils_t = decltype(utils);

               unsigned_int size;
               more = section.read_row(size, db);

               for (size_t idx = 0; idx < size.value; idx++) {
                  utils_t::create(db, [this, &section, &more, &t_id](auto& row) {
                     row.t_id = t_id;
                     more = section.read_row(row, db);
                  });
               }
            });
         }
      });
   }

   void add_to_snapshot( const snapshot_writer_ptr& snapshot ) {
      // clear in case the previous call to clear did not finish in time of deadline
      clear_expired_input_transactions( fc::time_point::maximum() );

      snapshot->write_section<chain_snapshot_header>([this]( auto &section ){
         section.add_row(chain_snapshot_header(), db);
      });

      snapshot->write_section<block_state>([this]( auto &section ){
         section.template add_row<block_header_state>(*head, db);
      });

      controller_index_set::walk_indices([this, &snapshot]( auto utils ){
         using value_t = typename decltype(utils)::index_t::value_type;

         // skip the table_id_object as its inlined with contract tables section
         if (std::is_same<value_t, table_id_object>::value) {
            return;
         }

         // skip the database_header as it is only relevant to in-memory database
         if (std::is_same<value_t, database_header_object>::value) {
            return;
         }

         snapshot->write_section<value_t>([this]( auto& section ){
            decltype(utils)::walk(db, [this, &section]( const auto &row ) {
               section.add_row(row, db);
            });
         });
      });

      add_contract_tables_to_snapshot(snapshot);

      authorization.add_to_snapshot(snapshot);
      resource_limits.add_to_snapshot(snapshot);
   }

   static std::optional<genesis_state> extract_legacy_genesis_state( snapshot_reader& snapshot, uint32_t version ) {
      std::optional<genesis_state> genesis;
      using v2 = legacy::snapshot_global_property_object_v2;

      if (std::clamp(version, v2::minimum_version, v2::maximum_version) == version ) {
         genesis.emplace();
         snapshot.read_section<genesis_state>([&genesis=*genesis]( auto &section ){
            section.read_row(genesis);
         });
      }
      return genesis;
   }

   void read_from_snapshot( const snapshot_reader_ptr& snapshot, uint32_t blog_start, uint32_t blog_end ) {
      chain_snapshot_header header;
      snapshot->read_section<chain_snapshot_header>([this, &header]( auto &section ){
         section.read_row(header, db);
         header.validate();
      });

      { /// load and upgrade the block header state
         block_header_state head_header_state;
         using v2 = legacy::snapshot_block_header_state_v2;

         if (std::clamp(header.version, v2::minimum_version, v2::maximum_version) == header.version ) {
            snapshot->read_section<block_state>([this, &head_header_state]( auto &section ) {
               legacy::snapshot_block_header_state_v2 legacy_header_state;
               section.read_row(legacy_header_state, db);
               head_header_state = block_header_state(std::move(legacy_header_state));
            });
         } else {
            snapshot->read_section<block_state>([this,&head_header_state]( auto &section ){
               section.read_row(head_header_state, db);
            });
         }

         snapshot_head_block = head_header_state.block_num;
         EOS_ASSERT( blog_start <= (snapshot_head_block + 1) && snapshot_head_block <= blog_end,
                     block_log_exception,
                     "Block log is provided with snapshot but does not contain the head block from the snapshot nor a block right after it",
                     ("snapshot_head_block", snapshot_head_block)
                     ("block_log_first_num", blog_start)
                     ("block_log_last_num", blog_end)
         );

         head = std::make_shared<block_state>();
         static_cast<block_header_state&>(*head) = head_header_state;
      }

      controller_index_set::walk_indices([this, &snapshot, &header]( auto utils ){
         using value_t = typename decltype(utils)::index_t::value_type;

         // skip the table_id_object as its inlined with contract tables section
         if (std::is_same<value_t, table_id_object>::value) {
            return;
         }

         // skip the database_header as it is only relevant to in-memory database
         if (std::is_same<value_t, database_header_object>::value) {
            return;
         }

         // special case for in-place upgrade of global_property_object
         if (std::is_same<value_t, global_property_object>::value) {
            using v2 = legacy::snapshot_global_property_object_v2;
            using v3 = legacy::snapshot_global_property_object_v3;
            using v4 = legacy::snapshot_global_property_object_v4;

            if (std::clamp(header.version, v2::minimum_version, v2::maximum_version) == header.version ) {
               std::optional<genesis_state> genesis = extract_legacy_genesis_state(*snapshot, header.version);
               EOS_ASSERT( genesis, snapshot_exception,
                           "Snapshot indicates chain_snapshot_header version 2, but does not contain a genesis_state. "
                           "It must be corrupted.");
               snapshot->read_section<global_property_object>([&db=this->db,gs_chain_id=genesis->compute_chain_id()]( auto &section ) {
                  v2 legacy_global_properties;
                  section.read_row(legacy_global_properties, db);

                  db.create<global_property_object>([&legacy_global_properties,&gs_chain_id](auto& gpo ){
                     gpo.initalize_from(legacy_global_properties, gs_chain_id, kv_database_config{},
                                       genesis_state::default_initial_wasm_configuration);
                  });
               });
               return; // early out to avoid default processing
            }

            if (std::clamp(header.version, v3::minimum_version, v3::maximum_version) == header.version ) {
               snapshot->read_section<global_property_object>([&db=this->db]( auto &section ) {
                  v3 legacy_global_properties;
                  section.read_row(legacy_global_properties, db);

                  db.create<global_property_object>([&legacy_global_properties](auto& gpo ){
                     gpo.initalize_from(legacy_global_properties, kv_database_config{},
                                        genesis_state::default_initial_wasm_configuration);
                  });
               });
               return; // early out to avoid default processing
            }

            if (std::clamp(header.version, v4::minimum_version, v4::maximum_version) == header.version) {
               snapshot->read_section<global_property_object>([&db = this->db](auto& section) {
                  v4 legacy_global_properties;
                  section.read_row(legacy_global_properties, db);

                  db.create<global_property_object>([&legacy_global_properties](auto& gpo) {
                     gpo.initalize_from(legacy_global_properties);
                  });
               });
               return; // early out to avoid default processing
            }
         }

         snapshot->read_section<value_t>([this]( auto& section ) {
            bool more = !section.empty();
            while(more) {
               decltype(utils)::create(db, [this, &section, &more]( auto &row ) {
                  more = section.read_row(row, db);
               });
            }
         });
      });

      read_contract_tables_from_snapshot(snapshot);

      authorization.read_from_snapshot(snapshot);
      resource_limits.read_from_snapshot(snapshot);

      db.set_revision( head->block_num );
      db.create<database_header_object>([](const auto& header){
         // nothing to do
      });

      const auto& gpo = db.get<global_property_object>();
      EOS_ASSERT( gpo.chain_id == chain_id, chain_id_type_exception,
                  "chain ID in snapshot (${snapshot_chain_id}) does not match the chain ID that controller was constructed with (${controller_chain_id})",
                  ("snapshot_chain_id", gpo.chain_id)("controller_chain_id", chain_id)
      );
   }

   fc::sha256 calculate_integrity_hash() {
      fc::sha256::encoder enc;
      auto hash_writer = std::make_shared<integrity_hash_snapshot_writer>(enc);
      add_to_snapshot(hash_writer);
      hash_writer->finalize();

      return enc.result();
   }

   void create_native_account( const fc::time_point& initial_timestamp, account_name name, const authority& owner, const authority& active, bool is_privileged = false ) {
      db.create<account_object>([&](auto& a) {
         a.name = name;
         a.creation_date = initial_timestamp;

         if( name == config::system_account_name ) {
            // The initial eosio ABI value affects consensus; see  https://github.com/EOSIO/eos/issues/7794
            // TODO: This doesn't charge RAM; a fix requires a consensus upgrade.
            a.abi.assign(eosio_abi_bin, sizeof(eosio_abi_bin));
         }
      });
      db.create<account_metadata_object>([&](auto & a) {
         a.name = name;
         a.set_privileged( is_privileged );
      });

      const auto& owner_permission  = authorization.create_permission(name, config::owner_name, 0,
                                                                      owner, false, initial_timestamp );
      const auto& active_permission = authorization.create_permission(name, config::active_name, owner_permission.id,
                                                                      active, false, initial_timestamp );

      resource_limits.initialize_account(name, false);

      int64_t ram_delta = config::overhead_per_account_ram_bytes;
      ram_delta += 2*config::billable_size_v<permission_object>;
      ram_delta += owner_permission.auth.get_billable_size();
      ram_delta += active_permission.auth.get_billable_size();

      // This is only called at startup, no transaction specific logging is possible
      if (auto dm_logger = get_deep_mind_logger(false)) {
         dm_logger->on_ram_trace(RAM_EVENT_ID("${name}", ("name", name)), "account", "add", "newaccount");
      }

      resource_limits.add_pending_ram_usage(name, ram_delta, false); // false for doing dm logging
      resource_limits.verify_account_ram_usage(name);
   }

   void initialize_database(const genesis_state& genesis) {
      // create the database header sigil
      db.create<database_header_object>([&]( auto& header ){
         // nothing to do for now
      });

      // Initialize block summary index
      for (int i = 0; i < 0x10000; i++)
         db.create<block_summary_object>([&](block_summary_object&) {});

      const auto& tapos_block_summary = db.get<block_summary_object>(1);
      db.modify( tapos_block_summary, [&]( auto& bs ) {
         bs.block_id = head->id;
      });

      genesis.initial_configuration.validate();
      db.create<global_property_object>([&genesis,&chain_id=this->chain_id](auto& gpo ){
         gpo.configuration = genesis.initial_configuration;
         // TODO: Update this when genesis protocol features are enabled.
         gpo.wasm_configuration = genesis_state::default_initial_wasm_configuration;
         gpo.chain_id = chain_id;
      });

      db.create<protocol_state_object>([&](auto& pso ){
         pso.num_supported_key_types = config::genesis_num_supported_key_types;
         for( const auto& i : genesis_intrinsics ) {
            add_intrinsic_to_whitelist( pso.whitelisted_intrinsics, i );
         }
      });

      db.create<dynamic_global_property_object>([](auto&){});

      authorization.initialize_database();
      resource_limits.initialize_database();

      authority system_auth(genesis.initial_key);
      create_native_account( genesis.initial_timestamp, config::system_account_name, system_auth, system_auth, true );

      auto empty_authority = authority(1, {}, {});
      auto active_producers_authority = authority(1, {}, {});
      active_producers_authority.accounts.push_back({{config::system_account_name, config::active_name}, 1});

      create_native_account( genesis.initial_timestamp, config::null_account_name, empty_authority, empty_authority );
      create_native_account( genesis.initial_timestamp, config::producers_account_name, empty_authority, active_producers_authority );
      const auto& active_permission       = authorization.get_permission({config::producers_account_name, config::active_name});
      const auto& majority_permission     = authorization.create_permission( config::producers_account_name,
                                                                             config::majority_producers_permission_name,
                                                                             active_permission.id,
                                                                             active_producers_authority,
                                                                             false,
                                                                             genesis.initial_timestamp );
                                            authorization.create_permission( config::producers_account_name,
                                                                             config::minority_producers_permission_name,
                                                                             majority_permission.id,
                                                                             active_producers_authority,
                                                                             false,
                                                                             genesis.initial_timestamp );

   }

   // The returned scoped_exit should not exceed the lifetime of the pending which existed when make_block_restore_point was called.
   fc::scoped_exit<std::function<void()>> make_block_restore_point( bool is_read_only = false ) {
      if ( is_read_only ) {
         std::function<void()> callback = []() { };
         return fc::make_scoped_exit( std::move(callback) );
      }

      auto& bb = std::get<building_block>(pending->_block_stage);
      auto orig_trx_receipts_size           = bb._pending_trx_receipts.size();
      auto orig_trx_metas_size              = bb._pending_trx_metas.size();
      auto orig_trx_receipt_digests_size    = std::holds_alternative<digests_t>(bb._trx_mroot_or_receipt_digests) ?
                                              std::get<digests_t>(bb._trx_mroot_or_receipt_digests).size() : 0;
      auto orig_action_receipt_digests_size = bb._action_receipt_digests.size();
      std::function<void()> callback = [this,
            orig_trx_receipts_size,
            orig_trx_metas_size,
            orig_trx_receipt_digests_size,
            orig_action_receipt_digests_size]()
      {
         auto& bb = std::get<building_block>(pending->_block_stage);
         bb._pending_trx_receipts.resize(orig_trx_receipts_size);
         bb._pending_trx_metas.resize(orig_trx_metas_size);
         if( std::holds_alternative<digests_t>(bb._trx_mroot_or_receipt_digests) )
            std::get<digests_t>(bb._trx_mroot_or_receipt_digests).resize(orig_trx_receipt_digests_size);
         bb._action_receipt_digests.resize(orig_action_receipt_digests_size);
      };

      return fc::make_scoped_exit( std::move(callback) );
   }

   transaction_trace_ptr apply_onerror( const generated_transaction& gtrx,
                                        fc::time_point block_deadline,
                                        fc::microseconds max_transaction_time,
                                        fc::time_point start,
                                        uint32_t& cpu_time_to_bill_us, // only set on failure
                                        uint32_t billed_cpu_time_us,
                                        bool explicit_billed_cpu_time = false,
                                        bool enforce_whiteblacklist = true
                                      )
   {
      signed_transaction etrx;
      // Deliver onerror action containing the failed deferred transaction directly back to the sender.
      etrx.actions.emplace_back( vector<permission_level>{{gtrx.sender, config::active_name}},
                                 onerror( gtrx.sender_id, gtrx.packed_trx.data(), gtrx.packed_trx.size() ) );
      if( self.is_builtin_activated( builtin_protocol_feature_t::no_duplicate_deferred_id ) ) {
         etrx.expiration = time_point_sec();
         etrx.ref_block_num = 0;
         etrx.ref_block_prefix = 0;
      } else {
         etrx.expiration = time_point_sec{self.pending_block_time() + fc::microseconds(999'999)}; // Round up to nearest second to avoid appearing expired
         etrx.set_reference_block( self.head_block_id() );
      }

      transaction_checktime_timer trx_timer(timer);
      const packed_transaction trx( std::move( etrx ) );
      transaction_context trx_context( self, trx, trx.id(), std::move(trx_timer), start );

      if (auto dm_logger = get_deep_mind_logger(trx_context.is_transient())) {
         dm_logger->on_onerror(etrx);
      }

      trx_context.block_deadline = block_deadline;
      trx_context.max_transaction_time_subjective = max_transaction_time;
      trx_context.explicit_billed_cpu_time = explicit_billed_cpu_time;
      trx_context.billed_cpu_time_us = billed_cpu_time_us;
      trx_context.enforce_whiteblacklist = enforce_whiteblacklist;
      transaction_trace_ptr trace = trx_context.trace;

      auto handle_exception = [&](const auto& e)
      {
         cpu_time_to_bill_us = trx_context.update_billed_cpu_time( fc::time_point::now() );
         trace->error_code = controller::convert_exception_to_error_code( e );
         trace->except = e;
         trace->except_ptr = std::current_exception();
      };

      try {
         trx_context.init_for_implicit_trx();
         trx_context.published = gtrx.published;
         trx_context.execute_action( trx_context.schedule_action( trx.get_transaction().actions.back(), gtrx.sender, false, 0, 0 ), 0 );
         trx_context.finalize(); // Automatically rounds up network and CPU usage in trace and bills payers if successful

         auto restore = make_block_restore_point();
         trace->receipt = push_receipt( gtrx.trx_id, transaction_receipt::soft_fail,
                                        trx_context.billed_cpu_time_us, trace->net_usage );
         fc::move_append( std::get<building_block>(pending->_block_stage)._action_receipt_digests,
                          std::move(trx_context.executed_action_receipt_digests) );

         trx_context.squash();
         restore.cancel();
         return trace;
      } catch( const disallowed_transaction_extensions_bad_block_exception& ) {
         throw;
      } catch( const protocol_feature_bad_block_exception& ) {
         throw;
      } catch ( const std::bad_alloc& ) {
         throw;
      } catch ( const boost::interprocess::bad_alloc& ) {
         throw;
      } catch( const fc::exception& e ) {
         handle_exception(e);
      } catch ( const std::exception& e ) {
         auto wrapper = fc::std_exception_wrapper::from_current_exception(e);
         handle_exception(wrapper);
      }
      return trace;
   }

   int64_t remove_scheduled_transaction( const generated_transaction_object& gto ) {
      // deferred transactions cannot be transient.
      if (auto dm_logger = get_deep_mind_logger(false)) {
         dm_logger->on_ram_trace(RAM_EVENT_ID("${id}", ("id", gto.id)), "deferred_trx", "remove", "deferred_trx_removed");
      }

      int64_t ram_delta = -(config::billable_size_v<generated_transaction_object> + gto.packed_trx.size());
      resource_limits.add_pending_ram_usage( gto.payer, ram_delta, false ); // false for doing dm logging
      // No need to verify_account_ram_usage since we are only reducing memory

      db.remove( gto );
      return ram_delta;
   }

   bool failure_is_subjective( const fc::exception& e ) const {
      auto code = e.code();
      return    (code == subjective_block_production_exception::code_value)
             || (code == block_net_usage_exceeded::code_value)
             || (code == greylist_net_usage_exceeded::code_value)
             || (code == block_cpu_usage_exceeded::code_value)
             || (code == greylist_cpu_usage_exceeded::code_value)
             || (code == deadline_exception::code_value)
             || (code == leeway_deadline_exception::code_value)
             || (code == actor_whitelist_exception::code_value)
             || (code == actor_blacklist_exception::code_value)
             || (code == contract_whitelist_exception::code_value)
             || (code == contract_blacklist_exception::code_value)
             || (code == action_blacklist_exception::code_value)
             || (code == key_blacklist_exception::code_value)
             || (code == sig_variable_size_limit_exception::code_value);
   }

   bool scheduled_failure_is_subjective( const fc::exception& e ) const {
      auto code = e.code();
      return    (code == tx_cpu_usage_exceeded::code_value)
             || failure_is_subjective(e);
   }

   transaction_trace_ptr push_scheduled_transaction( const transaction_id_type& trxid,
                                                     fc::time_point block_deadline, fc::microseconds max_transaction_time,
                                                     uint32_t billed_cpu_time_us, bool explicit_billed_cpu_time = false )
   {
      const auto& idx = db.get_index<generated_transaction_multi_index,by_trx_id>();
      auto itr = idx.find( trxid );
      EOS_ASSERT( itr != idx.end(), unknown_transaction_exception, "unknown transaction" );
      return push_scheduled_transaction( *itr, block_deadline, max_transaction_time, billed_cpu_time_us, explicit_billed_cpu_time );
   }

   transaction_trace_ptr push_scheduled_transaction( const generated_transaction_object& gto,
                                                     fc::time_point block_deadline, fc::microseconds max_transaction_time,
                                                     uint32_t billed_cpu_time_us, bool explicit_billed_cpu_time = false )
   { try {

      auto start = fc::time_point::now();
      const bool validating = !self.is_speculative_block();
      EOS_ASSERT( !validating || explicit_billed_cpu_time, transaction_exception, "validating requires explicit billing" );

      maybe_session undo_session;
      if ( !self.skip_db_sessions() )
         undo_session = maybe_session(db);

      auto gtrx = generated_transaction(gto);

      // remove the generated transaction object after making a copy
      // this will ensure that anything which affects the GTO multi-index-container will not invalidate
      // data we need to successfully retire this transaction.
      //
      // IF the transaction FAILs in a subjective way, `undo_session` should expire without being squashed
      // resulting in the GTO being restored and available for a future block to retire.
      int64_t trx_removal_ram_delta = remove_scheduled_transaction(gto);

      fc::datastream<const char*> ds( gtrx.packed_trx.data(), gtrx.packed_trx.size() );

      // check delay_until only before disable_deferred_trxs_stage_1 is activated.
      if( !self.is_builtin_activated( builtin_protocol_feature_t::disable_deferred_trxs_stage_1 ) ) {
         EOS_ASSERT( gtrx.delay_until <= self.pending_block_time(), transaction_exception, "this transaction isn't ready",
                    ("gtrx.delay_until",gtrx.delay_until)("pbt",self.pending_block_time()) );
      }

      signed_transaction dtrx;
      fc::raw::unpack(ds,static_cast<transaction&>(dtrx) );
      transaction_metadata_ptr trx =
            transaction_metadata::create_no_recover_keys( std::make_shared<packed_transaction>( std::move(dtrx)  ),
                                                          transaction_metadata::trx_type::scheduled );
      trx->accepted = true;

      // After disable_deferred_trxs_stage_1 is activated, a deferred transaction
      // can only be retired as expired, and it can be retired as expired
      // regardless of whether its delay_util or expiration times have been reached.
      transaction_trace_ptr trace;
      if( self.is_builtin_activated( builtin_protocol_feature_t::disable_deferred_trxs_stage_1 ) || gtrx.expiration < self.pending_block_time() ) {
         trace = std::make_shared<transaction_trace>();
         trace->id = gtrx.trx_id;
         trace->block_num = self.head_block_num() + 1;
         trace->block_time = self.pending_block_time();
         trace->producer_block_id = self.pending_producer_block_id();
         trace->scheduled = true;
         trace->receipt = push_receipt( gtrx.trx_id, transaction_receipt::expired, billed_cpu_time_us, 0 ); // expire the transaction
         trace->account_ram_delta = account_delta( gtrx.payer, trx_removal_ram_delta );
         trace->elapsed = fc::time_point::now() - start;
         pending->_block_report.total_cpu_usage_us += billed_cpu_time_us;
         pending->_block_report.total_elapsed_time += trace->elapsed;
         pending->_block_report.total_time += trace->elapsed;
         emit( self.accepted_transaction, trx );
         dmlog_applied_transaction(trace);
         emit( self.applied_transaction, std::tie(trace, trx->packed_trx()) );
         undo_session.squash();
         return trace;
      }

      auto reset_in_trx_requiring_checks = fc::make_scoped_exit([old_value=in_trx_requiring_checks,this](){
         in_trx_requiring_checks = old_value;
      });
      in_trx_requiring_checks = true;

      uint32_t cpu_time_to_bill_us = billed_cpu_time_us;

      transaction_checktime_timer trx_timer( timer );
      transaction_context trx_context( self, *trx->packed_trx(), gtrx.trx_id, std::move(trx_timer) );
      trx_context.leeway =  fc::microseconds(0); // avoid stealing cpu resource
      trx_context.block_deadline = block_deadline;
      trx_context.max_transaction_time_subjective = max_transaction_time;
      trx_context.explicit_billed_cpu_time = explicit_billed_cpu_time;
      trx_context.billed_cpu_time_us = billed_cpu_time_us;
      trx_context.enforce_whiteblacklist = gtrx.sender.empty() ? true : !sender_avoids_whitelist_blacklist_enforcement( gtrx.sender );
      trace = trx_context.trace;

      auto handle_exception = [&](const auto& e)
      {
         cpu_time_to_bill_us = trx_context.update_billed_cpu_time( fc::time_point::now() );
         trace->error_code = controller::convert_exception_to_error_code( e );
         trace->except = e;
         trace->except_ptr = std::current_exception();
         trace->elapsed = fc::time_point::now() - start;

         // deferred transactions cannot be transient
         if (auto dm_logger = get_deep_mind_logger(false)) {
            dm_logger->on_fail_deferred();
         }
      };

      try {
         trx_context.init_for_deferred_trx( gtrx.published );

         if( trx_context.enforce_whiteblacklist && self.is_speculative_block() ) {
            flat_set<account_name> actors;
            for( const auto& act : trx->packed_trx()->get_transaction().actions ) {
               for( const auto& auth : act.authorization ) {
                  actors.insert( auth.actor );
               }
            }
            check_actor_list( actors );
         }

         trx_context.exec();
         trx_context.finalize(); // Automatically rounds up network and CPU usage in trace and bills payers if successful

         auto restore = make_block_restore_point();

         trace->receipt = push_receipt( gtrx.trx_id,
                                        transaction_receipt::executed,
                                        trx_context.billed_cpu_time_us,
                                        trace->net_usage );

         fc::move_append( std::get<building_block>(pending->_block_stage)._action_receipt_digests,
                          std::move(trx_context.executed_action_receipt_digests) );

         trace->account_ram_delta = account_delta( gtrx.payer, trx_removal_ram_delta );

         emit( self.accepted_transaction, trx );
         dmlog_applied_transaction(trace);
         emit( self.applied_transaction, std::tie(trace, trx->packed_trx()) );

         trx_context.squash();
         undo_session.squash();

         restore.cancel();

         pending->_block_report.total_net_usage += trace->net_usage;
         pending->_block_report.total_cpu_usage_us += trace->receipt->cpu_usage_us;
         pending->_block_report.total_elapsed_time += trace->elapsed;
         pending->_block_report.total_time += fc::time_point::now() - start;

         return trace;
      } catch( const disallowed_transaction_extensions_bad_block_exception& ) {
         throw;
      } catch( const protocol_feature_bad_block_exception& ) {
         throw;
      } catch ( const std::bad_alloc& ) {
         throw;
      } catch ( const boost::interprocess::bad_alloc& ) {
         throw;
      } catch( const fc::exception& e ) {
        handle_exception(e);
      } catch ( const std::exception& e) {
        auto wrapper = fc::std_exception_wrapper::from_current_exception(e);
        handle_exception(wrapper);
      }

      trx_context.undo();

      // Only subjective OR soft OR hard failure logic below:

      if( gtrx.sender != account_name() && !(validating ? failure_is_subjective(*trace->except) : scheduled_failure_is_subjective(*trace->except))) {
         // Attempt error handling for the generated transaction.

         auto error_trace = apply_onerror( gtrx, block_deadline, max_transaction_time, trx_context.pseudo_start,
                                           cpu_time_to_bill_us, billed_cpu_time_us, explicit_billed_cpu_time,
                                           trx_context.enforce_whiteblacklist );
         error_trace->failed_dtrx_trace = trace;
         trace = error_trace;
         if( !trace->except_ptr ) {
            trace->account_ram_delta = account_delta( gtrx.payer, trx_removal_ram_delta );
            trace->elapsed = fc::time_point::now() - start;
            emit( self.accepted_transaction, trx );
            dmlog_applied_transaction(trace);
            emit( self.applied_transaction, std::tie(trace, trx->packed_trx()) );
            undo_session.squash();
            pending->_block_report.total_net_usage += trace->net_usage;
            if( trace->receipt ) pending->_block_report.total_cpu_usage_us += trace->receipt->cpu_usage_us;
            pending->_block_report.total_elapsed_time += trace->elapsed;
            pending->_block_report.total_time += trace->elapsed;
            return trace;
         }
         trace->elapsed = fc::time_point::now() - start;
      }

      // Only subjective OR hard failure logic below:

      // subjectivity changes based on producing vs validating
      bool subjective  = false;
      if (validating) {
         subjective = failure_is_subjective(*trace->except);
      } else {
         subjective = scheduled_failure_is_subjective(*trace->except);
      }

      if ( !subjective ) {
         // hard failure logic

         if( !validating ) {
            auto& rl = self.get_mutable_resource_limits_manager();
            rl.update_account_usage( trx_context.bill_to_accounts, block_timestamp_type(self.pending_block_time()).slot );
            int64_t account_cpu_limit = 0;
            std::tie( std::ignore, account_cpu_limit, std::ignore, std::ignore ) = trx_context.max_bandwidth_billed_accounts_can_pay( true );

            uint32_t limited_cpu_time_to_bill_us = static_cast<uint32_t>( std::min(
                  std::min( static_cast<int64_t>(cpu_time_to_bill_us), account_cpu_limit ),
                  trx_context.initial_objective_duration_limit.count() ) );
            EOS_ASSERT( !explicit_billed_cpu_time || (cpu_time_to_bill_us == limited_cpu_time_to_bill_us),
                        transaction_exception, "cpu to bill ${cpu} != limited ${limit}", ("cpu", cpu_time_to_bill_us)("limit", limited_cpu_time_to_bill_us) );
            cpu_time_to_bill_us = limited_cpu_time_to_bill_us;
         }

         resource_limits.add_transaction_usage( trx_context.bill_to_accounts, cpu_time_to_bill_us, 0,
                                                block_timestamp_type(self.pending_block_time()).slot ); // Should never fail

         trace->receipt = push_receipt(gtrx.trx_id, transaction_receipt::hard_fail, cpu_time_to_bill_us, 0);
         trace->account_ram_delta = account_delta( gtrx.payer, trx_removal_ram_delta );

         emit( self.accepted_transaction, trx );
         dmlog_applied_transaction(trace);
         emit( self.applied_transaction, std::tie(trace, trx->packed_trx()) );

         undo_session.squash();
      } else {
         emit( self.accepted_transaction, trx );
         dmlog_applied_transaction(trace);
         emit( self.applied_transaction, std::tie(trace, trx->packed_trx()) );
      }

      pending->_block_report.total_net_usage += trace->net_usage;
      if( trace->receipt ) pending->_block_report.total_cpu_usage_us += trace->receipt->cpu_usage_us;
      pending->_block_report.total_elapsed_time += trace->elapsed;
      pending->_block_report.total_time += fc::time_point::now() - start;

      return trace;
   } FC_CAPTURE_AND_RETHROW() } /// push_scheduled_transaction


   /**
    *  Adds the transaction receipt to the pending block and returns it.
    */
   template<typename T>
   const transaction_receipt& push_receipt( const T& trx, transaction_receipt_header::status_enum status,
                                            uint64_t cpu_usage_us, uint64_t net_usage ) {
      uint64_t net_usage_words = net_usage / 8;
      EOS_ASSERT( net_usage_words*8 == net_usage, transaction_exception, "net_usage is not divisible by 8" );
      auto& receipts = std::get<building_block>(pending->_block_stage)._pending_trx_receipts;
      receipts.emplace_back( trx );
      transaction_receipt& r = receipts.back();
      r.cpu_usage_us         = cpu_usage_us;
      r.net_usage_words      = net_usage_words;
      r.status               = status;
      auto& bb = std::get<building_block>(pending->_block_stage);
      if( std::holds_alternative<digests_t>(bb._trx_mroot_or_receipt_digests) )
         std::get<digests_t>(bb._trx_mroot_or_receipt_digests).emplace_back( r.digest() );
      return r;
   }

   /**
    *  This is the entry point for new transactions to the block state. It will check authorization and
    *  determine whether to execute it now or to delay it. Lastly it inserts a transaction receipt into
    *  the pending block.
    */
   transaction_trace_ptr push_transaction( const transaction_metadata_ptr& trx,
                                           fc::time_point block_deadline,
                                           fc::microseconds max_transaction_time,
                                           uint32_t billed_cpu_time_us,
                                           bool explicit_billed_cpu_time,
                                           int64_t subjective_cpu_bill_us )
   {
      EOS_ASSERT(block_deadline != fc::time_point(), transaction_exception, "deadline cannot be uninitialized");

      transaction_trace_ptr trace;
      try {
         auto start = fc::time_point::now();
         const bool check_auth = !self.skip_auth_check() && !trx->implicit() && !trx->is_read_only();
         const fc::microseconds sig_cpu_usage = trx->signature_cpu_usage();

         if( !explicit_billed_cpu_time ) {
            fc::microseconds already_consumed_time( EOS_PERCENT(sig_cpu_usage.count(), conf.sig_cpu_bill_pct) );

            if( start.time_since_epoch() <  already_consumed_time ) {
               start = fc::time_point();
            } else {
               start -= already_consumed_time;
            }
         }

         const signed_transaction& trn = trx->packed_trx()->get_signed_transaction();
         transaction_checktime_timer trx_timer(timer);
         transaction_context trx_context(self, *trx->packed_trx(), trx->id(), std::move(trx_timer), start, trx->get_trx_type());
         if ((bool)subjective_cpu_leeway && self.is_speculative_block()) {
            trx_context.leeway = *subjective_cpu_leeway;
         }
         trx_context.block_deadline = block_deadline;
         trx_context.max_transaction_time_subjective = max_transaction_time;
         trx_context.explicit_billed_cpu_time = explicit_billed_cpu_time;
         trx_context.billed_cpu_time_us = billed_cpu_time_us;
         trx_context.subjective_cpu_bill_us = subjective_cpu_bill_us;
         trace = trx_context.trace;

         auto handle_exception =[&](const auto& e)
         {
            trace->error_code = controller::convert_exception_to_error_code( e );
            trace->except = e;
            trace->except_ptr = std::current_exception();
            trace->elapsed = fc::time_point::now() - trx_context.start;
         };

         try {
            if( trx->implicit() ) {
               trx_context.init_for_implicit_trx();
               trx_context.enforce_whiteblacklist = false;
            } else {
               trx_context.init_for_input_trx( trx->packed_trx()->get_unprunable_size(),
                                               trx->packed_trx()->get_prunable_size() );
            }

            trx_context.delay = fc::seconds(trn.delay_sec);

            if( check_auth ) {
               authorization.check_authorization(
                       trn.actions,
                       trx->recovered_keys(),
                       {},
                       trx_context.delay,
                       [&trx_context](){ trx_context.checktime(); },
                       false,
                       trx->is_dry_run()
               );
            }
            trx_context.exec();
            trx_context.finalize(); // Automatically rounds up network and CPU usage in trace and bills payers if successful

            auto restore = make_block_restore_point( trx->is_read_only() );

            trx->billed_cpu_time_us = trx_context.billed_cpu_time_us;
            if (!trx->implicit() && !trx->is_read_only()) {
               transaction_receipt::status_enum s = (trx_context.delay == fc::seconds(0))
                                                    ? transaction_receipt::executed
                                                    : transaction_receipt::delayed;
               trace->receipt = push_receipt(*trx->packed_trx(), s, trx_context.billed_cpu_time_us, trace->net_usage);
               std::get<building_block>(pending->_block_stage)._pending_trx_metas.emplace_back(trx);
            } else {
               transaction_receipt_header r;
               r.status = transaction_receipt::executed;
               r.cpu_usage_us = trx_context.billed_cpu_time_us;
               r.net_usage_words = trace->net_usage / 8;
               trace->receipt = r;
            }

            if ( !trx->is_read_only() ) {
               fc::move_append( std::get<building_block>(pending->_block_stage)._action_receipt_digests,
                                std::move(trx_context.executed_action_receipt_digests) );
                if ( !trx->is_dry_run() ) {
                   // call the accept signal but only once for this transaction
                   if (!trx->accepted) {
                       trx->accepted = true;
                       emit(self.accepted_transaction, trx);
                   }

                   dmlog_applied_transaction(trace, &trn);
                   emit(self.applied_transaction, std::tie(trace, trx->packed_trx()));
                }
            }

            if ( trx->is_transient() ) {
               // remove trx from pending block by not canceling 'restore'
               trx_context.undo(); // this will happen automatically in destructor, but make it more explicit
            } else if ( read_mode != db_read_mode::SPECULATIVE && pending->_block_status == controller::block_status::ephemeral ) {
               // An ephemeral block will never become a full block, but on a producer node the trxs should be saved
               // in the un-applied transaction queue for execution during block production. For a non-producer node
               // save the trxs in the un-applied transaction queue for use during block validation to skip signature
               // recovery.
               restore.cancel();   // maintain trx metas for abort block
               trx_context.undo(); // this will happen automatically in destructor, but make it more explicit
            } else {
               restore.cancel();
               trx_context.squash();
            }

            if( !trx->is_transient() ) {
               pending->_block_report.total_net_usage += trace->net_usage;
               pending->_block_report.total_cpu_usage_us += trace->receipt->cpu_usage_us;
               pending->_block_report.total_elapsed_time += trace->elapsed;
               pending->_block_report.total_time += fc::time_point::now() - start;
            }

            return trace;
         } catch( const disallowed_transaction_extensions_bad_block_exception& ) {
            throw;
         } catch( const protocol_feature_bad_block_exception& ) {
            throw;
         } catch ( const std::bad_alloc& ) {
           throw;
         } catch ( const boost::interprocess::bad_alloc& ) {
           throw;
         } catch (const fc::exception& e) {
           handle_exception(e);
         } catch (const std::exception& e) {
           auto wrapper = fc::std_exception_wrapper::from_current_exception(e);
           handle_exception(wrapper);
         }

         if (!trx->is_transient()) {
            emit(self.accepted_transaction, trx);
            dmlog_applied_transaction(trace);
            emit(self.applied_transaction, std::tie(trace, trx->packed_trx()));

            pending->_block_report.total_net_usage += trace->net_usage;
            if( trace->receipt ) pending->_block_report.total_cpu_usage_us += trace->receipt->cpu_usage_us;
            pending->_block_report.total_elapsed_time += trace->elapsed;
            pending->_block_report.total_time += fc::time_point::now() - start;
         }

         return trace;
      } FC_CAPTURE_AND_RETHROW((trace))
   } /// push_transaction

   void start_block( block_timestamp_type when,
                     uint16_t confirm_block_count,
                     const vector<digest_type>& new_protocol_feature_activations,
                     controller::block_status s,
                     const std::optional<block_id_type>& producer_block_id,
                     const fc::time_point& deadline )
   {
      EOS_ASSERT( !pending, block_validate_exception, "pending block already exists" );

      emit( self.block_start, head->block_num + 1 );

      // at block level, no transaction specific logging is possible
      if (auto dm_logger = get_deep_mind_logger(false)) {
         // The head block represents the block just before this one that is about to start, so add 1 to get this block num
         dm_logger->on_start_block(head->block_num + 1);
      }

      auto guard_pending = fc::make_scoped_exit([this, head_block_num=head->block_num](){
         protocol_features.popped_blocks_to( head_block_num );
         pending.reset();
      });

      if (!self.skip_db_sessions(s)) {
         EOS_ASSERT( db.revision() == head->block_num, database_exception, "db revision is not on par with head block",
                     ("db.revision()", db.revision())("controller_head_block", head->block_num)("fork_db_head_block", fork_db.head()->block_num) );

         pending.emplace( maybe_session(db), *head, when, confirm_block_count, new_protocol_feature_activations );
      } else {
         pending.emplace( maybe_session(), *head, when, confirm_block_count, new_protocol_feature_activations );
      }

      pending->_block_status = s;
      pending->_producer_block_id = producer_block_id;

      auto& bb = std::get<building_block>(pending->_block_stage);
      const auto& pbhs = bb._pending_block_header_state;

      // block status is either ephemeral or incomplete. Modify state of speculative block only if we are building a
      // speculative incomplete block (otherwise we need clean state for head mode, ephemeral block)
      if ( pending->_block_status != controller::block_status::ephemeral )
      {
         const auto& pso = db.get<protocol_state_object>();

         auto num_preactivated_protocol_features = pso.preactivated_protocol_features.size();
         bool handled_all_preactivated_features = (num_preactivated_protocol_features == 0);

         if( new_protocol_feature_activations.size() > 0 ) {
            flat_map<digest_type, bool> activated_protocol_features;
            activated_protocol_features.reserve( std::max( num_preactivated_protocol_features,
                                                           new_protocol_feature_activations.size() ) );
            for( const auto& feature_digest : pso.preactivated_protocol_features ) {
               activated_protocol_features.emplace( feature_digest, false );
            }

            size_t num_preactivated_features_that_have_activated = 0;

            const auto& pfs = protocol_features.get_protocol_feature_set();
            for( const auto& feature_digest : new_protocol_feature_activations ) {
               const auto& f = pfs.get_protocol_feature( feature_digest );

               auto res = activated_protocol_features.emplace( feature_digest, true );
               if( res.second ) {
                  // feature_digest was not preactivated
                  EOS_ASSERT( !f.preactivation_required, protocol_feature_exception,
                              "attempted to activate protocol feature without prior required preactivation: ${digest}",
                              ("digest", feature_digest)
                  );
               } else {
                  EOS_ASSERT( !res.first->second, block_validate_exception,
                              "attempted duplicate activation within a single block: ${digest}",
                              ("digest", feature_digest)
                  );
                  // feature_digest was preactivated
                  res.first->second = true;
                  ++num_preactivated_features_that_have_activated;
               }

               if( f.builtin_feature ) {
                  trigger_activation_handler( *f.builtin_feature );
               }

               protocol_features.activate_feature( feature_digest, pbhs.block_num );

               ++bb._num_new_protocol_features_that_have_activated;
            }

            if( num_preactivated_features_that_have_activated == num_preactivated_protocol_features ) {
               handled_all_preactivated_features = true;
            }
         }

         EOS_ASSERT( handled_all_preactivated_features, block_validate_exception,
                     "There are pre-activated protocol features that were not activated at the start of this block"
         );

         if( new_protocol_feature_activations.size() > 0 ) {
            db.modify( pso, [&]( auto& ps ) {
               ps.preactivated_protocol_features.clear();

               ps.activated_protocol_features.reserve( ps.activated_protocol_features.size()
                                                         + new_protocol_feature_activations.size() );
               for( const auto& feature_digest : new_protocol_feature_activations ) {
                  ps.activated_protocol_features.emplace_back( feature_digest, pbhs.block_num );
               }
            });
         }

         const auto& gpo = self.get_global_properties();

         if( gpo.proposed_schedule_block_num && // if there is a proposed schedule that was proposed in a block ...
             ( *gpo.proposed_schedule_block_num <= pbhs.dpos_irreversible_blocknum ) && // ... that has now become irreversible ...
             pbhs.prev_pending_schedule.schedule.producers.size() == 0 // ... and there was room for a new pending schedule prior to any possible promotion
         )
         {
            // Promote proposed schedule to pending schedule.
            if( !replaying ) {
               ilog( "promoting proposed schedule (set in block ${proposed_num}) to pending; current block: ${n} lib: ${lib} schedule: ${schedule} ",
                     ("proposed_num", *gpo.proposed_schedule_block_num)("n", pbhs.block_num)
                     ("lib", pbhs.dpos_irreversible_blocknum)
                     ("schedule", producer_authority_schedule::from_shared(gpo.proposed_schedule) ) );
            }

            EOS_ASSERT( gpo.proposed_schedule.version == pbhs.active_schedule_version + 1,
                        producer_schedule_exception, "wrong producer schedule version specified" );

            std::get<building_block>(pending->_block_stage)._new_pending_producer_schedule = producer_authority_schedule::from_shared(gpo.proposed_schedule);
            db.modify( gpo, [&]( auto& gp ) {
               gp.proposed_schedule_block_num = std::optional<block_num_type>();
               gp.proposed_schedule.version=0;
               gp.proposed_schedule.producers.clear();
            });
         }

         try {
            transaction_metadata_ptr onbtrx =
                  transaction_metadata::create_no_recover_keys( std::make_shared<packed_transaction>( get_on_block_transaction() ),
                                                                transaction_metadata::trx_type::implicit );
            auto reset_in_trx_requiring_checks = fc::make_scoped_exit([old_value=in_trx_requiring_checks,this](){
                  in_trx_requiring_checks = old_value;
               });
            in_trx_requiring_checks = true;
            auto trace = push_transaction( onbtrx, fc::time_point::maximum(), fc::microseconds::maximum(),
                                           gpo.configuration.min_transaction_cpu_usage, true, 0 );
            if( trace->except ) {
               wlog("onblock ${block_num} is REJECTING: ${entire_trace}",("block_num", head->block_num + 1)("entire_trace", trace));
            }
         } catch( const std::bad_alloc& e ) {
            elog( "on block transaction failed due to a std::bad_alloc" );
            throw;
         } catch( const boost::interprocess::bad_alloc& e ) {
            elog( "on block transaction failed due to a bad allocation" );
            throw;
         } catch( const fc::exception& e ) {
            wlog( "on block transaction failed, but shouldn't impact block generation, system contract needs update" );
            edump((e.to_detail_string()));
         } catch( const std::exception& e ) {
            wlog( "on block transaction failed due to unexpected exception" );
            edump((e.what()));
         } catch( ... ) {
            elog( "on block transaction failed due to unknown exception" );
         }

         clear_expired_input_transactions(deadline);
         update_producers_authority();
      }

      guard_pending.cancel();
   } /// start_block

   void finalize_block()
   {
      EOS_ASSERT( pending, block_validate_exception, "it is not valid to finalize when there is no pending block");
      EOS_ASSERT( std::holds_alternative<building_block>(pending->_block_stage), block_validate_exception, "already called finalize_block");

      try {

      auto& pbhs = pending->get_pending_block_header_state();

      auto& bb = std::get<building_block>(pending->_block_stage);

      auto action_merkle_fut = post_async_task( thread_pool.get_executor(),
                                                [ids{std::move( bb._action_receipt_digests )}]() mutable {
                                                   return merkle( std::move( ids ) );
                                                } );
      const bool calc_trx_merkle = !std::holds_alternative<checksum256_type>(bb._trx_mroot_or_receipt_digests);
      std::future<checksum256_type> trx_merkle_fut;
      if( calc_trx_merkle ) {
         trx_merkle_fut = post_async_task( thread_pool.get_executor(),
                                           [ids{std::move( std::get<digests_t>(bb._trx_mroot_or_receipt_digests) )}]() mutable {
                                              return merkle( std::move( ids ) );
                                           } );
      }

      // Update resource limits:
      resource_limits.process_account_limit_updates();
      const auto& chain_config = self.get_global_properties().configuration;
      uint64_t CPU_TARGET = EOS_PERCENT(chain_config.max_block_cpu_usage, chain_config.target_block_cpu_usage_pct);
      resource_limits.set_block_parameters(
         { CPU_TARGET, chain_config.max_block_cpu_usage, config::block_cpu_usage_average_window_ms / config::block_interval_ms, config::maximum_elastic_resource_multiplier, {99, 100}, {1000, 999}},
         {EOS_PERCENT(chain_config.max_block_net_usage, chain_config.target_block_net_usage_pct), chain_config.max_block_net_usage, config::block_size_average_window_ms / config::block_interval_ms, config::maximum_elastic_resource_multiplier, {99, 100}, {1000, 999}}
      );
      resource_limits.process_block_usage(pbhs.block_num);

      // Create (unsigned) block:
      auto block_ptr = std::make_shared<signed_block>( pbhs.make_block_header(
         calc_trx_merkle ? trx_merkle_fut.get() : std::get<checksum256_type>(bb._trx_mroot_or_receipt_digests),
         action_merkle_fut.get(),
         bb._new_pending_producer_schedule,
         std::move( bb._new_protocol_feature_activations ),
         protocol_features.get_protocol_feature_set()
      ) );

      block_ptr->transactions = std::move( bb._pending_trx_receipts );

      if (bb._pending_block_header_state.proposed_finalizer_set) {
         // proposed_finalizer_set can't be set until builtin_protocol_feature_t::instant_finality activated
         finalizer_set& fin_set = *bb._pending_block_header_state.proposed_finalizer_set;
         ++bb._pending_block_header_state.last_proposed_finalizer_set_generation;
         fin_set.generation = bb._pending_block_header_state.last_proposed_finalizer_set_generation;
         emplace_extension(
                 block_ptr->header_extensions,
                 hs_finalizer_set_extension::extension_id(),
                 fc::raw::pack( hs_finalizer_set_extension{ std::move(fin_set) } )
         );
      }

      auto id = block_ptr->calculate_id();

      // Update TaPoS table:
      create_block_summary( id );

      /*
      ilog( "finalized block ${n} (${id}) at ${t} by ${p} (${signing_key}); schedule_version: ${v} lib: ${lib} #dtrxs: ${ndtrxs} ${np}",
            ("n",pbhs.block_num)
            ("id",id)
            ("t",pbhs.timestamp)
            ("p",pbhs.producer)
            ("signing_key", pbhs.block_signing_key)
            ("v",pbhs.active_schedule_version)
            ("lib",pbhs.dpos_irreversible_blocknum)
            ("ndtrxs",db.get_index<generated_transaction_multi_index,by_trx_id>().size())
            ("np",block_ptr->new_producers)
      );
      */

      pending->_block_stage = assembled_block{
                                 id,
                                 std::move( bb._pending_block_header_state ),
                                 std::move( bb._pending_trx_metas ),
                                 std::move( block_ptr ),
                                 std::move( bb._new_pending_producer_schedule )
                              };
   } FC_CAPTURE_AND_RETHROW() } /// finalize_block

   /**
    * @post regardless of the success of commit block there is no active pending block
    */
   void commit_block( controller::block_status s ) {
      auto reset_pending_on_exit = fc::make_scoped_exit([this]{
         pending.reset();
      });

      try {
         EOS_ASSERT( std::holds_alternative<completed_block>(pending->_block_stage), block_validate_exception,
                     "cannot call commit_block until pending block is completed" );

         const auto& bsp = std::get<completed_block>(pending->_block_stage)._block_state;

         if( s == controller::block_status::incomplete ) {
            fork_db.add( bsp );
            fork_db.mark_valid( bsp );
            emit( self.accepted_block_header, bsp );
            EOS_ASSERT( bsp == fork_db.head(), fork_database_exception, "committed block did not become the new head in fork database");
         } else if (s != controller::block_status::irreversible) {
            fork_db.mark_valid( bsp );
         }
         head = bsp;

         // at block level, no transaction specific logging is possible
         if (auto* dm_logger = get_deep_mind_logger(false)) {
            dm_logger->on_accepted_block(bsp);
         }

         emit( self.accepted_block, bsp );

         if( s == controller::block_status::incomplete ) {
            log_irreversible();
         }
      } catch (...) {
         // dont bother resetting pending, instead abort the block
         reset_pending_on_exit.cancel();
         abort_block();
         throw;
      }

      // push the state for pending.
      pending->push();
   }

   void set_proposed_finalizers(const finalizer_set& fin_set) {
      assert(pending); // has to exist and be building_block since called from host function
      auto& bb = std::get<building_block>(pending->_block_stage);

      bb._pending_block_header_state.proposed_finalizer_set.emplace(fin_set);
   }

   /**
    *  This method is called from other threads. The controller_impl should outlive those threads.
    *  However, to avoid race conditions, it means that the behavior of this function should not change
    *  after controller_impl construction.

    *  This should not be an issue since the purpose of this function is to ensure all of the protocol features
    *  in the supplied vector are recognized by the software, and the set of recognized protocol features is
    *  determined at startup and cannot be changed without a restart.
    */
   void check_protocol_features( block_timestamp_type timestamp,
                                 const flat_set<digest_type>& currently_activated_protocol_features,
                                 const vector<digest_type>& new_protocol_features )
   {
      const auto& pfs = protocol_features.get_protocol_feature_set();

      for( auto itr = new_protocol_features.begin(); itr != new_protocol_features.end(); ++itr ) {
         const auto& f = *itr;

         auto status = pfs.is_recognized( f, timestamp );
         switch( status ) {
            case protocol_feature_set::recognized_t::unrecognized:
               EOS_THROW( protocol_feature_exception,
                          "protocol feature with digest '${digest}' is unrecognized", ("digest", f) );
            break;
            case protocol_feature_set::recognized_t::disabled:
               EOS_THROW( protocol_feature_exception,
                          "protocol feature with digest '${digest}' is disabled", ("digest", f) );
            break;
            case protocol_feature_set::recognized_t::too_early:
               EOS_THROW( protocol_feature_exception,
                          "${timestamp} is too early for the earliest allowed activation time of the protocol feature with digest '${digest}'", ("digest", f)("timestamp", timestamp) );
            break;
            case protocol_feature_set::recognized_t::ready:
            break;
            default:
               EOS_THROW( protocol_feature_exception, "unexpected recognized_t status" );
            break;
         }

         EOS_ASSERT( currently_activated_protocol_features.find( f ) == currently_activated_protocol_features.end(),
                     protocol_feature_exception,
                     "protocol feature with digest '${digest}' has already been activated",
                     ("digest", f)
         );

         auto dependency_checker = [&currently_activated_protocol_features, &new_protocol_features, &itr]
                                   ( const digest_type& f ) -> bool
         {
            if( currently_activated_protocol_features.find( f ) != currently_activated_protocol_features.end() )
               return true;

            return (std::find( new_protocol_features.begin(), itr, f ) != itr);
         };

         EOS_ASSERT( pfs.validate_dependencies( f, dependency_checker ), protocol_feature_exception,
                     "not all dependencies of protocol feature with digest '${digest}' have been activated",
                     ("digest", f)
         );
      }
   }

   void report_block_header_diff( const block_header& b, const block_header& ab ) {

#define EOS_REPORT(DESC,A,B) \
   if( A != B ) { \
      elog("${desc}: ${bv} != ${abv}", ("desc", DESC)("bv", A)("abv", B)); \
   }

      EOS_REPORT( "timestamp", b.timestamp, ab.timestamp )
      EOS_REPORT( "producer", b.producer, ab.producer )
      EOS_REPORT( "confirmed", b.confirmed, ab.confirmed )
      EOS_REPORT( "previous", b.previous, ab.previous )
      EOS_REPORT( "transaction_mroot", b.transaction_mroot, ab.transaction_mroot )
      EOS_REPORT( "action_mroot", b.action_mroot, ab.action_mroot )
      EOS_REPORT( "schedule_version", b.schedule_version, ab.schedule_version )
      EOS_REPORT( "new_producers", b.new_producers, ab.new_producers )
      EOS_REPORT( "header_extensions", b.header_extensions, ab.header_extensions )

#undef EOS_REPORT
   }


   void apply_block( controller::block_report& br, const block_state_ptr& bsp, controller::block_status s,
                     const trx_meta_cache_lookup& trx_lookup )
   { try {
      try {
         auto start = fc::time_point::now();
         const signed_block_ptr& b = bsp->block;
         const auto& new_protocol_feature_activations = bsp->get_new_protocol_feature_activations();

         auto producer_block_id = bsp->id;
         start_block( b->timestamp, b->confirmed, new_protocol_feature_activations, s, producer_block_id, fc::time_point::maximum() );

         // validated in create_block_state_future()
         std::get<building_block>(pending->_block_stage)._trx_mroot_or_receipt_digests = b->transaction_mroot;

         const bool existing_trxs_metas = !bsp->trxs_metas().empty();
         const bool pub_keys_recovered = bsp->is_pub_keys_recovered();
         const bool skip_auth_checks = self.skip_auth_check();
         std::vector<std::tuple<transaction_metadata_ptr, recover_keys_future>> trx_metas;
         bool use_bsp_cached = false;
         if( pub_keys_recovered || (skip_auth_checks && existing_trxs_metas) ) {
            use_bsp_cached = true;
         } else {
            trx_metas.reserve( b->transactions.size() );
            for( const auto& receipt : b->transactions ) {
               if( std::holds_alternative<packed_transaction>(receipt.trx)) {
                  const auto& pt = std::get<packed_transaction>(receipt.trx);
                  transaction_metadata_ptr trx_meta_ptr = trx_lookup ? trx_lookup( pt.id() ) : transaction_metadata_ptr{};
                  if( trx_meta_ptr && *trx_meta_ptr->packed_trx() != pt ) trx_meta_ptr = nullptr;
                  if( trx_meta_ptr && ( skip_auth_checks || !trx_meta_ptr->recovered_keys().empty() ) ) {
                     trx_metas.emplace_back( std::move( trx_meta_ptr ), recover_keys_future{} );
                  } else if( skip_auth_checks ) {
                     packed_transaction_ptr ptrx( b, &pt ); // alias signed_block_ptr
                     trx_metas.emplace_back(
                           transaction_metadata::create_no_recover_keys( std::move(ptrx), transaction_metadata::trx_type::input ),
                           recover_keys_future{} );
                  } else {
                     packed_transaction_ptr ptrx( b, &pt ); // alias signed_block_ptr
                     auto fut = transaction_metadata::start_recover_keys(
                           std::move( ptrx ), thread_pool.get_executor(), chain_id, fc::microseconds::maximum(), transaction_metadata::trx_type::input  );
                     trx_metas.emplace_back( transaction_metadata_ptr{}, std::move( fut ) );
                  }
               }
            }
         }

         transaction_trace_ptr trace;

         size_t packed_idx = 0;
         const auto& trx_receipts = std::get<building_block>(pending->_block_stage)._pending_trx_receipts;
         for( const auto& receipt : b->transactions ) {
            auto num_pending_receipts = trx_receipts.size();
            if( std::holds_alternative<packed_transaction>(receipt.trx) ) {
               const auto& trx_meta = ( use_bsp_cached ? bsp->trxs_metas().at( packed_idx )
                                                       : ( !!std::get<0>( trx_metas.at( packed_idx ) ) ?
                                                             std::get<0>( trx_metas.at( packed_idx ) )
                                                             : std::get<1>( trx_metas.at( packed_idx ) ).get() ) );
               trace = push_transaction( trx_meta, fc::time_point::maximum(), fc::microseconds::maximum(), receipt.cpu_usage_us, true, 0 );
               ++packed_idx;
            } else if( std::holds_alternative<transaction_id_type>(receipt.trx) ) {
               trace = push_scheduled_transaction( std::get<transaction_id_type>(receipt.trx), fc::time_point::maximum(), fc::microseconds::maximum(), receipt.cpu_usage_us, true );
            } else {
               EOS_ASSERT( false, block_validate_exception, "encountered unexpected receipt type" );
            }

            bool transaction_failed =  trace && trace->except;
            bool transaction_can_fail = receipt.status == transaction_receipt_header::hard_fail && std::holds_alternative<transaction_id_type>(receipt.trx);
            if( transaction_failed && !transaction_can_fail) {
               edump((*trace));
               throw *trace->except;
            }

            EOS_ASSERT( trx_receipts.size() > 0,
                        block_validate_exception, "expected a receipt, block_num ${bn}, block_id ${id}, receipt ${e}",
                        ("bn", b->block_num())("id", producer_block_id)("e", receipt)
                      );
            EOS_ASSERT( trx_receipts.size() == num_pending_receipts + 1,
                        block_validate_exception, "expected receipt was not added, block_num ${bn}, block_id ${id}, receipt ${e}",
                        ("bn", b->block_num())("id", producer_block_id)("e", receipt)
                      );
            const transaction_receipt_header& r = trx_receipts.back();
            EOS_ASSERT( r == static_cast<const transaction_receipt_header&>(receipt),
                        block_validate_exception, "receipt does not match, ${lhs} != ${rhs}",
                        ("lhs", r)("rhs", static_cast<const transaction_receipt_header&>(receipt)) );
         }

         finalize_block();

         auto& ab = std::get<assembled_block>(pending->_block_stage);

         if( producer_block_id != ab._id ) {
            elog( "Validation block id does not match producer block id" );
            report_block_header_diff( *b, *ab._unsigned_block );
            // this implicitly asserts that all header fields (less the signature) are identical
            EOS_ASSERT( producer_block_id == ab._id, block_validate_exception, "Block ID does not match",
                        ("producer_block_id", producer_block_id)("validator_block_id", ab._id) );
         }

         if( !use_bsp_cached ) {
            bsp->set_trxs_metas( std::move( ab._trx_metas ), !skip_auth_checks );
         }
         // create completed_block with the existing block_state as we just verified it is the same as assembled_block
         pending->_block_stage = completed_block{ bsp };

         br = pending->_block_report; // copy before commit block destroys pending
         commit_block(s);
         br.total_time = fc::time_point::now() - start;
         return;
      } catch ( const std::bad_alloc& ) {
         throw;
      } catch ( const boost::interprocess::bad_alloc& ) {
         throw;
      } catch ( const fc::exception& e ) {
         edump((e.to_detail_string()));
         abort_block();
         throw;
      } catch ( const std::exception& e ) {
         edump((e.what()));
         abort_block();
         throw;
      }
   } FC_CAPTURE_AND_RETHROW() } /// apply_block


   // thread safe, expected to be called from thread other than the main thread
   block_state_ptr create_block_state_i( const block_id_type& id, const signed_block_ptr& b, const block_header_state& prev ) {
      auto trx_mroot = calculate_trx_merkle( b->transactions );
      EOS_ASSERT( b->transaction_mroot == trx_mroot, block_validate_exception,
                  "invalid block transaction merkle root ${b} != ${c}", ("b", b->transaction_mroot)("c", trx_mroot) );

      const bool skip_validate_signee = false;
      auto bsp = std::make_shared<block_state>(
            prev,
            b,
            protocol_features.get_protocol_feature_set(),
            [this]( block_timestamp_type timestamp,
                    const flat_set<digest_type>& cur_features,
                    const vector<digest_type>& new_features )
            { check_protocol_features( timestamp, cur_features, new_features ); },
            skip_validate_signee
      );

      EOS_ASSERT( id == bsp->id, block_validate_exception,
                  "provided id ${id} does not match block id ${bid}", ("id", id)("bid", bsp->id) );
      return bsp;
   }

   std::future<block_state_ptr> create_block_state_future( const block_id_type& id, const signed_block_ptr& b ) {
      EOS_ASSERT( b, block_validate_exception, "null block" );

      return post_async_task( thread_pool.get_executor(), [b, id, control=this]() {
         // no reason for a block_state if fork_db already knows about block
         auto existing = control->fork_db.get_block( id );
         EOS_ASSERT( !existing, fork_database_exception, "we already know about this block: ${id}", ("id", id) );

         auto prev = control->fork_db.get_block_header( b->previous );
         EOS_ASSERT( prev, unlinkable_block_exception,
                     "unlinkable block ${id}", ("id", id)("previous", b->previous) );

         return control->create_block_state_i( id, b, *prev );
      } );
   }

   // thread safe, expected to be called from thread other than the main thread
   block_state_ptr create_block_state( const block_id_type& id, const signed_block_ptr& b ) {
      EOS_ASSERT( b, block_validate_exception, "null block" );

      // no reason for a block_state if fork_db already knows about block
      auto existing = fork_db.get_block( id );
      EOS_ASSERT( !existing, fork_database_exception, "we already know about this block: ${id}", ("id", id) );

      // previous not found could mean that previous block not applied yet
      auto prev = fork_db.get_block_header( b->previous );
      if( !prev ) return {};

      return create_block_state_i( id, b, *prev );
   }

   void push_block( controller::block_report& br,
                    const block_state_ptr& bsp,
                    const forked_branch_callback& forked_branch_cb,
                    const trx_meta_cache_lookup& trx_lookup )
   {
      controller::block_status s = controller::block_status::complete;
      EOS_ASSERT(!pending, block_validate_exception, "it is not valid to push a block when there is a pending block");

      auto reset_prod_light_validation = fc::make_scoped_exit([old_value=trusted_producer_light_validation, this]() {
         trusted_producer_light_validation = old_value;
      });
      try {
         EOS_ASSERT( bsp, block_validate_exception, "null block" );
         const auto& b = bsp->block;

         if( conf.terminate_at_block > 0 && conf.terminate_at_block <= self.head_block_num()) {
            ilog("Reached configured maximum block ${num}; terminating", ("num", conf.terminate_at_block) );
            shutdown();
            return;
         }

         emit( self.pre_accepted_block, b );

         fork_db.add( bsp );

         if (self.is_trusted_producer(b->producer)) {
            trusted_producer_light_validation = true;
         };

         emit( self.accepted_block_header, bsp );

         if( read_mode != db_read_mode::IRREVERSIBLE ) {
            maybe_switch_forks( br, fork_db.pending_head(), s, forked_branch_cb, trx_lookup );
         } else {
            log_irreversible();
         }

      } FC_LOG_AND_RETHROW( )
   }

   void replay_push_block( const signed_block_ptr& b, controller::block_status s ) {
      self.validate_db_available_size();

      EOS_ASSERT(!pending, block_validate_exception, "it is not valid to push a block when there is a pending block");

      try {
         EOS_ASSERT( b, block_validate_exception, "trying to push empty block" );
         EOS_ASSERT( (s == controller::block_status::irreversible || s == controller::block_status::validated),
                     block_validate_exception, "invalid block status for replay" );

         if( conf.terminate_at_block > 0 && conf.terminate_at_block <= self.head_block_num() ) {
            ilog("Reached configured maximum block ${num}; terminating", ("num", conf.terminate_at_block) );
            shutdown();
            return;
         }

         emit( self.pre_accepted_block, b );
         const bool skip_validate_signee = !conf.force_all_checks;

         auto bsp = std::make_shared<block_state>(
                        *head,
                        b,
                        protocol_features.get_protocol_feature_set(),
                        [this]( block_timestamp_type timestamp,
                                const flat_set<digest_type>& cur_features,
                                const vector<digest_type>& new_features )
                        { check_protocol_features( timestamp, cur_features, new_features ); },
                        skip_validate_signee
         );

         if( s != controller::block_status::irreversible ) {
            fork_db.add( bsp, true );
         }

         emit( self.accepted_block_header, bsp );

         controller::block_report br;
         if( s == controller::block_status::irreversible ) {
            apply_block( br, bsp, s, trx_meta_cache_lookup{} );

            // On replay, log_irreversible is not called and so no irreversible_block signal is emitted.
            // So emit it explicitly here.
            emit( self.irreversible_block, bsp );

            if (!self.skip_db_sessions(s)) {
               db.commit(bsp->block_num);
            }

         } else {
            EOS_ASSERT( read_mode != db_read_mode::IRREVERSIBLE, block_validate_exception,
                        "invariant failure: cannot replay reversible blocks while in irreversible mode" );
            maybe_switch_forks( br, bsp, s, forked_branch_callback{}, trx_meta_cache_lookup{} );
         }

      } FC_LOG_AND_RETHROW( )
   }

   void maybe_switch_forks( controller::block_report& br, const block_state_ptr& new_head, controller::block_status s,
                            const forked_branch_callback& forked_branch_cb, const trx_meta_cache_lookup& trx_lookup )
   {
      bool head_changed = true;
      if( new_head->header.previous == head->id ) {
         try {
            apply_block( br, new_head, s, trx_lookup );
         } catch ( const std::exception& e ) {
            fork_db.remove( new_head->id );
            throw;
         }
      } else if( new_head->id != head->id ) {
         auto old_head = head;
         ilog("switching forks from ${current_head_id} (block number ${current_head_num}) to ${new_head_id} (block number ${new_head_num})",
              ("current_head_id", head->id)("current_head_num", head->block_num)("new_head_id", new_head->id)("new_head_num", new_head->block_num) );

         // not possible to log transaction specific infor when switching forks
         if (auto dm_logger = get_deep_mind_logger(false)) {
            dm_logger->on_switch_forks(head->id, new_head->id);
         }

         auto branches = fork_db.fetch_branch_from( new_head->id, head->id );

         if( branches.second.size() > 0 ) {
            for( auto itr = branches.second.begin(); itr != branches.second.end(); ++itr ) {
               pop_block();
            }
            EOS_ASSERT( self.head_block_id() == branches.second.back()->header.previous, fork_database_exception,
                     "loss of sync between fork_db and chainbase during fork switch" ); // _should_ never fail

            if( forked_branch_cb ) forked_branch_cb( branches.second );
         }

         for( auto ritr = branches.first.rbegin(); ritr != branches.first.rend(); ++ritr ) {
            auto except = std::exception_ptr{};
            try {
               br = controller::block_report{};
               apply_block( br, *ritr, (*ritr)->is_valid() ? controller::block_status::validated
                                                           : controller::block_status::complete, trx_lookup );
            } catch ( const std::bad_alloc& ) {
              throw;
            } catch ( const boost::interprocess::bad_alloc& ) {
              throw;
            } catch (const fc::exception& e) {
               elog("exception thrown while switching forks ${e}", ("e", e.to_detail_string()));
               except = std::current_exception();
            } catch (const std::exception& e) {
               elog("exception thrown while switching forks ${e}", ("e", e.what()));
               except = std::current_exception();
            }

            if( except ) {
               // ritr currently points to the block that threw
               // Remove the block that threw and all forks built off it.
               fork_db.remove( (*ritr)->id );

               // pop all blocks from the bad fork, discarding their transactions
               // ritr base is a forward itr to the last block successfully applied
               auto applied_itr = ritr.base();
               for( auto itr = applied_itr; itr != branches.first.end(); ++itr ) {
                  pop_block();
               }
               EOS_ASSERT( self.head_block_id() == branches.second.back()->header.previous, fork_database_exception,
                           "loss of sync between fork_db and chainbase during fork switch reversal" ); // _should_ never fail

               // re-apply good blocks
               for( auto ritr = branches.second.rbegin(); ritr != branches.second.rend(); ++ritr ) {
                  br = controller::block_report{};
                  apply_block( br, *ritr, controller::block_status::validated /* we previously validated these blocks*/, trx_lookup );
               }
               std::rethrow_exception(except);
            } // end if exception
         } /// end for each block in branch

         ilog("successfully switched fork to new head ${new_head_id}", ("new_head_id", new_head->id));
      } else {
         head_changed = false;
      }

      if( head_changed )
         log_irreversible();

   } /// push_block

   deque<transaction_metadata_ptr> abort_block() {
      deque<transaction_metadata_ptr> applied_trxs;
      if( pending ) {
         applied_trxs = pending->extract_trx_metas();
         pending.reset();
         protocol_features.popped_blocks_to( head->block_num );
      }
      return applied_trxs;
   }

   static checksum256_type calculate_trx_merkle( const deque<transaction_receipt>& trxs ) {
      deque<digest_type> trx_digests;
      for( const auto& a : trxs )
         trx_digests.emplace_back( a.digest() );

      return merkle( std::move(trx_digests) );
   }

   void update_producers_authority() {
      const auto& producers = pending->get_pending_block_header_state().active_schedule.producers;

      auto update_permission = [&]( auto& permission, auto threshold ) {
         auto auth = authority( threshold, {}, {});
         for( auto& p : producers ) {
            auth.accounts.push_back({{p.producer_name, config::active_name}, 1});
         }

         if( permission.auth != auth ) {
            db.modify(permission, [&]( auto& po ) {
               po.auth = auth;
            });
         }
      };

      uint32_t num_producers = producers.size();
      auto calculate_threshold = [=]( uint32_t numerator, uint32_t denominator ) {
         return ( (num_producers * numerator) / denominator ) + 1;
      };

      update_permission( authorization.get_permission({config::producers_account_name,
                                                       config::active_name}),
                         calculate_threshold( 2, 3 ) /* more than two-thirds */                      );

      update_permission( authorization.get_permission({config::producers_account_name,
                                                       config::majority_producers_permission_name}),
                         calculate_threshold( 1, 2 ) /* more than one-half */                        );

      update_permission( authorization.get_permission({config::producers_account_name,
                                                       config::minority_producers_permission_name}),
                         calculate_threshold( 1, 3 ) /* more than one-third */                       );

      //TODO: Add tests
   }

   void create_block_summary(const block_id_type& id) {
      auto block_num = block_header::num_from_id(id);
      auto sid = block_num & 0xffff;
      db.modify( db.get<block_summary_object,by_id>(sid), [&](block_summary_object& bso ) {
          bso.block_id = id;
      });
   }


   void clear_expired_input_transactions(const fc::time_point& deadline) {
      //Look for expired transactions in the deduplication list, and remove them.
      auto& transaction_idx = db.get_mutable_index<transaction_multi_index>();
      const auto& dedupe_index = transaction_idx.indices().get<by_expiration>();
      auto now = self.is_building_block() ? self.pending_block_time() : self.head_block_time();
      const auto total = dedupe_index.size();
      uint32_t num_removed = 0;
      while( (!dedupe_index.empty()) && ( now > dedupe_index.begin()->expiration.to_time_point() ) ) {
         transaction_idx.remove(*dedupe_index.begin());
         ++num_removed;
         if( deadline <= fc::time_point::now() ) {
            break;
         }
      }
      dlog("removed ${n} expired transactions of the ${t} input dedup list, pending block time ${pt}",
           ("n", num_removed)("t", total)("pt", now));
   }

   bool sender_avoids_whitelist_blacklist_enforcement( account_name sender )const {
      if( conf.sender_bypass_whiteblacklist.size() > 0 &&
          ( conf.sender_bypass_whiteblacklist.find( sender ) != conf.sender_bypass_whiteblacklist.end() ) )
      {
         return true;
      }

      return false;
   }

   void check_actor_list( const flat_set<account_name>& actors )const {
      if( actors.size() == 0 ) return;

      if( conf.actor_whitelist.size() > 0 ) {
         // throw if actors is not a subset of whitelist
         const auto& whitelist = conf.actor_whitelist;
         bool is_subset = true;

         // quick extents check, then brute force the check actors
         if (*actors.cbegin() >= *whitelist.cbegin() && *actors.crbegin() <= *whitelist.crbegin() ) {
            auto lower_bound = whitelist.cbegin();
            for (const auto& actor: actors) {
               lower_bound = std::lower_bound(lower_bound, whitelist.cend(), actor);

               // if the actor is not found, this is not a subset
               if (lower_bound == whitelist.cend() || *lower_bound != actor ) {
                  is_subset = false;
                  break;
               }

               // if the actor was found, we are guaranteed that other actors are either not present in the whitelist
               // or will be present in the range defined as [next actor,end)
               lower_bound = std::next(lower_bound);
            }
         } else {
            is_subset = false;
         }

         // helper lambda to lazily calculate the actors for error messaging
         static auto generate_missing_actors = [](const flat_set<account_name>& actors, const flat_set<account_name>& whitelist) -> vector<account_name> {
            vector<account_name> excluded;
            excluded.reserve( actors.size() );
            set_difference( actors.begin(), actors.end(),
                            whitelist.begin(), whitelist.end(),
                            std::back_inserter(excluded) );
            return excluded;
         };

         EOS_ASSERT( is_subset,  actor_whitelist_exception,
                     "authorizing actor(s) in transaction are not on the actor whitelist: ${actors}",
                     ("actors", generate_missing_actors(actors, whitelist))
                   );
      } else if( conf.actor_blacklist.size() > 0 ) {
         // throw if actors intersects blacklist
         const auto& blacklist = conf.actor_blacklist;
         bool intersects = false;

         // quick extents check then brute force check actors
         if( *actors.cbegin() <= *blacklist.crbegin() && *actors.crbegin() >= *blacklist.cbegin() ) {
            auto lower_bound = blacklist.cbegin();
            for (const auto& actor: actors) {
               lower_bound = std::lower_bound(lower_bound, blacklist.cend(), actor);

               // if the lower bound in the blacklist is at the end, all other actors are guaranteed to
               // not exist in the blacklist
               if (lower_bound == blacklist.cend()) {
                  break;
               }

               // if the lower bound of an actor IS the actor, then we have an intersection
               if (*lower_bound == actor) {
                  intersects = true;
                  break;
               }
            }
         }

         // helper lambda to lazily calculate the actors for error messaging
         static auto generate_blacklisted_actors = [](const flat_set<account_name>& actors, const flat_set<account_name>& blacklist) -> vector<account_name> {
            vector<account_name> blacklisted;
            blacklisted.reserve( actors.size() );
            set_intersection( actors.begin(), actors.end(),
                              blacklist.begin(), blacklist.end(),
                              std::back_inserter(blacklisted)
                            );
            return blacklisted;
         };

         EOS_ASSERT( !intersects, actor_blacklist_exception,
                     "authorizing actor(s) in transaction are on the actor blacklist: ${actors}",
                     ("actors", generate_blacklisted_actors(actors, blacklist))
                   );
      }
   }

   void check_contract_list( account_name code )const {
      if( conf.contract_whitelist.size() > 0 ) {
         EOS_ASSERT( conf.contract_whitelist.find( code ) != conf.contract_whitelist.end(),
                     contract_whitelist_exception,
                     "account '${code}' is not on the contract whitelist", ("code", code)
                   );
      } else if( conf.contract_blacklist.size() > 0 ) {
         EOS_ASSERT( conf.contract_blacklist.find( code ) == conf.contract_blacklist.end(),
                     contract_blacklist_exception,
                     "account '${code}' is on the contract blacklist", ("code", code)
                   );
      }
   }

   void check_action_list( account_name code, action_name action )const {
      if( conf.action_blacklist.size() > 0 ) {
         EOS_ASSERT( conf.action_blacklist.find( std::make_pair(code, action) ) == conf.action_blacklist.end(),
                     action_blacklist_exception,
                     "action '${code}::${action}' is on the action blacklist",
                     ("code", code)("action", action)
                   );
      }
   }

   void check_key_list( const public_key_type& key )const {
      if( conf.key_blacklist.size() > 0 ) {
         EOS_ASSERT( conf.key_blacklist.find( key ) == conf.key_blacklist.end(),
                     key_blacklist_exception,
                     "public key '${key}' is on the key blacklist",
                     ("key", key)
                   );
      }
   }

   /*
   bool should_check_tapos()const { return true; }

   void validate_tapos( const transaction& trx )const {
      if( !should_check_tapos() ) return;

      const auto& tapos_block_summary = db.get<block_summary_object>((uint16_t)trx.ref_block_num);

      //Verify TaPoS block summary has correct ID prefix, and that this block's time is not past the expiration
      EOS_ASSERT(trx.verify_reference_block(tapos_block_summary.block_id), invalid_ref_block_exception,
                 "Transaction's reference block did not match. Is this transaction from a different fork?",
                 ("tapos_summary", tapos_block_summary));
   }
   */


   /**
    *  At the start of each block we notify the system contract with a transaction that passes in
    *  the block header of the prior block (which is currently our head block)
    */
   signed_transaction get_on_block_transaction()
   {
      action on_block_act;
      on_block_act.account = config::system_account_name;
      on_block_act.name = "onblock"_n;
      on_block_act.authorization = vector<permission_level>{{config::system_account_name, config::active_name}};
      on_block_act.data = fc::raw::pack(self.head_block_header());

      signed_transaction trx;
      trx.actions.emplace_back(std::move(on_block_act));
      if( self.is_builtin_activated( builtin_protocol_feature_t::no_duplicate_deferred_id ) ) {
         trx.expiration = time_point_sec();
         trx.ref_block_num = 0;
         trx.ref_block_prefix = 0;
      } else {
         trx.expiration = time_point_sec{self.pending_block_time() + fc::microseconds(999'999)}; // Round up to nearest second to avoid appearing expired
         trx.set_reference_block( self.head_block_id() );
      }

      return trx;
   }

   inline deep_mind_handler* get_deep_mind_logger(bool is_trx_transient) const {
      // do not perform deep mind logging for read-only and dry-run transactions
      return is_trx_transient ? nullptr : deep_mind_logger;
   }

   uint32_t earliest_available_block_num() const {
      return (blog.first_block_num() != 0) ? blog.first_block_num() : fork_db.root()->block_num;
   }

   void set_to_write_window() {
      app_window = app_window_type::write;
   }
   void set_to_read_window() {
      app_window = app_window_type::read;
   }
   bool is_write_window() const {
      return app_window == app_window_type::write;
   }

#ifdef EOSIO_EOS_VM_OC_RUNTIME_ENABLED
   bool is_eos_vm_oc_enabled() const {
      return wasmif.is_eos_vm_oc_enabled();
   }
#endif

   // Only called from read-only trx execution threads when producer_plugin
   // starts them. Only OC requires initialize thread specific data.
   void init_thread_local_data() {
#ifdef EOSIO_EOS_VM_OC_RUNTIME_ENABLED
      if ( is_eos_vm_oc_enabled() ) {
         wasmif.init_thread_local_data();
      }
#endif
   }

   wasm_interface& get_wasm_interface() {
      return wasmif;
   }

   void code_block_num_last_used(const digest_type& code_hash, uint8_t vm_type, uint8_t vm_version, uint32_t block_num) {
      wasmif.code_block_num_last_used(code_hash, vm_type, vm_version, block_num);
   }

   block_state_ptr fork_db_head() const;
}; /// controller_impl

thread_local platform_timer controller_impl::timer;
#if defined(EOSIO_EOS_VM_RUNTIME_ENABLED) || defined(EOSIO_EOS_VM_JIT_RUNTIME_ENABLED)
thread_local eosio::vm::wasm_allocator controller_impl::wasm_alloc;
#endif

const resource_limits_manager&   controller::get_resource_limits_manager()const
{
   return my->resource_limits;
}
resource_limits_manager&         controller::get_mutable_resource_limits_manager()
{
   return my->resource_limits;
}

const authorization_manager&   controller::get_authorization_manager()const
{
   return my->authorization;
}
authorization_manager&         controller::get_mutable_authorization_manager()
{
   return my->authorization;
}

const protocol_feature_manager& controller::get_protocol_feature_manager()const
{
   return my->protocol_features;
}

const subjective_billing& controller::get_subjective_billing()const {
   return my->subjective_bill;
}

subjective_billing& controller::get_mutable_subjective_billing() {
   return my->subjective_bill;
}


controller::controller( const controller::config& cfg, const chain_id_type& chain_id )
:my( new controller_impl( cfg, *this, protocol_feature_set{}, chain_id ) )
{
}

controller::controller( const config& cfg, protocol_feature_set&& pfs, const chain_id_type& chain_id )
:my( new controller_impl( cfg, *this, std::move(pfs), chain_id ) )
{
}

controller::~controller() {
   my->abort_block();
   /* Shouldn't be needed anymore.
   //close fork_db here, because it can generate "irreversible" signal to this controller,
   //in case if read-mode == IRREVERSIBLE, we will apply latest irreversible block
   //for that we need 'my' to be valid pointer pointing to valid controller_impl.
   my->fork_db.close();
   */
}

void controller::add_indices() {
   my->add_indices();
}

void controller::startup( std::function<void()> shutdown, std::function<bool()> check_shutdown, const snapshot_reader_ptr& snapshot ) {
   my->startup(shutdown, check_shutdown, snapshot);
}

void controller::startup( std::function<void()> shutdown, std::function<bool()> check_shutdown, const genesis_state& genesis ) {
   my->startup(shutdown, check_shutdown, genesis);
}

void controller::startup(std::function<void()> shutdown, std::function<bool()> check_shutdown) {
   my->startup(shutdown, check_shutdown);
}

const chainbase::database& controller::db()const { return my->db; }

chainbase::database& controller::mutable_db()const { return my->db; }

const fork_database& controller::fork_db()const { return my->fork_db; }

void controller::preactivate_feature( const digest_type& feature_digest, bool is_trx_transient ) {
   const auto& pfs = my->protocol_features.get_protocol_feature_set();
   auto cur_time = pending_block_time();

   auto status = pfs.is_recognized( feature_digest, cur_time );
   switch( status ) {
      case protocol_feature_set::recognized_t::unrecognized:
         if( is_speculative_block() ) {
            EOS_THROW( subjective_block_production_exception,
                       "protocol feature with digest '${digest}' is unrecognized", ("digest", feature_digest) );
         } else {
            EOS_THROW( protocol_feature_bad_block_exception,
                       "protocol feature with digest '${digest}' is unrecognized", ("digest", feature_digest) );
         }
      break;
      case protocol_feature_set::recognized_t::disabled:
         if( is_speculative_block() ) {
            EOS_THROW( subjective_block_production_exception,
                       "protocol feature with digest '${digest}' is disabled", ("digest", feature_digest) );
         } else {
            EOS_THROW( protocol_feature_bad_block_exception,
                       "protocol feature with digest '${digest}' is disabled", ("digest", feature_digest) );
         }
      break;
      case protocol_feature_set::recognized_t::too_early:
         if( is_speculative_block() ) {
            EOS_THROW( subjective_block_production_exception,
                       "${timestamp} is too early for the earliest allowed activation time of the protocol feature with digest '${digest}'", ("digest", feature_digest)("timestamp", cur_time) );
         } else {
            EOS_THROW( protocol_feature_bad_block_exception,
                       "${timestamp} is too early for the earliest allowed activation time of the protocol feature with digest '${digest}'", ("digest", feature_digest)("timestamp", cur_time) );
         }
      break;
      case protocol_feature_set::recognized_t::ready:
      break;
      default:
         if( is_speculative_block() ) {
            EOS_THROW( subjective_block_production_exception, "unexpected recognized_t status" );
         } else {
            EOS_THROW( protocol_feature_bad_block_exception, "unexpected recognized_t status" );
         }
      break;
   }

   // The above failures depend on subjective information.
   // Because of deferred transactions, this complicates things considerably.

   // If producing a block, we throw a subjective failure if the feature is not properly recognized in order
   // to try to avoid retiring into a block a deferred transacton driven by subjective information.

   // But it is still possible for a producer to retire a deferred transaction that deals with this subjective
   // information. If they recognized the feature, they would retire it successfully, but a validator that
   // does not recognize the feature should reject the entire block (not just fail the deferred transaction).
   // Even if they don't recognize the feature, the producer could change their nodeos code to treat it like an
   // objective failure thus leading the deferred transaction to retire with soft_fail or hard_fail.
   // In this case, validators that don't recognize the feature would reject the whole block immediately, and
   // validators that do recognize the feature would likely lead to a different retire status which would
   // ultimately cause a validation failure and thus rejection of the block.
   // In either case, it results in rejection of the block which is the desired behavior in this scenario.

   // If the feature is properly recognized by producer and validator, we have dealt with the subjectivity and
   // now only consider the remaining failure modes which are deterministic and objective.
   // Thus the exceptions that can be thrown below can be regular objective exceptions
   // that do not cause immediate rejection of the block.

   EOS_ASSERT( !is_protocol_feature_activated( feature_digest ),
               protocol_feature_exception,
               "protocol feature with digest '${digest}' is already activated",
               ("digest", feature_digest)
   );

   const auto& pso = my->db.get<protocol_state_object>();

   EOS_ASSERT( std::find( pso.preactivated_protocol_features.begin(),
                          pso.preactivated_protocol_features.end(),
                          feature_digest
               ) == pso.preactivated_protocol_features.end(),
               protocol_feature_exception,
               "protocol feature with digest '${digest}' is already pre-activated",
               ("digest", feature_digest)
   );

   auto dependency_checker = [&]( const digest_type& d ) -> bool
   {
      if( is_protocol_feature_activated( d ) ) return true;

      return ( std::find( pso.preactivated_protocol_features.begin(),
                          pso.preactivated_protocol_features.end(),
                          d ) != pso.preactivated_protocol_features.end() );
   };

   EOS_ASSERT( pfs.validate_dependencies( feature_digest, dependency_checker ),
               protocol_feature_exception,
               "not all dependencies of protocol feature with digest '${digest}' have been activated or pre-activated",
               ("digest", feature_digest)
   );

   if (auto dm_logger = get_deep_mind_logger(is_trx_transient)) {
      const auto feature = pfs.get_protocol_feature(feature_digest);

      dm_logger->on_preactivate_feature(feature);
   }

   my->db.modify( pso, [&]( auto& ps ) {
      ps.preactivated_protocol_features.push_back( feature_digest );
   } );
}

vector<digest_type> controller::get_preactivated_protocol_features()const {
   const auto& pso = my->db.get<protocol_state_object>();

   if( pso.preactivated_protocol_features.size() == 0 ) return {};

   vector<digest_type> preactivated_protocol_features;

   for( const auto& f : pso.preactivated_protocol_features ) {
      preactivated_protocol_features.emplace_back( f );
   }

   return preactivated_protocol_features;
}

void controller::validate_protocol_features( const vector<digest_type>& features_to_activate )const {
   my->check_protocol_features( my->head->header.timestamp,
                                my->head->activated_protocol_features->protocol_features,
                                features_to_activate );
}

void controller::start_block( block_timestamp_type when,
                              uint16_t confirm_block_count,
                              const vector<digest_type>& new_protocol_feature_activations,
                              block_status bs,
                              const fc::time_point& deadline )
{
   validate_db_available_size();

   if( new_protocol_feature_activations.size() > 0 ) {
      validate_protocol_features( new_protocol_feature_activations );
   }

   EOS_ASSERT( bs == block_status::incomplete || bs == block_status::ephemeral, block_validate_exception, "speculative block type required" );

   my->start_block( when, confirm_block_count, new_protocol_feature_activations,
                    bs, std::optional<block_id_type>(), deadline );
}

block_state_ptr controller::finalize_block( block_report& br, const signer_callback_type& signer_callback ) {
   validate_db_available_size();

   my->finalize_block();

   auto& ab = std::get<assembled_block>(my->pending->_block_stage);

   auto bsp = std::make_shared<block_state>(
                  std::move( ab._pending_block_header_state ),
                  std::move( ab._unsigned_block ),
                  std::move( ab._trx_metas ),
                  my->protocol_features.get_protocol_feature_set(),
                  []( block_timestamp_type timestamp,
                      const flat_set<digest_type>& cur_features,
                      const vector<digest_type>& new_features )
                  {},
                  signer_callback
              );

   my->pending->_block_stage = completed_block{ bsp };

   br = my->pending->_block_report;

   return bsp;
}

void controller::commit_block() {
   validate_db_available_size();
   my->commit_block(block_status::incomplete);
}

deque<transaction_metadata_ptr> controller::abort_block() {
   return my->abort_block();
}

boost::asio::io_context& controller::get_thread_pool() {
   return my->thread_pool.get_executor();
}

std::future<block_state_ptr> controller::create_block_state_future( const block_id_type& id, const signed_block_ptr& b ) {
   return my->create_block_state_future( id, b );
}

block_state_ptr controller::create_block_state( const block_id_type& id, const signed_block_ptr& b ) const {
   return my->create_block_state( id, b );
}

void controller::push_block( controller::block_report& br,
                             const block_state_ptr& bsp,
                             const forked_branch_callback& forked_branch_cb,
                             const trx_meta_cache_lookup& trx_lookup )
{
   validate_db_available_size();
   my->push_block( br, bsp, forked_branch_cb, trx_lookup );
}

transaction_trace_ptr controller::push_transaction( const transaction_metadata_ptr& trx,
                                                    fc::time_point block_deadline, fc::microseconds max_transaction_time,
                                                    uint32_t billed_cpu_time_us, bool explicit_billed_cpu_time,
                                                    int64_t subjective_cpu_bill_us ) {
   validate_db_available_size();
   EOS_ASSERT( get_read_mode() != db_read_mode::IRREVERSIBLE, transaction_type_exception, "push transaction not allowed in irreversible mode" );
   EOS_ASSERT( trx && !trx->implicit() && !trx->scheduled(), transaction_type_exception, "Implicit/Scheduled transaction not allowed" );
   return my->push_transaction(trx, block_deadline, max_transaction_time, billed_cpu_time_us, explicit_billed_cpu_time, subjective_cpu_bill_us );
}

transaction_trace_ptr controller::push_scheduled_transaction( const transaction_id_type& trxid,
                                                              fc::time_point block_deadline, fc::microseconds max_transaction_time,
                                                              uint32_t billed_cpu_time_us, bool explicit_billed_cpu_time )
{
   EOS_ASSERT( get_read_mode() != db_read_mode::IRREVERSIBLE, transaction_type_exception, "push scheduled transaction not allowed in irreversible mode" );
   validate_db_available_size();
   return my->push_scheduled_transaction( trxid, block_deadline, max_transaction_time, billed_cpu_time_us, explicit_billed_cpu_time );
}

const flat_set<account_name>& controller::get_actor_whitelist() const {
   return my->conf.actor_whitelist;
}
const flat_set<account_name>& controller::get_actor_blacklist() const {
   return my->conf.actor_blacklist;
}
const flat_set<account_name>& controller::get_contract_whitelist() const {
   return my->conf.contract_whitelist;
}
const flat_set<account_name>& controller::get_contract_blacklist() const {
   return my->conf.contract_blacklist;
}
const flat_set< pair<account_name, action_name> >& controller::get_action_blacklist() const {
   return my->conf.action_blacklist;
}
const flat_set<public_key_type>& controller::get_key_blacklist() const {
   return my->conf.key_blacklist;
}

void controller::set_actor_whitelist( const flat_set<account_name>& new_actor_whitelist ) {
   my->conf.actor_whitelist = new_actor_whitelist;
}
void controller::set_actor_blacklist( const flat_set<account_name>& new_actor_blacklist ) {
   my->conf.actor_blacklist = new_actor_blacklist;
}
void controller::set_contract_whitelist( const flat_set<account_name>& new_contract_whitelist ) {
   my->conf.contract_whitelist = new_contract_whitelist;
}
void controller::set_contract_blacklist( const flat_set<account_name>& new_contract_blacklist ) {
   my->conf.contract_blacklist = new_contract_blacklist;
}
void controller::set_action_blacklist( const flat_set< pair<account_name, action_name> >& new_action_blacklist ) {
   for (auto& act: new_action_blacklist) {
      EOS_ASSERT(act.first != account_name(), name_type_exception, "Action blacklist - contract name should not be empty");
      EOS_ASSERT(act.second != action_name(), action_type_exception, "Action blacklist - action name should not be empty");
   }
   my->conf.action_blacklist = new_action_blacklist;
}
void controller::set_key_blacklist( const flat_set<public_key_type>& new_key_blacklist ) {
   my->conf.key_blacklist = new_key_blacklist;
}

void controller::set_disable_replay_opts( bool v ) {
   my->conf.disable_replay_opts = v;
}

uint32_t controller::head_block_num()const {
   return my->head->block_num;
}
time_point controller::head_block_time()const {
   return my->head->header.timestamp;
}
block_id_type controller::head_block_id()const {
   return my->head->id;
}
account_name  controller::head_block_producer()const {
   return my->head->header.producer;
}
const block_header& controller::head_block_header()const {
   return my->head->header;
}
block_state_ptr controller::head_block_state()const {
   return my->head;
}

block_state_ptr controller_impl::fork_db_head() const {
   if( read_mode == db_read_mode::IRREVERSIBLE ) {
      // When in IRREVERSIBLE mode fork_db blocks are marked valid when they become irreversible so that
      // fork_db.head() returns irreversible block
      // Use pending_head since this method should return the chain head and not last irreversible.
      return fork_db.pending_head();
   } else {
      return fork_db.head();
   }
}

uint32_t controller::fork_db_head_block_num()const {
   return my->fork_db_head()->block_num;
}

block_id_type controller::fork_db_head_block_id()const {
   return my->fork_db_head()->id;
}

block_timestamp_type controller::pending_block_timestamp()const {
   EOS_ASSERT( my->pending, block_validate_exception, "no pending block" );

   if( std::holds_alternative<completed_block>(my->pending->_block_stage) )
      return std::get<completed_block>(my->pending->_block_stage)._block_state->header.timestamp;

   return my->pending->get_pending_block_header_state().timestamp;
}

time_point controller::pending_block_time()const {
   return pending_block_timestamp();
}

uint32_t controller::pending_block_num()const {
   EOS_ASSERT( my->pending, block_validate_exception, "no pending block" );

   if( std::holds_alternative<completed_block>(my->pending->_block_stage) )
      return std::get<completed_block>(my->pending->_block_stage)._block_state->header.block_num();

   return my->pending->get_pending_block_header_state().block_num;
}

account_name controller::pending_block_producer()const {
   EOS_ASSERT( my->pending, block_validate_exception, "no pending block" );

   if( std::holds_alternative<completed_block>(my->pending->_block_stage) )
      return std::get<completed_block>(my->pending->_block_stage)._block_state->header.producer;

   return my->pending->get_pending_block_header_state().producer;
}

const block_signing_authority& controller::pending_block_signing_authority()const {
   EOS_ASSERT( my->pending, block_validate_exception, "no pending block" );

   if( std::holds_alternative<completed_block>(my->pending->_block_stage) )
      return std::get<completed_block>(my->pending->_block_stage)._block_state->valid_block_signing_authority;

   return my->pending->get_pending_block_header_state().valid_block_signing_authority;
}

std::optional<block_id_type> controller::pending_producer_block_id()const {
   EOS_ASSERT( my->pending, block_validate_exception, "no pending block" );
   return my->pending->_producer_block_id;
}

uint32_t controller::last_irreversible_block_num() const {
   return my->fork_db.root()->block_num;
}

block_id_type controller::last_irreversible_block_id() const {
   return my->fork_db.root()->id;
}

time_point controller::last_irreversible_block_time() const {
   return my->fork_db.root()->header.timestamp.to_time_point();
}


const dynamic_global_property_object& controller::get_dynamic_global_properties()const {
  return my->db.get<dynamic_global_property_object>();
}
const global_property_object& controller::get_global_properties()const {
  return my->db.get<global_property_object>();
}

signed_block_ptr controller::fetch_block_by_id( const block_id_type& id )const {
   auto state = my->fork_db.get_block(id);
   if( state && state->block ) return state->block;
   auto bptr = my->blog.read_block_by_num( block_header::num_from_id(id) );
   if( bptr && bptr->calculate_id() == id ) return bptr;
   return signed_block_ptr();
}

std::optional<signed_block_header> controller::fetch_block_header_by_id( const block_id_type& id )const {
   auto state = my->fork_db.get_block(id);
   if( state && state->block ) return state->header;
   auto result = my->blog.read_block_header_by_num( block_header::num_from_id(id) );
   if( result && result->calculate_id() == id ) return result;
   return {};
}

signed_block_ptr controller::fetch_block_by_number( uint32_t block_num )const  { try {
   auto blk_state = fetch_block_state_by_number( block_num );
   if( blk_state ) {
      return blk_state->block;
   }

   return my->blog.read_block_by_num(block_num);
} FC_CAPTURE_AND_RETHROW( (block_num) ) }

std::optional<signed_block_header> controller::fetch_block_header_by_number( uint32_t block_num )const  { try {
   auto blk_state = fetch_block_state_by_number( block_num );
   if( blk_state ) {
      return blk_state->header;
   }

   return my->blog.read_block_header_by_num(block_num);
} FC_CAPTURE_AND_RETHROW( (block_num) ) }

block_state_ptr controller::fetch_block_state_by_id( block_id_type id )const {
   auto state = my->fork_db.get_block(id);
   return state;
}

block_state_ptr controller::fetch_block_state_by_number( uint32_t block_num )const  { try {
   return my->fork_db.search_on_branch( fork_db_head_block_id(), block_num );
} FC_CAPTURE_AND_RETHROW( (block_num) ) }

block_id_type controller::get_block_id_for_num( uint32_t block_num )const { try {
   const auto& blog_head = my->blog.head();

   bool find_in_blog = (blog_head && block_num <= blog_head->block_num());

   if( !find_in_blog ) {
      auto bsp = fetch_block_state_by_number( block_num );
      if( bsp ) return bsp->id;
   }

   auto id = my->blog.read_block_id_by_num(block_num);

   EOS_ASSERT( BOOST_LIKELY( id != block_id_type() ), unknown_block_exception,
               "Could not find block: ${block}", ("block", block_num) );

   return id;
} FC_CAPTURE_AND_RETHROW( (block_num) ) }

fc::sha256 controller::calculate_integrity_hash() { try {
   return my->calculate_integrity_hash();
} FC_LOG_AND_RETHROW() }

void controller::write_snapshot( const snapshot_writer_ptr& snapshot ) {
   EOS_ASSERT( !my->pending, block_validate_exception, "cannot take a consistent snapshot with a pending block" );
   return my->add_to_snapshot(snapshot);
}

int64_t controller::set_proposed_producers( vector<producer_authority> producers ) {
   const auto& gpo = get_global_properties();
   auto cur_block_num = head_block_num() + 1;

   if( producers.size() == 0 && is_builtin_activated( builtin_protocol_feature_t::disallow_empty_producer_schedule ) ) {
      return -1;
   }

   if( gpo.proposed_schedule_block_num ) {
      if( *gpo.proposed_schedule_block_num != cur_block_num )
         return -1; // there is already a proposed schedule set in a previous block, wait for it to become pending

      if( std::equal( producers.begin(), producers.end(),
                      gpo.proposed_schedule.producers.begin(), gpo.proposed_schedule.producers.end() ) )
         return -1; // the proposed producer schedule does not change
   }

   producer_authority_schedule sch;

   decltype(sch.producers.cend()) end;
   decltype(end)                  begin;

   const auto& pending_sch = pending_producers();

   if( pending_sch.producers.size() == 0 ) {
      const auto& active_sch = active_producers();
      begin = active_sch.producers.begin();
      end   = active_sch.producers.end();
      sch.version = active_sch.version + 1;
   } else {
      begin = pending_sch.producers.begin();
      end   = pending_sch.producers.end();
      sch.version = pending_sch.version + 1;
   }

   if( std::equal( producers.begin(), producers.end(), begin, end ) )
      return -1; // the producer schedule would not change

   sch.producers = std::move(producers);

   int64_t version = sch.version;

   ilog( "proposed producer schedule with version ${v}", ("v", version) );

   my->db.modify( gpo, [&]( auto& gp ) {
      gp.proposed_schedule_block_num = cur_block_num;
      gp.proposed_schedule = sch.to_shared(gp.proposed_schedule.producers.get_allocator());
   });
   return version;
}

void controller::set_proposed_finalizers( const finalizer_set& fin_set ) {
   my->set_proposed_finalizers(fin_set);
}

const producer_authority_schedule&    controller::active_producers()const {
   if( !(my->pending) )
      return  my->head->active_schedule;

   if( std::holds_alternative<completed_block>(my->pending->_block_stage) )
      return std::get<completed_block>(my->pending->_block_stage)._block_state->active_schedule;

   return my->pending->get_pending_block_header_state().active_schedule;
}

const producer_authority_schedule& controller::pending_producers()const {
   if( !(my->pending) )
      return  my->head->pending_schedule.schedule;

   if( std::holds_alternative<completed_block>(my->pending->_block_stage) )
      return std::get<completed_block>(my->pending->_block_stage)._block_state->pending_schedule.schedule;

   if( std::holds_alternative<assembled_block>(my->pending->_block_stage) ) {
      const auto& new_prods_cache = std::get<assembled_block>(my->pending->_block_stage)._new_producer_authority_cache;
      if( new_prods_cache ) {
         return *new_prods_cache;
      }
   }

   const auto& bb = std::get<building_block>(my->pending->_block_stage);

   if( bb._new_pending_producer_schedule )
      return *bb._new_pending_producer_schedule;

   return bb._pending_block_header_state.prev_pending_schedule.schedule;
}

std::optional<producer_authority_schedule> controller::proposed_producers()const {
   const auto& gpo = get_global_properties();
   if( !gpo.proposed_schedule_block_num )
      return std::optional<producer_authority_schedule>();

   return producer_authority_schedule::from_shared(gpo.proposed_schedule);
}

bool controller::light_validation_allowed() const {
   if (!my->pending || my->in_trx_requiring_checks) {
      return false;
   }

   const auto pb_status = my->pending->_block_status;

   // in a pending irreversible or previously validated block and we have forcing all checks
   const bool consider_skipping_on_replay =
         (pb_status == block_status::irreversible || pb_status == block_status::validated) && !my->conf.force_all_checks;

   // OR in a signed block and in light validation mode
   const bool consider_skipping_on_validate = (pb_status == block_status::complete &&
         (my->conf.block_validation_mode == validation_mode::LIGHT || my->trusted_producer_light_validation));

   return consider_skipping_on_replay || consider_skipping_on_validate;
}


bool controller::skip_auth_check() const {
   return light_validation_allowed();
}

bool controller::skip_trx_checks() const {
   return light_validation_allowed();
}

bool controller::skip_db_sessions( block_status bs ) const {
   bool consider_skipping = bs == block_status::irreversible;
   return consider_skipping
      && !my->conf.disable_replay_opts
      && !my->in_trx_requiring_checks;
}

bool controller::skip_db_sessions() const {
   if (my->pending) {
      return skip_db_sessions(my->pending->_block_status);
   } else {
      return false;
   }
}

bool controller::is_trusted_producer( const account_name& producer) const {
   return get_validation_mode() == chain::validation_mode::LIGHT || my->conf.trusted_producers.count(producer);
}

bool controller::contracts_console()const {
   return my->conf.contracts_console;
}

bool controller::is_profiling(account_name account) const {
   return my->conf.profile_accounts.find(account) != my->conf.profile_accounts.end();
}

chain_id_type controller::get_chain_id()const {
   return my->chain_id;
}

db_read_mode controller::get_read_mode()const {
   return my->read_mode;
}

validation_mode controller::get_validation_mode()const {
   return my->conf.block_validation_mode;
}

uint32_t controller::get_terminate_at_block()const {
   return my->conf.terminate_at_block;
}

const apply_handler* controller::find_apply_handler( account_name receiver, account_name scope, action_name act ) const
{
   auto native_handler_scope = my->apply_handlers.find( receiver );
   if( native_handler_scope != my->apply_handlers.end() ) {
      auto handler = native_handler_scope->second.find( make_pair( scope, act ) );
      if( handler != native_handler_scope->second.end() )
         return &handler->second;
   }
   return nullptr;
}
wasm_interface& controller::get_wasm_interface() {
   return my->get_wasm_interface();
}

const account_object& controller::get_account( account_name name )const
{ try {
   return my->db.get<account_object, by_name>(name);
} FC_CAPTURE_AND_RETHROW( (name) ) }

bool controller::sender_avoids_whitelist_blacklist_enforcement( account_name sender )const {
   return my->sender_avoids_whitelist_blacklist_enforcement( sender );
}

void controller::check_actor_list( const flat_set<account_name>& actors )const {
   my->check_actor_list( actors );
}

void controller::check_contract_list( account_name code )const {
   my->check_contract_list( code );
}

void controller::check_action_list( account_name code, action_name action )const {
   my->check_action_list( code, action );
}

void controller::check_key_list( const public_key_type& key )const {
   my->check_key_list( key );
}

bool controller::is_building_block()const {
   return my->pending.has_value();
}

bool controller::is_speculative_block()const {
   if( !my->pending ) return false;

   return (my->pending->_block_status == block_status::incomplete || my->pending->_block_status == block_status::ephemeral );
}

bool controller::is_ram_billing_in_notify_allowed()const {
   return my->conf.disable_all_subjective_mitigations || !is_speculative_block() || my->conf.allow_ram_billing_in_notify;
}

uint32_t controller::configured_subjective_signature_length_limit()const {
   return my->conf.maximum_variable_signature_length;
}

void controller::validate_expiration( const transaction& trx )const { try {
   const auto& chain_configuration = get_global_properties().configuration;

   EOS_ASSERT( trx.expiration.to_time_point() >= pending_block_time(),
               expired_tx_exception,
               "transaction has expired, "
               "expiration is ${trx.expiration} and pending block time is ${pending_block_time}",
               ("trx.expiration",trx.expiration)("pending_block_time",pending_block_time()));
   EOS_ASSERT( trx.expiration.to_time_point() <= pending_block_time() + fc::seconds(chain_configuration.max_transaction_lifetime),
               tx_exp_too_far_exception,
               "Transaction expiration is too far in the future relative to the reference time of ${reference_time}, "
               "expiration is ${trx.expiration} and the maximum transaction lifetime is ${max_til_exp} seconds",
               ("trx.expiration",trx.expiration)("reference_time",pending_block_time())
               ("max_til_exp",chain_configuration.max_transaction_lifetime) );
} FC_CAPTURE_AND_RETHROW((trx)) }

void controller::validate_tapos( const transaction& trx )const { try {
   const auto& tapos_block_summary = db().get<block_summary_object>((uint16_t)trx.ref_block_num);

   //Verify TaPoS block summary has correct ID prefix, and that this block's time is not past the expiration
   EOS_ASSERT(trx.verify_reference_block(tapos_block_summary.block_id), invalid_ref_block_exception,
              "Transaction's reference block did not match. Is this transaction from a different fork?",
              ("tapos_summary", tapos_block_summary));
} FC_CAPTURE_AND_RETHROW() }

void controller::validate_db_available_size() const {
   const auto free = db().get_free_memory();
   const auto guard = my->conf.state_guard_size;
   EOS_ASSERT(free >= guard, database_guard_exception, "database free: ${f}, guard size: ${g}", ("f", free)("g",guard));

   // give a change to chainbase to write some pages to disk if memory becomes scarce.
   if (is_write_window()) {
      if (auto flushed_pages = mutable_db().check_memory_and_flush_if_needed()) {
         ilog("CHAINBASE: flushed ${p} pages to disk to decrease memory pressure", ("p", flushed_pages));
      }
   }
}

bool controller::is_protocol_feature_activated( const digest_type& feature_digest )const {
   if( my->pending )
      return my->pending->is_protocol_feature_activated( feature_digest );

   const auto& activated_features = my->head->activated_protocol_features->protocol_features;
   return (activated_features.find( feature_digest ) != activated_features.end());
}

bool controller::is_builtin_activated( builtin_protocol_feature_t f )const {
   uint32_t current_block_num = head_block_num();

   if( my->pending ) {
      ++current_block_num;
   }

   return my->protocol_features.is_builtin_activated( f, current_block_num );
}

bool controller::is_known_unexpired_transaction( const transaction_id_type& id) const {
   return db().find<transaction_object, by_trx_id>(id);
}

void controller::set_subjective_cpu_leeway(fc::microseconds leeway) {
   my->subjective_cpu_leeway = leeway;
}

std::optional<fc::microseconds> controller::get_subjective_cpu_leeway() const {
    return my->subjective_cpu_leeway;
}

void controller::set_greylist_limit( uint32_t limit ) {
   EOS_ASSERT( 0 < limit && limit <= chain::config::maximum_elastic_resource_multiplier,
               misc_exception,
               "Invalid limit (${limit}) passed into set_greylist_limit. "
               "Must be between 1 and ${max}.",
               ("limit", limit)("max", chain::config::maximum_elastic_resource_multiplier)
   );
   my->conf.greylist_limit = limit;
}

uint32_t controller::get_greylist_limit()const {
   return my->conf.greylist_limit;
}

void controller::add_resource_greylist(const account_name &name) {
   my->conf.resource_greylist.insert(name);
}

void controller::remove_resource_greylist(const account_name &name) {
   my->conf.resource_greylist.erase(name);
}

bool controller::is_resource_greylisted(const account_name &name) const {
   return my->conf.resource_greylist.find(name) !=  my->conf.resource_greylist.end();
}

const flat_set<account_name> &controller::get_resource_greylist() const {
   return  my->conf.resource_greylist;
}


void controller::add_to_ram_correction( account_name account, uint64_t ram_bytes ) {
   auto ptr = my->db.find<account_ram_correction_object, by_name>( account );
   if( ptr ) {
      my->db.modify<account_ram_correction_object>( *ptr, [&]( auto& rco ) {
         rco.ram_correction += ram_bytes;
      } );
   } else {
      ptr = &my->db.create<account_ram_correction_object>( [&]( auto& rco ) {
         rco.name = account;
         rco.ram_correction = ram_bytes;
      } );
   }

   // on_add_ram_correction is only called for deferred transaction
   // (in apply_context::schedule_deferred_transaction)
   if (auto dm_logger = get_deep_mind_logger(false)) {
      dm_logger->on_add_ram_correction(*ptr, ram_bytes);
   }
}

bool controller::all_subjective_mitigations_disabled()const {
   return my->conf.disable_all_subjective_mitigations;
}

deep_mind_handler* controller::get_deep_mind_logger(bool is_trx_transient)const {
   return my->get_deep_mind_logger(is_trx_transient);
}

void controller::enable_deep_mind(deep_mind_handler* logger) {
   EOS_ASSERT( logger != nullptr, misc_exception, "Invalid logger passed into enable_deep_mind, must be set" );
   my->deep_mind_logger = logger;
}

uint32_t controller::earliest_available_block_num() const{
   return my->earliest_available_block_num();
}
#if defined(EOSIO_EOS_VM_RUNTIME_ENABLED) || defined(EOSIO_EOS_VM_JIT_RUNTIME_ENABLED)
vm::wasm_allocator& controller::get_wasm_allocator() {
   return my->wasm_alloc;
}
#endif
#ifdef EOSIO_EOS_VM_OC_RUNTIME_ENABLED
bool controller::is_eos_vm_oc_enabled() const {
   return my->is_eos_vm_oc_enabled();
}
#endif

std::optional<uint64_t> controller::convert_exception_to_error_code( const fc::exception& e ) {
   const chain_exception* e_ptr = dynamic_cast<const chain_exception*>( &e );

   if( e_ptr == nullptr ) return {};

   if( !e_ptr->error_code ) return static_cast<uint64_t>(system_error_code::generic_system_error);

   return e_ptr->error_code;
}

chain_id_type controller::extract_chain_id(snapshot_reader& snapshot) {
   chain_snapshot_header header;
   snapshot.read_section<chain_snapshot_header>([&header]( auto &section ){
      section.read_row(header);
      header.validate();
   });

   // check if this is a legacy version of the snapshot, which has a genesis state instead of chain id
   std::optional<genesis_state> genesis = controller_impl::extract_legacy_genesis_state(snapshot, header.version);
   if (genesis) {
      return genesis->compute_chain_id();
   }

   chain_id_type chain_id;

   using v4 = legacy::snapshot_global_property_object_v4;
   if (header.version <= v4::maximum_version) {
      snapshot.read_section<global_property_object>([&chain_id]( auto &section ){
         v4 global_properties;
         section.read_row(global_properties);
         chain_id = global_properties.chain_id;
      });
   }
   else {
      snapshot.read_section<global_property_object>([&chain_id]( auto &section ){
         snapshot_global_property_object global_properties;
         section.read_row(global_properties);
         chain_id = global_properties.chain_id;
      });
   }

   return chain_id;
}

std::optional<chain_id_type> controller::extract_chain_id_from_db( const path& state_dir ) {
   try {
      chainbase::database db( state_dir, chainbase::database::read_only );

      db.add_index<database_header_multi_index>();
      db.add_index<global_property_multi_index>();

      controller_impl::validate_db_version( db );

      if( db.revision() < 1 ) return {};

      auto * gpo = db.find<global_property_object>();
      if (gpo==nullptr) return {};

      return gpo->chain_id;
   } catch( const std::system_error& e ) {
      // do not propagate db_error_code::not_found for absent db, so it will be created
      if( e.code().value() != chainbase::db_error_code::not_found )
         throw;
   }

   return {};
}

void controller::replace_producer_keys( const public_key_type& key ) {
   ilog("Replace producer keys with ${k}", ("k", key));
   mutable_db().modify( db().get<global_property_object>(), [&]( auto& gp ) {
      gp.proposed_schedule_block_num = {};
      gp.proposed_schedule.version = 0;
      gp.proposed_schedule.producers.clear();
   });
   auto version = my->head->pending_schedule.schedule.version;
   my->head->pending_schedule = {};
   my->head->pending_schedule.schedule.version = version;
   for (auto& prod: my->head->active_schedule.producers ) {
      ilog("${n}", ("n", prod.producer_name));
      std::visit([&](auto &auth) {
         auth.threshold = 1;
         auth.keys = {key_weight{key, 1}};
      }, prod.authority);
   }
}

void controller::replace_account_keys( name account, name permission, const public_key_type& key ) {
   auto& rlm = get_mutable_resource_limits_manager();
   auto* perm = db().find<permission_object, by_owner>(boost::make_tuple(account, permission));
   if (!perm)
      return;
   int64_t old_size = (int64_t)(chain::config::billable_size_v<permission_object> + perm->auth.get_billable_size());
   mutable_db().modify(*perm, [&](auto& p) {
      p.auth = authority(key);
   });
   int64_t new_size = (int64_t)(chain::config::billable_size_v<permission_object> + perm->auth.get_billable_size());
   rlm.add_pending_ram_usage(account, new_size - old_size, false); // false for doing dm logging
   rlm.verify_account_ram_usage(account);
}

void controller::set_producer_node(bool is_producer_node) {
   my->is_producer_node = is_producer_node;
}

bool controller::is_producer_node()const {
   return my->is_producer_node;
}

void controller::set_db_read_only_mode() {
   mutable_db().set_read_only_mode();
}

void controller::unset_db_read_only_mode() {
   mutable_db().unset_read_only_mode();
}

void controller::init_thread_local_data() {
   my->init_thread_local_data();
}

void controller::set_to_write_window() {
   my->set_to_write_window();
}
void controller::set_to_read_window() {
   my->set_to_read_window();
}
bool controller::is_write_window() const {
   return my->is_write_window();
}

void controller::code_block_num_last_used(const digest_type& code_hash, uint8_t vm_type, uint8_t vm_version, uint32_t block_num) {
   return my->code_block_num_last_used(code_hash, vm_type, vm_version, block_num);
}

/// Protocol feature activation handlers:

template<>
void controller_impl::on_activation<builtin_protocol_feature_t::preactivate_feature>() {
   db.modify( db.get<protocol_state_object>(), [&]( auto& ps ) {
      add_intrinsic_to_whitelist( ps.whitelisted_intrinsics, "preactivate_feature" );
      add_intrinsic_to_whitelist( ps.whitelisted_intrinsics, "is_feature_activated" );
   } );
}

template<>
void controller_impl::on_activation<builtin_protocol_feature_t::get_sender>() {
   db.modify( db.get<protocol_state_object>(), [&]( auto& ps ) {
      add_intrinsic_to_whitelist( ps.whitelisted_intrinsics, "get_sender" );
   } );
}

template<>
void controller_impl::on_activation<builtin_protocol_feature_t::replace_deferred>() {
   const auto& indx = db.get_index<account_ram_correction_index, by_id>();
   for( auto itr = indx.begin(); itr != indx.end(); itr = indx.begin() ) {
      int64_t current_ram_usage = resource_limits.get_account_ram_usage( itr->name );
      int64_t ram_delta = -static_cast<int64_t>(itr->ram_correction);
      if( itr->ram_correction > static_cast<uint64_t>(current_ram_usage) ) {
         ram_delta = -current_ram_usage;
         elog( "account ${name} was to be reduced by ${adjust} bytes of RAM despite only using ${current} bytes of RAM",
               ("name", itr->name)("adjust", itr->ram_correction)("current", current_ram_usage) );
      }

      // This method is only called for deferred transaction
      if (auto dm_logger = get_deep_mind_logger(false)) {
         dm_logger->on_ram_trace(RAM_EVENT_ID("${id}", ("id", itr->id._id)), "deferred_trx", "correction", "deferred_trx_ram_correction");
      }

      resource_limits.add_pending_ram_usage( itr->name, ram_delta, false ); // false for doing dm logging
      db.remove( *itr );
   }
}

template<>
void controller_impl::on_activation<builtin_protocol_feature_t::webauthn_key>() {
   db.modify( db.get<protocol_state_object>(), [&]( auto& ps ) {
      ps.num_supported_key_types = 3;
   } );
}

template<>
void controller_impl::on_activation<builtin_protocol_feature_t::wtmsig_block_signatures>() {
   db.modify( db.get<protocol_state_object>(), [&]( auto& ps ) {
      add_intrinsic_to_whitelist( ps.whitelisted_intrinsics, "set_proposed_producers_ex" );
   } );
}

template<>
void controller_impl::on_activation<builtin_protocol_feature_t::action_return_value>() {
   db.modify( db.get<protocol_state_object>(), [&]( auto& ps ) {
      add_intrinsic_to_whitelist( ps.whitelisted_intrinsics, "set_action_return_value" );
   } );
}

template<>
void controller_impl::on_activation<builtin_protocol_feature_t::configurable_wasm_limits>() {
   db.modify( db.get<protocol_state_object>(), [&]( auto& ps ) {
      add_intrinsic_to_whitelist( ps.whitelisted_intrinsics, "set_wasm_parameters_packed" );
      add_intrinsic_to_whitelist( ps.whitelisted_intrinsics, "get_wasm_parameters_packed" );
   } );
}

template<>
void controller_impl::on_activation<builtin_protocol_feature_t::blockchain_parameters>() {
   db.modify( db.get<protocol_state_object>(), [&]( auto& ps ) {
      add_intrinsic_to_whitelist( ps.whitelisted_intrinsics, "get_parameters_packed" );
      add_intrinsic_to_whitelist( ps.whitelisted_intrinsics, "set_parameters_packed" );
   } );
}

template<>
void controller_impl::on_activation<builtin_protocol_feature_t::get_code_hash>() {
   db.modify( db.get<protocol_state_object>(), [&]( auto& ps ) {
      add_intrinsic_to_whitelist( ps.whitelisted_intrinsics, "get_code_hash" );
   } );
}

template<>
void controller_impl::on_activation<builtin_protocol_feature_t::get_block_num>() {
   db.modify( db.get<protocol_state_object>(), [&]( auto& ps ) {
      add_intrinsic_to_whitelist( ps.whitelisted_intrinsics, "get_block_num" );
   } );
}

template<>
void controller_impl::on_activation<builtin_protocol_feature_t::crypto_primitives>() {
   db.modify( db.get<protocol_state_object>(), [&]( auto& ps ) {
      add_intrinsic_to_whitelist( ps.whitelisted_intrinsics, "alt_bn128_add" );
      add_intrinsic_to_whitelist( ps.whitelisted_intrinsics, "alt_bn128_mul" );
      add_intrinsic_to_whitelist( ps.whitelisted_intrinsics, "alt_bn128_pair" );
      add_intrinsic_to_whitelist( ps.whitelisted_intrinsics, "mod_exp" );
      add_intrinsic_to_whitelist( ps.whitelisted_intrinsics, "blake2_f" );
      add_intrinsic_to_whitelist( ps.whitelisted_intrinsics, "sha3" );
      add_intrinsic_to_whitelist( ps.whitelisted_intrinsics, "k1_recover" );
   } );
}

template<>
void controller_impl::on_activation<builtin_protocol_feature_t::bls_primitives>() {
   db.modify( db.get<protocol_state_object>(), [&]( auto& ps ) {
      add_intrinsic_to_whitelist( ps.whitelisted_intrinsics, "bls_g1_add" );
      add_intrinsic_to_whitelist( ps.whitelisted_intrinsics, "bls_g2_add" );
      add_intrinsic_to_whitelist( ps.whitelisted_intrinsics, "bls_g1_mul" );
      add_intrinsic_to_whitelist( ps.whitelisted_intrinsics, "bls_g2_mul" );
      add_intrinsic_to_whitelist( ps.whitelisted_intrinsics, "bls_g1_exp" );
      add_intrinsic_to_whitelist( ps.whitelisted_intrinsics, "bls_g2_exp" );
      add_intrinsic_to_whitelist( ps.whitelisted_intrinsics, "bls_pairing" );
      add_intrinsic_to_whitelist( ps.whitelisted_intrinsics, "bls_g1_map" );
      add_intrinsic_to_whitelist( ps.whitelisted_intrinsics, "bls_g2_map" );
      add_intrinsic_to_whitelist( ps.whitelisted_intrinsics, "bls_fp_mod" );
   } );
}

template<>
<<<<<<< HEAD
void controller_impl::on_activation<builtin_protocol_feature_t::instant_finality>() {
   db.modify( db.get<protocol_state_object>(), [&]( auto& ps ) {
      add_intrinsic_to_whitelist( ps.whitelisted_intrinsics, "set_finalizers" );
   } );
=======
void controller_impl::on_activation<builtin_protocol_feature_t::disable_deferred_trxs_stage_2>() {
   const auto& idx = db.get_index<generated_transaction_multi_index, by_trx_id>();
   // remove all deferred trxs and refund their payers
   for( auto itr = idx.begin(); itr != idx.end(); itr = idx.begin() ) {
      remove_scheduled_transaction(*itr);
   }
>>>>>>> 0544e2c3
}

/// End of protocol feature activation handlers

} } /// eosio::chain<|MERGE_RESOLUTION|>--- conflicted
+++ resolved
@@ -344,11 +344,8 @@
       set_activation_handler<builtin_protocol_feature_t::get_block_num>();
       set_activation_handler<builtin_protocol_feature_t::crypto_primitives>();
       set_activation_handler<builtin_protocol_feature_t::bls_primitives>();
-<<<<<<< HEAD
+      set_activation_handler<builtin_protocol_feature_t::disable_deferred_trxs_stage_2>();
       set_activation_handler<builtin_protocol_feature_t::instant_finality>();
-=======
-      set_activation_handler<builtin_protocol_feature_t::disable_deferred_trxs_stage_2>();
->>>>>>> 0544e2c3
 
       self.irreversible_block.connect([this](const block_state_ptr& bsp) {
          wasmif.current_lib(bsp->block_num);
@@ -3890,19 +3887,19 @@
 }
 
 template<>
-<<<<<<< HEAD
-void controller_impl::on_activation<builtin_protocol_feature_t::instant_finality>() {
-   db.modify( db.get<protocol_state_object>(), [&]( auto& ps ) {
-      add_intrinsic_to_whitelist( ps.whitelisted_intrinsics, "set_finalizers" );
-   } );
-=======
 void controller_impl::on_activation<builtin_protocol_feature_t::disable_deferred_trxs_stage_2>() {
    const auto& idx = db.get_index<generated_transaction_multi_index, by_trx_id>();
    // remove all deferred trxs and refund their payers
    for( auto itr = idx.begin(); itr != idx.end(); itr = idx.begin() ) {
       remove_scheduled_transaction(*itr);
    }
->>>>>>> 0544e2c3
+}
+
+template<>
+void controller_impl::on_activation<builtin_protocol_feature_t::instant_finality>() {
+   db.modify( db.get<protocol_state_object>(), [&]( auto& ps ) {
+      add_intrinsic_to_whitelist( ps.whitelisted_intrinsics, "set_finalizers" );
+   } );
 }
 
 /// End of protocol feature activation handlers
