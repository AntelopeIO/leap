#include <eosio/chain/controller.hpp>
#include <eosio/chain/transaction_context.hpp>

#include <eosio/chain/block_log.hpp>
#include <eosio/chain/fork_database.hpp>
#include <eosio/chain/exceptions.hpp>

#include <eosio/chain/account_object.hpp>
#include <eosio/chain/code_object.hpp>
#include <eosio/chain/block_summary_object.hpp>
#include <eosio/chain/eosio_contract.hpp>
#include <eosio/chain/global_property_object.hpp>
#include <eosio/chain/protocol_state_object.hpp>
#include <eosio/chain/contract_table_objects.hpp>
#include <eosio/chain/generated_transaction_object.hpp>
#include <eosio/chain/transaction_object.hpp>
#include <eosio/chain/genesis_intrinsics.hpp>
#include <eosio/chain/whitelisted_intrinsics.hpp>
#include <eosio/chain/database_header_object.hpp>

#include <eosio/chain/protocol_feature_manager.hpp>
#include <eosio/chain/authorization_manager.hpp>
#include <eosio/chain/resource_limits.hpp>
#include <eosio/chain/chain_snapshot.hpp>
#include <eosio/chain/thread_utils.hpp>
#include <eosio/chain/platform_timer.hpp>
#include <eosio/chain/deep_mind.hpp>

#include <chainbase/chainbase.hpp>
#include <eosio/vm/allocator.hpp>
#include <fc/io/json.hpp>
#include <fc/log/logger_config.hpp>
#include <fc/scoped_exit.hpp>
#include <fc/variant_object.hpp>

#include <new>

namespace eosio { namespace chain {

using resource_limits::resource_limits_manager;

using controller_index_set = index_set<
   account_index,
   account_metadata_index,
   account_ram_correction_index,
   global_property_multi_index,
   protocol_state_multi_index,
   dynamic_global_property_multi_index,
   block_summary_multi_index,
   transaction_multi_index,
   generated_transaction_multi_index,
   table_id_multi_index,
   code_index,
   database_header_multi_index
>;

using contract_database_index_set = index_set<
   key_value_index,
   index64_index,
   index128_index,
   index256_index,
   index_double_index,
   index_long_double_index
>;

class maybe_session {
   public:
      maybe_session() = default;

      maybe_session( maybe_session&& other)
      :_session(move(other._session))
      {
      }

      explicit maybe_session(database& db) {
         _session.emplace(db.start_undo_session(true));
      }

      maybe_session(const maybe_session&) = delete;

      void squash() {
         if (_session)
            _session->squash();
      }

      void undo() {
         if (_session)
            _session->undo();
      }

      void push() {
         if (_session)
            _session->push();
      }

      maybe_session& operator = ( maybe_session&& mv ) {
         if (mv._session) {
            _session.emplace(move(*mv._session));
            mv._session.reset();
         } else {
            _session.reset();
         }

         return *this;
      };

   private:
      std::optional<database::session>     _session;
};

struct building_block {
   building_block( const block_header_state& prev,
                   block_timestamp_type when,
                   uint16_t num_prev_blocks_to_confirm,
                   const vector<digest_type>& new_protocol_feature_activations )
   :_pending_block_header_state( prev.next( when, num_prev_blocks_to_confirm ) )
   ,_new_protocol_feature_activations( new_protocol_feature_activations )
   ,_trx_mroot_or_receipt_digests( digests_t{} )
   {}

   pending_block_header_state                 _pending_block_header_state;
   std::optional<producer_authority_schedule> _new_pending_producer_schedule;
   vector<digest_type>                        _new_protocol_feature_activations;
   size_t                                     _num_new_protocol_features_that_have_activated = 0;
   deque<transaction_metadata_ptr>            _pending_trx_metas;
   deque<transaction_receipt>                 _pending_trx_receipts; // boost deque in 1.71 with 1024 elements performs better
   std::variant<checksum256_type, digests_t>  _trx_mroot_or_receipt_digests;
   digests_t                                  _action_receipt_digests;
};

struct assembled_block {
   block_id_type                     _id;
   pending_block_header_state        _pending_block_header_state;
   deque<transaction_metadata_ptr>   _trx_metas;
   signed_block_ptr                  _unsigned_block;

   // if the _unsigned_block pre-dates block-signing authorities this may be present.
   std::optional<producer_authority_schedule> _new_producer_authority_cache;
};

struct completed_block {
   block_state_ptr                   _block_state;
};

using block_stage_type = std::variant<building_block, assembled_block, completed_block>;

struct pending_state {
   pending_state( maybe_session&& s, const block_header_state& prev,
                  block_timestamp_type when,
                  uint16_t num_prev_blocks_to_confirm,
                  const vector<digest_type>& new_protocol_feature_activations )
   :_db_session( move(s) )
   ,_block_stage( building_block( prev, when, num_prev_blocks_to_confirm, new_protocol_feature_activations ) )
   {}

   maybe_session                      _db_session;
   block_stage_type                   _block_stage;
   controller::block_status           _block_status = controller::block_status::ephemeral;
   std::optional<block_id_type>       _producer_block_id;
   controller::block_report           _block_report{};

   /** @pre _block_stage cannot hold completed_block alternative */
   const pending_block_header_state& get_pending_block_header_state()const {
      if( std::holds_alternative<building_block>(_block_stage) )
         return std::get<building_block>(_block_stage)._pending_block_header_state;

      return std::get<assembled_block>(_block_stage)._pending_block_header_state;
   }

   deque<transaction_metadata_ptr> extract_trx_metas() {
      if( std::holds_alternative<building_block>(_block_stage) )
         return std::move( std::get<building_block>(_block_stage)._pending_trx_metas );

      if( std::holds_alternative<assembled_block>(_block_stage) )
         return std::move( std::get<assembled_block>(_block_stage)._trx_metas );

      return std::get<completed_block>(_block_stage)._block_state->extract_trxs_metas();
   }

   bool is_protocol_feature_activated( const digest_type& feature_digest )const {
      if( std::holds_alternative<building_block>(_block_stage) ) {
        auto& bb = std::get<building_block>(_block_stage);
         const auto& activated_features = bb._pending_block_header_state.prev_activated_protocol_features->protocol_features;

         if( activated_features.find( feature_digest ) != activated_features.end() ) return true;

         if( bb._num_new_protocol_features_that_have_activated == 0 ) return false;

         auto end = bb._new_protocol_feature_activations.begin() + bb._num_new_protocol_features_that_have_activated;
         return (std::find( bb._new_protocol_feature_activations.begin(), end, feature_digest ) != end);
      }

      if( std::holds_alternative<assembled_block>(_block_stage) ) {
         // Calling is_protocol_feature_activated during the assembled_block stage is not efficient.
         // We should avoid doing it.
         // In fact for now it isn't even implemented.
         EOS_THROW( misc_exception,
                    "checking if protocol feature is activated in the assembled_block stage is not yet supported" );
         // TODO: implement this
      }

      const auto& activated_features = std::get<completed_block>(_block_stage)._block_state->activated_protocol_features->protocol_features;
      return (activated_features.find( feature_digest ) != activated_features.end());
   }

   void push() {
      _db_session.push();
   }
};

struct controller_impl {

   // LLVM sets the new handler, we need to reset this to throw a bad_alloc exception so we can possibly exit cleanly
   // and not just abort.
   struct reset_new_handler {
      reset_new_handler() { std::set_new_handler([](){ throw std::bad_alloc(); }); }
   };

   reset_new_handler               rnh; // placed here to allow for this to be set before constructing the other fields
   controller&                     self;
   std::function<void()>           shutdown;
   chainbase::database             db;
   block_log                       blog;
   std::optional<pending_state>    pending;
   block_state_ptr                 head;
   fork_database                   fork_db;
   wasm_interface                  wasmif;
   resource_limits_manager         resource_limits;
   authorization_manager           authorization;
   protocol_feature_manager        protocol_features;
   controller::config              conf;
   const chain_id_type             chain_id; // read by thread_pool threads, value will not be changed
   bool                            replaying = false;
   db_read_mode                    read_mode = db_read_mode::HEAD;
   bool                            in_trx_requiring_checks = false; ///< if true, checks that are normally skipped on replay (e.g. auth checks) cannot be skipped
   std::optional<fc::microseconds> subjective_cpu_leeway;
   bool                            trusted_producer_light_validation = false;
   uint32_t                        snapshot_head_block = 0;
   named_thread_pool               thread_pool;
   platform_timer                  timer;
   deep_mind_handler*              deep_mind_logger = nullptr;
   bool                            okay_to_print_integrity_hash_on_stop = false;
#if defined(EOSIO_EOS_VM_RUNTIME_ENABLED) || defined(EOSIO_EOS_VM_JIT_RUNTIME_ENABLED)
   vm::wasm_allocator               wasm_alloc;
#endif

   typedef pair<scope_name,action_name>                   handler_key;
   map< account_name, map<handler_key, apply_handler> >   apply_handlers;
   unordered_map< builtin_protocol_feature_t, std::function<void(controller_impl&)>, enum_hash<builtin_protocol_feature_t> > protocol_feature_activation_handlers;

   void pop_block() {
      auto prev = fork_db.get_block( head->header.previous );

      if( !prev ) {
         EOS_ASSERT( fork_db.root()->id == head->header.previous, block_validate_exception, "attempt to pop beyond last irreversible block" );
         prev = fork_db.root();
      }

      if ( read_mode == db_read_mode::HEAD ) {
         EOS_ASSERT( head->block, block_validate_exception, "attempting to pop a block that was sparsely loaded from a snapshot");
      }

      head = prev;

      db.undo();

      protocol_features.popped_blocks_to( prev->block_num );
   }

   template<builtin_protocol_feature_t F>
   void on_activation();

   template<builtin_protocol_feature_t F>
   inline void set_activation_handler() {
      auto res = protocol_feature_activation_handlers.emplace( F, &controller_impl::on_activation<F> );
      EOS_ASSERT( res.second, misc_exception, "attempting to set activation handler twice" );
   }

   inline void trigger_activation_handler( builtin_protocol_feature_t f ) {
      auto itr = protocol_feature_activation_handlers.find( f );
      if( itr == protocol_feature_activation_handlers.end() ) return;
      (itr->second)( *this );
   }

   void set_apply_handler( account_name receiver, account_name contract, action_name action, apply_handler v ) {
      apply_handlers[receiver][make_pair(contract,action)] = v;
   }

   controller_impl( const controller::config& cfg, controller& s, protocol_feature_set&& pfs, const chain_id_type& chain_id )
   :rnh(),
    self(s),
    db( cfg.state_dir,
        cfg.read_only ? database::read_only : database::read_write,
        cfg.state_size, false, cfg.db_map_mode ),
    blog( cfg.blocks_dir, cfg.prune_config ),
    fork_db( cfg.blocks_dir / config::reversible_blocks_dir_name ),
    wasmif( cfg.wasm_runtime, cfg.eosvmoc_tierup, db, cfg.state_dir, cfg.eosvmoc_config, !cfg.profile_accounts.empty() ),
    resource_limits( db, [&s]() { return s.get_deep_mind_logger(); }),
    authorization( s, db ),
    protocol_features( std::move(pfs), [&s]() { return s.get_deep_mind_logger(); } ),
    conf( cfg ),
    chain_id( chain_id ),
    read_mode( cfg.read_mode ),
    thread_pool( "chain", cfg.thread_pool_size )
   {
      fork_db.open( [this]( block_timestamp_type timestamp,
                            const flat_set<digest_type>& cur_features,
                            const vector<digest_type>& new_features )
                           { check_protocol_features( timestamp, cur_features, new_features ); }
      );

      set_activation_handler<builtin_protocol_feature_t::preactivate_feature>();
      set_activation_handler<builtin_protocol_feature_t::replace_deferred>();
      set_activation_handler<builtin_protocol_feature_t::get_sender>();
      set_activation_handler<builtin_protocol_feature_t::webauthn_key>();
      set_activation_handler<builtin_protocol_feature_t::wtmsig_block_signatures>();
      set_activation_handler<builtin_protocol_feature_t::action_return_value>();
      set_activation_handler<builtin_protocol_feature_t::configurable_wasm_limits>();
      set_activation_handler<builtin_protocol_feature_t::blockchain_parameters>();
      set_activation_handler<builtin_protocol_feature_t::get_code_hash>();
      set_activation_handler<builtin_protocol_feature_t::get_block_num>();
      set_activation_handler<builtin_protocol_feature_t::crypto_primitives>();

      self.irreversible_block.connect([this](const block_state_ptr& bsp) {
         wasmif.current_lib(bsp->block_num);
      });


#define SET_APP_HANDLER( receiver, contract, action) \
   set_apply_handler( account_name(#receiver), account_name(#contract), action_name(#action), \
                      &BOOST_PP_CAT(apply_, BOOST_PP_CAT(contract, BOOST_PP_CAT(_,action) ) ) )

   SET_APP_HANDLER( eosio, eosio, newaccount );
   SET_APP_HANDLER( eosio, eosio, setcode );
   SET_APP_HANDLER( eosio, eosio, setabi );
   SET_APP_HANDLER( eosio, eosio, updateauth );
   SET_APP_HANDLER( eosio, eosio, deleteauth );
   SET_APP_HANDLER( eosio, eosio, linkauth );
   SET_APP_HANDLER( eosio, eosio, unlinkauth );
/*
   SET_APP_HANDLER( eosio, eosio, postrecovery );
   SET_APP_HANDLER( eosio, eosio, passrecovery );
   SET_APP_HANDLER( eosio, eosio, vetorecovery );
*/

   SET_APP_HANDLER( eosio, eosio, canceldelay );
   }

   /**
    *  Plugins / observers listening to signals emited (such as accepted_transaction) might trigger
    *  errors and throw exceptions. Unless those exceptions are caught it could impact consensus and/or
    *  cause a node to fork.
    *
    *  If it is ever desirable to let a signal handler bubble an exception out of this method
    *  a full audit of its uses needs to be undertaken.
    *
    */
   template<typename Signal, typename Arg>
   void emit( const Signal& s, Arg&& a ) {
      try {
         s( std::forward<Arg>( a ));
      } catch (std::bad_alloc& e) {
         wlog( "std::bad_alloc: ${w}", ("w", e.what()) );
         throw e;
      } catch (boost::interprocess::bad_alloc& e) {
         wlog( "boost::interprocess::bad alloc: ${w}", ("w", e.what()) );
         throw e;
      } catch ( controller_emit_signal_exception& e ) {
         wlog( "controller_emit_signal_exception: ${details}", ("details", e.to_detail_string()) );
         throw e;
      } catch ( fc::exception& e ) {
         wlog( "fc::exception: ${details}", ("details", e.to_detail_string()) );
      } catch ( std::exception& e ) {
         wlog( "std::exception: ${details}", ("details", e.what()) );
      } catch ( ... ) {
         wlog( "signal handler threw exception" );
      }
   }

   void dmlog_applied_transaction(const transaction_trace_ptr& t) {
      if (auto dm_logger = get_deep_mind_logger()) {
         dm_logger->on_applied_transaction(self.head_block_num() + 1, t);
      }
   }

   void log_irreversible() {
      EOS_ASSERT( fork_db.root(), fork_database_exception, "fork database not properly initialized" );

      const auto& log_head = blog.head();

      auto lib_num = log_head ? log_head->block_num() : (blog.first_block_num() - 1);

      auto root_id = fork_db.root()->id;

      if( log_head ) {
         EOS_ASSERT( root_id == blog.head_id(), fork_database_exception, "fork database root does not match block log head" );
      } else {
         EOS_ASSERT( fork_db.root()->block_num == lib_num, fork_database_exception,
                     "empty block log expects the first appended block to build off a block that is not the fork database root. root block number: ${block_num}, lib: ${lib_num}", ("block_num", fork_db.root()->block_num) ("lib_num", lib_num) );
      }

      auto fork_head = (read_mode == db_read_mode::IRREVERSIBLE) ? fork_db.pending_head() : fork_db.head();

      if( fork_head->dpos_irreversible_blocknum <= lib_num )
         return;

      auto branch = fork_db.fetch_branch( fork_head->id, fork_head->dpos_irreversible_blocknum );
      try {

         std::vector<std::future<std::vector<char>>> v;
         v.reserve( branch.size() );
         for( auto bitr = branch.rbegin(); bitr != branch.rend(); ++bitr ) {
            v.emplace_back( async_thread_pool( thread_pool.get_executor(), [b=(*bitr)->block]() { return fc::raw::pack(*b); } ) );
         }
         auto it = v.begin();

         for( auto bitr = branch.rbegin(); bitr != branch.rend(); ++bitr ) {
            if( read_mode == db_read_mode::IRREVERSIBLE ) {
               controller::block_report br;
               apply_block( br, *bitr, controller::block_status::complete, trx_meta_cache_lookup{} );
               head = (*bitr);
               fork_db.mark_valid( head );
            }

            emit( self.irreversible_block, *bitr );

            // blog.append could fail due to failures like running out of space.
            // Do it before commit so that in case it throws, DB can be rolled back.
            blog.append( (*bitr)->block, (*bitr)->id, it->get() );
            ++it;

            db.commit( (*bitr)->block_num );
            root_id = (*bitr)->id;
         }
      } catch( std::exception& ) {
         if( root_id != fork_db.root()->id ) {
            fork_db.advance_root( root_id );
         }
         throw;
      }

      //db.commit( fork_head->dpos_irreversible_blocknum ); // redundant

      if( root_id != fork_db.root()->id ) {
         branch.emplace_back(fork_db.root());
         fork_db.advance_root( root_id );
      }

      // delete branch in thread pool
      boost::asio::post( thread_pool.get_executor(), [branch{std::move(branch)}]() {} );
   }

   /**
    *  Sets fork database head to the genesis state.
    */
   void initialize_blockchain_state(const genesis_state& genesis) {
      wlog( "Initializing new blockchain with genesis state" );
      producer_authority_schedule initial_schedule = { 0, { producer_authority{config::system_account_name, block_signing_authority_v0{ 1, {{genesis.initial_key, 1}} } } } };
      legacy::producer_schedule_type initial_legacy_schedule{ 0, {{config::system_account_name, genesis.initial_key}} };

      block_header_state genheader;
      genheader.active_schedule                = initial_schedule;
      genheader.pending_schedule.schedule      = initial_schedule;
      // NOTE: if wtmsig block signatures are enabled at genesis time this should be the hash of a producer authority schedule
      genheader.pending_schedule.schedule_hash = fc::sha256::hash(initial_legacy_schedule);
      genheader.header.timestamp               = genesis.initial_timestamp;
      genheader.header.action_mroot            = genesis.compute_chain_id();
      genheader.id                             = genheader.header.calculate_id();
      genheader.block_num                      = genheader.header.block_num();

      head = std::make_shared<block_state>();
      static_cast<block_header_state&>(*head) = genheader;
      head->activated_protocol_features = std::make_shared<protocol_feature_activation_set>();
      head->block = std::make_shared<signed_block>(genheader.header);
      db.set_revision( head->block_num );
      initialize_database(genesis);
   }

   void replay(std::function<bool()> check_shutdown) {
      if( !blog.head() && !fork_db.root() ) {
         fork_db.reset( *head );
         return;
      }

      auto blog_head = blog.head();
      replaying = true;
      auto start_block_num = head->block_num + 1;
      auto start = fc::time_point::now();

      std::exception_ptr except_ptr;

      if( blog_head && start_block_num <= blog_head->block_num() ) {
         ilog( "existing block log, attempting to replay from ${s} to ${n} blocks",
               ("s", start_block_num)("n", blog_head->block_num()) );
         try {
            while( auto next = blog.read_block_by_num( head->block_num + 1 ) ) {
               replay_push_block( next, controller::block_status::irreversible );
               if( check_shutdown() ) break;
               if( next->block_num() % 500 == 0 ) {
                  ilog( "${n} of ${head}", ("n", next->block_num())("head", blog_head->block_num()) );
               }
            }
         } catch(  const database_guard_exception& e ) {
            except_ptr = std::current_exception();
         }
         ilog( "${n} irreversible blocks replayed", ("n", 1 + head->block_num - start_block_num) );

         auto pending_head = fork_db.pending_head();
         if( pending_head ) {
            ilog( "fork database head ${h}, root ${r}", ("h", pending_head->block_num)( "r", fork_db.root()->block_num ) );
            if( pending_head->block_num < head->block_num || head->block_num < fork_db.root()->block_num ) {
               ilog( "resetting fork database with new last irreversible block as the new root: ${id}", ("id", head->id) );
               fork_db.reset( *head );
            } else if( head->block_num != fork_db.root()->block_num ) {
               auto new_root = fork_db.search_on_branch( pending_head->id, head->block_num );
               EOS_ASSERT( new_root, fork_database_exception,
                           "unexpected error: could not find new LIB in fork database" );
               ilog( "advancing fork database root to new last irreversible block within existing fork database: ${id}",
                     ("id", new_root->id) );
               fork_db.mark_valid( new_root );
               fork_db.advance_root( new_root->id );
            }
         }

         // if the irreverible log is played without undo sessions enabled, we need to sync the
         // revision ordinal to the appropriate expected value here.
         if( self.skip_db_sessions( controller::block_status::irreversible ) )
            db.set_revision( head->block_num );
      } else {
         ilog( "no irreversible blocks need to be replayed" );
      }

      if( !except_ptr && !check_shutdown() && fork_db.head() ) {
         auto head_block_num = head->block_num;
         auto branch = fork_db.fetch_branch( fork_db.head()->id );
         int rev = 0;
         for( auto i = branch.rbegin(); i != branch.rend(); ++i ) {
            if( check_shutdown() ) break;
            if( (*i)->block_num <= head_block_num ) continue;
            ++rev;
            replay_push_block( (*i)->block, controller::block_status::validated );
         }
         ilog( "${n} reversible blocks replayed", ("n",rev) );
      }

      if( !fork_db.head() ) {
         fork_db.reset( *head );
      }

      auto end = fc::time_point::now();
      ilog( "replayed ${n} blocks in ${duration} seconds, ${mspb} ms/block",
            ("n", head->block_num + 1 - start_block_num)("duration", (end-start).count()/1000000)
            ("mspb", ((end-start).count()/1000.0)/(head->block_num-start_block_num)) );
      replaying = false;

      if( except_ptr ) {
         std::rethrow_exception( except_ptr );
      }
   }

   void startup(std::function<void()> shutdown, std::function<bool()> check_shutdown, const snapshot_reader_ptr& snapshot) {
      EOS_ASSERT( snapshot, snapshot_exception, "No snapshot reader provided" );
      this->shutdown = shutdown;
      ilog( "Starting initialization from snapshot, this may take a significant amount of time" );
      try {
         snapshot->validate();
         if( blog.head() ) {
            read_from_snapshot( snapshot, blog.first_block_num(), blog.head()->block_num() );
         } else {
            read_from_snapshot( snapshot, 0, std::numeric_limits<uint32_t>::max() );
            const uint32_t lib_num = head->block_num;
            EOS_ASSERT( lib_num > 0, snapshot_exception,
                        "Snapshot indicates controller head at block number 0, but that is not allowed. "
                        "Snapshot is invalid." );
            blog.reset( chain_id, lib_num + 1 );
         }

         init(check_shutdown);
         ilog( "Finished initialization from snapshot" );
      } catch (boost::interprocess::bad_alloc& e) {
         elog( "Failed initialization from snapshot - db storage not configured to have enough storage for the provided snapshot, please increase and retry snapshot" );
         shutdown();
      }

      if (conf.prune_config && conf.prune_config->prune_blocks == 0) {
         blog.remove();
      }
   }

   void startup(std::function<void()> shutdown, std::function<bool()> check_shutdown, const genesis_state& genesis) {
      EOS_ASSERT( db.revision() < 1, database_exception, "This version of controller::startup only works with a fresh state database." );
      const auto& genesis_chain_id = genesis.compute_chain_id();
      EOS_ASSERT( genesis_chain_id == chain_id, chain_id_type_exception,
                  "genesis state provided to startup corresponds to a chain ID (${genesis_chain_id}) that does not match the chain ID that controller was constructed with (${controller_chain_id})",
                  ("genesis_chain_id", genesis_chain_id)("controller_chain_id", chain_id)
      );

      this->shutdown = shutdown;
      if( fork_db.head() ) {
         if( read_mode == db_read_mode::IRREVERSIBLE && fork_db.head()->id != fork_db.root()->id ) {
            fork_db.rollback_head_to_root();
         }
         wlog( "No existing chain state. Initializing fresh blockchain state." );
      } else {
         wlog( "No existing chain state or fork database. Initializing fresh blockchain state and resetting fork database.");
      }
      initialize_blockchain_state(genesis); // sets head to genesis state

      if( !fork_db.head() ) {
         fork_db.reset( *head );
      }

      if( blog.head() ) {
         EOS_ASSERT( blog.first_block_num() == 1, block_log_exception,
                     "block log does not start with genesis block"
         );
      } else {
         blog.reset( genesis, head->block );
      }
      init(check_shutdown);

      if (conf.prune_config && conf.prune_config->prune_blocks == 0) {
         blog.remove();
      }
   }

   void startup(std::function<void()> shutdown, std::function<bool()> check_shutdown) {
      EOS_ASSERT( db.revision() >= 1, database_exception, "This version of controller::startup does not work with a fresh state database." );
      EOS_ASSERT( fork_db.head(), fork_database_exception, "No existing fork database despite existing chain state. Replay required." );

      this->shutdown = shutdown;
      uint32_t lib_num = fork_db.root()->block_num;
      auto first_block_num = blog.first_block_num();
      if( blog.head() ) {
         EOS_ASSERT( first_block_num <= lib_num && lib_num <= blog.head()->block_num(),
                     block_log_exception,
                     "block log (ranging from ${block_log_first_num} to ${block_log_last_num}) does not contain the last irreversible block (${fork_db_lib})",
                     ("block_log_first_num", first_block_num)
                     ("block_log_last_num", blog.head()->block_num())
                     ("fork_db_lib", lib_num)
         );
         lib_num = blog.head()->block_num();
      } else {
         if( first_block_num != (lib_num + 1) ) {
            blog.reset( chain_id, lib_num + 1 );
         }
      }

      if( read_mode == db_read_mode::IRREVERSIBLE && fork_db.head()->id != fork_db.root()->id ) {
         fork_db.rollback_head_to_root();
      }
      head = fork_db.head();

      init(check_shutdown);

      if (conf.prune_config && conf.prune_config->prune_blocks == 0) {
         blog.remove();
      }
   }


   static auto validate_db_version( const chainbase::database& db ) {
      // check database version
      const auto& header_idx = db.get_index<database_header_multi_index>().indices().get<by_id>();

      EOS_ASSERT(header_idx.begin() != header_idx.end(), bad_database_version_exception,
                 "state database version pre-dates versioning, please restore from a compatible snapshot or replay!");

      auto header_itr = header_idx.begin();
      header_itr->validate();

      return header_itr;
   }

   void init(std::function<bool()> check_shutdown) {
      auto header_itr = validate_db_version( db );

      {
         const auto& state_chain_id = db.get<global_property_object>().chain_id;
         EOS_ASSERT( state_chain_id == chain_id, chain_id_type_exception,
                     "chain ID in state (${state_chain_id}) does not match the chain ID that controller was constructed with (${controller_chain_id})",
                     ("state_chain_id", state_chain_id)("controller_chain_id", chain_id)
         );
      }

      // upgrade to the latest compatible version
      if (header_itr->version != database_header_object::current_version) {
         db.modify(*header_itr, [](auto& header) {
            header.version = database_header_object::current_version;
         });
      }

      // At this point head != nullptr
      EOS_ASSERT( db.revision() >= head->block_num, fork_database_exception,
                  "fork database head (${head}) is inconsistent with state (${db})",
                  ("db",db.revision())("head",head->block_num) );

      if( db.revision() > head->block_num ) {
         wlog( "database revision (${db}) is greater than head block number (${head}), "
               "attempting to undo pending changes",
               ("db",db.revision())("head",head->block_num) );
      }
      while( db.revision() > head->block_num ) {
         db.undo();
      }

      protocol_features.init( db );

      if (auto dm_logger = get_deep_mind_logger()) {
         dm_logger->on_startup(db, head->block_num);
      }

      if( conf.integrity_hash_on_start )
         ilog( "chain database started with hash: ${hash}", ("hash", calculate_integrity_hash()) );
      okay_to_print_integrity_hash_on_stop = true;

      replay( check_shutdown ); // replay any irreversible and reversible blocks ahead of current head

      if( check_shutdown() ) return;

      // At this point head != nullptr && fork_db.head() != nullptr && fork_db.root() != nullptr.
      // Furthermore, fork_db.root()->block_num <= lib_num.
      // Also, even though blog.head() may still be nullptr, blog.first_block_num() is guaranteed to be lib_num + 1.

      if( read_mode != db_read_mode::IRREVERSIBLE
          && fork_db.pending_head()->id != fork_db.head()->id
          && fork_db.head()->id == fork_db.root()->id
      ) {
         wlog( "read_mode has changed from irreversible: applying best branch from fork database" );

         for( auto pending_head = fork_db.pending_head();
              pending_head->id != fork_db.head()->id;
              pending_head = fork_db.pending_head()
         ) {
            wlog( "applying branch from fork database ending with block: ${id}", ("id", pending_head->id) );
            controller::block_report br;
            maybe_switch_forks( br, pending_head, controller::block_status::complete, forked_branch_callback{}, trx_meta_cache_lookup{} );
         }
      }
   }

   ~controller_impl() {
      thread_pool.stop();
      pending.reset();
      //only log this not just if configured to, but also if initialization made it to the point we'd log the startup too
      if(okay_to_print_integrity_hash_on_stop && conf.integrity_hash_on_stop)
         ilog( "chain database stopped with hash: ${hash}", ("hash", calculate_integrity_hash()) );
   }

   void add_indices() {
      controller_index_set::add_indices(db);
      contract_database_index_set::add_indices(db);

      authorization.add_indices();
      resource_limits.add_indices();
   }

   void clear_all_undo() {
      // Rewind the database to the last irreversible block
      db.undo_all();
      /*
      FC_ASSERT(db.revision() == self.head_block_num(),
                  "Chainbase revision does not match head block num",
                  ("rev", db.revision())("head_block", self.head_block_num()));
                  */
   }

   void add_contract_tables_to_snapshot( const snapshot_writer_ptr& snapshot ) const {
      snapshot->write_section("contract_tables", [this]( auto& section ) {
         index_utils<table_id_multi_index>::walk(db, [this, &section]( const table_id_object& table_row ){
            // add a row for the table
            section.add_row(table_row, db);

            // followed by a size row and then N data rows for each type of table
            contract_database_index_set::walk_indices([this, &section, &table_row]( auto utils ) {
               using utils_t = decltype(utils);
               using value_t = typename decltype(utils)::index_t::value_type;
               using by_table_id = object_to_table_id_tag_t<value_t>;

               auto tid_key = boost::make_tuple(table_row.id);
               auto next_tid_key = boost::make_tuple(table_id_object::id_type(table_row.id._id + 1));

               unsigned_int size = utils_t::template size_range<by_table_id>(db, tid_key, next_tid_key);
               section.add_row(size, db);

               utils_t::template walk_range<by_table_id>(db, tid_key, next_tid_key, [this, &section]( const auto &row ) {
                  section.add_row(row, db);
               });
            });
         });
      });
   }

   void read_contract_tables_from_snapshot( const snapshot_reader_ptr& snapshot ) {
      snapshot->read_section("contract_tables", [this]( auto& section ) {
         bool more = !section.empty();
         while (more) {
            // read the row for the table
            table_id_object::id_type t_id;
            index_utils<table_id_multi_index>::create(db, [this, &section, &t_id](auto& row) {
               section.read_row(row, db);
               t_id = row.id;
            });

            // read the size and data rows for each type of table
            contract_database_index_set::walk_indices([this, &section, &t_id, &more](auto utils) {
               using utils_t = decltype(utils);

               unsigned_int size;
               more = section.read_row(size, db);

               for (size_t idx = 0; idx < size.value; idx++) {
                  utils_t::create(db, [this, &section, &more, &t_id](auto& row) {
                     row.t_id = t_id;
                     more = section.read_row(row, db);
                  });
               }
            });
         }
      });
   }

   void add_to_snapshot( const snapshot_writer_ptr& snapshot ) {
      // clear in case the previous call to clear did not finish in time of deadline
      clear_expired_input_transactions( fc::time_point::maximum() );

      snapshot->write_section<chain_snapshot_header>([this]( auto &section ){
         section.add_row(chain_snapshot_header(), db);
      });

      snapshot->write_section<block_state>([this]( auto &section ){
         section.template add_row<block_header_state>(*head, db);
      });

      controller_index_set::walk_indices([this, &snapshot]( auto utils ){
         using value_t = typename decltype(utils)::index_t::value_type;

         // skip the table_id_object as its inlined with contract tables section
         if (std::is_same<value_t, table_id_object>::value) {
            return;
         }

         // skip the database_header as it is only relevant to in-memory database
         if (std::is_same<value_t, database_header_object>::value) {
            return;
         }

         snapshot->write_section<value_t>([this]( auto& section ){
            decltype(utils)::walk(db, [this, &section]( const auto &row ) {
               section.add_row(row, db);
            });
         });
      });

      add_contract_tables_to_snapshot(snapshot);

      authorization.add_to_snapshot(snapshot);
      resource_limits.add_to_snapshot(snapshot);
   }

   static std::optional<genesis_state> extract_legacy_genesis_state( snapshot_reader& snapshot, uint32_t version ) {
      std::optional<genesis_state> genesis;
      using v2 = legacy::snapshot_global_property_object_v2;

      if (std::clamp(version, v2::minimum_version, v2::maximum_version) == version ) {
         genesis.emplace();
         snapshot.read_section<genesis_state>([&genesis=*genesis]( auto &section ){
            section.read_row(genesis);
         });
      }
      return genesis;
   }

   void read_from_snapshot( const snapshot_reader_ptr& snapshot, uint32_t blog_start, uint32_t blog_end ) {
      chain_snapshot_header header;
      snapshot->read_section<chain_snapshot_header>([this, &header]( auto &section ){
         section.read_row(header, db);
         header.validate();
      });

      { /// load and upgrade the block header state
         block_header_state head_header_state;
         using v2 = legacy::snapshot_block_header_state_v2;

         if (std::clamp(header.version, v2::minimum_version, v2::maximum_version) == header.version ) {
            snapshot->read_section<block_state>([this, &head_header_state]( auto &section ) {
               legacy::snapshot_block_header_state_v2 legacy_header_state;
               section.read_row(legacy_header_state, db);
               head_header_state = block_header_state(std::move(legacy_header_state));
            });
         } else {
            snapshot->read_section<block_state>([this,&head_header_state]( auto &section ){
               section.read_row(head_header_state, db);
            });
         }

         snapshot_head_block = head_header_state.block_num;
         EOS_ASSERT( blog_start <= (snapshot_head_block + 1) && snapshot_head_block <= blog_end,
                     block_log_exception,
                     "Block log is provided with snapshot but does not contain the head block from the snapshot nor a block right after it",
                     ("snapshot_head_block", snapshot_head_block)
                     ("block_log_first_num", blog_start)
                     ("block_log_last_num", blog_end)
         );

         head = std::make_shared<block_state>();
         static_cast<block_header_state&>(*head) = head_header_state;
      }

      controller_index_set::walk_indices([this, &snapshot, &header]( auto utils ){
         using value_t = typename decltype(utils)::index_t::value_type;

         // skip the table_id_object as its inlined with contract tables section
         if (std::is_same<value_t, table_id_object>::value) {
            return;
         }

         // skip the database_header as it is only relevant to in-memory database
         if (std::is_same<value_t, database_header_object>::value) {
            return;
         }

         // special case for in-place upgrade of global_property_object
         if (std::is_same<value_t, global_property_object>::value) {
            using v2 = legacy::snapshot_global_property_object_v2;
            using v3 = legacy::snapshot_global_property_object_v3;
            using v4 = legacy::snapshot_global_property_object_v4;

            if (std::clamp(header.version, v2::minimum_version, v2::maximum_version) == header.version ) {
               std::optional<genesis_state> genesis = extract_legacy_genesis_state(*snapshot, header.version);
               EOS_ASSERT( genesis, snapshot_exception,
                           "Snapshot indicates chain_snapshot_header version 2, but does not contain a genesis_state. "
                           "It must be corrupted.");
               snapshot->read_section<global_property_object>([&db=this->db,gs_chain_id=genesis->compute_chain_id()]( auto &section ) {
                  v2 legacy_global_properties;
                  section.read_row(legacy_global_properties, db);

                  db.create<global_property_object>([&legacy_global_properties,&gs_chain_id](auto& gpo ){
                     gpo.initalize_from(legacy_global_properties, gs_chain_id, kv_database_config{},
                                       genesis_state::default_initial_wasm_configuration);
                  });
               });
               return; // early out to avoid default processing
            }

            if (std::clamp(header.version, v3::minimum_version, v3::maximum_version) == header.version ) {
               snapshot->read_section<global_property_object>([&db=this->db]( auto &section ) {
                  v3 legacy_global_properties;
                  section.read_row(legacy_global_properties, db);

                  db.create<global_property_object>([&legacy_global_properties](auto& gpo ){
                     gpo.initalize_from(legacy_global_properties, kv_database_config{},
                                        genesis_state::default_initial_wasm_configuration);
                  });
               });
               return; // early out to avoid default processing
            }

            if (std::clamp(header.version, v4::minimum_version, v4::maximum_version) == header.version) {
               snapshot->read_section<global_property_object>([&db = this->db](auto& section) {
                  v4 legacy_global_properties;
                  section.read_row(legacy_global_properties, db);

                  db.create<global_property_object>([&legacy_global_properties](auto& gpo) {
                     gpo.initalize_from(legacy_global_properties);
                  });
               });
               return; // early out to avoid default processing
            }
         }

         snapshot->read_section<value_t>([this]( auto& section ) {
            bool more = !section.empty();
            while(more) {
               decltype(utils)::create(db, [this, &section, &more]( auto &row ) {
                  more = section.read_row(row, db);
               });
            }
         });
      });

      read_contract_tables_from_snapshot(snapshot);

      authorization.read_from_snapshot(snapshot);
      resource_limits.read_from_snapshot(snapshot);

      db.set_revision( head->block_num );
      db.create<database_header_object>([](const auto& header){
         // nothing to do
      });

      const auto& gpo = db.get<global_property_object>();
      EOS_ASSERT( gpo.chain_id == chain_id, chain_id_type_exception,
                  "chain ID in snapshot (${snapshot_chain_id}) does not match the chain ID that controller was constructed with (${controller_chain_id})",
                  ("snapshot_chain_id", gpo.chain_id)("controller_chain_id", chain_id)
      );
   }

   sha256 calculate_integrity_hash() {
      sha256::encoder enc;
      auto hash_writer = std::make_shared<integrity_hash_snapshot_writer>(enc);
      add_to_snapshot(hash_writer);
      hash_writer->finalize();

      return enc.result();
   }

   void create_native_account( const fc::time_point& initial_timestamp, account_name name, const authority& owner, const authority& active, bool is_privileged = false ) {
      db.create<account_object>([&](auto& a) {
         a.name = name;
         a.creation_date = initial_timestamp;

         if( name == config::system_account_name ) {
            // The initial eosio ABI value affects consensus; see  https://github.com/EOSIO/eos/issues/7794
            // TODO: This doesn't charge RAM; a fix requires a consensus upgrade.
            a.abi.assign(eosio_abi_bin, sizeof(eosio_abi_bin));
         }
      });
      db.create<account_metadata_object>([&](auto & a) {
         a.name = name;
         a.set_privileged( is_privileged );
      });

      const auto& owner_permission  = authorization.create_permission(name, config::owner_name, 0,
                                                                      owner, initial_timestamp );
      const auto& active_permission = authorization.create_permission(name, config::active_name, owner_permission.id,
                                                                      active, initial_timestamp );

      resource_limits.initialize_account(name);

      int64_t ram_delta = config::overhead_per_account_ram_bytes;
      ram_delta += 2*config::billable_size_v<permission_object>;
      ram_delta += owner_permission.auth.get_billable_size();
      ram_delta += active_permission.auth.get_billable_size();

      if (auto dm_logger = get_deep_mind_logger()) {
         dm_logger->on_ram_trace(RAM_EVENT_ID("${name}", ("name", name)), "account", "add", "newaccount");
      }

      resource_limits.add_pending_ram_usage(name, ram_delta);
      resource_limits.verify_account_ram_usage(name);
   }

   void initialize_database(const genesis_state& genesis) {
      // create the database header sigil
      db.create<database_header_object>([&]( auto& header ){
         // nothing to do for now
      });

      // Initialize block summary index
      for (int i = 0; i < 0x10000; i++)
         db.create<block_summary_object>([&](block_summary_object&) {});

      const auto& tapos_block_summary = db.get<block_summary_object>(1);
      db.modify( tapos_block_summary, [&]( auto& bs ) {
         bs.block_id = head->id;
      });

      genesis.initial_configuration.validate();
      db.create<global_property_object>([&genesis,&chain_id=this->chain_id](auto& gpo ){
         gpo.configuration = genesis.initial_configuration;
         // TODO: Update this when genesis protocol features are enabled.
         gpo.wasm_configuration = genesis_state::default_initial_wasm_configuration;
         gpo.chain_id = chain_id;
      });

      db.create<protocol_state_object>([&](auto& pso ){
         pso.num_supported_key_types = config::genesis_num_supported_key_types;
         for( const auto& i : genesis_intrinsics ) {
            add_intrinsic_to_whitelist( pso.whitelisted_intrinsics, i );
         }
      });

      db.create<dynamic_global_property_object>([](auto&){});

      authorization.initialize_database();
      resource_limits.initialize_database();

      authority system_auth(genesis.initial_key);
      create_native_account( genesis.initial_timestamp, config::system_account_name, system_auth, system_auth, true );

      auto empty_authority = authority(1, {}, {});
      auto active_producers_authority = authority(1, {}, {});
      active_producers_authority.accounts.push_back({{config::system_account_name, config::active_name}, 1});

      create_native_account( genesis.initial_timestamp, config::null_account_name, empty_authority, empty_authority );
      create_native_account( genesis.initial_timestamp, config::producers_account_name, empty_authority, active_producers_authority );
      const auto& active_permission       = authorization.get_permission({config::producers_account_name, config::active_name});
      const auto& majority_permission     = authorization.create_permission( config::producers_account_name,
                                                                             config::majority_producers_permission_name,
                                                                             active_permission.id,
                                                                             active_producers_authority,
                                                                             genesis.initial_timestamp );
                                            authorization.create_permission( config::producers_account_name,
                                                                             config::minority_producers_permission_name,
                                                                             majority_permission.id,
                                                                             active_producers_authority,
                                                                             genesis.initial_timestamp );

   }

   // The returned scoped_exit should not exceed the lifetime of the pending which existed when make_block_restore_point was called.
   fc::scoped_exit<std::function<void()>> make_block_restore_point() {
      auto& bb = std::get<building_block>(pending->_block_stage);
      auto orig_trx_receipts_size           = bb._pending_trx_receipts.size();
      auto orig_trx_metas_size              = bb._pending_trx_metas.size();
      auto orig_trx_receipt_digests_size    = std::holds_alternative<digests_t>(bb._trx_mroot_or_receipt_digests) ?
                                              std::get<digests_t>(bb._trx_mroot_or_receipt_digests).size() : 0;
      auto orig_action_receipt_digests_size = bb._action_receipt_digests.size();
      std::function<void()> callback = [this,
            orig_trx_receipts_size,
            orig_trx_metas_size,
            orig_trx_receipt_digests_size,
            orig_action_receipt_digests_size]()
      {
         auto& bb = std::get<building_block>(pending->_block_stage);
         bb._pending_trx_receipts.resize(orig_trx_receipts_size);
         bb._pending_trx_metas.resize(orig_trx_metas_size);
         if( std::holds_alternative<digests_t>(bb._trx_mroot_or_receipt_digests) )
            std::get<digests_t>(bb._trx_mroot_or_receipt_digests).resize(orig_trx_receipt_digests_size);
         bb._action_receipt_digests.resize(orig_action_receipt_digests_size);
      };

      return fc::make_scoped_exit( std::move(callback) );
   }

   transaction_trace_ptr apply_onerror( const generated_transaction& gtrx,
                                        fc::time_point block_deadline,
                                        fc::microseconds max_transaction_time,
                                        fc::time_point start,
                                        uint32_t& cpu_time_to_bill_us, // only set on failure
                                        uint32_t billed_cpu_time_us,
                                        bool explicit_billed_cpu_time = false,
                                        bool enforce_whiteblacklist = true
                                      )
   {
      signed_transaction etrx;
      // Deliver onerror action containing the failed deferred transaction directly back to the sender.
      etrx.actions.emplace_back( vector<permission_level>{{gtrx.sender, config::active_name}},
                                 onerror( gtrx.sender_id, gtrx.packed_trx.data(), gtrx.packed_trx.size() ) );
      if( self.is_builtin_activated( builtin_protocol_feature_t::no_duplicate_deferred_id ) ) {
         etrx.expiration = time_point_sec();
         etrx.ref_block_num = 0;
         etrx.ref_block_prefix = 0;
      } else {
         etrx.expiration = self.pending_block_time() + fc::microseconds(999'999); // Round up to nearest second to avoid appearing expired
         etrx.set_reference_block( self.head_block_id() );
      }

      if (auto dm_logger = get_deep_mind_logger()) {
         dm_logger->on_onerror(etrx);
      }

      transaction_checktime_timer trx_timer(timer);
      const packed_transaction trx( std::move( etrx ) );
      transaction_context trx_context( self, trx, std::move(trx_timer), start );

      trx_context.block_deadline = block_deadline;
      trx_context.max_transaction_time_subjective = max_transaction_time;
      trx_context.explicit_billed_cpu_time = explicit_billed_cpu_time;
      trx_context.billed_cpu_time_us = billed_cpu_time_us;
      trx_context.enforce_whiteblacklist = enforce_whiteblacklist;
      transaction_trace_ptr trace = trx_context.trace;

      auto handle_exception = [&](const auto& e)
      {
         cpu_time_to_bill_us = trx_context.update_billed_cpu_time( fc::time_point::now() );
         trace->error_code = controller::convert_exception_to_error_code( e );
         trace->except = e;
         trace->except_ptr = std::current_exception();
      };

      try {
         trx_context.init_for_implicit_trx();
         trx_context.published = gtrx.published;
         trx_context.execute_action( trx_context.schedule_action( trx.get_transaction().actions.back(), gtrx.sender, false, 0, 0 ), 0 );
         trx_context.finalize(); // Automatically rounds up network and CPU usage in trace and bills payers if successful

         auto restore = make_block_restore_point();
         trace->receipt = push_receipt( gtrx.trx_id, transaction_receipt::soft_fail,
                                        trx_context.billed_cpu_time_us, trace->net_usage );
         fc::move_append( std::get<building_block>(pending->_block_stage)._action_receipt_digests,
                          std::move(trx_context.executed_action_receipt_digests) );

         trx_context.squash();
         restore.cancel();
         return trace;
      } catch( const disallowed_transaction_extensions_bad_block_exception& ) {
         throw;
      } catch( const protocol_feature_bad_block_exception& ) {
         throw;
      } catch ( const std::bad_alloc& ) {
         throw;
      } catch ( const boost::interprocess::bad_alloc& ) {
         throw;
      } catch( const fc::exception& e ) {
         handle_exception(e);
      } catch ( const std::exception& e ) {
         auto wrapper = fc::std_exception_wrapper::from_current_exception(e);
         handle_exception(wrapper);
      }
      return trace;
   }

   int64_t remove_scheduled_transaction( const generated_transaction_object& gto ) {
      if (auto dm_logger = get_deep_mind_logger()) {
         dm_logger->on_ram_trace(RAM_EVENT_ID("${id}", ("id", gto.id)), "deferred_trx", "remove", "deferred_trx_removed");
      }

      int64_t ram_delta = -(config::billable_size_v<generated_transaction_object> + gto.packed_trx.size());
      resource_limits.add_pending_ram_usage( gto.payer, ram_delta );
      // No need to verify_account_ram_usage since we are only reducing memory

      db.remove( gto );
      return ram_delta;
   }

   bool failure_is_subjective( const fc::exception& e ) const {
      auto code = e.code();
      return    (code == subjective_block_production_exception::code_value)
             || (code == block_net_usage_exceeded::code_value)
             || (code == greylist_net_usage_exceeded::code_value)
             || (code == block_cpu_usage_exceeded::code_value)
             || (code == greylist_cpu_usage_exceeded::code_value)
             || (code == deadline_exception::code_value)
             || (code == leeway_deadline_exception::code_value)
             || (code == actor_whitelist_exception::code_value)
             || (code == actor_blacklist_exception::code_value)
             || (code == contract_whitelist_exception::code_value)
             || (code == contract_blacklist_exception::code_value)
             || (code == action_blacklist_exception::code_value)
             || (code == key_blacklist_exception::code_value)
             || (code == sig_variable_size_limit_exception::code_value)
             || (code == inline_action_too_big_nonprivileged::code_value);
   }

   bool scheduled_failure_is_subjective( const fc::exception& e ) const {
      auto code = e.code();
      return    (code == tx_cpu_usage_exceeded::code_value)
             || failure_is_subjective(e);
   }

   transaction_trace_ptr push_scheduled_transaction( const transaction_id_type& trxid,
                                                     fc::time_point block_deadline, fc::microseconds max_transaction_time,
                                                     uint32_t billed_cpu_time_us, bool explicit_billed_cpu_time = false )
   {
      const auto& idx = db.get_index<generated_transaction_multi_index,by_trx_id>();
      auto itr = idx.find( trxid );
      EOS_ASSERT( itr != idx.end(), unknown_transaction_exception, "unknown transaction" );
      return push_scheduled_transaction( *itr, block_deadline, max_transaction_time, billed_cpu_time_us, explicit_billed_cpu_time );
   }

   transaction_trace_ptr push_scheduled_transaction( const generated_transaction_object& gto,
                                                     fc::time_point block_deadline, fc::microseconds max_transaction_time,
                                                     uint32_t billed_cpu_time_us, bool explicit_billed_cpu_time = false )
   { try {

      auto start = fc::time_point::now();
      const bool validating = !self.is_speculative_block();
      EOS_ASSERT( !validating || explicit_billed_cpu_time, transaction_exception, "validating requires explicit billing" );

      maybe_session undo_session;
      if ( !self.skip_db_sessions() )
         undo_session = maybe_session(db);

      auto gtrx = generated_transaction(gto);

      // remove the generated transaction object after making a copy
      // this will ensure that anything which affects the GTO multi-index-container will not invalidate
      // data we need to successfully retire this transaction.
      //
      // IF the transaction FAILs in a subjective way, `undo_session` should expire without being squashed
      // resulting in the GTO being restored and available for a future block to retire.
      int64_t trx_removal_ram_delta = remove_scheduled_transaction(gto);

      fc::datastream<const char*> ds( gtrx.packed_trx.data(), gtrx.packed_trx.size() );

      EOS_ASSERT( gtrx.delay_until <= self.pending_block_time(), transaction_exception, "this transaction isn't ready",
                 ("gtrx.delay_until",gtrx.delay_until)("pbt",self.pending_block_time())          );

      signed_transaction dtrx;
      fc::raw::unpack(ds,static_cast<transaction&>(dtrx) );
      transaction_metadata_ptr trx =
            transaction_metadata::create_no_recover_keys( std::make_shared<packed_transaction>( std::move(dtrx)  ),
                                                          transaction_metadata::trx_type::scheduled );
      trx->accepted = true;

      transaction_trace_ptr trace;
      if( gtrx.expiration < self.pending_block_time() ) {
         trace = std::make_shared<transaction_trace>();
         trace->id = gtrx.trx_id;
         trace->block_num = self.head_block_num() + 1;
         trace->block_time = self.pending_block_time();
         trace->producer_block_id = self.pending_producer_block_id();
         trace->scheduled = true;
         trace->receipt = push_receipt( gtrx.trx_id, transaction_receipt::expired, billed_cpu_time_us, 0 ); // expire the transaction
         trace->account_ram_delta = account_delta( gtrx.payer, trx_removal_ram_delta );
         trace->elapsed = fc::time_point::now() - start;
         pending->_block_report.total_cpu_usage_us += billed_cpu_time_us;
         pending->_block_report.total_elapsed_time += trace->elapsed;
         pending->_block_report.total_time += trace->elapsed;
         emit( self.accepted_transaction, trx );
         dmlog_applied_transaction(trace);
         emit( self.applied_transaction, std::tie(trace, trx->packed_trx()) );
         undo_session.squash();
         return trace;
      }

      auto reset_in_trx_requiring_checks = fc::make_scoped_exit([old_value=in_trx_requiring_checks,this](){
         in_trx_requiring_checks = old_value;
      });
      in_trx_requiring_checks = true;

      uint32_t cpu_time_to_bill_us = billed_cpu_time_us;

      transaction_checktime_timer trx_timer(timer);
      transaction_context trx_context( self, *trx->packed_trx(), std::move(trx_timer) );
      trx_context.leeway =  fc::microseconds(0); // avoid stealing cpu resource
      trx_context.block_deadline = block_deadline;
      trx_context.max_transaction_time_subjective = max_transaction_time;
      trx_context.explicit_billed_cpu_time = explicit_billed_cpu_time;
      trx_context.billed_cpu_time_us = billed_cpu_time_us;
      trx_context.enforce_whiteblacklist = gtrx.sender.empty() ? true : !sender_avoids_whitelist_blacklist_enforcement( gtrx.sender );
      trace = trx_context.trace;

      auto handle_exception = [&](const auto& e)
      {
         cpu_time_to_bill_us = trx_context.update_billed_cpu_time( fc::time_point::now() );
         trace->error_code = controller::convert_exception_to_error_code( e );
         trace->except = e;
         trace->except_ptr = std::current_exception();
         trace->elapsed = fc::time_point::now() - start;

         if (auto dm_logger = get_deep_mind_logger()) {
            dm_logger->on_fail_deferred();
         }
      };

      try {
         trx_context.init_for_deferred_trx( gtrx.published );

         if( trx_context.enforce_whiteblacklist && self.is_speculative_block() ) {
            flat_set<account_name> actors;
            for( const auto& act : trx->packed_trx()->get_transaction().actions ) {
               for( const auto& auth : act.authorization ) {
                  actors.insert( auth.actor );
               }
            }
            check_actor_list( actors );
         }

         trx_context.exec();
         trx_context.finalize(); // Automatically rounds up network and CPU usage in trace and bills payers if successful

         auto restore = make_block_restore_point();

         trace->receipt = push_receipt( gtrx.trx_id,
                                        transaction_receipt::executed,
                                        trx_context.billed_cpu_time_us,
                                        trace->net_usage );

         fc::move_append( std::get<building_block>(pending->_block_stage)._action_receipt_digests,
                          std::move(trx_context.executed_action_receipt_digests) );

         trace->account_ram_delta = account_delta( gtrx.payer, trx_removal_ram_delta );

         emit( self.accepted_transaction, trx );
         dmlog_applied_transaction(trace);
         emit( self.applied_transaction, std::tie(trace, trx->packed_trx()) );

         trx_context.squash();
         undo_session.squash();

         restore.cancel();

         pending->_block_report.total_net_usage += trace->net_usage;
         pending->_block_report.total_cpu_usage_us += trace->receipt->cpu_usage_us;
         pending->_block_report.total_elapsed_time += trace->elapsed;
         pending->_block_report.total_time += fc::time_point::now() - start;

         return trace;
      } catch( const disallowed_transaction_extensions_bad_block_exception& ) {
         throw;
      } catch( const protocol_feature_bad_block_exception& ) {
         throw;
      } catch ( const std::bad_alloc& ) {
         throw;
      } catch ( const boost::interprocess::bad_alloc& ) {
         throw;
      } catch( const fc::exception& e ) {
        handle_exception(e);
      } catch ( const std::exception& e) {
        auto wrapper = fc::std_exception_wrapper::from_current_exception(e);
        handle_exception(wrapper);
      }

      trx_context.undo();

      // Only subjective OR soft OR hard failure logic below:

      if( gtrx.sender != account_name() && !(validating ? failure_is_subjective(*trace->except) : scheduled_failure_is_subjective(*trace->except))) {
         // Attempt error handling for the generated transaction.

         auto error_trace = apply_onerror( gtrx, block_deadline, max_transaction_time, trx_context.pseudo_start,
                                           cpu_time_to_bill_us, billed_cpu_time_us, explicit_billed_cpu_time,
                                           trx_context.enforce_whiteblacklist );
         error_trace->failed_dtrx_trace = trace;
         trace = error_trace;
         if( !trace->except_ptr ) {
            trace->account_ram_delta = account_delta( gtrx.payer, trx_removal_ram_delta );
            trace->elapsed = fc::time_point::now() - start;
            emit( self.accepted_transaction, trx );
            dmlog_applied_transaction(trace);
            emit( self.applied_transaction, std::tie(trace, trx->packed_trx()) );
            undo_session.squash();
            pending->_block_report.total_net_usage += trace->net_usage;
            if( trace->receipt ) pending->_block_report.total_cpu_usage_us += trace->receipt->cpu_usage_us;
            pending->_block_report.total_elapsed_time += trace->elapsed;
            pending->_block_report.total_time += trace->elapsed;
            return trace;
         }
         trace->elapsed = fc::time_point::now() - start;
      }

      // Only subjective OR hard failure logic below:

      // subjectivity changes based on producing vs validating
      bool subjective  = false;
      if (validating) {
         subjective = failure_is_subjective(*trace->except);
      } else {
         subjective = scheduled_failure_is_subjective(*trace->except);
      }

      if ( !subjective ) {
         // hard failure logic

         if( !validating ) {
            auto& rl = self.get_mutable_resource_limits_manager();
            rl.update_account_usage( trx_context.bill_to_accounts, block_timestamp_type(self.pending_block_time()).slot );
            int64_t account_cpu_limit = 0;
            std::tie( std::ignore, account_cpu_limit, std::ignore, std::ignore ) = trx_context.max_bandwidth_billed_accounts_can_pay( true );

            uint32_t limited_cpu_time_to_bill_us = static_cast<uint32_t>( std::min(
                  std::min( static_cast<int64_t>(cpu_time_to_bill_us), account_cpu_limit ),
                  trx_context.initial_objective_duration_limit.count() ) );
            EOS_ASSERT( !explicit_billed_cpu_time || (cpu_time_to_bill_us == limited_cpu_time_to_bill_us),
                        transaction_exception, "cpu to bill ${cpu} != limited ${limit}", ("cpu", cpu_time_to_bill_us)("limit", limited_cpu_time_to_bill_us) );
            cpu_time_to_bill_us = limited_cpu_time_to_bill_us;
         }

         resource_limits.add_transaction_usage( trx_context.bill_to_accounts, cpu_time_to_bill_us, 0,
                                                block_timestamp_type(self.pending_block_time()).slot ); // Should never fail

         trace->receipt = push_receipt(gtrx.trx_id, transaction_receipt::hard_fail, cpu_time_to_bill_us, 0);
         trace->account_ram_delta = account_delta( gtrx.payer, trx_removal_ram_delta );

         emit( self.accepted_transaction, trx );
         dmlog_applied_transaction(trace);
         emit( self.applied_transaction, std::tie(trace, trx->packed_trx()) );

         undo_session.squash();
      } else {
         emit( self.accepted_transaction, trx );
         dmlog_applied_transaction(trace);
         emit( self.applied_transaction, std::tie(trace, trx->packed_trx()) );
      }

      pending->_block_report.total_net_usage += trace->net_usage;
      if( trace->receipt ) pending->_block_report.total_cpu_usage_us += trace->receipt->cpu_usage_us;
      pending->_block_report.total_elapsed_time += trace->elapsed;
      pending->_block_report.total_time += fc::time_point::now() - start;

      return trace;
   } FC_CAPTURE_AND_RETHROW() } /// push_scheduled_transaction


   /**
    *  Adds the transaction receipt to the pending block and returns it.
    */
   template<typename T>
   const transaction_receipt& push_receipt( const T& trx, transaction_receipt_header::status_enum status,
                                            uint64_t cpu_usage_us, uint64_t net_usage ) {
      uint64_t net_usage_words = net_usage / 8;
      EOS_ASSERT( net_usage_words*8 == net_usage, transaction_exception, "net_usage is not divisible by 8" );
      auto& receipts = std::get<building_block>(pending->_block_stage)._pending_trx_receipts;
      receipts.emplace_back( trx );
      transaction_receipt& r = receipts.back();
      r.cpu_usage_us         = cpu_usage_us;
      r.net_usage_words      = net_usage_words;
      r.status               = status;
      auto& bb = std::get<building_block>(pending->_block_stage);
      if( std::holds_alternative<digests_t>(bb._trx_mroot_or_receipt_digests) )
         std::get<digests_t>(bb._trx_mroot_or_receipt_digests).emplace_back( r.digest() );
      return r;
   }

   /**
    *  This is the entry point for new transactions to the block state. It will check authorization and
    *  determine whether to execute it now or to delay it. Lastly it inserts a transaction receipt into
    *  the pending block.
    */
   transaction_trace_ptr push_transaction( const transaction_metadata_ptr& trx,
                                           fc::time_point block_deadline,
                                           fc::microseconds max_transaction_time,
                                           uint32_t billed_cpu_time_us,
                                           bool explicit_billed_cpu_time,
                                           int64_t subjective_cpu_bill_us )
   {
      EOS_ASSERT(block_deadline != fc::time_point(), transaction_exception, "deadline cannot be uninitialized");

      transaction_trace_ptr trace;
      try {
         auto start = fc::time_point::now();
         const bool check_auth = !self.skip_auth_check() && !trx->implicit();
         const fc::microseconds sig_cpu_usage = trx->signature_cpu_usage();

         if( !explicit_billed_cpu_time ) {
            fc::microseconds already_consumed_time( EOS_PERCENT(sig_cpu_usage.count(), conf.sig_cpu_bill_pct) );

            if( start.time_since_epoch() <  already_consumed_time ) {
               start = fc::time_point();
            } else {
               start -= already_consumed_time;
            }
         }

         const signed_transaction& trn = trx->packed_trx()->get_signed_transaction();
         transaction_checktime_timer trx_timer(timer);
         transaction_context trx_context(self, *trx->packed_trx(), std::move(trx_timer), start, trx->get_trx_type());
         if ((bool)subjective_cpu_leeway && self.is_speculative_block()) {
            trx_context.leeway = *subjective_cpu_leeway;
         }
         trx_context.block_deadline = block_deadline;
         trx_context.max_transaction_time_subjective = max_transaction_time;
         trx_context.explicit_billed_cpu_time = explicit_billed_cpu_time;
         trx_context.billed_cpu_time_us = billed_cpu_time_us;
         trx_context.subjective_cpu_bill_us = subjective_cpu_bill_us;
         trace = trx_context.trace;

         auto handle_exception =[&](const auto& e)
         {
            trace->error_code = controller::convert_exception_to_error_code( e );
            trace->except = e;
            trace->except_ptr = std::current_exception();
            trace->elapsed = fc::time_point::now() - trx_context.start;
         };

         try {
            if( trx->implicit() ) {
               trx_context.init_for_implicit_trx();
               trx_context.enforce_whiteblacklist = false;
            } else {
<<<<<<< HEAD
               bool skip_recording = replay_head_time && (time_point(trn.expiration) < *replay_head_time);
=======
>>>>>>> 013bbea3
               trx_context.init_for_input_trx( trx->packed_trx()->get_unprunable_size(),
                                               trx->packed_trx()->get_prunable_size() );
            }

            trx_context.delay = fc::seconds(trn.delay_sec);

            if( check_auth ) {
               authorization.check_authorization(
                       trn.actions,
                       trx->recovered_keys(),
                       {},
                       trx_context.delay,
                       [&trx_context](){ trx_context.checktime(); },
                       false,
                       trx->is_dry_run()
               );
            }
            trx_context.exec();
            trx_context.finalize(); // Automatically rounds up network and CPU usage in trace and bills payers if successful

            auto restore = make_block_restore_point();

            if (!trx->implicit()) {
               transaction_receipt::status_enum s = (trx_context.delay == fc::seconds(0))
                                                    ? transaction_receipt::executed
                                                    : transaction_receipt::delayed;
               trace->receipt = push_receipt(*trx->packed_trx(), s, trx_context.billed_cpu_time_us, trace->net_usage);
               trx->billed_cpu_time_us = trx_context.billed_cpu_time_us;
               std::get<building_block>(pending->_block_stage)._pending_trx_metas.emplace_back(trx);
            } else {
               transaction_receipt_header r;
               r.status = transaction_receipt::executed;
               r.cpu_usage_us = trx_context.billed_cpu_time_us;
               r.net_usage_words = trace->net_usage / 8;
               trace->receipt = r;
            }

            fc::move_append( std::get<building_block>(pending->_block_stage)._action_receipt_digests,
                             std::move(trx_context.executed_action_receipt_digests) );

            // call the accept signal but only once for this transaction
            if (!trx->is_dry_run()) {
                if (!trx->accepted) {
                    trx->accepted = true;
                    emit(self.accepted_transaction, trx);
                }

                dmlog_applied_transaction(trace);
                emit(self.applied_transaction, std::tie(trace, trx->packed_trx()));
            }


            if ( trx->is_dry_run() ) {
               // remove trx from pending block by not canceling 'restore'
               trx_context.undo(); // this will happen automatically in destructor, but make it more explicit
            } else if ( pending->_block_status == controller::block_status::ephemeral ) {
               // An ephemeral block will never become a full block, but on a producer node the trxs should be saved
               // in the un-applied transaction queue for execution during block production. For a non-producer node
               // save the trxs in the un-applied transaction queue for use during block validation to skip signature
               // recovery.
               restore.cancel();   // maintain trx metas for abort block
               trx_context.undo(); // this will happen automatically in destructor, but make it more explicit
            } else {
               restore.cancel();
               trx_context.squash();
            }

            if( !trx->is_dry_run() ) {
               pending->_block_report.total_net_usage += trace->net_usage;
               pending->_block_report.total_cpu_usage_us += trace->receipt->cpu_usage_us;
               pending->_block_report.total_elapsed_time += trace->elapsed;
               pending->_block_report.total_time += fc::time_point::now() - start;
            }

            return trace;
         } catch( const disallowed_transaction_extensions_bad_block_exception& ) {
            throw;
         } catch( const protocol_feature_bad_block_exception& ) {
            throw;
         } catch ( const std::bad_alloc& ) {
           throw;
         } catch ( const boost::interprocess::bad_alloc& ) {
           throw;
         } catch (const fc::exception& e) {
           handle_exception(e);
         } catch (const std::exception& e) {
           auto wrapper = fc::std_exception_wrapper::from_current_exception(e);
           handle_exception(wrapper);
         }

         if (!trx->is_dry_run()) {
            emit(self.accepted_transaction, trx);
            dmlog_applied_transaction(trace);
            emit(self.applied_transaction, std::tie(trace, trx->packed_trx()));

            pending->_block_report.total_net_usage += trace->net_usage;
            if( trace->receipt ) pending->_block_report.total_cpu_usage_us += trace->receipt->cpu_usage_us;
            pending->_block_report.total_elapsed_time += trace->elapsed;
            pending->_block_report.total_time += fc::time_point::now() - start;
         }

         return trace;
      } FC_CAPTURE_AND_RETHROW((trace))
   } /// push_transaction

   void start_block( block_timestamp_type when,
                     uint16_t confirm_block_count,
                     const vector<digest_type>& new_protocol_feature_activations,
                     controller::block_status s,
                     const std::optional<block_id_type>& producer_block_id,
                     const fc::time_point& deadline )
   {
      EOS_ASSERT( !pending, block_validate_exception, "pending block already exists" );

      emit( self.block_start, head->block_num + 1 );

      if (auto dm_logger = get_deep_mind_logger()) {
         // The head block represents the block just before this one that is about to start, so add 1 to get this block num
         dm_logger->on_start_block(head->block_num + 1);
      }

      auto guard_pending = fc::make_scoped_exit([this, head_block_num=head->block_num](){
         protocol_features.popped_blocks_to( head_block_num );
         pending.reset();
      });

      if (!self.skip_db_sessions(s)) {
         EOS_ASSERT( db.revision() == head->block_num, database_exception, "db revision is not on par with head block",
                     ("db.revision()", db.revision())("controller_head_block", head->block_num)("fork_db_head_block", fork_db.head()->block_num) );

         pending.emplace( maybe_session(db), *head, when, confirm_block_count, new_protocol_feature_activations );
      } else {
         pending.emplace( maybe_session(), *head, when, confirm_block_count, new_protocol_feature_activations );
      }

      pending->_block_status = s;
      pending->_producer_block_id = producer_block_id;

      auto& bb = std::get<building_block>(pending->_block_stage);
      const auto& pbhs = bb._pending_block_header_state;

      // block status is either ephemeral or incomplete. Modify state of speculative block only if we are building a
      // speculative incomplete block (otherwise we need clean state for head mode, ephemeral block)
      if ( pending->_block_status != controller::block_status::ephemeral )
      {
         const auto& pso = db.get<protocol_state_object>();

         auto num_preactivated_protocol_features = pso.preactivated_protocol_features.size();
         bool handled_all_preactivated_features = (num_preactivated_protocol_features == 0);

         if( new_protocol_feature_activations.size() > 0 ) {
            flat_map<digest_type, bool> activated_protocol_features;
            activated_protocol_features.reserve( std::max( num_preactivated_protocol_features,
                                                           new_protocol_feature_activations.size() ) );
            for( const auto& feature_digest : pso.preactivated_protocol_features ) {
               activated_protocol_features.emplace( feature_digest, false );
            }

            size_t num_preactivated_features_that_have_activated = 0;

            const auto& pfs = protocol_features.get_protocol_feature_set();
            for( const auto& feature_digest : new_protocol_feature_activations ) {
               const auto& f = pfs.get_protocol_feature( feature_digest );

               auto res = activated_protocol_features.emplace( feature_digest, true );
               if( res.second ) {
                  // feature_digest was not preactivated
                  EOS_ASSERT( !f.preactivation_required, protocol_feature_exception,
                              "attempted to activate protocol feature without prior required preactivation: ${digest}",
                              ("digest", feature_digest)
                  );
               } else {
                  EOS_ASSERT( !res.first->second, block_validate_exception,
                              "attempted duplicate activation within a single block: ${digest}",
                              ("digest", feature_digest)
                  );
                  // feature_digest was preactivated
                  res.first->second = true;
                  ++num_preactivated_features_that_have_activated;
               }

               if( f.builtin_feature ) {
                  trigger_activation_handler( *f.builtin_feature );
               }

               protocol_features.activate_feature( feature_digest, pbhs.block_num );

               ++bb._num_new_protocol_features_that_have_activated;
            }

            if( num_preactivated_features_that_have_activated == num_preactivated_protocol_features ) {
               handled_all_preactivated_features = true;
            }
         }

         EOS_ASSERT( handled_all_preactivated_features, block_validate_exception,
                     "There are pre-activated protocol features that were not activated at the start of this block"
         );

         if( new_protocol_feature_activations.size() > 0 ) {
            db.modify( pso, [&]( auto& ps ) {
               ps.preactivated_protocol_features.clear();

               ps.activated_protocol_features.reserve( ps.activated_protocol_features.size()
                                                         + new_protocol_feature_activations.size() );
               for( const auto& feature_digest : new_protocol_feature_activations ) {
                  ps.activated_protocol_features.emplace_back( feature_digest, pbhs.block_num );
               }
            });
         }

         const auto& gpo = self.get_global_properties();

         if( gpo.proposed_schedule_block_num && // if there is a proposed schedule that was proposed in a block ...
             ( *gpo.proposed_schedule_block_num <= pbhs.dpos_irreversible_blocknum ) && // ... that has now become irreversible ...
             pbhs.prev_pending_schedule.schedule.producers.size() == 0 // ... and there was room for a new pending schedule prior to any possible promotion
         )
         {
            // Promote proposed schedule to pending schedule.
            if( !replaying ) {
               ilog( "promoting proposed schedule (set in block ${proposed_num}) to pending; current block: ${n} lib: ${lib} schedule: ${schedule} ",
                     ("proposed_num", *gpo.proposed_schedule_block_num)("n", pbhs.block_num)
                     ("lib", pbhs.dpos_irreversible_blocknum)
                     ("schedule", producer_authority_schedule::from_shared(gpo.proposed_schedule) ) );
            }

            EOS_ASSERT( gpo.proposed_schedule.version == pbhs.active_schedule_version + 1,
                        producer_schedule_exception, "wrong producer schedule version specified" );

            std::get<building_block>(pending->_block_stage)._new_pending_producer_schedule = producer_authority_schedule::from_shared(gpo.proposed_schedule);
            db.modify( gpo, [&]( auto& gp ) {
               gp.proposed_schedule_block_num = std::optional<block_num_type>();
               gp.proposed_schedule.version=0;
               gp.proposed_schedule.producers.clear();
            });
         }

         try {
            transaction_metadata_ptr onbtrx =
                  transaction_metadata::create_no_recover_keys( std::make_shared<packed_transaction>( get_on_block_transaction() ),
                                                                transaction_metadata::trx_type::implicit );
            auto reset_in_trx_requiring_checks = fc::make_scoped_exit([old_value=in_trx_requiring_checks,this](){
                  in_trx_requiring_checks = old_value;
               });
            in_trx_requiring_checks = true;
            auto trace = push_transaction( onbtrx, fc::time_point::maximum(), fc::microseconds::maximum(),
                                           gpo.configuration.min_transaction_cpu_usage, true, 0 );
            if( trace->except ) {
               wlog("onblock ${block_num} is REJECTING: ${entire_trace}",("block_num", head->block_num + 1)("entire_trace", trace));
            }
         } catch( const std::bad_alloc& e ) {
            elog( "on block transaction failed due to a std::bad_alloc" );
            throw;
         } catch( const boost::interprocess::bad_alloc& e ) {
            elog( "on block transaction failed due to a bad allocation" );
            throw;
         } catch( const fc::exception& e ) {
            wlog( "on block transaction failed, but shouldn't impact block generation, system contract needs update" );
            edump((e.to_detail_string()));
         } catch( const std::exception& e ) {
            wlog( "on block transaction failed due to unexpected exception" );
            edump((e.what()));
         } catch( ... ) {
            elog( "on block transaction failed due to unknown exception" );
         }

         clear_expired_input_transactions(deadline);
         update_producers_authority();
      }

      guard_pending.cancel();
   } /// start_block

   void finalize_block()
   {
      EOS_ASSERT( pending, block_validate_exception, "it is not valid to finalize when there is no pending block");
      EOS_ASSERT( std::holds_alternative<building_block>(pending->_block_stage), block_validate_exception, "already called finalize_block");

      try {

      auto& pbhs = pending->get_pending_block_header_state();

      auto& bb = std::get<building_block>(pending->_block_stage);

      auto action_merkle_fut = async_thread_pool( thread_pool.get_executor(),
                                                  [ids{std::move( bb._action_receipt_digests )}]() mutable {
                                                     return merkle( std::move( ids ) );
                                                  } );
      const bool calc_trx_merkle = !std::holds_alternative<checksum256_type>(bb._trx_mroot_or_receipt_digests);
      std::future<checksum256_type> trx_merkle_fut;
      if( calc_trx_merkle ) {
         trx_merkle_fut = async_thread_pool( thread_pool.get_executor(),
                                             [ids{std::move( std::get<digests_t>(bb._trx_mroot_or_receipt_digests) )}]() mutable {
                                                return merkle( std::move( ids ) );
                                             } );
      }

      // Update resource limits:
      resource_limits.process_account_limit_updates();
      const auto& chain_config = self.get_global_properties().configuration;
      uint64_t CPU_TARGET = EOS_PERCENT(chain_config.max_block_cpu_usage, chain_config.target_block_cpu_usage_pct);
      resource_limits.set_block_parameters(
         { CPU_TARGET, chain_config.max_block_cpu_usage, config::block_cpu_usage_average_window_ms / config::block_interval_ms, config::maximum_elastic_resource_multiplier, {99, 100}, {1000, 999}},
         {EOS_PERCENT(chain_config.max_block_net_usage, chain_config.target_block_net_usage_pct), chain_config.max_block_net_usage, config::block_size_average_window_ms / config::block_interval_ms, config::maximum_elastic_resource_multiplier, {99, 100}, {1000, 999}}
      );
      resource_limits.process_block_usage(pbhs.block_num);

      // Create (unsigned) block:
      auto block_ptr = std::make_shared<signed_block>( pbhs.make_block_header(
         calc_trx_merkle ? trx_merkle_fut.get() : std::get<checksum256_type>(bb._trx_mroot_or_receipt_digests),
         action_merkle_fut.get(),
         bb._new_pending_producer_schedule,
         std::move( bb._new_protocol_feature_activations ),
         protocol_features.get_protocol_feature_set()
      ) );

      block_ptr->transactions = std::move( bb._pending_trx_receipts );

      auto id = block_ptr->calculate_id();

      // Update TaPoS table:
      create_block_summary( id );

      /*
      ilog( "finalized block ${n} (${id}) at ${t} by ${p} (${signing_key}); schedule_version: ${v} lib: ${lib} #dtrxs: ${ndtrxs} ${np}",
            ("n",pbhs.block_num)
            ("id",id)
            ("t",pbhs.timestamp)
            ("p",pbhs.producer)
            ("signing_key", pbhs.block_signing_key)
            ("v",pbhs.active_schedule_version)
            ("lib",pbhs.dpos_irreversible_blocknum)
            ("ndtrxs",db.get_index<generated_transaction_multi_index,by_trx_id>().size())
            ("np",block_ptr->new_producers)
      );
      */

      pending->_block_stage = assembled_block{
                                 id,
                                 std::move( bb._pending_block_header_state ),
                                 std::move( bb._pending_trx_metas ),
                                 std::move( block_ptr ),
                                 std::move( bb._new_pending_producer_schedule )
                              };
   } FC_CAPTURE_AND_RETHROW() } /// finalize_block

   /**
    * @post regardless of the success of commit block there is no active pending block
    */
   void commit_block( bool add_to_fork_db ) {
      auto reset_pending_on_exit = fc::make_scoped_exit([this]{
         pending.reset();
      });

      try {
         EOS_ASSERT( std::holds_alternative<completed_block>(pending->_block_stage), block_validate_exception,
                     "cannot call commit_block until pending block is completed" );

         auto bsp = std::get<completed_block>(pending->_block_stage)._block_state;

         if( add_to_fork_db ) {
            fork_db.add( bsp );
            fork_db.mark_valid( bsp );
            emit( self.accepted_block_header, bsp );
            head = fork_db.head();
            EOS_ASSERT( bsp == head, fork_database_exception, "committed block did not become the new head in fork database");
         }

         if (auto dm_logger = get_deep_mind_logger()) {
            dm_logger->on_accepted_block(bsp);
         }

         emit( self.accepted_block, bsp );

         if( add_to_fork_db ) {
            log_irreversible();
         }
      } catch (...) {
         // dont bother resetting pending, instead abort the block
         reset_pending_on_exit.cancel();
         abort_block();
         throw;
      }

      // push the state for pending.
      pending->push();
   }

   /**
    *  This method is called from other threads. The controller_impl should outlive those threads.
    *  However, to avoid race conditions, it means that the behavior of this function should not change
    *  after controller_impl construction.

    *  This should not be an issue since the purpose of this function is to ensure all of the protocol features
    *  in the supplied vector are recognized by the software, and the set of recognized protocol features is
    *  determined at startup and cannot be changed without a restart.
    */
   void check_protocol_features( block_timestamp_type timestamp,
                                 const flat_set<digest_type>& currently_activated_protocol_features,
                                 const vector<digest_type>& new_protocol_features )
   {
      const auto& pfs = protocol_features.get_protocol_feature_set();

      for( auto itr = new_protocol_features.begin(); itr != new_protocol_features.end(); ++itr ) {
         const auto& f = *itr;

         auto status = pfs.is_recognized( f, timestamp );
         switch( status ) {
            case protocol_feature_set::recognized_t::unrecognized:
               EOS_THROW( protocol_feature_exception,
                          "protocol feature with digest '${digest}' is unrecognized", ("digest", f) );
            break;
            case protocol_feature_set::recognized_t::disabled:
               EOS_THROW( protocol_feature_exception,
                          "protocol feature with digest '${digest}' is disabled", ("digest", f) );
            break;
            case protocol_feature_set::recognized_t::too_early:
               EOS_THROW( protocol_feature_exception,
                          "${timestamp} is too early for the earliest allowed activation time of the protocol feature with digest '${digest}'", ("digest", f)("timestamp", timestamp) );
            break;
            case protocol_feature_set::recognized_t::ready:
            break;
            default:
               EOS_THROW( protocol_feature_exception, "unexpected recognized_t status" );
            break;
         }

         EOS_ASSERT( currently_activated_protocol_features.find( f ) == currently_activated_protocol_features.end(),
                     protocol_feature_exception,
                     "protocol feature with digest '${digest}' has already been activated",
                     ("digest", f)
         );

         auto dependency_checker = [&currently_activated_protocol_features, &new_protocol_features, &itr]
                                   ( const digest_type& f ) -> bool
         {
            if( currently_activated_protocol_features.find( f ) != currently_activated_protocol_features.end() )
               return true;

            return (std::find( new_protocol_features.begin(), itr, f ) != itr);
         };

         EOS_ASSERT( pfs.validate_dependencies( f, dependency_checker ), protocol_feature_exception,
                     "not all dependencies of protocol feature with digest '${digest}' have been activated",
                     ("digest", f)
         );
      }
   }

   void report_block_header_diff( const block_header& b, const block_header& ab ) {

#define EOS_REPORT(DESC,A,B) \
   if( A != B ) { \
      elog("${desc}: ${bv} != ${abv}", ("desc", DESC)("bv", A)("abv", B)); \
   }

      EOS_REPORT( "timestamp", b.timestamp, ab.timestamp )
      EOS_REPORT( "producer", b.producer, ab.producer )
      EOS_REPORT( "confirmed", b.confirmed, ab.confirmed )
      EOS_REPORT( "previous", b.previous, ab.previous )
      EOS_REPORT( "transaction_mroot", b.transaction_mroot, ab.transaction_mroot )
      EOS_REPORT( "action_mroot", b.action_mroot, ab.action_mroot )
      EOS_REPORT( "schedule_version", b.schedule_version, ab.schedule_version )
      EOS_REPORT( "new_producers", b.new_producers, ab.new_producers )
      EOS_REPORT( "header_extensions", b.header_extensions, ab.header_extensions )

#undef EOS_REPORT
   }


   void apply_block( controller::block_report& br, const block_state_ptr& bsp, controller::block_status s,
                     const trx_meta_cache_lookup& trx_lookup )
   { try {
      try {
         auto start = fc::time_point::now();
         const signed_block_ptr& b = bsp->block;
         const auto& new_protocol_feature_activations = bsp->get_new_protocol_feature_activations();

         auto producer_block_id = bsp->id;
         start_block( b->timestamp, b->confirmed, new_protocol_feature_activations, s, producer_block_id, fc::time_point::maximum() );

         // validated in create_block_state_future()
         std::get<building_block>(pending->_block_stage)._trx_mroot_or_receipt_digests = b->transaction_mroot;

         const bool existing_trxs_metas = !bsp->trxs_metas().empty();
         const bool pub_keys_recovered = bsp->is_pub_keys_recovered();
         const bool skip_auth_checks = self.skip_auth_check();
         std::vector<std::tuple<transaction_metadata_ptr, recover_keys_future>> trx_metas;
         bool use_bsp_cached = false;
         if( pub_keys_recovered || (skip_auth_checks && existing_trxs_metas) ) {
            use_bsp_cached = true;
         } else {
            trx_metas.reserve( b->transactions.size() );
            for( const auto& receipt : b->transactions ) {
               if( std::holds_alternative<packed_transaction>(receipt.trx)) {
                  const auto& pt = std::get<packed_transaction>(receipt.trx);
                  transaction_metadata_ptr trx_meta_ptr = trx_lookup ? trx_lookup( pt.id() ) : transaction_metadata_ptr{};
                  if( trx_meta_ptr && *trx_meta_ptr->packed_trx() != pt ) trx_meta_ptr = nullptr;
                  if( trx_meta_ptr && ( skip_auth_checks || !trx_meta_ptr->recovered_keys().empty() ) ) {
                     trx_metas.emplace_back( std::move( trx_meta_ptr ), recover_keys_future{} );
                  } else if( skip_auth_checks ) {
                     packed_transaction_ptr ptrx( b, &pt ); // alias signed_block_ptr
                     trx_metas.emplace_back(
                           transaction_metadata::create_no_recover_keys( std::move(ptrx), transaction_metadata::trx_type::input ),
                           recover_keys_future{} );
                  } else {
                     packed_transaction_ptr ptrx( b, &pt ); // alias signed_block_ptr
                     auto fut = transaction_metadata::start_recover_keys(
                           std::move( ptrx ), thread_pool.get_executor(), chain_id, microseconds::maximum(), transaction_metadata::trx_type::input  );
                     trx_metas.emplace_back( transaction_metadata_ptr{}, std::move( fut ) );
                  }
               }
            }
         }

         transaction_trace_ptr trace;

         size_t packed_idx = 0;
         const auto& trx_receipts = std::get<building_block>(pending->_block_stage)._pending_trx_receipts;
         for( const auto& receipt : b->transactions ) {
            auto num_pending_receipts = trx_receipts.size();
            if( std::holds_alternative<packed_transaction>(receipt.trx) ) {
               const auto& trx_meta = ( use_bsp_cached ? bsp->trxs_metas().at( packed_idx )
                                                       : ( !!std::get<0>( trx_metas.at( packed_idx ) ) ?
                                                             std::get<0>( trx_metas.at( packed_idx ) )
                                                             : std::get<1>( trx_metas.at( packed_idx ) ).get() ) );
               trace = push_transaction( trx_meta, fc::time_point::maximum(), fc::microseconds::maximum(), receipt.cpu_usage_us, true, 0 );
               ++packed_idx;
            } else if( std::holds_alternative<transaction_id_type>(receipt.trx) ) {
               trace = push_scheduled_transaction( std::get<transaction_id_type>(receipt.trx), fc::time_point::maximum(), fc::microseconds::maximum(), receipt.cpu_usage_us, true );
            } else {
               EOS_ASSERT( false, block_validate_exception, "encountered unexpected receipt type" );
            }

            bool transaction_failed =  trace && trace->except;
            bool transaction_can_fail = receipt.status == transaction_receipt_header::hard_fail && std::holds_alternative<transaction_id_type>(receipt.trx);
            if( transaction_failed && !transaction_can_fail) {
               edump((*trace));
               throw *trace->except;
            }

            EOS_ASSERT( trx_receipts.size() > 0,
                        block_validate_exception, "expected a receipt, block_num ${bn}, block_id ${id}, receipt ${e}",
                        ("bn", b->block_num())("id", producer_block_id)("e", receipt)
                      );
            EOS_ASSERT( trx_receipts.size() == num_pending_receipts + 1,
                        block_validate_exception, "expected receipt was not added, block_num ${bn}, block_id ${id}, receipt ${e}",
                        ("bn", b->block_num())("id", producer_block_id)("e", receipt)
                      );
            const transaction_receipt_header& r = trx_receipts.back();
            EOS_ASSERT( r == static_cast<const transaction_receipt_header&>(receipt),
                        block_validate_exception, "receipt does not match, ${lhs} != ${rhs}",
                        ("lhs", r)("rhs", static_cast<const transaction_receipt_header&>(receipt)) );
         }

         finalize_block();

         auto& ab = std::get<assembled_block>(pending->_block_stage);

         if( producer_block_id != ab._id ) {
            elog( "Validation block id does not match producer block id" );
            report_block_header_diff( *b, *ab._unsigned_block );
            // this implicitly asserts that all header fields (less the signature) are identical
            EOS_ASSERT( producer_block_id == ab._id, block_validate_exception, "Block ID does not match",
                        ("producer_block_id", producer_block_id)("validator_block_id", ab._id) );
         }

         if( !use_bsp_cached ) {
            bsp->set_trxs_metas( std::move( ab._trx_metas ), !skip_auth_checks );
         }
         // create completed_block with the existing block_state as we just verified it is the same as assembled_block
         pending->_block_stage = completed_block{ bsp };

         br = pending->_block_report; // copy before commit block destroys pending
         commit_block(false);
         br.total_time = fc::time_point::now() - start;
         return;
      } catch ( const std::bad_alloc& ) {
         throw;
      } catch ( const boost::interprocess::bad_alloc& ) {
         throw;
      } catch ( const fc::exception& e ) {
         edump((e.to_detail_string()));
         abort_block();
         throw;
      } catch ( const std::exception& e ) {
         edump((e.what()));
         abort_block();
         throw;
      }
   } FC_CAPTURE_AND_RETHROW() } /// apply_block

   std::future<block_state_ptr> create_block_state_future( const block_id_type& id, const signed_block_ptr& b ) {
      EOS_ASSERT( b, block_validate_exception, "null block" );

      // no reason for a block_state if fork_db already knows about block
      auto existing = fork_db.get_block( id );
      EOS_ASSERT( !existing, fork_database_exception, "we already know about this block: ${id}", ("id", id) );

      auto prev = fork_db.get_block_header( b->previous );
      EOS_ASSERT( prev, unlinkable_block_exception,
                  "unlinkable block ${id}", ("id", id)("previous", b->previous) );

      return async_thread_pool( thread_pool.get_executor(), [b, prev, id, control=this]() {
         const bool skip_validate_signee = false;

         auto trx_mroot = calculate_trx_merkle( b->transactions );
         EOS_ASSERT( b->transaction_mroot == trx_mroot, block_validate_exception,
                     "invalid block transaction merkle root ${b} != ${c}", ("b", b->transaction_mroot)("c", trx_mroot) );

         auto bsp = std::make_shared<block_state>(
                        *prev,
                        move( b ),
                        control->protocol_features.get_protocol_feature_set(),
                        [control]( block_timestamp_type timestamp,
                                   const flat_set<digest_type>& cur_features,
                                   const vector<digest_type>& new_features )
                        { control->check_protocol_features( timestamp, cur_features, new_features ); },
                        skip_validate_signee
         );

         EOS_ASSERT( id == bsp->id, block_validate_exception,
                     "provided id ${id} does not match block id ${bid}", ("id", id)("bid", bsp->id) );
         return bsp;
      } );
   }

   void push_block( controller::block_report& br,
                    std::future<block_state_ptr>& block_state_future,
                    const forked_branch_callback& forked_branch_cb, const trx_meta_cache_lookup& trx_lookup )
   {
      controller::block_status s = controller::block_status::complete;
      EOS_ASSERT(!pending, block_validate_exception, "it is not valid to push a block when there is a pending block");

      auto reset_prod_light_validation = fc::make_scoped_exit([old_value=trusted_producer_light_validation, this]() {
         trusted_producer_light_validation = old_value;
      });
      try {
         block_state_ptr bsp = block_state_future.get();
         const auto& b = bsp->block;

         if( conf.terminate_at_block > 0 && conf.terminate_at_block < self.head_block_num()) {
            ilog("Reached configured maximum block ${num}; terminating", ("num", conf.terminate_at_block) );
            shutdown();
            return;
         }

         emit( self.pre_accepted_block, b );

         fork_db.add( bsp );

         if (self.is_trusted_producer(b->producer)) {
            trusted_producer_light_validation = true;
         };

         emit( self.accepted_block_header, bsp );

         if( read_mode != db_read_mode::IRREVERSIBLE ) {
            maybe_switch_forks( br, fork_db.pending_head(), s, forked_branch_cb, trx_lookup );
         } else {
            log_irreversible();
         }

      } FC_LOG_AND_RETHROW( )
   }

   void replay_push_block( const signed_block_ptr& b, controller::block_status s ) {
      self.validate_db_available_size();

      EOS_ASSERT(!pending, block_validate_exception, "it is not valid to push a block when there is a pending block");

      try {
         EOS_ASSERT( b, block_validate_exception, "trying to push empty block" );
         EOS_ASSERT( (s == controller::block_status::irreversible || s == controller::block_status::validated),
                     block_validate_exception, "invalid block status for replay" );

         if( conf.terminate_at_block > 0 && conf.terminate_at_block < self.head_block_num() ) {
            ilog("Reached configured maximum block ${num}; terminating", ("num", conf.terminate_at_block) );
            shutdown();
            return;
         }

         emit( self.pre_accepted_block, b );
         const bool skip_validate_signee = !conf.force_all_checks;

         auto bsp = std::make_shared<block_state>(
                        *head,
                        b,
                        protocol_features.get_protocol_feature_set(),
                        [this]( block_timestamp_type timestamp,
                                const flat_set<digest_type>& cur_features,
                                const vector<digest_type>& new_features )
                        { check_protocol_features( timestamp, cur_features, new_features ); },
                        skip_validate_signee
         );

         if( s != controller::block_status::irreversible ) {
            fork_db.add( bsp, true );
         }

         emit( self.accepted_block_header, bsp );

         controller::block_report br;
         if( s == controller::block_status::irreversible ) {
            apply_block( br, bsp, s, trx_meta_cache_lookup{} );
            head = bsp;

            // On replay, log_irreversible is not called and so no irreversible_block signal is emitted.
            // So emit it explicitly here.
            emit( self.irreversible_block, bsp );

            if (!self.skip_db_sessions(s)) {
               db.commit(bsp->block_num);
            }

         } else {
            EOS_ASSERT( read_mode != db_read_mode::IRREVERSIBLE, block_validate_exception,
                        "invariant failure: cannot replay reversible blocks while in irreversible mode" );
            maybe_switch_forks( br, bsp, s, forked_branch_callback{}, trx_meta_cache_lookup{} );
         }

      } FC_LOG_AND_RETHROW( )
   }

   void maybe_switch_forks( controller::block_report& br, const block_state_ptr& new_head, controller::block_status s,
                            const forked_branch_callback& forked_branch_cb, const trx_meta_cache_lookup& trx_lookup )
   {
      bool head_changed = true;
      if( new_head->header.previous == head->id ) {
         try {
            apply_block( br, new_head, s, trx_lookup );
            fork_db.mark_valid( new_head );
            head = new_head;
         } catch ( const std::exception& e ) {
            fork_db.remove( new_head->id );
            throw;
         }
      } else if( new_head->id != head->id ) {
         auto old_head = head;
         ilog("switching forks from ${current_head_id} (block number ${current_head_num}) to ${new_head_id} (block number ${new_head_num})",
              ("current_head_id", head->id)("current_head_num", head->block_num)("new_head_id", new_head->id)("new_head_num", new_head->block_num) );

         if (auto dm_logger = get_deep_mind_logger()) {
            dm_logger->on_switch_forks(head->id, new_head->id);
         }

         auto branches = fork_db.fetch_branch_from( new_head->id, head->id );

         if( branches.second.size() > 0 ) {
            for( auto itr = branches.second.begin(); itr != branches.second.end(); ++itr ) {
               pop_block();
            }
            EOS_ASSERT( self.head_block_id() == branches.second.back()->header.previous, fork_database_exception,
                     "loss of sync between fork_db and chainbase during fork switch" ); // _should_ never fail

            if( forked_branch_cb ) forked_branch_cb( branches.second );
         }

         for( auto ritr = branches.first.rbegin(); ritr != branches.first.rend(); ++ritr ) {
            auto except = std::exception_ptr{};
            try {
               br = controller::block_report{};
               apply_block( br, *ritr, (*ritr)->is_valid() ? controller::block_status::validated
                                                           : controller::block_status::complete, trx_lookup );
               fork_db.mark_valid( *ritr );
               head = *ritr;
            } catch ( const std::bad_alloc& ) {
              throw;
            } catch ( const boost::interprocess::bad_alloc& ) {
              throw;
            } catch (const fc::exception& e) {
               elog("exception thrown while switching forks ${e}", ("e", e.to_detail_string()));
               except = std::current_exception();
            } catch (const std::exception& e) {
               elog("exception thrown while switching forks ${e}", ("e", e.what()));
               except = std::current_exception();
            }

            if( except ) {
               // ritr currently points to the block that threw
               // Remove the block that threw and all forks built off it.
               fork_db.remove( (*ritr)->id );

               // pop all blocks from the bad fork, discarding their transactions
               // ritr base is a forward itr to the last block successfully applied
               auto applied_itr = ritr.base();
               for( auto itr = applied_itr; itr != branches.first.end(); ++itr ) {
                  pop_block();
               }
               EOS_ASSERT( self.head_block_id() == branches.second.back()->header.previous, fork_database_exception,
                           "loss of sync between fork_db and chainbase during fork switch reversal" ); // _should_ never fail

               // re-apply good blocks
               for( auto ritr = branches.second.rbegin(); ritr != branches.second.rend(); ++ritr ) {
                  br = controller::block_report{};
                  apply_block( br, *ritr, controller::block_status::validated /* we previously validated these blocks*/, trx_lookup );
                  head = *ritr;
               }
               std::rethrow_exception(except);
            } // end if exception
         } /// end for each block in branch

         ilog("successfully switched fork to new head ${new_head_id}", ("new_head_id", new_head->id));
      } else {
         head_changed = false;
      }

      if( head_changed )
         log_irreversible();

   } /// push_block

   deque<transaction_metadata_ptr> abort_block() {
      deque<transaction_metadata_ptr> applied_trxs;
      if( pending ) {
         applied_trxs = pending->extract_trx_metas();
         pending.reset();
         protocol_features.popped_blocks_to( head->block_num );
      }
      return applied_trxs;
   }

   static checksum256_type calculate_trx_merkle( const deque<transaction_receipt>& trxs ) {
      deque<digest_type> trx_digests;
      for( const auto& a : trxs )
         trx_digests.emplace_back( a.digest() );

      return merkle( move(trx_digests) );
   }

   void update_producers_authority() {
      const auto& producers = pending->get_pending_block_header_state().active_schedule.producers;

      auto update_permission = [&]( auto& permission, auto threshold ) {
         auto auth = authority( threshold, {}, {});
         for( auto& p : producers ) {
            auth.accounts.push_back({{p.producer_name, config::active_name}, 1});
         }

         if( static_cast<authority>(permission.auth) != auth ) { // TODO: use a more efficient way to check that authority has not changed
            db.modify(permission, [&]( auto& po ) {
               po.auth = auth;
            });
         }
      };

      uint32_t num_producers = producers.size();
      auto calculate_threshold = [=]( uint32_t numerator, uint32_t denominator ) {
         return ( (num_producers * numerator) / denominator ) + 1;
      };

      update_permission( authorization.get_permission({config::producers_account_name,
                                                       config::active_name}),
                         calculate_threshold( 2, 3 ) /* more than two-thirds */                      );

      update_permission( authorization.get_permission({config::producers_account_name,
                                                       config::majority_producers_permission_name}),
                         calculate_threshold( 1, 2 ) /* more than one-half */                        );

      update_permission( authorization.get_permission({config::producers_account_name,
                                                       config::minority_producers_permission_name}),
                         calculate_threshold( 1, 3 ) /* more than one-third */                       );

      //TODO: Add tests
   }

   void create_block_summary(const block_id_type& id) {
      auto block_num = block_header::num_from_id(id);
      auto sid = block_num & 0xffff;
      db.modify( db.get<block_summary_object,by_id>(sid), [&](block_summary_object& bso ) {
          bso.block_id = id;
      });
   }


   void clear_expired_input_transactions(const fc::time_point& deadline) {
      //Look for expired transactions in the deduplication list, and remove them.
      auto& transaction_idx = db.get_mutable_index<transaction_multi_index>();
      const auto& dedupe_index = transaction_idx.indices().get<by_expiration>();
      auto now = self.is_building_block() ? self.pending_block_time() : self.head_block_time();
      const auto total = dedupe_index.size();
      uint32_t num_removed = 0;
      while( (!dedupe_index.empty()) && ( now > fc::time_point(dedupe_index.begin()->expiration) ) ) {
         transaction_idx.remove(*dedupe_index.begin());
         ++num_removed;
         if( deadline <= fc::time_point::now() ) {
            break;
         }
      }
      dlog("removed ${n} expired transactions of the ${t} input dedup list, pending block time ${pt}",
           ("n", num_removed)("t", total)("pt", now));
   }

   bool sender_avoids_whitelist_blacklist_enforcement( account_name sender )const {
      if( conf.sender_bypass_whiteblacklist.size() > 0 &&
          ( conf.sender_bypass_whiteblacklist.find( sender ) != conf.sender_bypass_whiteblacklist.end() ) )
      {
         return true;
      }

      return false;
   }

   void check_actor_list( const flat_set<account_name>& actors )const {
      if( actors.size() == 0 ) return;

      if( conf.actor_whitelist.size() > 0 ) {
         // throw if actors is not a subset of whitelist
         const auto& whitelist = conf.actor_whitelist;
         bool is_subset = true;

         // quick extents check, then brute force the check actors
         if (*actors.cbegin() >= *whitelist.cbegin() && *actors.crbegin() <= *whitelist.crbegin() ) {
            auto lower_bound = whitelist.cbegin();
            for (const auto& actor: actors) {
               lower_bound = std::lower_bound(lower_bound, whitelist.cend(), actor);

               // if the actor is not found, this is not a subset
               if (lower_bound == whitelist.cend() || *lower_bound != actor ) {
                  is_subset = false;
                  break;
               }

               // if the actor was found, we are guaranteed that other actors are either not present in the whitelist
               // or will be present in the range defined as [next actor,end)
               lower_bound = std::next(lower_bound);
            }
         } else {
            is_subset = false;
         }

         // helper lambda to lazily calculate the actors for error messaging
         static auto generate_missing_actors = [](const flat_set<account_name>& actors, const flat_set<account_name>& whitelist) -> vector<account_name> {
            vector<account_name> excluded;
            excluded.reserve( actors.size() );
            set_difference( actors.begin(), actors.end(),
                            whitelist.begin(), whitelist.end(),
                            std::back_inserter(excluded) );
            return excluded;
         };

         EOS_ASSERT( is_subset,  actor_whitelist_exception,
                     "authorizing actor(s) in transaction are not on the actor whitelist: ${actors}",
                     ("actors", generate_missing_actors(actors, whitelist))
                   );
      } else if( conf.actor_blacklist.size() > 0 ) {
         // throw if actors intersects blacklist
         const auto& blacklist = conf.actor_blacklist;
         bool intersects = false;

         // quick extents check then brute force check actors
         if( *actors.cbegin() <= *blacklist.crbegin() && *actors.crbegin() >= *blacklist.cbegin() ) {
            auto lower_bound = blacklist.cbegin();
            for (const auto& actor: actors) {
               lower_bound = std::lower_bound(lower_bound, blacklist.cend(), actor);

               // if the lower bound in the blacklist is at the end, all other actors are guaranteed to
               // not exist in the blacklist
               if (lower_bound == blacklist.cend()) {
                  break;
               }

               // if the lower bound of an actor IS the actor, then we have an intersection
               if (*lower_bound == actor) {
                  intersects = true;
                  break;
               }
            }
         }

         // helper lambda to lazily calculate the actors for error messaging
         static auto generate_blacklisted_actors = [](const flat_set<account_name>& actors, const flat_set<account_name>& blacklist) -> vector<account_name> {
            vector<account_name> blacklisted;
            blacklisted.reserve( actors.size() );
            set_intersection( actors.begin(), actors.end(),
                              blacklist.begin(), blacklist.end(),
                              std::back_inserter(blacklisted)
                            );
            return blacklisted;
         };

         EOS_ASSERT( !intersects, actor_blacklist_exception,
                     "authorizing actor(s) in transaction are on the actor blacklist: ${actors}",
                     ("actors", generate_blacklisted_actors(actors, blacklist))
                   );
      }
   }

   void check_contract_list( account_name code )const {
      if( conf.contract_whitelist.size() > 0 ) {
         EOS_ASSERT( conf.contract_whitelist.find( code ) != conf.contract_whitelist.end(),
                     contract_whitelist_exception,
                     "account '${code}' is not on the contract whitelist", ("code", code)
                   );
      } else if( conf.contract_blacklist.size() > 0 ) {
         EOS_ASSERT( conf.contract_blacklist.find( code ) == conf.contract_blacklist.end(),
                     contract_blacklist_exception,
                     "account '${code}' is on the contract blacklist", ("code", code)
                   );
      }
   }

   void check_action_list( account_name code, action_name action )const {
      if( conf.action_blacklist.size() > 0 ) {
         EOS_ASSERT( conf.action_blacklist.find( std::make_pair(code, action) ) == conf.action_blacklist.end(),
                     action_blacklist_exception,
                     "action '${code}::${action}' is on the action blacklist",
                     ("code", code)("action", action)
                   );
      }
   }

   void check_key_list( const public_key_type& key )const {
      if( conf.key_blacklist.size() > 0 ) {
         EOS_ASSERT( conf.key_blacklist.find( key ) == conf.key_blacklist.end(),
                     key_blacklist_exception,
                     "public key '${key}' is on the key blacklist",
                     ("key", key)
                   );
      }
   }

   /*
   bool should_check_tapos()const { return true; }

   void validate_tapos( const transaction& trx )const {
      if( !should_check_tapos() ) return;

      const auto& tapos_block_summary = db.get<block_summary_object>((uint16_t)trx.ref_block_num);

      //Verify TaPoS block summary has correct ID prefix, and that this block's time is not past the expiration
      EOS_ASSERT(trx.verify_reference_block(tapos_block_summary.block_id), invalid_ref_block_exception,
                 "Transaction's reference block did not match. Is this transaction from a different fork?",
                 ("tapos_summary", tapos_block_summary));
   }
   */


   /**
    *  At the start of each block we notify the system contract with a transaction that passes in
    *  the block header of the prior block (which is currently our head block)
    */
   signed_transaction get_on_block_transaction()
   {
      action on_block_act;
      on_block_act.account = config::system_account_name;
      on_block_act.name = "onblock"_n;
      on_block_act.authorization = vector<permission_level>{{config::system_account_name, config::active_name}};
      on_block_act.data = fc::raw::pack(self.head_block_header());

      signed_transaction trx;
      trx.actions.emplace_back(std::move(on_block_act));
      if( self.is_builtin_activated( builtin_protocol_feature_t::no_duplicate_deferred_id ) ) {
         trx.expiration = time_point_sec();
         trx.ref_block_num = 0;
         trx.ref_block_prefix = 0;
      } else {
         trx.expiration = self.pending_block_time() + fc::microseconds(999'999); // Round up to nearest second to avoid appearing expired
         trx.set_reference_block( self.head_block_id() );
      }

      if (auto dm_logger = get_deep_mind_logger()) {
         dm_logger->on_onblock(trx);
      }

      return trx;
   }

   inline deep_mind_handler* get_deep_mind_logger() const {
      return deep_mind_logger;
   }

   uint32_t earliest_available_block_num() const {
      return (blog.first_block_num() != 0) ? blog.first_block_num() : fork_db.root()->block_num;
   }

}; /// controller_impl

const resource_limits_manager&   controller::get_resource_limits_manager()const
{
   return my->resource_limits;
}
resource_limits_manager&         controller::get_mutable_resource_limits_manager()
{
   return my->resource_limits;
}

const authorization_manager&   controller::get_authorization_manager()const
{
   return my->authorization;
}
authorization_manager&         controller::get_mutable_authorization_manager()
{
   return my->authorization;
}

const protocol_feature_manager& controller::get_protocol_feature_manager()const
{
   return my->protocol_features;
}

uint32_t controller::get_max_nonprivileged_inline_action_size()const
{
   return my->conf.max_nonprivileged_inline_action_size;
}

controller::controller( const controller::config& cfg, const chain_id_type& chain_id )
:my( new controller_impl( cfg, *this, protocol_feature_set{}, chain_id ) )
{
}

controller::controller( const config& cfg, protocol_feature_set&& pfs, const chain_id_type& chain_id )
:my( new controller_impl( cfg, *this, std::move(pfs), chain_id ) )
{
}

controller::~controller() {
   my->abort_block();
   /* Shouldn't be needed anymore.
   //close fork_db here, because it can generate "irreversible" signal to this controller,
   //in case if read-mode == IRREVERSIBLE, we will apply latest irreversible block
   //for that we need 'my' to be valid pointer pointing to valid controller_impl.
   my->fork_db.close();
   */
}

void controller::add_indices() {
   my->add_indices();
}

void controller::startup( std::function<void()> shutdown, std::function<bool()> check_shutdown, const snapshot_reader_ptr& snapshot ) {
   my->startup(shutdown, check_shutdown, snapshot);
}

void controller::startup( std::function<void()> shutdown, std::function<bool()> check_shutdown, const genesis_state& genesis ) {
   my->startup(shutdown, check_shutdown, genesis);
}

void controller::startup(std::function<void()> shutdown, std::function<bool()> check_shutdown) {
   my->startup(shutdown, check_shutdown);
}

const chainbase::database& controller::db()const { return my->db; }

chainbase::database& controller::mutable_db()const { return my->db; }

const fork_database& controller::fork_db()const { return my->fork_db; }

void controller::preactivate_feature( const digest_type& feature_digest ) {
   const auto& pfs = my->protocol_features.get_protocol_feature_set();
   auto cur_time = pending_block_time();

   auto status = pfs.is_recognized( feature_digest, cur_time );
   switch( status ) {
      case protocol_feature_set::recognized_t::unrecognized:
         if( is_speculative_block() ) {
            EOS_THROW( subjective_block_production_exception,
                       "protocol feature with digest '${digest}' is unrecognized", ("digest", feature_digest) );
         } else {
            EOS_THROW( protocol_feature_bad_block_exception,
                       "protocol feature with digest '${digest}' is unrecognized", ("digest", feature_digest) );
         }
      break;
      case protocol_feature_set::recognized_t::disabled:
         if( is_speculative_block() ) {
            EOS_THROW( subjective_block_production_exception,
                       "protocol feature with digest '${digest}' is disabled", ("digest", feature_digest) );
         } else {
            EOS_THROW( protocol_feature_bad_block_exception,
                       "protocol feature with digest '${digest}' is disabled", ("digest", feature_digest) );
         }
      break;
      case protocol_feature_set::recognized_t::too_early:
         if( is_speculative_block() ) {
            EOS_THROW( subjective_block_production_exception,
                       "${timestamp} is too early for the earliest allowed activation time of the protocol feature with digest '${digest}'", ("digest", feature_digest)("timestamp", cur_time) );
         } else {
            EOS_THROW( protocol_feature_bad_block_exception,
                       "${timestamp} is too early for the earliest allowed activation time of the protocol feature with digest '${digest}'", ("digest", feature_digest)("timestamp", cur_time) );
         }
      break;
      case protocol_feature_set::recognized_t::ready:
      break;
      default:
         if( is_speculative_block() ) {
            EOS_THROW( subjective_block_production_exception, "unexpected recognized_t status" );
         } else {
            EOS_THROW( protocol_feature_bad_block_exception, "unexpected recognized_t status" );
         }
      break;
   }

   // The above failures depend on subjective information.
   // Because of deferred transactions, this complicates things considerably.

   // If producing a block, we throw a subjective failure if the feature is not properly recognized in order
   // to try to avoid retiring into a block a deferred transacton driven by subjective information.

   // But it is still possible for a producer to retire a deferred transaction that deals with this subjective
   // information. If they recognized the feature, they would retire it successfully, but a validator that
   // does not recognize the feature should reject the entire block (not just fail the deferred transaction).
   // Even if they don't recognize the feature, the producer could change their nodeos code to treat it like an
   // objective failure thus leading the deferred transaction to retire with soft_fail or hard_fail.
   // In this case, validators that don't recognize the feature would reject the whole block immediately, and
   // validators that do recognize the feature would likely lead to a different retire status which would
   // ultimately cause a validation failure and thus rejection of the block.
   // In either case, it results in rejection of the block which is the desired behavior in this scenario.

   // If the feature is properly recognized by producer and validator, we have dealt with the subjectivity and
   // now only consider the remaining failure modes which are deterministic and objective.
   // Thus the exceptions that can be thrown below can be regular objective exceptions
   // that do not cause immediate rejection of the block.

   EOS_ASSERT( !is_protocol_feature_activated( feature_digest ),
               protocol_feature_exception,
               "protocol feature with digest '${digest}' is already activated",
               ("digest", feature_digest)
   );

   const auto& pso = my->db.get<protocol_state_object>();

   EOS_ASSERT( std::find( pso.preactivated_protocol_features.begin(),
                          pso.preactivated_protocol_features.end(),
                          feature_digest
               ) == pso.preactivated_protocol_features.end(),
               protocol_feature_exception,
               "protocol feature with digest '${digest}' is already pre-activated",
               ("digest", feature_digest)
   );

   auto dependency_checker = [&]( const digest_type& d ) -> bool
   {
      if( is_protocol_feature_activated( d ) ) return true;

      return ( std::find( pso.preactivated_protocol_features.begin(),
                          pso.preactivated_protocol_features.end(),
                          d ) != pso.preactivated_protocol_features.end() );
   };

   EOS_ASSERT( pfs.validate_dependencies( feature_digest, dependency_checker ),
               protocol_feature_exception,
               "not all dependencies of protocol feature with digest '${digest}' have been activated or pre-activated",
               ("digest", feature_digest)
   );

   if (auto dm_logger = get_deep_mind_logger()) {
      const auto feature = pfs.get_protocol_feature(feature_digest);

      dm_logger->on_preactivate_feature(feature);
   }

   my->db.modify( pso, [&]( auto& ps ) {
      ps.preactivated_protocol_features.push_back( feature_digest );
   } );
}

vector<digest_type> controller::get_preactivated_protocol_features()const {
   const auto& pso = my->db.get<protocol_state_object>();

   if( pso.preactivated_protocol_features.size() == 0 ) return {};

   vector<digest_type> preactivated_protocol_features;

   for( const auto& f : pso.preactivated_protocol_features ) {
      preactivated_protocol_features.emplace_back( f );
   }

   return preactivated_protocol_features;
}

void controller::validate_protocol_features( const vector<digest_type>& features_to_activate )const {
   my->check_protocol_features( my->head->header.timestamp,
                                my->head->activated_protocol_features->protocol_features,
                                features_to_activate );
}

void controller::start_block( block_timestamp_type when,
                              uint16_t confirm_block_count,
                              const vector<digest_type>& new_protocol_feature_activations,
                              block_status bs,
                              const fc::time_point& deadline )
{
   validate_db_available_size();

   if( new_protocol_feature_activations.size() > 0 ) {
      validate_protocol_features( new_protocol_feature_activations );
   }

   EOS_ASSERT( bs == block_status::incomplete || bs == block_status::ephemeral, block_validate_exception, "speculative block type required" );

   my->start_block( when, confirm_block_count, new_protocol_feature_activations,
                    bs, std::optional<block_id_type>(), deadline );
}

block_state_ptr controller::finalize_block( block_report& br, const signer_callback_type& signer_callback ) {
   validate_db_available_size();

   my->finalize_block();

   auto& ab = std::get<assembled_block>(my->pending->_block_stage);

   auto bsp = std::make_shared<block_state>(
                  std::move( ab._pending_block_header_state ),
                  std::move( ab._unsigned_block ),
                  std::move( ab._trx_metas ),
                  my->protocol_features.get_protocol_feature_set(),
                  []( block_timestamp_type timestamp,
                      const flat_set<digest_type>& cur_features,
                      const vector<digest_type>& new_features )
                  {},
                  signer_callback
              );

   my->pending->_block_stage = completed_block{ bsp };

   br = my->pending->_block_report;

   return bsp;
}

void controller::commit_block() {
   validate_db_available_size();
   my->commit_block(true);
}

deque<transaction_metadata_ptr> controller::abort_block() {
   return my->abort_block();
}

boost::asio::io_context& controller::get_thread_pool() {
   return my->thread_pool.get_executor();
}

std::future<block_state_ptr> controller::create_block_state_future( const block_id_type& id, const signed_block_ptr& b ) {
   return my->create_block_state_future( id, b );
}

void controller::push_block( controller::block_report& br,
                             std::future<block_state_ptr>& block_state_future,
                             const forked_branch_callback& forked_branch_cb, const trx_meta_cache_lookup& trx_lookup )
{
   validate_db_available_size();
   my->push_block( br, block_state_future, forked_branch_cb, trx_lookup );
}

transaction_trace_ptr controller::push_transaction( const transaction_metadata_ptr& trx,
                                                    fc::time_point block_deadline, fc::microseconds max_transaction_time,
                                                    uint32_t billed_cpu_time_us, bool explicit_billed_cpu_time,
                                                    int64_t subjective_cpu_bill_us ) {
   validate_db_available_size();
   EOS_ASSERT( get_read_mode() != db_read_mode::IRREVERSIBLE, transaction_type_exception, "push transaction not allowed in irreversible mode" );
   EOS_ASSERT( trx && !trx->implicit() && !trx->scheduled(), transaction_type_exception, "Implicit/Scheduled transaction not allowed" );
   return my->push_transaction(trx, block_deadline, max_transaction_time, billed_cpu_time_us, explicit_billed_cpu_time, subjective_cpu_bill_us );
}

transaction_trace_ptr controller::push_scheduled_transaction( const transaction_id_type& trxid,
                                                              fc::time_point block_deadline, fc::microseconds max_transaction_time,
                                                              uint32_t billed_cpu_time_us, bool explicit_billed_cpu_time )
{
   EOS_ASSERT( get_read_mode() != db_read_mode::IRREVERSIBLE, transaction_type_exception, "push scheduled transaction not allowed in irreversible mode" );
   validate_db_available_size();
   return my->push_scheduled_transaction( trxid, block_deadline, max_transaction_time, billed_cpu_time_us, explicit_billed_cpu_time );
}

const flat_set<account_name>& controller::get_actor_whitelist() const {
   return my->conf.actor_whitelist;
}
const flat_set<account_name>& controller::get_actor_blacklist() const {
   return my->conf.actor_blacklist;
}
const flat_set<account_name>& controller::get_contract_whitelist() const {
   return my->conf.contract_whitelist;
}
const flat_set<account_name>& controller::get_contract_blacklist() const {
   return my->conf.contract_blacklist;
}
const flat_set< pair<account_name, action_name> >& controller::get_action_blacklist() const {
   return my->conf.action_blacklist;
}
const flat_set<public_key_type>& controller::get_key_blacklist() const {
   return my->conf.key_blacklist;
}

void controller::set_actor_whitelist( const flat_set<account_name>& new_actor_whitelist ) {
   my->conf.actor_whitelist = new_actor_whitelist;
}
void controller::set_actor_blacklist( const flat_set<account_name>& new_actor_blacklist ) {
   my->conf.actor_blacklist = new_actor_blacklist;
}
void controller::set_contract_whitelist( const flat_set<account_name>& new_contract_whitelist ) {
   my->conf.contract_whitelist = new_contract_whitelist;
}
void controller::set_contract_blacklist( const flat_set<account_name>& new_contract_blacklist ) {
   my->conf.contract_blacklist = new_contract_blacklist;
}
void controller::set_action_blacklist( const flat_set< pair<account_name, action_name> >& new_action_blacklist ) {
   for (auto& act: new_action_blacklist) {
      EOS_ASSERT(act.first != account_name(), name_type_exception, "Action blacklist - contract name should not be empty");
      EOS_ASSERT(act.second != action_name(), action_type_exception, "Action blacklist - action name should not be empty");
   }
   my->conf.action_blacklist = new_action_blacklist;
}
void controller::set_key_blacklist( const flat_set<public_key_type>& new_key_blacklist ) {
   my->conf.key_blacklist = new_key_blacklist;
}

uint32_t controller::head_block_num()const {
   return my->head->block_num;
}
time_point controller::head_block_time()const {
   return my->head->header.timestamp;
}
block_id_type controller::head_block_id()const {
   return my->head->id;
}
account_name  controller::head_block_producer()const {
   return my->head->header.producer;
}
const block_header& controller::head_block_header()const {
   return my->head->header;
}
block_state_ptr controller::head_block_state()const {
   return my->head;
}

uint32_t controller::fork_db_head_block_num()const {
   return my->fork_db.head()->block_num;
}

block_id_type controller::fork_db_head_block_id()const {
   return my->fork_db.head()->id;
}

time_point controller::fork_db_head_block_time()const {
   return my->fork_db.head()->header.timestamp;
}

account_name  controller::fork_db_head_block_producer()const {
   return my->fork_db.head()->header.producer;
}

uint32_t controller::fork_db_pending_head_block_num()const {
   return my->fork_db.pending_head()->block_num;
}

block_id_type controller::fork_db_pending_head_block_id()const {
   return my->fork_db.pending_head()->id;
}

time_point controller::fork_db_pending_head_block_time()const {
   return my->fork_db.pending_head()->header.timestamp;
}

account_name  controller::fork_db_pending_head_block_producer()const {
   return my->fork_db.pending_head()->header.producer;
}

time_point controller::pending_block_time()const {
   EOS_ASSERT( my->pending, block_validate_exception, "no pending block" );

   if( std::holds_alternative<completed_block>(my->pending->_block_stage) )
      return std::get<completed_block>(my->pending->_block_stage)._block_state->header.timestamp;

   return my->pending->get_pending_block_header_state().timestamp;
}

uint32_t controller::pending_block_num()const {
   EOS_ASSERT( my->pending, block_validate_exception, "no pending block" );

   if( std::holds_alternative<completed_block>(my->pending->_block_stage) )
      return std::get<completed_block>(my->pending->_block_stage)._block_state->header.block_num();

   return my->pending->get_pending_block_header_state().block_num;
}

account_name controller::pending_block_producer()const {
   EOS_ASSERT( my->pending, block_validate_exception, "no pending block" );

   if( std::holds_alternative<completed_block>(my->pending->_block_stage) )
      return std::get<completed_block>(my->pending->_block_stage)._block_state->header.producer;

   return my->pending->get_pending_block_header_state().producer;
}

const block_signing_authority& controller::pending_block_signing_authority()const {
   EOS_ASSERT( my->pending, block_validate_exception, "no pending block" );

   if( std::holds_alternative<completed_block>(my->pending->_block_stage) )
      return std::get<completed_block>(my->pending->_block_stage)._block_state->valid_block_signing_authority;

   return my->pending->get_pending_block_header_state().valid_block_signing_authority;
}

std::optional<block_id_type> controller::pending_producer_block_id()const {
   EOS_ASSERT( my->pending, block_validate_exception, "no pending block" );
   return my->pending->_producer_block_id;
}

uint32_t controller::last_irreversible_block_num() const {
   return my->fork_db.root()->block_num;
}

block_id_type controller::last_irreversible_block_id() const {
   return my->fork_db.root()->id;
}

time_point controller::last_irreversible_block_time() const {
   return my->fork_db.root()->header.timestamp.to_time_point();
}


const dynamic_global_property_object& controller::get_dynamic_global_properties()const {
  return my->db.get<dynamic_global_property_object>();
}
const global_property_object& controller::get_global_properties()const {
  return my->db.get<global_property_object>();
}

signed_block_ptr controller::fetch_block_by_id( block_id_type id )const {
   auto state = my->fork_db.get_block(id);
   if( state && state->block ) return state->block;
   auto bptr = my->blog.read_block_by_num( block_header::num_from_id(id) );
   if( bptr && bptr->calculate_id() == id ) return bptr;
   return signed_block_ptr();
}

signed_block_ptr controller::fetch_block_by_number( uint32_t block_num )const  { try {
   auto blk_state = fetch_block_state_by_number( block_num );
   if( blk_state ) {
      return blk_state->block;
   }

   return my->blog.read_block_by_num(block_num);
} FC_CAPTURE_AND_RETHROW( (block_num) ) }

block_state_ptr controller::fetch_block_state_by_id( block_id_type id )const {
   auto state = my->fork_db.get_block(id);
   return state;
}

block_state_ptr controller::fetch_block_state_by_number( uint32_t block_num )const  { try {
   if( my->read_mode == db_read_mode::IRREVERSIBLE ) {
      return my->fork_db.search_on_branch( my->fork_db.pending_head()->id, block_num );
   } else {
      return my->fork_db.search_on_branch( my->fork_db.head()->id, block_num );
   }
} FC_CAPTURE_AND_RETHROW( (block_num) ) }

block_id_type controller::get_block_id_for_num( uint32_t block_num )const { try {
   const auto& tapos_block_summary = db().get<block_summary_object>((uint16_t)block_num);

   if( block_header::num_from_id(tapos_block_summary.block_id) == block_num )
      return tapos_block_summary.block_id;

   const auto& blog_head = my->blog.head();

   bool find_in_blog = (blog_head && block_num <= blog_head->block_num());

   if( !find_in_blog ) {
      auto bsp = fetch_block_state_by_number( block_num );
      if( bsp ) return bsp->id;
   }

   auto id = my->blog.read_block_id_by_num(block_num);

   EOS_ASSERT( BOOST_LIKELY( id != block_id_type() ), unknown_block_exception,
               "Could not find block: ${block}", ("block", block_num) );

   return id;
} FC_CAPTURE_AND_RETHROW( (block_num) ) }

sha256 controller::calculate_integrity_hash() { try {
   return my->calculate_integrity_hash();
} FC_LOG_AND_RETHROW() }

void controller::write_snapshot( const snapshot_writer_ptr& snapshot ) {
   EOS_ASSERT( !my->pending, block_validate_exception, "cannot take a consistent snapshot with a pending block" );
   return my->add_to_snapshot(snapshot);
}

int64_t controller::set_proposed_producers( vector<producer_authority> producers ) {
   const auto& gpo = get_global_properties();
   auto cur_block_num = head_block_num() + 1;

   if( producers.size() == 0 && is_builtin_activated( builtin_protocol_feature_t::disallow_empty_producer_schedule ) ) {
      return -1;
   }

   if( gpo.proposed_schedule_block_num ) {
      if( *gpo.proposed_schedule_block_num != cur_block_num )
         return -1; // there is already a proposed schedule set in a previous block, wait for it to become pending

      if( std::equal( producers.begin(), producers.end(),
                      gpo.proposed_schedule.producers.begin(), gpo.proposed_schedule.producers.end() ) )
         return -1; // the proposed producer schedule does not change
   }

   producer_authority_schedule sch;

   decltype(sch.producers.cend()) end;
   decltype(end)                  begin;

   const auto& pending_sch = pending_producers();

   if( pending_sch.producers.size() == 0 ) {
      const auto& active_sch = active_producers();
      begin = active_sch.producers.begin();
      end   = active_sch.producers.end();
      sch.version = active_sch.version + 1;
   } else {
      begin = pending_sch.producers.begin();
      end   = pending_sch.producers.end();
      sch.version = pending_sch.version + 1;
   }

   if( std::equal( producers.begin(), producers.end(), begin, end ) )
      return -1; // the producer schedule would not change

   sch.producers = std::move(producers);

   int64_t version = sch.version;

   ilog( "proposed producer schedule with version ${v}", ("v", version) );

   my->db.modify( gpo, [&]( auto& gp ) {
      gp.proposed_schedule_block_num = cur_block_num;
      gp.proposed_schedule = sch.to_shared(gp.proposed_schedule.producers.get_allocator());
   });
   return version;
}

const producer_authority_schedule&    controller::active_producers()const {
   if( !(my->pending) )
      return  my->head->active_schedule;

   if( std::holds_alternative<completed_block>(my->pending->_block_stage) )
      return std::get<completed_block>(my->pending->_block_stage)._block_state->active_schedule;

   return my->pending->get_pending_block_header_state().active_schedule;
}

const producer_authority_schedule& controller::pending_producers()const {
   if( !(my->pending) )
      return  my->head->pending_schedule.schedule;

   if( std::holds_alternative<completed_block>(my->pending->_block_stage) )
      return std::get<completed_block>(my->pending->_block_stage)._block_state->pending_schedule.schedule;

   if( std::holds_alternative<assembled_block>(my->pending->_block_stage) ) {
      const auto& new_prods_cache = std::get<assembled_block>(my->pending->_block_stage)._new_producer_authority_cache;
      if( new_prods_cache ) {
         return *new_prods_cache;
      }
   }

   const auto& bb = std::get<building_block>(my->pending->_block_stage);

   if( bb._new_pending_producer_schedule )
      return *bb._new_pending_producer_schedule;

   return bb._pending_block_header_state.prev_pending_schedule.schedule;
}

std::optional<producer_authority_schedule> controller::proposed_producers()const {
   const auto& gpo = get_global_properties();
   if( !gpo.proposed_schedule_block_num )
      return std::optional<producer_authority_schedule>();

   return producer_authority_schedule::from_shared(gpo.proposed_schedule);
}

bool controller::light_validation_allowed() const {
   if (!my->pending || my->in_trx_requiring_checks) {
      return false;
   }

   const auto pb_status = my->pending->_block_status;

   // in a pending irreversible or previously validated block and we have forcing all checks
   const bool consider_skipping_on_replay =
         (pb_status == block_status::irreversible || pb_status == block_status::validated) && !my->conf.force_all_checks;

   // OR in a signed block and in light validation mode
   const bool consider_skipping_on_validate = (pb_status == block_status::complete &&
         (my->conf.block_validation_mode == validation_mode::LIGHT || my->trusted_producer_light_validation));

   return consider_skipping_on_replay || consider_skipping_on_validate;
}


bool controller::skip_auth_check() const {
   return light_validation_allowed();
}

bool controller::skip_trx_checks() const {
   return light_validation_allowed();
}

bool controller::skip_db_sessions( block_status bs ) const {
   bool consider_skipping = bs == block_status::irreversible;
   return consider_skipping
      && !my->conf.disable_replay_opts
      && !my->in_trx_requiring_checks;
}

bool controller::skip_db_sessions() const {
   if (my->pending) {
      return skip_db_sessions(my->pending->_block_status);
   } else {
      return false;
   }
}

bool controller::is_trusted_producer( const account_name& producer) const {
   return get_validation_mode() == chain::validation_mode::LIGHT || my->conf.trusted_producers.count(producer);
}

bool controller::contracts_console()const {
   return my->conf.contracts_console;
}

bool controller::is_profiling(account_name account) const {
   return my->conf.profile_accounts.find(account) != my->conf.profile_accounts.end();
}

chain_id_type controller::get_chain_id()const {
   return my->chain_id;
}

db_read_mode controller::get_read_mode()const {
   return my->read_mode;
}

validation_mode controller::get_validation_mode()const {
   return my->conf.block_validation_mode;
}

uint32_t controller::get_terminate_at_block()const {
   return my->conf.terminate_at_block;
}

const apply_handler* controller::find_apply_handler( account_name receiver, account_name scope, action_name act ) const
{
   auto native_handler_scope = my->apply_handlers.find( receiver );
   if( native_handler_scope != my->apply_handlers.end() ) {
      auto handler = native_handler_scope->second.find( make_pair( scope, act ) );
      if( handler != native_handler_scope->second.end() )
         return &handler->second;
   }
   return nullptr;
}
wasm_interface& controller::get_wasm_interface() {
   return my->wasmif;
}

const account_object& controller::get_account( account_name name )const
{ try {
   return my->db.get<account_object, by_name>(name);
} FC_CAPTURE_AND_RETHROW( (name) ) }

bool controller::sender_avoids_whitelist_blacklist_enforcement( account_name sender )const {
   return my->sender_avoids_whitelist_blacklist_enforcement( sender );
}

void controller::check_actor_list( const flat_set<account_name>& actors )const {
   my->check_actor_list( actors );
}

void controller::check_contract_list( account_name code )const {
   my->check_contract_list( code );
}

void controller::check_action_list( account_name code, action_name action )const {
   my->check_action_list( code, action );
}

void controller::check_key_list( const public_key_type& key )const {
   my->check_key_list( key );
}

bool controller::is_building_block()const {
   return my->pending.has_value();
}

bool controller::is_speculative_block()const {
   if( !my->pending ) return false;

   return (my->pending->_block_status == block_status::incomplete || my->pending->_block_status == block_status::ephemeral );
}

bool controller::is_ram_billing_in_notify_allowed()const {
   return my->conf.disable_all_subjective_mitigations || !is_speculative_block() || my->conf.allow_ram_billing_in_notify;
}

uint32_t controller::configured_subjective_signature_length_limit()const {
   return my->conf.maximum_variable_signature_length;
}

void controller::validate_expiration( const transaction& trx )const { try {
   const auto& chain_configuration = get_global_properties().configuration;

   EOS_ASSERT( time_point(trx.expiration) >= pending_block_time(),
               expired_tx_exception,
               "transaction has expired, "
               "expiration is ${trx.expiration} and pending block time is ${pending_block_time}",
               ("trx.expiration",trx.expiration)("pending_block_time",pending_block_time()));
   EOS_ASSERT( time_point(trx.expiration) <= pending_block_time() + fc::seconds(chain_configuration.max_transaction_lifetime),
               tx_exp_too_far_exception,
               "Transaction expiration is too far in the future relative to the reference time of ${reference_time}, "
               "expiration is ${trx.expiration} and the maximum transaction lifetime is ${max_til_exp} seconds",
               ("trx.expiration",trx.expiration)("reference_time",pending_block_time())
               ("max_til_exp",chain_configuration.max_transaction_lifetime) );
} FC_CAPTURE_AND_RETHROW((trx)) }

void controller::validate_tapos( const transaction& trx )const { try {
   const auto& tapos_block_summary = db().get<block_summary_object>((uint16_t)trx.ref_block_num);

   //Verify TaPoS block summary has correct ID prefix, and that this block's time is not past the expiration
   EOS_ASSERT(trx.verify_reference_block(tapos_block_summary.block_id), invalid_ref_block_exception,
              "Transaction's reference block did not match. Is this transaction from a different fork?",
              ("tapos_summary", tapos_block_summary));
} FC_CAPTURE_AND_RETHROW() }

void controller::validate_db_available_size() const {
   const auto free = db().get_segment_manager()->get_free_memory();
   const auto guard = my->conf.state_guard_size;
   EOS_ASSERT(free >= guard, database_guard_exception, "database free: ${f}, guard size: ${g}", ("f", free)("g",guard));
}

bool controller::is_protocol_feature_activated( const digest_type& feature_digest )const {
   if( my->pending )
      return my->pending->is_protocol_feature_activated( feature_digest );

   const auto& activated_features = my->head->activated_protocol_features->protocol_features;
   return (activated_features.find( feature_digest ) != activated_features.end());
}

bool controller::is_builtin_activated( builtin_protocol_feature_t f )const {
   uint32_t current_block_num = head_block_num();

   if( my->pending ) {
      ++current_block_num;
   }

   return my->protocol_features.is_builtin_activated( f, current_block_num );
}

bool controller::is_known_unexpired_transaction( const transaction_id_type& id) const {
   return db().find<transaction_object, by_trx_id>(id);
}

void controller::set_subjective_cpu_leeway(fc::microseconds leeway) {
   my->subjective_cpu_leeway = leeway;
}

std::optional<fc::microseconds> controller::get_subjective_cpu_leeway() const {
    return my->subjective_cpu_leeway;
}

void controller::set_greylist_limit( uint32_t limit ) {
   EOS_ASSERT( 0 < limit && limit <= chain::config::maximum_elastic_resource_multiplier,
               misc_exception,
               "Invalid limit (${limit}) passed into set_greylist_limit. "
               "Must be between 1 and ${max}.",
               ("limit", limit)("max", chain::config::maximum_elastic_resource_multiplier)
   );
   my->conf.greylist_limit = limit;
}

uint32_t controller::get_greylist_limit()const {
   return my->conf.greylist_limit;
}

void controller::add_resource_greylist(const account_name &name) {
   my->conf.resource_greylist.insert(name);
}

void controller::remove_resource_greylist(const account_name &name) {
   my->conf.resource_greylist.erase(name);
}

bool controller::is_resource_greylisted(const account_name &name) const {
   return my->conf.resource_greylist.find(name) !=  my->conf.resource_greylist.end();
}

const flat_set<account_name> &controller::get_resource_greylist() const {
   return  my->conf.resource_greylist;
}


void controller::add_to_ram_correction( account_name account, uint64_t ram_bytes ) {
   auto ptr = my->db.find<account_ram_correction_object, by_name>( account );
   if( ptr ) {
      my->db.modify<account_ram_correction_object>( *ptr, [&]( auto& rco ) {
         rco.ram_correction += ram_bytes;
      } );
   } else {
      ptr = &my->db.create<account_ram_correction_object>( [&]( auto& rco ) {
         rco.name = account;
         rco.ram_correction = ram_bytes;
      } );
   }

   if (auto dm_logger = get_deep_mind_logger()) {
      dm_logger->on_add_ram_correction(*ptr, ram_bytes);
   }
}

bool controller::all_subjective_mitigations_disabled()const {
   return my->conf.disable_all_subjective_mitigations;
}

deep_mind_handler* controller::get_deep_mind_logger()const {
   return my->get_deep_mind_logger();
}

void controller::enable_deep_mind(deep_mind_handler* logger) {
   EOS_ASSERT( logger != nullptr, misc_exception, "Invalid logger passed into enable_deep_mind, must be set" );
   my->deep_mind_logger = logger;
}

uint32_t controller::earliest_available_block_num() const{
   return my->earliest_available_block_num();
}
#if defined(EOSIO_EOS_VM_RUNTIME_ENABLED) || defined(EOSIO_EOS_VM_JIT_RUNTIME_ENABLED)
vm::wasm_allocator& controller::get_wasm_allocator() {
   return my->wasm_alloc;
}
#endif

std::optional<uint64_t> controller::convert_exception_to_error_code( const fc::exception& e ) {
   const chain_exception* e_ptr = dynamic_cast<const chain_exception*>( &e );

   if( e_ptr == nullptr ) return {};

   if( !e_ptr->error_code ) return static_cast<uint64_t>(system_error_code::generic_system_error);

   return e_ptr->error_code;
}

chain_id_type controller::extract_chain_id(snapshot_reader& snapshot) {
   chain_snapshot_header header;
   snapshot.read_section<chain_snapshot_header>([&header]( auto &section ){
      section.read_row(header);
      header.validate();
   });

   // check if this is a legacy version of the snapshot, which has a genesis state instead of chain id
   std::optional<genesis_state> genesis = controller_impl::extract_legacy_genesis_state(snapshot, header.version);
   if (genesis) {
      return genesis->compute_chain_id();
   }

   chain_id_type chain_id;

   using v4 = legacy::snapshot_global_property_object_v4;
   if (header.version <= v4::maximum_version) {
      snapshot.read_section<global_property_object>([&chain_id]( auto &section ){
         v4 global_properties;
         section.read_row(global_properties);
         chain_id = global_properties.chain_id;
      });
   }
   else {
      snapshot.read_section<global_property_object>([&chain_id]( auto &section ){
         snapshot_global_property_object global_properties;
         section.read_row(global_properties);
         chain_id = global_properties.chain_id;
      });
   }

   return chain_id;
}

std::optional<chain_id_type> controller::extract_chain_id_from_db( const path& state_dir ) {
   try {
      chainbase::database db( state_dir, chainbase::database::read_only );

      db.add_index<database_header_multi_index>();
      db.add_index<global_property_multi_index>();

      controller_impl::validate_db_version( db );

      if( db.revision() < 1 ) return {};

      auto * gpo = db.find<global_property_object>();
      if (gpo==nullptr) return {};

      return gpo->chain_id;
   } catch (std::system_error &) {} //  do not propagate db_error_code::not_found" for absent db, so it will be created 

   return {};
}

void controller::replace_producer_keys( const public_key_type& key ) {
   ilog("Replace producer keys with ${k}", ("k", key));
   mutable_db().modify( db().get<global_property_object>(), [&]( auto& gp ) {
      gp.proposed_schedule_block_num = {};
      gp.proposed_schedule.version = 0;
      gp.proposed_schedule.producers.clear();
   });
   auto version = my->head->pending_schedule.schedule.version;
   my->head->pending_schedule = {};
   my->head->pending_schedule.schedule.version = version;
   for (auto& prod: my->head->active_schedule.producers ) {
      ilog("${n}", ("n", prod.producer_name));
      std::visit([&](auto &auth) {
         auth.threshold = 1;
         auth.keys = {key_weight{key, 1}};
      }, prod.authority);
   }
}

void controller::replace_account_keys( name account, name permission, const public_key_type& key ) {
   auto& rlm = get_mutable_resource_limits_manager();
   auto* perm = db().find<permission_object, by_owner>(boost::make_tuple(account, permission));
   if (!perm)
      return;
   int64_t old_size = (int64_t)(chain::config::billable_size_v<permission_object> + perm->auth.get_billable_size());
   mutable_db().modify(*perm, [&](auto& p) {
      p.auth = authority(key);
   });
   int64_t new_size = (int64_t)(chain::config::billable_size_v<permission_object> + perm->auth.get_billable_size());
   rlm.add_pending_ram_usage(account, new_size - old_size);
   rlm.verify_account_ram_usage(account);
}

/// Protocol feature activation handlers:

template<>
void controller_impl::on_activation<builtin_protocol_feature_t::preactivate_feature>() {
   db.modify( db.get<protocol_state_object>(), [&]( auto& ps ) {
      add_intrinsic_to_whitelist( ps.whitelisted_intrinsics, "preactivate_feature" );
      add_intrinsic_to_whitelist( ps.whitelisted_intrinsics, "is_feature_activated" );
   } );
}

template<>
void controller_impl::on_activation<builtin_protocol_feature_t::get_sender>() {
   db.modify( db.get<protocol_state_object>(), [&]( auto& ps ) {
      add_intrinsic_to_whitelist( ps.whitelisted_intrinsics, "get_sender" );
   } );
}

template<>
void controller_impl::on_activation<builtin_protocol_feature_t::replace_deferred>() {
   const auto& indx = db.get_index<account_ram_correction_index, by_id>();
   for( auto itr = indx.begin(); itr != indx.end(); itr = indx.begin() ) {
      int64_t current_ram_usage = resource_limits.get_account_ram_usage( itr->name );
      int64_t ram_delta = -static_cast<int64_t>(itr->ram_correction);
      if( itr->ram_correction > static_cast<uint64_t>(current_ram_usage) ) {
         ram_delta = -current_ram_usage;
         elog( "account ${name} was to be reduced by ${adjust} bytes of RAM despite only using ${current} bytes of RAM",
               ("name", itr->name)("adjust", itr->ram_correction)("current", current_ram_usage) );
      }

      if (auto dm_logger = get_deep_mind_logger()) {
         dm_logger->on_ram_trace(RAM_EVENT_ID("${id}", ("id", itr->id._id)), "deferred_trx", "correction", "deferred_trx_ram_correction");
      }

      resource_limits.add_pending_ram_usage( itr->name, ram_delta );
      db.remove( *itr );
   }
}

template<>
void controller_impl::on_activation<builtin_protocol_feature_t::webauthn_key>() {
   db.modify( db.get<protocol_state_object>(), [&]( auto& ps ) {
      ps.num_supported_key_types = 3;
   } );
}

template<>
void controller_impl::on_activation<builtin_protocol_feature_t::wtmsig_block_signatures>() {
   db.modify( db.get<protocol_state_object>(), [&]( auto& ps ) {
      add_intrinsic_to_whitelist( ps.whitelisted_intrinsics, "set_proposed_producers_ex" );
   } );
}

template<>
void controller_impl::on_activation<builtin_protocol_feature_t::action_return_value>() {
   db.modify( db.get<protocol_state_object>(), [&]( auto& ps ) {
      add_intrinsic_to_whitelist( ps.whitelisted_intrinsics, "set_action_return_value" );
   } );
}

template<>
void controller_impl::on_activation<builtin_protocol_feature_t::configurable_wasm_limits>() {
   db.modify( db.get<protocol_state_object>(), [&]( auto& ps ) {
      add_intrinsic_to_whitelist( ps.whitelisted_intrinsics, "set_wasm_parameters_packed" );
      add_intrinsic_to_whitelist( ps.whitelisted_intrinsics, "get_wasm_parameters_packed" );
   } );
}

template<>
void controller_impl::on_activation<builtin_protocol_feature_t::blockchain_parameters>() {
   db.modify( db.get<protocol_state_object>(), [&]( auto& ps ) {
      add_intrinsic_to_whitelist( ps.whitelisted_intrinsics, "get_parameters_packed" );
      add_intrinsic_to_whitelist( ps.whitelisted_intrinsics, "set_parameters_packed" );
   } );
}

template<>
void controller_impl::on_activation<builtin_protocol_feature_t::get_code_hash>() {
   db.modify( db.get<protocol_state_object>(), [&]( auto& ps ) {
      add_intrinsic_to_whitelist( ps.whitelisted_intrinsics, "get_code_hash" );
   } );
}

template<>
void controller_impl::on_activation<builtin_protocol_feature_t::get_block_num>() {
   db.modify( db.get<protocol_state_object>(), [&]( auto& ps ) {
      add_intrinsic_to_whitelist( ps.whitelisted_intrinsics, "get_block_num" );
   } );
}

template<>
void controller_impl::on_activation<builtin_protocol_feature_t::crypto_primitives>() {
   db.modify( db.get<protocol_state_object>(), [&]( auto& ps ) {
      add_intrinsic_to_whitelist( ps.whitelisted_intrinsics, "alt_bn128_add" );
      add_intrinsic_to_whitelist( ps.whitelisted_intrinsics, "alt_bn128_mul" );
      add_intrinsic_to_whitelist( ps.whitelisted_intrinsics, "alt_bn128_pair" );
      add_intrinsic_to_whitelist( ps.whitelisted_intrinsics, "mod_exp" );
      add_intrinsic_to_whitelist( ps.whitelisted_intrinsics, "blake2_f" );
      add_intrinsic_to_whitelist( ps.whitelisted_intrinsics, "sha3" );
      add_intrinsic_to_whitelist( ps.whitelisted_intrinsics, "k1_recover" );
   } );
}

/// End of protocol feature activation handlers

} } /// eosio::chain<|MERGE_RESOLUTION|>--- conflicted
+++ resolved
@@ -1551,10 +1551,6 @@
                trx_context.init_for_implicit_trx();
                trx_context.enforce_whiteblacklist = false;
             } else {
-<<<<<<< HEAD
-               bool skip_recording = replay_head_time && (time_point(trn.expiration) < *replay_head_time);
-=======
->>>>>>> 013bbea3
                trx_context.init_for_input_trx( trx->packed_trx()->get_unprunable_size(),
                                                trx->packed_trx()->get_prunable_size() );
             }
