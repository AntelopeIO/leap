#include <eosio/chain/controller.hpp>
#include <eosio/chain/transaction_context.hpp>

#include <eosio/chain/block_log.hpp>
#include <eosio/chain/fork_database.hpp>
#include <eosio/chain/exceptions.hpp>

#include <eosio/chain/account_object.hpp>
#include <eosio/chain/code_object.hpp>
#include <eosio/chain/block_summary_object.hpp>
#include <eosio/chain/eosio_contract.hpp>
#include <eosio/chain/global_property_object.hpp>
#include <eosio/chain/protocol_state_object.hpp>
#include <eosio/chain/contract_table_objects.hpp>
#include <eosio/chain/generated_transaction_object.hpp>
#include <eosio/chain/transaction_object.hpp>
#include <eosio/chain/genesis_intrinsics.hpp>
#include <eosio/chain/whitelisted_intrinsics.hpp>
#include <eosio/chain/database_header_object.hpp>

#include <eosio/chain/protocol_feature_manager.hpp>
#include <eosio/chain/authorization_manager.hpp>
#include <eosio/chain/resource_limits.hpp>
#include <eosio/chain/subjective_billing.hpp>
#include <eosio/chain/chain_snapshot.hpp>
#include <eosio/chain/snapshot_detail.hpp>
#include <eosio/chain/thread_utils.hpp>
#include <eosio/chain/platform_timer.hpp>
#include <eosio/chain/block_header_state_utils.hpp>
#include <eosio/chain/deep_mind.hpp>
#include <eosio/chain/hotstuff/finalizer.hpp>
#include <eosio/chain/hotstuff/finalizer_policy.hpp>
#include <eosio/chain/hotstuff/hotstuff.hpp>

#include <chainbase/chainbase.hpp>
#include <eosio/vm/allocator.hpp>
#include <fc/io/json.hpp>
#include <fc/log/logger_config.hpp>
#include <fc/scoped_exit.hpp>
#include <fc/variant_object.hpp>
#include <bls12-381/bls12-381.hpp>

#include <future>
#include <new>
#include <shared_mutex>
#include <utility>

namespace eosio::chain {

using resource_limits::resource_limits_manager;

using controller_index_set = index_set<
   account_index,
   account_metadata_index,
   account_ram_correction_index,
   global_property_multi_index,
   protocol_state_multi_index,
   dynamic_global_property_multi_index,
   block_summary_multi_index,
   transaction_multi_index,
   generated_transaction_multi_index,
   table_id_multi_index,
   code_index,
   database_header_multi_index
>;

using contract_database_index_set = index_set<
   key_value_index,
   index64_index,
   index128_index,
   index256_index,
   index_double_index,
   index_long_double_index
>;

class maybe_session {
   public:
      maybe_session() = default;

      maybe_session( maybe_session&& other) noexcept
         :_session(std::move(other._session))
      {
      }

      explicit maybe_session(database& db) {
         _session.emplace(db.start_undo_session(true));
      }

      maybe_session(const maybe_session&) = delete;

      void squash() {
         if (_session)
            _session->squash();
      }

      void undo() {
         if (_session)
            _session->undo();
      }

      void push() {
         if (_session)
            _session->push();
      }

      maybe_session& operator=( maybe_session&& mv )  noexcept {
         if (mv._session) {
            _session.emplace(std::move(*mv._session));
            mv._session.reset();
         } else {
            _session.reset();
         }

         return *this;
      };

   private:
      std::optional<database::session>     _session;
};

// apply methods of block_handle defined here as access to internal block_handle restricted to controller
template <class R, class F>
R apply(const block_handle& bh, F&& f) {
   if constexpr (std::is_same_v<void, R>)
      std::visit<void>(overloaded{[&](const block_state_legacy_ptr& head) { std::forward<F>(f)(head); },
                                  [&](const block_state_ptr& head) { std::forward<F>(f)(head); }
                       }, bh.internal());
   else
      return std::visit<R>(overloaded{[&](const block_state_legacy_ptr& head) -> R { return std::forward<F>(f)(head); },
                                      [&](const block_state_ptr& head) -> R { return std::forward<F>(f)(head); }
                           }, bh.internal());
}

// apply savanna block_state
template <class R, class F>
R apply_s(const block_handle& bh, F&& f) {
   if constexpr (std::is_same_v<void, R>)
      std::visit<void>(overloaded{[&](const block_state_legacy_ptr&) {},
                                  [&](const block_state_ptr& head)   { std::forward<F>(f)(head); }}, bh.internal());
   else
      return std::visit<R>(overloaded{[&](const block_state_legacy_ptr&) -> R { return {}; },
                                      [&](const block_state_ptr& head)   -> R { return std::forward<F>(f)(head); }}, bh.internal());
}

// apply legancy block_state_legacy
template <class R, class F>
R apply_l(const block_handle& bh, F&& f) {
   if constexpr (std::is_same_v<void, R>)
      std::visit<void>(overloaded{[&](const block_state_legacy_ptr& head) { std::forward<F>(f)(head); },
                                  [&](const block_state_ptr&)             {}}, bh.internal());
   else
      return std::visit<R>(overloaded{[&](const block_state_legacy_ptr& head) -> R { return std::forward<F>(f)(head); },
                                      [&](const block_state_ptr&)             -> R { return {}; }}, bh.internal());
}

struct completed_block {
   block_handle bsp;

   bool is_legacy() const { return std::holds_alternative<block_state_legacy_ptr>(bsp.internal()); }

   deque<transaction_metadata_ptr> extract_trx_metas() {
      return apply<deque<transaction_metadata_ptr>>(bsp, [](auto& bsp) { return bsp->extract_trxs_metas(); });
   }

   const flat_set<digest_type>& get_activated_protocol_features() const {
      return apply<const flat_set<digest_type>&>(bsp, [](const auto& bsp) -> const flat_set<digest_type>& {
         return bsp->get_activated_protocol_features()->protocol_features;
      });
   }

   const block_id_type& id() const { return bsp.id(); }
   uint32_t block_num() const { return bsp.block_num(); }
   block_timestamp_type timestamp() const { return bsp.block_time(); }
   account_name producer() const { return bsp.producer(); }

   const producer_authority_schedule& active_producers() const {
      return apply<const producer_authority_schedule&>(bsp, [](const auto& bsp) -> const producer_authority_schedule& {
         return bsp->active_schedule_auth();
      });
   }

   const producer_authority_schedule* next_producers() const {
      return apply<const producer_authority_schedule*>(bsp,
         overloaded{[](const block_state_legacy_ptr& bsp) -> const producer_authority_schedule* {
                       return bsp->pending_schedule_auth();
                    },
                    [](const block_state_ptr& bsp) -> const producer_authority_schedule* {
                       return bsp->proposer_policies.empty()
                                 ? nullptr
                                 : &bsp->proposer_policies.begin()->second->proposer_schedule;
                    }
         });
   }

   const producer_authority_schedule* pending_producers_legacy() const {
      return apply<const producer_authority_schedule*>(bsp,
         overloaded{[](const block_state_legacy_ptr& bsp) -> const producer_authority_schedule* {
                       return &bsp->pending_schedule.schedule;
                    },
                    [](const block_state_ptr&) -> const producer_authority_schedule* { return nullptr; }
         });
   }

   bool is_protocol_feature_activated(const digest_type& digest) const {
      const auto& activated_features = get_activated_protocol_features();
      return (activated_features.find(digest) != activated_features.end());
   }

   const block_signing_authority& pending_block_signing_authority() const {
      // this should never be called on completed_block because `controller::is_building_block()` returns false
      assert(0); 
      static block_signing_authority bsa; return bsa; // just so it builds
   }
};

struct assembled_block {
   // --------------------------------------------------------------------------------
   struct assembled_block_legacy {
      block_id_type                     id;
      pending_block_header_state_legacy pending_block_header_state;
      deque<transaction_metadata_ptr>   trx_metas;
      signed_block_ptr                  unsigned_block;

      // if the unsigned_block pre-dates block-signing authorities this may be present.
      std::optional<producer_authority_schedule> new_producer_authority_cache;

      // Passed to completed_block, to be used by Legacy to Savanna transisition
      std::optional<digests_t>          action_receipt_digests_savanna;
   };

   // --------------------------------------------------------------------------------
   struct assembled_block_if {
      producer_authority                active_producer_authority; 
      block_header_state                bhs;
      deque<transaction_metadata_ptr>   trx_metas;                 // Comes from building_block::pending_trx_metas
                                                                   // Carried over to put into block_state (optimization for fork reorgs)
      deque<transaction_receipt>        trx_receipts;              // Comes from building_block::pending_trx_receipts
      std::optional<valid_t>            valid;                     // Comes from assemble_block
      std::optional<quorum_certificate> qc;                        // QC to add as block extension to new block
      digest_type                       action_mroot;

      block_header_state& get_bhs() { return bhs; }
   };

   std::variant<assembled_block_legacy, assembled_block_if> v;

   bool is_legacy() const { return std::holds_alternative<assembled_block_legacy>(v); }

   template <class R, class F>
   R apply_legacy(F&& f) {
      if constexpr (std::is_same_v<void, R>)
         std::visit(overloaded{[&](assembled_block_legacy& ab) { std::forward<F>(f)(ab); },
                               [&](assembled_block_if& ab)     {}}, v);
      else
         return std::visit(overloaded{[&](assembled_block_legacy& ab) -> R { return std::forward<F>(f)(ab); },
                                      [&](assembled_block_if& ab)     -> R { return {}; }}, v);
   }

   deque<transaction_metadata_ptr> extract_trx_metas() {
      return std::visit([](auto& ab) { return std::move(ab.trx_metas); }, v);
   }

   bool is_protocol_feature_activated(const digest_type& digest) const {
      // Calling is_protocol_feature_activated during the assembled_block stage is not efficient.
      // We should avoid doing it.
      // In fact for now it isn't even implemented.
      EOS_THROW( misc_exception,
                 "checking if protocol feature is activated in the assembled_block stage is not yet supported" );
      // TODO: implement this
   }

   const block_id_type& id() const {
      return std::visit(
         overloaded{[](const assembled_block_legacy& ab) -> const block_id_type& { return ab.id; },
                    [](const assembled_block_if& ab)     -> const block_id_type& { return ab.bhs.id(); }},
         v);
   }
   
   block_timestamp_type timestamp() const {
      return std::visit(
         overloaded{[](const assembled_block_legacy& ab) { return ab.pending_block_header_state.timestamp; },
                    [](const assembled_block_if& ab)     { return ab.bhs.header.timestamp; }},
         v);
   }

   uint32_t block_num() const {
      return std::visit(
         overloaded{[](const assembled_block_legacy& ab) { return ab.pending_block_header_state.block_num; },
                    [](const assembled_block_if& ab)     { return ab.bhs.block_num(); }},
         v);
   }

   account_name producer() const {
      return std::visit(
         overloaded{[](const assembled_block_legacy& ab) { return ab.pending_block_header_state.producer; },
                    [](const assembled_block_if& ab)     { return ab.active_producer_authority.producer_name; }},
         v);
   }

   const block_header& header() const {
      return std::visit(
         overloaded{[](const assembled_block_legacy& ab) -> const block_header& { return *ab.unsigned_block; },
                    [](const assembled_block_if& ab)     -> const block_header& { return ab.bhs.header; }},
         v);
   }

   const producer_authority_schedule& active_producers() const {
      return std::visit(overloaded{[](const assembled_block_legacy& ab) -> const producer_authority_schedule& {
                                      return ab.pending_block_header_state.active_schedule;
                                   },
                                   [](const assembled_block_if& ab) -> const producer_authority_schedule& {
                                      return ab.bhs.active_schedule_auth();
                                   }},
                        v);
   }

   std::optional<digests_t> get_action_receipt_digests_savanna() const {
      return std::visit(
         overloaded{[](const assembled_block_legacy& ab) -> std::optional<digests_t> { return ab.action_receipt_digests_savanna; },
                    [](const assembled_block_if& ab)     -> std::optional<digests_t> { return {}; }},
         v);
   }

   const producer_authority_schedule* next_producers() const {
      return std::visit(overloaded{[](const assembled_block_legacy& ab) -> const producer_authority_schedule* {
                                      return ab.new_producer_authority_cache.has_value()
                                                ? &ab.new_producer_authority_cache.value()
                                                : nullptr;
                                   },
                                   [](const assembled_block_if& ab) -> const producer_authority_schedule* {
                                      return ab.bhs.proposer_policies.empty()
                                                ? nullptr
                                                : &ab.bhs.proposer_policies.begin()->second->proposer_schedule;
                                   }},
                        v);
   }

   const producer_authority_schedule* pending_producers_legacy() const {
      return std::visit(
         overloaded{[](const assembled_block_legacy& ab) -> const producer_authority_schedule* {
                       return ab.new_producer_authority_cache.has_value() ? &ab.new_producer_authority_cache.value()
                                                                          : nullptr;
                    },
                    [](const assembled_block_if&) -> const producer_authority_schedule* { return nullptr; }},
         v);
   }

   const block_signing_authority& pending_block_signing_authority() const {
      return std::visit(overloaded{[](const assembled_block_legacy& ab) -> const block_signing_authority& {
                                      return ab.pending_block_header_state.valid_block_signing_authority;
                                   },
                                   [](const assembled_block_if& ab) -> const block_signing_authority& {
                                      return ab.active_producer_authority.authority;
                                   }},
                        v);
   }

   completed_block complete_block(const protocol_feature_set& pfs, validator_t validator,
                                  const signer_callback_type& signer, const block_signing_authority& valid_block_signing_authority) {
      return std::visit(overloaded{[&](assembled_block_legacy& ab) {
                                      auto bsp = std::make_shared<block_state_legacy>(
                                         std::move(ab.pending_block_header_state), std::move(ab.unsigned_block),
                                         std::move(ab.trx_metas), std::move(ab.action_receipt_digests_savanna), pfs, validator, signer);
                                      return completed_block{block_handle{std::move(bsp)}};
                                   },
                                   [&](assembled_block_if& ab) {
                                      auto bsp = std::make_shared<block_state>(ab.bhs, std::move(ab.trx_metas),
                                                                               std::move(ab.trx_receipts), ab.valid, ab.qc, signer,
                                                                               valid_block_signing_authority, ab.action_mroot);
                                      return completed_block{block_handle{std::move(bsp)}};
                                   }},
                        v);
   }
};

struct building_block {
   // --------------------------------------------------------------------------------
   struct building_block_common {
      using checksum_or_digests = std::variant<checksum256_type, digests_t>;

      const vector<digest_type>           new_protocol_feature_activations;
      size_t                              num_new_protocol_features_that_have_activated = 0;
      deque<transaction_metadata_ptr>     pending_trx_metas;
      deque<transaction_receipt>          pending_trx_receipts;
      checksum_or_digests                 trx_mroot_or_receipt_digests {digests_t{}};
      action_digests_t                    action_receipt_digests;
      std::optional<finalizer_policy>     new_finalizer_policy;

      building_block_common(const vector<digest_type>& new_protocol_feature_activations,
                            action_digests_t::store_which_t store_which) :
         new_protocol_feature_activations(new_protocol_feature_activations),
         action_receipt_digests(store_which)
      {
      }
      
      bool is_protocol_feature_activated(const digest_type& digest, const flat_set<digest_type>& activated_features) const {
         if (activated_features.find(digest) != activated_features.end())
            return true;
         if (num_new_protocol_features_that_have_activated == 0)
            return false;
         auto end = new_protocol_feature_activations.begin() + num_new_protocol_features_that_have_activated;
         return (std::find(new_protocol_feature_activations.begin(), end, digest) != end);
      }

      std::function<void()> make_block_restore_point() {
         auto orig_trx_receipts_size           = pending_trx_receipts.size();
         auto orig_trx_metas_size              = pending_trx_metas.size();
         auto orig_trx_receipt_digests_size    = std::holds_alternative<digests_t>(trx_mroot_or_receipt_digests) ?
                                                 std::get<digests_t>(trx_mroot_or_receipt_digests).size() : 0;
         auto orig_action_receipt_digests_size = action_receipt_digests.size();
         return [this,
                 orig_trx_receipts_size,
                 orig_trx_metas_size,
                 orig_trx_receipt_digests_size,
                 orig_action_receipt_digests_size]()
         {
            pending_trx_receipts.resize(orig_trx_receipts_size);
            pending_trx_metas.resize(orig_trx_metas_size);
            if (std::holds_alternative<digests_t>(trx_mroot_or_receipt_digests))
               std::get<digests_t>(trx_mroot_or_receipt_digests).resize(orig_trx_receipt_digests_size);
            action_receipt_digests.resize(orig_action_receipt_digests_size);
         };
      }
   };
   
   // --------------------------------------------------------------------------------
   struct building_block_legacy : public building_block_common {
      pending_block_header_state_legacy          pending_block_header_state;
      std::optional<producer_authority_schedule> new_pending_producer_schedule;

      building_block_legacy( const block_header_state_legacy& prev,
                             block_timestamp_type when,
                             uint16_t num_prev_blocks_to_confirm,
                             const vector<digest_type>& new_protocol_feature_activations,
                             action_digests_t::store_which_t store_which)
         : building_block_common(new_protocol_feature_activations, store_which),
           pending_block_header_state(prev.next(when, num_prev_blocks_to_confirm))
      {}

      bool is_protocol_feature_activated(const digest_type& digest) const {
         return building_block_common::is_protocol_feature_activated(
            digest, pending_block_header_state.prev_activated_protocol_features->protocol_features);
      }

      uint32_t get_block_num() const { return pending_block_header_state.block_num; }
   };

   // --------------------------------------------------------------------------------
   struct building_block_if : public building_block_common {
      const block_state&                         parent;
      const block_timestamp_type                 timestamp;                        // Comes from building_block_input::timestamp
      const producer_authority                   active_producer_authority;        // Comes from parent.get_scheduled_producer(timestamp)
      const protocol_feature_activation_set_ptr  prev_activated_protocol_features; // Cached: parent.activated_protocol_features()
      const proposer_policy_ptr                  active_proposer_policy;           // Cached: parent.get_next_active_proposer_policy(timestamp)
      const uint32_t                             block_num;                        // Cached: parent.block_num() + 1

      building_block_if(const block_state& parent, const building_block_input& input, action_digests_t::store_which_t store_which)
         : building_block_common(input.new_protocol_feature_activations, store_which)
         , parent (parent)
         , timestamp(input.timestamp)
         , active_producer_authority{input.producer,
                              [&]() -> block_signing_authority {
                                 const auto& pas = parent.active_proposer_policy->proposer_schedule;
                                 for (const auto& pa : pas.producers)
                                    if (pa.producer_name == input.producer)
                                       return pa.authority;
                                 assert(0); // we should find the authority
                                 return {};
                              }()}
         , prev_activated_protocol_features(parent.activated_protocol_features)
         , active_proposer_policy(parent.active_proposer_policy)
         , block_num(parent.block_num() + 1) {}

      bool is_protocol_feature_activated(const digest_type& digest) const {
         return building_block_common::is_protocol_feature_activated(digest, prev_activated_protocol_features->protocol_features);
      }

      uint32_t get_block_num() const { return block_num; }

      uint32_t get_next_proposer_schedule_version() const {
         if (!parent.proposer_policies.empty()) {
            return (--parent.proposer_policies.end())->second->proposer_schedule.version + 1;
         }
         assert(active_proposer_policy);
         return active_proposer_policy->proposer_schedule.version + 1;
      }

   };

   std::variant<building_block_legacy, building_block_if> v;

   // legacy constructor
   building_block(const block_header_state_legacy& prev, block_timestamp_type when, uint16_t num_prev_blocks_to_confirm,
                  const vector<digest_type>& new_protocol_feature_activations) :
      v(building_block_legacy(prev, when, num_prev_blocks_to_confirm, new_protocol_feature_activations,
                              action_digests_t::store_which_t::both)) // [todo] should be both only when transition starts
   {}

   // if constructor
   building_block(const block_state& prev, const building_block_input& input) :
      v(building_block_if(prev, input, action_digests_t::store_which_t::savanna))
   {}

   bool is_legacy() const { return std::holds_alternative<building_block_legacy>(v); }

   // apply legacy, building_block_legacy
   template <class R, class F>
   R apply_l(F&& f) {
      if constexpr (std::is_same_v<void, R>)
         std::visit(overloaded{[&](building_block_legacy& bb) { std::forward<F>(f)(bb); },
                               [&](building_block_if& bb)   {}}, v);
      else
         return std::visit(overloaded{[&](building_block_legacy& bb) -> R { return std::forward<F>(f)(bb); },
                                      [&](building_block_if& bb)   -> R { return {}; }}, v);
   }

   void set_proposed_finalizer_policy(const finalizer_policy& fin_pol) {
      std::visit([&](auto& bb) { bb.new_finalizer_policy = fin_pol; }, v);
   }

   deque<transaction_metadata_ptr> extract_trx_metas() {
      return std::visit([](auto& bb) { return std::move(bb.pending_trx_metas); }, v);
   }

   bool is_protocol_feature_activated(const digest_type& digest) const {
      return std::visit([&digest](const auto& bb) { return bb.is_protocol_feature_activated(digest); }, v);
   }

   std::function<void()> make_block_restore_point() {
      return std::visit([](auto& bb) { return bb.make_block_restore_point(); }, v);
   }

   uint32_t block_num() const {
      return std::visit([](const auto& bb) { return bb.get_block_num(); }, v);
   }

   block_timestamp_type timestamp() const {
      return std::visit(
         overloaded{[](const building_block_legacy& bb)  { return bb.pending_block_header_state.timestamp; },
                    [](const building_block_if& bb)    { return bb.timestamp; }},
         v);
   }

   account_name producer() const {
      return std::visit(
         overloaded{[](const building_block_legacy& bb)  { return bb.pending_block_header_state.producer; },
                    [](const building_block_if& bb)    { return bb.active_producer_authority.producer_name; }},
         v);
   }

   const vector<digest_type>& new_protocol_feature_activations() {
      return std::visit([](auto& bb) -> const vector<digest_type>& { return bb.new_protocol_feature_activations; }, v);
   }

   const block_signing_authority& pending_block_signing_authority() const {
      return std::visit(overloaded{[](const building_block_legacy& bb) -> const block_signing_authority& {
                                      return bb.pending_block_header_state.valid_block_signing_authority;
                                   },
                                   [](const building_block_if& bb) -> const block_signing_authority& {
                                      return bb.active_producer_authority.authority;
                                   }},
                        v);
   }

   int64_t get_next_proposer_schedule_version() const {
      return std::visit(
         overloaded{[](const building_block_legacy&) -> int64_t { return -1; },
                    [&](const building_block_if& bb) -> int64_t { return bb.get_next_proposer_schedule_version(); }
                   },
         v);
   }

   size_t& num_new_protocol_features_activated() {
      return std::visit([](auto& bb) -> size_t& { return bb.num_new_protocol_features_that_have_activated; }, v);
   }

   deque<transaction_metadata_ptr>& pending_trx_metas() {
      return std::visit([](auto& bb) -> deque<transaction_metadata_ptr>& { return bb.pending_trx_metas; }, v);
   }

   deque<transaction_receipt>& pending_trx_receipts() {
      return std::visit([](auto& bb) -> deque<transaction_receipt>& { return bb.pending_trx_receipts; }, v);
   }

   building_block_common::checksum_or_digests& trx_mroot_or_receipt_digests() {
      return std::visit(
         [](auto& bb) -> building_block_common::checksum_or_digests& { return bb.trx_mroot_or_receipt_digests; }, v);
   }

   action_digests_t& action_receipt_digests() {
       return std::visit([](auto& bb) -> action_digests_t& { return bb.action_receipt_digests; }, v);
   }

   const producer_authority_schedule& active_producers() const {
      return std::visit(overloaded{[](const building_block_legacy& bb) -> const producer_authority_schedule& {
                                      return bb.pending_block_header_state.active_schedule;
                                   },
                                   [](const building_block_if& bb) -> const producer_authority_schedule& {
                                      return bb.active_proposer_policy->proposer_schedule;
                                   }},
                        v);
   }

   const producer_authority_schedule* next_producers() const {
      return std::visit(overloaded{[](const building_block_legacy& bb) -> const producer_authority_schedule* {
                                      if (bb.new_pending_producer_schedule)
                                         return &bb.new_pending_producer_schedule.value();
                                      return &bb.pending_block_header_state.prev_pending_schedule.schedule;
                                   },
                                   [](const building_block_if& bb) -> const producer_authority_schedule* {
                                      if (!bb.parent.proposer_policies.empty())
                                         return &bb.parent.proposer_policies.begin()->second->proposer_schedule;
                                      return nullptr;
                                   }},
                        v);
   }

   const producer_authority_schedule* pending_producers_legacy() const {
      return std::visit(overloaded{[](const building_block_legacy& bb) -> const producer_authority_schedule* {
                                      if (bb.new_pending_producer_schedule)
                                         return &bb.new_pending_producer_schedule.value();
                                      return &bb.pending_block_header_state.prev_pending_schedule.schedule;
                                   },
                                   [](const building_block_if&) -> const producer_authority_schedule* {
                                      return nullptr;
                                   }},
                        v);
   }

   qc_data_t get_qc_data(fork_database& fork_db, const block_state& parent) {
      // find most recent ancestor block that has a QC by traversing fork db
      // branch from parent

      return fork_db.apply_s<qc_data_t>([&](const auto& forkdb) {
         auto branch = forkdb.fetch_branch(parent.id());

         for( auto it = branch.begin(); it != branch.end(); ++it ) {
            if( auto qc = (*it)->get_best_qc(); qc ) {
               EOS_ASSERT( qc->block_num <= block_header::num_from_id(parent.id()), block_validate_exception,
                           "most recent ancestor QC block number (${a}) cannot be greater than parent's block number (${p})",
                           ("a", qc->block_num)("p", block_header::num_from_id(parent.id())) );
               auto qc_claim = qc->to_qc_claim();
               if( parent.is_needed(qc_claim) ) {
                  return qc_data_t{ *qc, qc_claim };
               } else {
                  // no new qc info, repeat existing
                  return qc_data_t{ {},  parent.core.latest_qc_claim() };
               }
            }
         }

         // This only happens when parent block is the IF genesis block or starting from snapshot.
         // There is no ancestor block which has a QC. Construct a default QC claim.
         return qc_data_t{ {}, parent.core.latest_qc_claim() };
      });
   }

   assembled_block assemble_block(boost::asio::io_context& ioc,
                                  const protocol_feature_set& pfs,
                                  fork_database& fork_db,
                                  std::unique_ptr<proposer_policy> new_proposer_policy,
                                  bool validating,
                                  std::optional<qc_data_t> validating_qc_data,
                                  const block_state_ptr& validating_bsp) {
      auto& action_receipts = action_receipt_digests();
      return std::visit(
         overloaded{
            [&](building_block_legacy& bb) -> assembled_block {
               // compute the action_mroot and transaction_mroot
               auto [transaction_mroot, action_mroot] = std::visit(
                  overloaded{[&](digests_t& trx_receipts) { // calculate the two merkle roots in separate threads
                                auto trx_merkle_fut =
                                   post_async_task(ioc, [&]() { return calculate_merkle_legacy(std::move(trx_receipts)); });
                                auto action_merkle_fut =
<<<<<<< HEAD
                                   post_async_task(ioc, [&]() { return calculate_merkle_legacy(std::move(action_receipts)); });
                                return std::make_pair(trx_merkle_fut.get(), action_merkle_fut.get());
                             },
                             [&](const checksum256_type& trx_checksum) {
                                return std::make_pair(trx_checksum, calculate_merkle_legacy(std::move(action_receipts)));
=======
                                   post_async_task(ioc, [&]() { return legacy_merkle(std::move(*action_receipts.digests_l)); });
                                return std::make_pair(trx_merkle_fut.get(), action_merkle_fut.get());
                             },
                             [&](const checksum256_type& trx_checksum) {
                                return std::make_pair(trx_checksum, legacy_merkle(std::move(*action_receipts.digests_l)));
>>>>>>> a2013f71
                             }},
                  trx_mroot_or_receipt_digests());

               if (validating_qc_data) {
                  bb.pending_block_header_state.qc_claim = validating_qc_data->qc_claim;
               }

               // in dpos, we create a signed_block here. In IF mode, we do it later (when we are ready to sign it)
               auto block_ptr = std::make_shared<signed_block>(bb.pending_block_header_state.make_block_header(
                  transaction_mroot, action_mroot, bb.new_pending_producer_schedule, std::move(bb.new_finalizer_policy),
                  vector<digest_type>(bb.new_protocol_feature_activations), pfs));

               block_ptr->transactions = std::move(bb.pending_trx_receipts);

               return assembled_block{
                  .v = assembled_block::assembled_block_legacy{block_ptr->calculate_id(),
                                                             std::move(bb.pending_block_header_state),
                                                             std::move(bb.pending_trx_metas), std::move(block_ptr),
                                                             std::move(bb.new_pending_producer_schedule),
                                                             std::move(bb.action_receipt_digests.digests_s)}
               };
            },
            [&](building_block_if& bb) -> assembled_block {
               // compute the action_mroot and transaction_mroot
               auto [transaction_mroot, action_mroot] = std::visit(
                  overloaded{[&](digests_t& trx_receipts) { // calculate the two merkle roots in separate threads
                                auto trx_merkle_fut =
                                   post_async_task(ioc, [&]() { return calculate_merkle(std::move(trx_receipts)); });
                                auto action_merkle_fut =
                                   post_async_task(ioc, [&]() { return calculate_merkle(std::move(*action_receipts.digests_s)); });
                                return std::make_pair(trx_merkle_fut.get(), action_merkle_fut.get());
                             },
                             [&](const checksum256_type& trx_checksum) {
                                return std::make_pair(trx_checksum, calculate_merkle(std::move(*action_receipts.digests_s)));
                             }},
                  trx_mroot_or_receipt_digests());

               qc_data_t qc_data;
               digest_type finality_mroot_claim;

               if (validating) {
                  // we are simulating a block received from the network. Use the embedded qc from the block
                  assert(validating_qc_data);
                  qc_data = *validating_qc_data;

                  assert(validating_bsp);
                  // Use the action_mroot from raceived block's header for
                  // finality_mroot_claim at the first stage such that the next
                  // block's header and block id can be built. The actual
                  // finality_mroot will be validated by apply_block at the
                  // second stage
                  finality_mroot_claim = validating_bsp->header.action_mroot;
               } else {
                  qc_data = get_qc_data(fork_db, bb.parent);;
                  finality_mroot_claim = bb.parent.get_finality_mroot_claim(qc_data.qc_claim);
               }

               building_block_input bb_input {
                  .parent_id = bb.parent.id(),
                  .parent_timestamp = bb.parent.timestamp(),
                  .timestamp = timestamp(),
                  .producer  = producer(),
                  .new_protocol_feature_activations = new_protocol_feature_activations()
               };

               block_header_state_input bhs_input{
                  bb_input,
                  transaction_mroot,
                  std::move(new_proposer_policy),
                  std::move(bb.new_finalizer_policy),
                  qc_data.qc_claim,
                  finality_mroot_claim
               };

               auto bhs = bb.parent.next(bhs_input);

               std::optional<valid_t> valid; // used for producing

               if (validating) {
                  // Create the valid structure for validating_bsp if it does not
                  // have one.
                  if (!validating_bsp->valid) {
                     validating_bsp->valid = bb.parent.new_valid(bhs, action_mroot);
                     validating_bsp->action_mroot = action_mroot; // caching for constructing finality_data. Only needed when block is commited.
                  }
               } else {
                  // Create the valid structure for producing
                  valid = bb.parent.new_valid(bhs, action_mroot);
               }

               assembled_block::assembled_block_if ab{
                  bb.active_producer_authority,
                  bhs,
                  std::move(bb.pending_trx_metas),
                  std::move(bb.pending_trx_receipts),
                  valid,
                  qc_data.qc,
                  action_mroot // caching for constructing finality_data.
               };

               return assembled_block{.v = std::move(ab)};
            }},
         v);
   }
};


using block_stage_type = std::variant<building_block, assembled_block, completed_block>;
      
struct pending_state {
   maybe_session                  _db_session;
   block_stage_type               _block_stage;
   controller::block_status       _block_status = controller::block_status::ephemeral;
   std::optional<block_id_type>   _producer_block_id;
   controller::block_report       _block_report{};

   pending_state(maybe_session&& s,
                 const block_header_state_legacy& prev,
                 block_timestamp_type when,
                 uint16_t num_prev_blocks_to_confirm,
                 const vector<digest_type>& new_protocol_feature_activations)
   :_db_session(std::move(s))
   ,_block_stage(building_block(prev, when, num_prev_blocks_to_confirm, new_protocol_feature_activations))
   {}

   pending_state(maybe_session&& s,
                 const block_state& prev,
                 const building_block_input& input) :
      _db_session(std::move(s)),
      _block_stage(building_block(prev, input))
   {}

   deque<transaction_metadata_ptr> extract_trx_metas() {
      return std::visit([](auto& stage) { return stage.extract_trx_metas(); }, _block_stage);
   }

   bool is_protocol_feature_activated(const digest_type& digest) const {
      return std::visit([&](const auto& stage) { return stage.is_protocol_feature_activated(digest); }, _block_stage);
   }

   block_timestamp_type timestamp() const {
      return std::visit([](const auto& stage) { return stage.timestamp(); }, _block_stage);
   }
   
   uint32_t block_num() const {
      return std::visit([](const auto& stage) { return stage.block_num(); }, _block_stage);
   }

   account_name producer() const {
      return std::visit([](const auto& stage) { return stage.producer(); }, _block_stage);
   }

   void push() {
      _db_session.push();
   }

   bool is_legacy() const { return std::visit([](const auto& stage) { return stage.is_legacy(); }, _block_stage); }
   
   const block_signing_authority& pending_block_signing_authority() const {
      return std::visit(
         [](const auto& stage) -> const block_signing_authority& { return stage.pending_block_signing_authority(); },
         _block_stage);
   }

   const producer_authority_schedule& active_producers() const {
      return std::visit(
         [](const auto& stage) -> const producer_authority_schedule& { return stage.active_producers(); },
         _block_stage);
   }

   const producer_authority_schedule* pending_producers_legacy() const {
      return std::visit(
         [](const auto& stage) -> const producer_authority_schedule* { return stage.pending_producers_legacy(); },
         _block_stage);
   }

   const producer_authority_schedule* next_producers()const {
      return std::visit(
         [](const auto& stage) -> const producer_authority_schedule* { return stage.next_producers(); },
         _block_stage);
   }

   int64_t get_next_proposer_schedule_version() const {
      return std::visit(overloaded{
                           [](const building_block& stage) -> int64_t { return stage.get_next_proposer_schedule_version(); },
                           [](const assembled_block&) -> int64_t { assert(false); return -1; },
                           [](const completed_block&) -> int64_t { assert(false); return -1; }
                        },
                        _block_stage);
   }
};

struct controller_impl {
   enum class app_window_type {
      write, // Only main thread is running; read-only threads are not running.
             // All read-write and read-only tasks are sequentially executed.
      read   // Main thread and read-only threads are running read-ony tasks in parallel.
             // Read-write tasks are not being executed.
   };

#if LLVM_VERSION_MAJOR < 9
   // LLVM versions prior to 9 do a set_new_handler() in a static global initializer. Reset LLVM's custom handler
   // back to the default behavior of throwing bad_alloc so we can possibly exit cleanly and not just abort as LLVM's
   // handler does.
   // LLVM 9+ doesn't install this handler unless calling InitLLVM(), which we don't.
   // See https://reviews.llvm.org/D64505
   struct reset_new_handler {
      reset_new_handler() { std::set_new_handler([](){ throw std::bad_alloc(); }); }
   };

   reset_new_handler               rnh; // placed here to allow for this to be set before constructing the other fields
#endif
   controller&                     self;
   std::function<void()>           shutdown;
   chainbase::database             db;
   block_log                       blog;
   std::optional<pending_state>    pending;
   block_handle                    chain_head;
   fork_database                   fork_db;
   block_id_type                   if_irreversible_block_id;
   resource_limits_manager         resource_limits;
   subjective_billing              subjective_bill;
   authorization_manager           authorization;
   protocol_feature_manager        protocol_features;
   controller::config              conf;
   const chain_id_type             chain_id; // read by thread_pool threads, value will not be changed
   bool                            replaying = false;
   bool                            is_producer_node = false; // true if node is configured as a block producer
   db_read_mode                    read_mode = db_read_mode::HEAD;
   bool                            in_trx_requiring_checks = false; ///< if true, checks that are normally skipped on replay (e.g. auth checks) cannot be skipped
   std::optional<fc::microseconds> subjective_cpu_leeway;
   bool                            trusted_producer_light_validation = false;
   uint32_t                        snapshot_head_block = 0;
   struct chain; // chain is a namespace so use an embedded type for the named_thread_pool tag
   named_thread_pool<chain>        thread_pool;
   deep_mind_handler*              deep_mind_logger = nullptr;
   bool                            okay_to_print_integrity_hash_on_stop = false;
   my_finalizers_t                 my_finalizers;
   std::atomic<bool>               writing_snapshot = false;

   thread_local static platform_timer timer; // a copy for main thread and each read-only thread
#if defined(EOSIO_EOS_VM_RUNTIME_ENABLED) || defined(EOSIO_EOS_VM_JIT_RUNTIME_ENABLED)
   thread_local static vm::wasm_allocator wasm_alloc; // a copy for main thread and each read-only thread
#endif
   wasm_interface wasmif;
   app_window_type app_window = app_window_type::write;

   typedef pair<scope_name,action_name>                   handler_key;
   map< account_name, map<handler_key, apply_handler> >   apply_handlers;
   unordered_map< builtin_protocol_feature_t, std::function<void(controller_impl&)>, enum_hash<builtin_protocol_feature_t> > protocol_feature_activation_handlers;

   signal<void(uint32_t)>                    block_start;
   signal<void(const block_signal_params&)>  accepted_block_header;
   signal<void(const block_signal_params&)>  accepted_block;
   signal<void(const block_signal_params&)>  irreversible_block;
   signal<void(std::tuple<const transaction_trace_ptr&, const packed_transaction_ptr&>)> applied_transaction;
   signal<void(const vote_message&)>         voted_block;

   int64_t set_proposed_producers( vector<producer_authority> producers );
   int64_t set_proposed_producers_legacy( vector<producer_authority> producers );

   protocol_feature_activation_set_ptr head_activated_protocol_features() const {
      return apply<protocol_feature_activation_set_ptr>(chain_head, [](const auto& head) {
         return head->get_activated_protocol_features();
      });
   }

   const producer_authority_schedule& head_active_schedule_auth() const {
      return apply<const producer_authority_schedule&>(chain_head, [](const auto& head) -> const producer_authority_schedule& {
         return head->active_schedule_auth();
      });
   }

   const producer_authority_schedule* head_pending_schedule_auth_legacy() const {
      return apply<const producer_authority_schedule*>(chain_head,
         overloaded{[](const block_state_legacy_ptr& head) -> const producer_authority_schedule* { return head->pending_schedule_auth(); },
                    [](const block_state_ptr&) -> const producer_authority_schedule* { return nullptr; }
         });
   }

   const producer_authority_schedule* next_producers() {
      return apply<const producer_authority_schedule*>(chain_head,
         overloaded{
         [](const block_state_legacy_ptr& head) -> const producer_authority_schedule* {
            return head->pending_schedule_auth();
         },
         [](const block_state_ptr& head) -> const producer_authority_schedule* {
            return head->proposer_policies.empty()
                      ? nullptr
                      : &head->proposer_policies.begin()->second->proposer_schedule;
         }
      });
   }

   void replace_producer_keys( const public_key_type& key ) {
      ilog("Replace producer keys with ${k}", ("k", key));

      apply<void>(chain_head,
         overloaded{
            [&](const block_state_legacy_ptr& head) {
               auto version = head->pending_schedule.schedule.version;
               head->pending_schedule = {};
               head->pending_schedule.schedule.version = version;
               for (auto& prod: head->active_schedule.producers ) {
                  ilog("${n}", ("n", prod.producer_name));
                  std::visit([&](auto &auth) {
                     auth.threshold = 1;
                     auth.keys = {key_weight{key, 1}};
                  }, prod.authority);
               }
            },
            [](const block_state_ptr&) {
               // TODO IF: add instant-finality implementation, will need to replace finalizers as well
            }
         });
   }

   // --------------- access fork_db head ----------------------------------------------------------------------
   bool fork_db_has_head() const {
      return fork_db.apply<uint32_t>([&](const auto& forkdb) { return !!forkdb.head(); });
   }

   template <typename ForkDB>
   typename ForkDB::bsp_t fork_db_head(const ForkDB& forkdb, bool irreversible_mode) const {
      if (irreversible_mode) {
         // When in IRREVERSIBLE mode fork_db blocks are marked valid when they become irreversible so that
         // fork_db.head() returns irreversible block
         // Use pending_head since this method should return the chain head and not last irreversible.
         return forkdb.pending_head();
      } else {
         return forkdb.head();
      }
   }

   uint32_t fork_db_head_block_num() const {
      return fork_db.apply<uint32_t>(
         [&](const auto& forkdb) { return fork_db_head(forkdb, irreversible_mode())->block_num(); });
   }

   block_id_type fork_db_head_block_id() const {
      return fork_db.apply<block_id_type>(
         [&](const auto& forkdb) { return fork_db_head(forkdb, irreversible_mode())->id(); });
   }

   uint32_t fork_db_head_irreversible_blocknum() const {
      return fork_db.apply<uint32_t>(
         [&](const auto& forkdb) { return fork_db_head(forkdb, irreversible_mode())->irreversible_blocknum(); });
   }

   // --------------- access fork_db root ----------------------------------------------------------------------
   bool fork_db_has_root() const {
      return fork_db.apply<bool>([&](const auto& forkdb) { return !!forkdb.has_root(); });
   }

   block_id_type fork_db_root_block_id() const {
      return fork_db.apply<block_id_type>([&](const auto& forkdb) { return forkdb.root()->id(); });
   }

   uint32_t fork_db_root_block_num() const {
      return fork_db.apply<uint32_t>([&](const auto& forkdb) { return forkdb.root()->block_num(); });
   }

   block_timestamp_type  fork_db_root_timestamp() const {
      return fork_db.apply<block_timestamp_type>([&](const auto& forkdb) { return forkdb.root()->timestamp(); });
   }

   // ---------------  fork_db APIs ----------------------------------------------------------------------
   template<typename ForkDB>
   uint32_t pop_block(ForkDB& forkdb) {
      typename ForkDB::bsp_t prev = forkdb.get_block( chain_head.previous() );

      if( !prev ) {
         EOS_ASSERT( forkdb.root()->id() == chain_head.previous(), block_validate_exception,
                     "attempt to pop beyond last irreversible block" );
         prev = forkdb.root();
      }

      EOS_ASSERT( chain_head.block(), block_validate_exception,
                  "attempting to pop a block that was sparsely loaded from a snapshot");
      chain_head = block_handle{prev};

      return prev->block_num();
   }

   bool fork_db_block_exists( const block_id_type& id ) const {
      return fork_db.apply<bool>([&](const auto& forkdb) {
         return forkdb.block_exists(id);
      });
   }

   signed_block_ptr fork_db_fetch_block_by_id( const block_id_type& id ) const {
      return fork_db.apply<signed_block_ptr>([&](const auto& forkdb) {
         auto bsp = forkdb.get_block(id);
         return bsp ? bsp->block : nullptr;
      });
   }

   signed_block_ptr fetch_block_on_head_branch_by_num(uint32_t block_num) const {
      return fork_db.apply<signed_block_ptr>([&](const auto& forkdb) {
         auto bsp = forkdb.search_on_head_branch(block_num);
         if (bsp) return bsp->block;
         return signed_block_ptr{};
      });
   }

   std::optional<block_id_type> fetch_block_id_on_head_branch_by_num(uint32_t block_num) const {
      return fork_db.apply<std::optional<block_id_type>>([&](const auto& forkdb) -> std::optional<block_id_type> {
         auto bsp = forkdb.search_on_head_branch(block_num, include_root_t::yes);
         if (bsp) return bsp->id();
         return {};
      });
   }

   // search on the branch of head
   block_state_ptr fetch_bsp_on_head_branch_by_num(uint32_t block_num) const {
      return fork_db.apply<block_state_ptr>(
         overloaded{
            [](const fork_database_legacy_t&) -> block_state_ptr { return nullptr; },
            [&](const fork_database_if_t& forkdb) -> block_state_ptr {
               return forkdb.search_on_head_branch(block_num, include_root_t::yes);
            }
         }
      );
   }

   // search on the branch of given id
   block_state_ptr fetch_bsp_on_branch_by_num(const block_id_type& id, uint32_t block_num) const {
      return fork_db.apply<block_state_ptr>(
         overloaded{
            [](const fork_database_legacy_t&) -> block_state_ptr { return nullptr; },
            [&](const fork_database_if_t& forkdb) -> block_state_ptr {
               return forkdb.search_on_branch(id, block_num, include_root_t::yes);
            }
         }
      );
   }

   block_state_ptr fetch_bsp(const block_id_type& id) const {
      return fork_db.apply<block_state_ptr>(
         overloaded{
            [](const fork_database_legacy_t&) -> block_state_ptr { return nullptr; },
            [&](const fork_database_if_t& forkdb) -> block_state_ptr {
               return forkdb.get_block(id, include_root_t::yes);
            }
         }
      );
   }

   void pop_block() {
      uint32_t prev_block_num = fork_db.apply<uint32_t>([&](auto& forkdb) {
         return pop_block(forkdb);
      });
      db.undo();
      protocol_features.popped_blocks_to(prev_block_num);
   }

   // -------------------------------------------

   template<builtin_protocol_feature_t F>
   void on_activation();

   template<builtin_protocol_feature_t F>
   inline void set_activation_handler() {
      auto res = protocol_feature_activation_handlers.emplace( F, &controller_impl::on_activation<F> );
      EOS_ASSERT( res.second, misc_exception, "attempting to set activation handler twice" );
   }

   inline void trigger_activation_handler( builtin_protocol_feature_t f ) {
      auto itr = protocol_feature_activation_handlers.find( f );
      if( itr == protocol_feature_activation_handlers.end() ) return;
      (itr->second)( *this );
   }

   void set_apply_handler( account_name receiver, account_name contract, action_name action, apply_handler v ) {
      apply_handlers[receiver][make_pair(contract,action)] = v;
   }

   controller_impl( const controller::config& cfg, controller& s, protocol_feature_set&& pfs, const chain_id_type& chain_id )
   :rnh(),
    self(s),
    db( cfg.state_dir,
        cfg.read_only ? database::read_only : database::read_write,
        cfg.state_size, false, cfg.db_map_mode ),
    blog( cfg.blocks_dir, cfg.blog ),
    fork_db(cfg.blocks_dir / config::reversible_blocks_dir_name),
    resource_limits( db, [&s](bool is_trx_transient) { return s.get_deep_mind_logger(is_trx_transient); }),
    authorization( s, db ),
    protocol_features( std::move(pfs), [&s](bool is_trx_transient) { return s.get_deep_mind_logger(is_trx_transient); } ),
    conf( cfg ),
    chain_id( chain_id ),
    read_mode( cfg.read_mode ),
    thread_pool(),
    my_finalizers{ .t_startup = fc::time_point::now(), .persist_file_path = cfg.finalizers_dir / "safety.dat" },
    wasmif( conf.wasm_runtime, conf.eosvmoc_tierup, db, conf.state_dir, conf.eosvmoc_config, !conf.profile_accounts.empty() )
   {
      thread_pool.start( cfg.thread_pool_size, [this]( const fc::exception& e ) {
         elog( "Exception in chain thread pool, exiting: ${e}", ("e", e.to_detail_string()) );
         if( shutdown ) shutdown();
      } );

      set_activation_handler<builtin_protocol_feature_t::preactivate_feature>();
      set_activation_handler<builtin_protocol_feature_t::replace_deferred>();
      set_activation_handler<builtin_protocol_feature_t::get_sender>();
      set_activation_handler<builtin_protocol_feature_t::webauthn_key>();
      set_activation_handler<builtin_protocol_feature_t::wtmsig_block_signatures>();
      set_activation_handler<builtin_protocol_feature_t::action_return_value>();
      set_activation_handler<builtin_protocol_feature_t::configurable_wasm_limits>();
      set_activation_handler<builtin_protocol_feature_t::blockchain_parameters>();
      set_activation_handler<builtin_protocol_feature_t::get_code_hash>();
      set_activation_handler<builtin_protocol_feature_t::get_block_num>();
      set_activation_handler<builtin_protocol_feature_t::crypto_primitives>();
      set_activation_handler<builtin_protocol_feature_t::bls_primitives>();
      set_activation_handler<builtin_protocol_feature_t::disable_deferred_trxs_stage_2>();
      set_activation_handler<builtin_protocol_feature_t::instant_finality>();

      irreversible_block.connect([this](const block_signal_params& t) {
         const auto& [ block, id] = t;
         wasmif.current_lib(block->block_num());
      });


#define SET_APP_HANDLER( receiver, contract, action) \
   set_apply_handler( account_name(#receiver), account_name(#contract), action_name(#action), \
                      &BOOST_PP_CAT(apply_, BOOST_PP_CAT(contract, BOOST_PP_CAT(_,action) ) ) )

   SET_APP_HANDLER( eosio, eosio, newaccount );
   SET_APP_HANDLER( eosio, eosio, setcode );
   SET_APP_HANDLER( eosio, eosio, setabi );
   SET_APP_HANDLER( eosio, eosio, updateauth );
   SET_APP_HANDLER( eosio, eosio, deleteauth );
   SET_APP_HANDLER( eosio, eosio, linkauth );
   SET_APP_HANDLER( eosio, eosio, unlinkauth );

   SET_APP_HANDLER( eosio, eosio, canceldelay );
   }

   void open_fork_db() {
      fork_db.open([this](block_timestamp_type timestamp, const flat_set<digest_type>& cur_features,
                          const vector<digest_type>& new_features) {
         check_protocol_features(timestamp, cur_features, new_features);
      });
   }

   /**
    *  Plugins / observers listening to signals emited might trigger
    *  errors and throw exceptions. Unless those exceptions are caught it could impact consensus and/or
    *  cause a node to fork.
    *
    *  If it is ever desirable to let a signal handler bubble an exception out of this method
    *  a full audit of its uses needs to be undertaken.
    *
    */
   template<typename Signal, typename Arg>
   void emit( const Signal& s, Arg&& a ) {
      try {
         s( std::forward<Arg>( a ));
      } catch (std::bad_alloc& e) {
         wlog( "std::bad_alloc: ${w}", ("w", e.what()) );
         throw e;
      } catch (boost::interprocess::bad_alloc& e) {
         wlog( "boost::interprocess::bad alloc: ${w}", ("w", e.what()) );
         throw e;
      } catch ( controller_emit_signal_exception& e ) {
         wlog( "controller_emit_signal_exception: ${details}", ("details", e.to_detail_string()) );
         throw e;
      } catch ( fc::exception& e ) {
         wlog( "fc::exception: ${details}", ("details", e.to_detail_string()) );
      } catch ( std::exception& e ) {
         wlog( "std::exception: ${details}", ("details", e.what()) );
      } catch ( ... ) {
         wlog( "signal handler threw exception" );
      }
   }

   void dmlog_applied_transaction(const transaction_trace_ptr& t, const signed_transaction* trx = nullptr) {
      // dmlog_applied_transaction is called by push_scheduled_transaction
      // where transient transactions are not possible, and by push_transaction
      // only when the transaction is not transient
      if (auto dm_logger = get_deep_mind_logger(false)) {
         if (trx && is_onblock(*t))
            dm_logger->on_onblock(*trx);
         dm_logger->on_applied_transaction(chain_head.block_num() + 1, t);
      }
   }

   void transition_to_savanna() {
      assert(chain_head.header().contains_header_extension(instant_finality_extension::extension_id()));
      // copy head branch branch from legacy forkdb legacy to savanna forkdb
      fork_database_legacy_t::branch_t legacy_branch;
      block_state_legacy_ptr legacy_root;
      fork_db.apply_l<void>([&](const auto& forkdb) {
         legacy_root = forkdb.root();
         legacy_branch = forkdb.fetch_branch(forkdb.head()->id());
      });

      assert(!!legacy_root);
      assert(read_mode == db_read_mode::IRREVERSIBLE || !legacy_branch.empty());
      ilog("Transitioning to savanna, IF Genesis Block ${gb}, IF Critical Block ${cb}", ("gb", legacy_root->block_num())("cb", chain_head.block_num()));
      auto new_root = block_state::create_if_genesis_block(*legacy_root);
      fork_db.switch_from_legacy(new_root);
      fork_db.apply_s<void>([&](auto& forkdb) {
         block_state_ptr prev = forkdb.root();
         for (auto bitr = legacy_branch.rbegin(); bitr != legacy_branch.rend(); ++bitr) {
            const bool skip_validate_signee = true; // validated already
            auto new_bsp = std::make_shared<block_state>(
                  *prev,
                  (*bitr)->block,
                  protocol_features.get_protocol_feature_set(),
                  validator_t{}, skip_validate_signee);
            // legacy_branch is from head, all should be validated
            assert((*bitr)->action_receipt_digests_savanna);
            auto digests = *(*bitr)->action_receipt_digests_savanna;
            auto action_mroot = calculate_merkle(std::move(digests));
            // Create the valid structure for producing
            new_bsp->valid = prev->new_valid(*new_bsp, action_mroot);
            forkdb.add(new_bsp, (*bitr)->is_valid() ? mark_valid_t::yes : mark_valid_t::no, ignore_duplicate_t::yes);
            prev = new_bsp;
         }
         assert(read_mode == db_read_mode::IRREVERSIBLE || forkdb.head()->id() == legacy_branch.front()->id());
         chain_head = block_handle{forkdb.head()};
      });
      ilog("Transition to instant finality happening after block ${b}, First IF Proper Block ${pb}", ("b", chain_head.block_num())("pb", chain_head.block_num()+1));

      {
         // If Leap started at a block prior to the IF transition, it needs to provide a default safety
         // information for those finalizers that don't already have one. This typically should be done when
         // we create the non-legacy fork_db, as from this point we may need to cast votes to participate
         // to the IF consensus. See https://github.com/AntelopeIO/leap/issues/2070#issuecomment-1941901836
         auto start_block = chain_head;
         auto lib_block   = chain_head;
         my_finalizers.set_default_safety_information(
            finalizer_safety_information{ .last_vote_range_start = block_timestamp_type(0),
                                          .last_vote = {start_block.id(), start_block.block_time()},
                                          .lock      = {lib_block.id(),   lib_block.block_time()} });
      }
   }

   void log_irreversible() {
      EOS_ASSERT( fork_db_has_root(), fork_database_exception, "fork database not properly initialized" );

      const std::optional<block_id_type> log_head_id = blog.head_id();
      const bool valid_log_head = !!log_head_id;

      const auto lib_num = valid_log_head ? block_header::num_from_id(*log_head_id) : (blog.first_block_num() - 1);

      auto root_id = fork_db_root_block_id();

      if( valid_log_head ) {
         EOS_ASSERT( root_id == log_head_id, fork_database_exception,
                     "fork database root ${rid} does not match block log head ${hid}", ("rid", root_id)("hid", log_head_id) );
      } else {
         EOS_ASSERT( fork_db_root_block_num() == lib_num, fork_database_exception,
                     "The first block ${lib_num} when starting with an empty block log should be the block after fork database root ${bn}.",
                     ("lib_num", lib_num)("bn", fork_db_root_block_num()) );
      }

      uint32_t if_lib_num = block_header::num_from_id(if_irreversible_block_id);
      const uint32_t new_lib_num = if_lib_num > 0 ? if_lib_num : fork_db_head_irreversible_blocknum();

      if( new_lib_num <= lib_num )
         return;

      bool savanna_transistion_required = false;
      auto mark_branch_irreversible = [&, this](auto& forkdb) {
         auto branch = (if_lib_num > 0) ? forkdb.fetch_branch( if_irreversible_block_id, new_lib_num)
                                        : forkdb.fetch_branch( fork_db_head(forkdb, irreversible_mode())->id(), new_lib_num );
         try {
            auto should_process = [&](auto& bsp) {
               // Only make irreversible blocks that have been validated. Blocks in the fork database may not be on our current best head
               // and therefore have not been validated.
               // An alternative more complex implementation would be to do a fork switch here and validate all blocks so they can be then made
               // irreversible. Instead this moves irreversible as much as possible and allows the next maybe_switch_forks call to apply these
               // non-validated blocks. After the maybe_switch_forks call (before next produced block or on next received block), irreversible
               // can then move forward on the then validated blocks.
               return read_mode == db_read_mode::IRREVERSIBLE || bsp->is_valid();
            };

            std::vector<std::future<std::vector<char>>> v;
            v.reserve( branch.size() );
            for( auto bitr = branch.rbegin(); bitr != branch.rend() && should_process(*bitr); ++bitr ) {
               v.emplace_back( post_async_task( thread_pool.get_executor(), [b=(*bitr)->block]() { return fc::raw::pack(*b); } ) );
            }
            auto it = v.begin();

            for( auto bitr = branch.rbegin(); bitr != branch.rend() && should_process(*bitr); ++bitr ) {
               if( read_mode == db_read_mode::IRREVERSIBLE ) {
                  controller::block_report br;
                  apply_block( br, *bitr, controller::block_status::complete, trx_meta_cache_lookup{} );
               }

               emit( irreversible_block, std::tie((*bitr)->block, (*bitr)->id()) );

               // blog.append could fail due to failures like running out of space.
               // Do it before commit so that in case it throws, DB can be rolled back.
               blog.append( (*bitr)->block, (*bitr)->id(), it->get() );
               ++it;

               db.commit( (*bitr)->block_num() );
               root_id = (*bitr)->id();

               if constexpr (std::is_same_v<block_state_legacy_ptr, std::decay_t<decltype(*bitr)>>) {
                  if ((*bitr)->header.contains_header_extension(instant_finality_extension::extension_id())) {
                     savanna_transistion_required = true;
                     // Do not advance irreversible past IF Genesis Block
                     break;
                  }
               } else if ((*bitr)->block->is_proper_svnn_block()) {
                  fork_db.switch_to_savanna();
               }
            }
         } catch( std::exception& ) {
            if( root_id != forkdb.root()->id() ) {
               forkdb.advance_root( root_id );
            }
            throw;
         }

         //db.commit( new_lib ); // redundant

         if( root_id != forkdb.root()->id() ) {
            branch.emplace_back(forkdb.root());
            forkdb.advance_root( root_id );
         }

         // delete branch in thread pool
         boost::asio::post( thread_pool.get_executor(), [branch{std::move(branch)}]() {} );
      };

      fork_db.apply<void>(mark_branch_irreversible);
      if (savanna_transistion_required) {
         transition_to_savanna();
      }
   }

   void initialize_blockchain_state(const genesis_state& genesis) {
      ilog( "Initializing new blockchain with genesis state" );

      // genesis state starts in legacy mode
      producer_authority_schedule initial_schedule = { 0, { producer_authority{config::system_account_name, block_signing_authority_v0{ 1, {{genesis.initial_key, 1}} } } } };
      legacy::producer_schedule_type initial_legacy_schedule{ 0, {{config::system_account_name, genesis.initial_key}} };

      block_header_state_legacy genheader;
      genheader.active_schedule                = initial_schedule;
      genheader.pending_schedule.schedule      = initial_schedule;
      // NOTE: if wtmsig block signatures are enabled at genesis time this should be the hash of a producer authority schedule
      genheader.pending_schedule.schedule_hash = fc::sha256::hash(initial_legacy_schedule);
      genheader.header.timestamp               = genesis.initial_timestamp;
      genheader.header.action_mroot            = genesis.compute_chain_id();
      genheader.id                             = genheader.header.calculate_id();
      genheader.block_num                      = genheader.header.block_num();

      auto head = std::make_shared<block_state_legacy>();
      static_cast<block_header_state_legacy&>(*head) = genheader;
      head->activated_protocol_features = std::make_shared<protocol_feature_activation_set>(); // no activated protocol features in genesis
      head->block = std::make_shared<signed_block>(genheader.header);
      chain_head = block_handle{head};

      db.set_revision( chain_head.block_num() );
      initialize_database(genesis);
   }

   enum class startup_t { genesis, snapshot, existing_state };

   std::exception_ptr replay_block_log(const std::function<bool()>& check_shutdown) {
      auto blog_head = blog.head();
      if (!blog_head) {
         ilog( "no block log found" );
         return {};
      }

      auto start_block_num = chain_head.block_num() + 1;
      auto start = fc::time_point::now();

      std::exception_ptr except_ptr;
      if( start_block_num <= blog_head->block_num() ) {
         ilog( "existing block log, attempting to replay from ${s} to ${n} blocks", ("s", start_block_num)("n", blog_head->block_num()) );
         try {
            std::vector<block_state_legacy_ptr> legacy_branch; // for blocks that will need to be converted to IF blocks
            while( auto next = blog.read_block_by_num( chain_head.block_num() + 1 ) ) {
               apply_l<void>(chain_head, [&](const auto& head) {
                  if (next->is_proper_svnn_block()) {
                     const bool skip_validate_signee = true; // validated already or not in replay_push_block according to conf.force_all_checks;
                     assert(!legacy_branch.empty()); // should have started with a block_state chain_head or we transition during replay
                     // transition to savanna
                     block_state_ptr prev;
                     for (size_t i = 0; i < legacy_branch.size(); ++i) {
                        if (i == 0) {
                           prev = block_state::create_if_genesis_block(*legacy_branch[0]);
                        } else {
                           const auto& bspl = legacy_branch[i];
                           auto new_bsp = std::make_shared<block_state>(
                                 *prev,
                                 bspl->block,
                                 protocol_features.get_protocol_feature_set(),
                                 validator_t{}, skip_validate_signee);
                           // legacy_branch is from head, all should be validated
                           assert(bspl->action_receipt_digests_savanna);
                           auto digests = *bspl->action_receipt_digests_savanna;
                           auto action_mroot = calculate_merkle(std::move(digests));
                           // Create the valid structure for producing
                           new_bsp->valid = prev->new_valid(*new_bsp, action_mroot);
                           prev = new_bsp;
                        }
                     }
                     chain_head = block_handle{ prev }; // apply_l will not execute again after this
                     {
                        // If Leap started at a block prior to the IF transition, it needs to provide a default safety
                        // information for those finalizers that don't already have one. This typically should be done when
                        // we create the non-legacy fork_db, as from this point we may need to cast votes to participate
                        // to the IF consensus. See https://github.com/AntelopeIO/leap/issues/2070#issuecomment-1941901836
                        auto start_block = chain_head;
                        auto lib_block   = chain_head;
                        my_finalizers.set_default_safety_information(
                           finalizer_safety_information{ .last_vote_range_start = block_timestamp_type(0),
                                                         .last_vote = {start_block.id(), start_block.block_time()},
                                                         .lock      = {lib_block.id(),   lib_block.block_time()} });
                     }
                  }
               });
               apply<void>(chain_head, [&]<typename T>(const T&) {
                  replay_push_block<T>( next, controller::block_status::irreversible );
               });
               apply_l<void>(chain_head, [&](const auto& head) { // chain_head is updated via replay_push_block
                  assert(!next->is_proper_svnn_block());
                  if (next->contains_header_extension(instant_finality_extension::extension_id())) {
                     assert(legacy_branch.empty() || head->block->previous == legacy_branch.back()->block->calculate_id());
                     legacy_branch.push_back(head);
                     // note if is_proper_svnn_block is not reached then transistion will happen live
                  }
               });
               if( check_shutdown() ) break;
               if( next->block_num() % 500 == 0 ) {
                  ilog( "${n} of ${head}", ("n", next->block_num())("head", blog_head->block_num()) );
               }
            }
         } catch(  const database_guard_exception& e ) {
            except_ptr = std::current_exception();
         }
         auto end = fc::time_point::now();
         ilog( "${n} irreversible blocks replayed", ("n", 1 + chain_head.block_num() - start_block_num) );
         ilog( "replayed ${n} blocks in ${duration} seconds, ${mspb} ms/block",
               ("n", chain_head.block_num() + 1 - start_block_num)("duration", (end-start).count()/1000000)
               ("mspb", ((end-start).count()/1000.0)/(chain_head.block_num()-start_block_num)) );

         // if the irreverible log is played without undo sessions enabled, we need to sync the
         // revision ordinal to the appropriate expected value here.
         if( skip_db_sessions( controller::block_status::irreversible ) )
            db.set_revision( chain_head.block_num() );
      } else {
         ilog( "no irreversible blocks need to be replayed" );
      }

      return except_ptr;
   }

   void replay(const std::function<bool()>& check_shutdown, startup_t startup) {
      replaying = true;

      auto blog_head = blog.head();
      auto start_block_num = chain_head.block_num() + 1;
      std::exception_ptr except_ptr;

      if (blog_head) {
         except_ptr = replay_block_log(check_shutdown);
      } else {
         ilog( "no block log found" );
      }

      try {
         if (startup != startup_t::existing_state)
           open_fork_db();
      } catch (const fc::exception& e) {
         elog( "Unable to open fork database, continuing without reversible blocks: ${e}", ("e", e));
      }

      auto fork_db_reset_root_to_chain_head = [&]() {
         fork_db.apply<void>([&](auto& forkdb) {
            apply<void>(chain_head, [&](const auto& head) {
               if constexpr (std::is_same_v<std::decay_t<decltype(head)>, std::decay_t<decltype(forkdb.head())>>)
                  forkdb.reset_root(head);
            });
         });
      };

      auto switch_from_legacy_if_needed = [&]() {
         if (fork_db.version_in_use() == fork_database::in_use_t::legacy) {
            // switch to savanna if needed
            apply_s<void>(chain_head, [&](const auto& head) {
               fork_db.switch_from_legacy(head);
            });
         }
      };

      if (startup == startup_t::genesis) {
         switch_from_legacy_if_needed();
         auto do_startup = [&](auto& forkdb) {
            if( forkdb.head() ) {
               if( read_mode == db_read_mode::IRREVERSIBLE && forkdb.head()->id() != forkdb.root()->id() ) {
                  forkdb.rollback_head_to_root();
               }
               wlog( "No existing chain state. Initializing fresh blockchain state." );
            } else {
               wlog( "No existing chain state or fork database. Initializing fresh blockchain state and resetting fork database.");
            }

            if( !forkdb.head() ) {
               fork_db_reset_root_to_chain_head();
            }
         };
         fork_db.apply<void>(do_startup);
      }

      if( !fork_db_has_root() ) {
         switch_from_legacy_if_needed();
         fork_db_reset_root_to_chain_head();
      }

      auto replay_fork_db = [&](auto& forkdb) {
         using BSP = std::decay_t<decltype(forkdb.head())>;

         auto pending_head = forkdb.pending_head();
         if( pending_head && blog_head && start_block_num <= blog_head->block_num() ) {
            ilog( "fork database head ${h}, root ${r}", ("h", pending_head->block_num())( "r", forkdb.root()->block_num() ) );
            if( pending_head->block_num() < chain_head.block_num() || chain_head.block_num() < forkdb.root()->block_num() ) {
               ilog( "resetting fork database with new last irreversible block as the new root: ${id}", ("id", chain_head.id()) );
               fork_db_reset_root_to_chain_head();
            } else if( chain_head.block_num() != forkdb.root()->block_num() ) {
               auto new_root = forkdb.search_on_branch( pending_head->id(), chain_head.block_num() );
               EOS_ASSERT( new_root, fork_database_exception,
                           "unexpected error: could not find new LIB in fork database" );
               ilog( "advancing fork database root to new last irreversible block within existing fork database: ${id}",
                     ("id", new_root->id()) );
               forkdb.mark_valid( new_root );
               forkdb.advance_root( new_root->id() );
            }
         }

         if (snapshot_head_block != 0 && !blog.head()) {
            // loading from snapshot without a block log so fork_db can't be considered valid
            fork_db_reset_root_to_chain_head();
         } else if( !except_ptr && !check_shutdown() && forkdb.head() ) {
            auto head_block_num = chain_head.block_num();
            auto branch = fork_db.fetch_branch_from_head();
            int rev = 0;
            for( auto i = branch.rbegin(); i != branch.rend(); ++i ) {
               if( check_shutdown() ) break;
               if( (*i)->block_num() <= head_block_num ) continue;
               ++rev;
               replay_push_block<BSP>( *i, controller::block_status::validated );
            }
            ilog( "${n} reversible blocks replayed", ("n",rev) );
         }

         if( !forkdb.head() ) {
            fork_db_reset_root_to_chain_head();
         }

      };
      fork_db.apply<void>(replay_fork_db);

      replaying = false;

      if( except_ptr ) {
         std::rethrow_exception( except_ptr );
      }
   }

   void startup(std::function<void()> shutdown, std::function<bool()> check_shutdown, const snapshot_reader_ptr& snapshot) {
      EOS_ASSERT( snapshot, snapshot_exception, "No snapshot reader provided" );
      this->shutdown = shutdown;
      try {
         auto snapshot_load_start_time = fc::time_point::now();
         snapshot->validate();
         block_state_pair block_states;
         if( auto blog_head = blog.head() ) {
            ilog( "Starting initialization from snapshot and block log ${b}-${e}, this may take a significant amount of time",
                  ("b", blog.first_block_num())("e", blog_head->block_num()) );
            block_states = read_from_snapshot( snapshot, blog.first_block_num(), blog_head->block_num() );
         } else {
            ilog( "Starting initialization from snapshot and no block log, this may take a significant amount of time" );
            block_states = read_from_snapshot( snapshot, 0, std::numeric_limits<uint32_t>::max() );
            EOS_ASSERT( chain_head.block_num() > 0, snapshot_exception,
                        "Snapshot indicates controller head at block number 0, but that is not allowed. "
                        "Snapshot is invalid." );
            blog.reset( chain_id, chain_head.block_num() + 1 );
         }
         ilog( "Snapshot loaded, lib: ${lib}", ("lib", chain_head.block_num()) );

         init(std::move(check_shutdown), startup_t::snapshot);
         apply_l<void>(chain_head, [&](auto& head) {
            if (block_states.second && head->header.contains_header_extension(instant_finality_extension::extension_id())) {
               // snapshot generated in transition to savanna
               if (fork_db.version_in_use() == fork_database::in_use_t::legacy) {
                  fork_db.switch_from_legacy(block_states.second);
               }
            }
         });
         auto snapshot_load_time = (fc::time_point::now() - snapshot_load_start_time).to_seconds();
         ilog( "Finished initialization from snapshot (snapshot load time was ${t}s)", ("t", snapshot_load_time) );
      } catch (boost::interprocess::bad_alloc& e) {
         elog( "Failed initialization from snapshot - db storage not configured to have enough storage for the provided snapshot, please increase and retry snapshot" );
         shutdown();
      }
   }

   void startup(std::function<void()> shutdown, std::function<bool()> check_shutdown, const genesis_state& genesis) {
      EOS_ASSERT( db.revision() < 1, database_exception, "This version of controller::startup only works with a fresh state database." );
      const auto& genesis_chain_id = genesis.compute_chain_id();
      EOS_ASSERT( genesis_chain_id == chain_id, chain_id_type_exception,
                  "genesis state provided to startup corresponds to a chain ID (${genesis_chain_id}) that does not match the chain ID that controller was constructed with (${controller_chain_id})",
                  ("genesis_chain_id", genesis_chain_id)("controller_chain_id", chain_id)
      );

      this->shutdown = std::move(shutdown);

      initialize_blockchain_state(genesis); // sets chain_head to genesis state

      if( blog.head() ) {
         EOS_ASSERT( blog.first_block_num() == 1, block_log_exception, "block log does not start with genesis block" );
      } else {
         blog.reset( genesis, chain_head.block() );
      }

      init(std::move(check_shutdown), startup_t::genesis);
   }

   void startup(std::function<void()> shutdown, std::function<bool()> check_shutdown) {
      EOS_ASSERT( db.revision() >= 1, database_exception,
                  "This version of controller::startup does not work with a fresh state database." );

      open_fork_db();

      EOS_ASSERT( fork_db_has_head(), fork_database_exception,
                  "No existing fork database despite existing chain state. Replay required." );

      this->shutdown = std::move(shutdown);
      uint32_t lib_num = fork_db_root_block_num();
      auto first_block_num = blog.first_block_num();
      if( auto blog_head = blog.head() ) {
         EOS_ASSERT( first_block_num <= lib_num && lib_num <= blog_head->block_num(),
                     block_log_exception,
                     "block log (ranging from ${block_log_first_num} to ${block_log_last_num}) does not contain the last irreversible block (${fork_db_lib})",
                     ("block_log_first_num", first_block_num)
                     ("block_log_last_num", blog_head->block_num())
                     ("fork_db_lib", lib_num)
         );
         lib_num = blog_head->block_num();
      } else {
         if( first_block_num != (lib_num + 1) ) {
            blog.reset( chain_id, lib_num + 1 );
         }
      }

      auto do_startup = [&](auto& forkdb) {
         if( read_mode == db_read_mode::IRREVERSIBLE && forkdb.head()->id() != forkdb.root()->id() ) {
            forkdb.rollback_head_to_root();
         }
         chain_head = block_handle{forkdb.head()};
      };

      fork_db.apply<void>(do_startup);

      init(std::move(check_shutdown), startup_t::existing_state);
   }


   static auto validate_db_version( const chainbase::database& db ) {
      // check database version
      const auto& header_idx = db.get_index<database_header_multi_index>().indices().get<by_id>();

      EOS_ASSERT(header_idx.begin() != header_idx.end(), bad_database_version_exception,
                 "state database version pre-dates versioning, please restore from a compatible snapshot or replay!");

      auto header_itr = header_idx.begin();
      header_itr->validate();

      return header_itr;
   }

   void init(std::function<bool()> check_shutdown, startup_t startup) {
      auto header_itr = validate_db_version( db );

      {
         const auto& state_chain_id = db.get<global_property_object>().chain_id;
         EOS_ASSERT( state_chain_id == chain_id, chain_id_type_exception,
                     "chain ID in state (${state_chain_id}) does not match the chain ID that controller was constructed with (${controller_chain_id})",
                     ("state_chain_id", state_chain_id)("controller_chain_id", chain_id)
         );
      }

      // upgrade to the latest compatible version
      if (header_itr->version != database_header_object::current_version) {
         db.modify(*header_itr, [](auto& header) {
            header.version = database_header_object::current_version;
         });
      }

      // At this point head != nullptr
      EOS_ASSERT( db.revision() >= chain_head.block_num(), fork_database_exception,
                  "fork database head (${head}) is inconsistent with state (${db})",
                  ("db", db.revision())("head", chain_head.block_num()) );

      if( db.revision() > chain_head.block_num() ) {
         wlog( "database revision (${db}) is greater than head block number (${head}), "
               "attempting to undo pending changes",
               ("db", db.revision())("head", chain_head.block_num()) );
      }
      while( db.revision() > chain_head.block_num() ) {
         db.undo();
      }

      protocol_features.init( db );

      // At startup, no transaction specific logging is possible
      if (auto dm_logger = get_deep_mind_logger(false)) {
         dm_logger->on_startup(db, chain_head.block_num());
      }

      if( conf.integrity_hash_on_start )
         ilog( "chain database started with hash: ${hash}", ("hash", calculate_integrity_hash()) );
      okay_to_print_integrity_hash_on_stop = true;

      replay( check_shutdown, startup ); // replay any irreversible and reversible blocks ahead of current head

      if( check_shutdown() ) return;

      // At this point head != nullptr && fork_db.head() != nullptr && fork_db.root() != nullptr.
      // Furthermore, fork_db.root()->block_num() <= lib_num.
      // Also, even though blog.head() may still be nullptr, blog.first_block_num() is guaranteed to be lib_num + 1.

      auto finish_init = [&](auto& forkdb) {
         if( read_mode != db_read_mode::IRREVERSIBLE ) {
            auto pending_head = forkdb.pending_head();
            auto head         = forkdb.head();
            if ( head && pending_head && pending_head->id() != head->id() && head->id() == forkdb.root()->id() ) {
               wlog( "read_mode has changed from irreversible: applying best branch from fork database" );

               for( ; pending_head->id() != forkdb.head()->id(); pending_head = forkdb.pending_head() ) {
                  wlog( "applying branch from fork database ending with block: ${id}", ("id", pending_head->id()) );
                  controller::block_report br;
                  maybe_switch_forks( br, pending_head, controller::block_status::complete, {}, trx_meta_cache_lookup{} );
               }
            }
         }
      };

      fork_db.apply<void>(finish_init);

      // At Leap startup, we want to provide to our local finalizers the correct safety information
      // to use if they don't already have one.
      // If we start at a block prior to the IF transition, that information will be provided when
      // we create the new `fork_db_if`.
      // If we start at a block during or after the IF transition, we need to provide this information
      // at startup.
      // ---------------------------------------------------------------------------------------------
      if (auto in_use = fork_db.version_in_use(); in_use  == fork_database::in_use_t::both || in_use  == fork_database::in_use_t::savanna) {
         // we are already past the IF transition point where we create the updated fork_db.
         // so we can't rely on the finalizer safety information update happening during the transition.
         // see https://github.com/AntelopeIO/leap/issues/2070#issuecomment-1941901836
         // -------------------------------------------------------------------------------------------
         if (in_use  == fork_database::in_use_t::both) {
            // fork_db_legacy is present as well, which means that we have not completed the transition
            auto set_finalizer_defaults = [&](auto& forkdb) -> void {
               auto lib = forkdb.root();
               my_finalizers.set_default_safety_information(
                  finalizer_safety_information{ .last_vote_range_start = block_timestamp_type(0),
                                                .last_vote = {},
                                                .lock      = {lib->id(), lib->timestamp()} });
            };
            fork_db.apply_s<void>(set_finalizer_defaults);
         } else {
            // we are past the IF transition.
            auto set_finalizer_defaults = [&](auto& forkdb) -> void {
               auto lib = forkdb.root();
               my_finalizers.set_default_safety_information(
                  finalizer_safety_information{ .last_vote_range_start = block_timestamp_type(0),
                                                .last_vote = {},
                                                .lock      = {lib->id(), lib->timestamp()} });
            };
            fork_db.apply_s<void>(set_finalizer_defaults);
         }
      }
   }

   ~controller_impl() {
      pending.reset();
      //only log this not just if configured to, but also if initialization made it to the point we'd log the startup too
      if(okay_to_print_integrity_hash_on_stop && conf.integrity_hash_on_stop)
         ilog( "chain database stopped with hash: ${hash}", ("hash", calculate_integrity_hash()) );
   }

   void add_indices() {
      controller_index_set::add_indices(db);
      contract_database_index_set::add_indices(db);

      authorization.add_indices();
      resource_limits.add_indices();
   }

   void clear_all_undo() {
      // Rewind the database to the last irreversible block
      db.undo_all();
   }

   void add_contract_tables_to_snapshot( const snapshot_writer_ptr& snapshot ) const {
      snapshot->write_section("contract_tables", [this]( auto& section ) {
         index_utils<table_id_multi_index>::walk(db, [this, &section]( const table_id_object& table_row ){
            // add a row for the table
            section.add_row(table_row, db);

            // followed by a size row and then N data rows for each type of table
            contract_database_index_set::walk_indices([this, &section, &table_row]( auto utils ) {
               using utils_t = decltype(utils);
               using value_t = typename decltype(utils)::index_t::value_type;
               using by_table_id = object_to_table_id_tag_t<value_t>;

               auto tid_key = boost::make_tuple(table_row.id);
               auto next_tid_key = boost::make_tuple(table_id_object::id_type(table_row.id._id + 1));

               unsigned_int size = utils_t::template size_range<by_table_id>(db, tid_key, next_tid_key);
               section.add_row(size, db);

               utils_t::template walk_range<by_table_id>(db, tid_key, next_tid_key, [this, &section]( const auto &row ) {
                  section.add_row(row, db);
               });
            });
         });
      });
   }

   void read_contract_tables_from_snapshot( const snapshot_reader_ptr& snapshot ) {
      snapshot->read_section("contract_tables", [this]( auto& section ) {
         bool more = !section.empty();
         while (more) {
            // read the row for the table
            table_id_object::id_type t_id;
            index_utils<table_id_multi_index>::create(db, [this, &section, &t_id](auto& row) {
               section.read_row(row, db);
               t_id = row.id;
            });

            // read the size and data rows for each type of table
            contract_database_index_set::walk_indices([this, &section, &t_id, &more](auto utils) {
               using utils_t = decltype(utils);

               unsigned_int size;
               more = section.read_row(size, db);

               for (size_t idx = 0; idx < size.value; idx++) {
                  utils_t::create(db, [this, &section, &more, &t_id](auto& row) {
                     row.t_id = t_id;
                     more = section.read_row(row, db);
                  });
               }
            });
         }
      });
   }

   block_state_pair get_block_state_to_snapshot() const
   {
       return apply<block_state_pair>(chain_head, overloaded{
          [&](const block_state_legacy_ptr& head) -> block_state_pair {
             if (fork_db.version_in_use() == fork_database::in_use_t::both) {
                return fork_db.apply_s<block_state_pair>([&](const auto& forkdb) -> block_state_pair {
                   return { head, forkdb.head() };
                });
             }
             return block_state_pair{ head, {} };
          },
          [](const block_state_ptr& head) {
             return block_state_pair{ {}, head };
          }});
   }

   void add_to_snapshot( const snapshot_writer_ptr& snapshot ) {
      // clear in case the previous call to clear did not finish in time of deadline
      clear_expired_input_transactions( fc::time_point::maximum() );

      snapshot->write_section<chain_snapshot_header>([this]( auto &section ){
         section.add_row(chain_snapshot_header(), db);
      });

      apply<void>(chain_head, [&](const auto& head) {
         snapshot_detail::snapshot_block_state_data_v7 block_state_data(get_block_state_to_snapshot());

         snapshot->write_section("eosio::chain::block_state", [&]( auto& section ) {
            section.add_row(block_state_data, db);
         });
      });
      
      controller_index_set::walk_indices([this, &snapshot]( auto utils ){
         using value_t = typename decltype(utils)::index_t::value_type;

         // skip the table_id_object as its inlined with contract tables section
         if (std::is_same<value_t, table_id_object>::value) {
            return;
         }

         // skip the database_header as it is only relevant to in-memory database
         if (std::is_same<value_t, database_header_object>::value) {
            return;
         }

         snapshot->write_section<value_t>([this]( auto& section ){
            decltype(utils)::walk(db, [this, &section]( const auto &row ) {
               section.add_row(row, db);
            });
         });
      });

      add_contract_tables_to_snapshot(snapshot);

      authorization.add_to_snapshot(snapshot);
      resource_limits.add_to_snapshot(snapshot);
   }

   static std::optional<genesis_state> extract_legacy_genesis_state( snapshot_reader& snapshot, uint32_t version ) {
      std::optional<genesis_state> genesis;
      using v2 = legacy::snapshot_global_property_object_v2;

      if (std::clamp(version, v2::minimum_version, v2::maximum_version) == version ) {
         genesis.emplace();
         snapshot.read_section<genesis_state>([&genesis=*genesis]( auto &section ){
            section.read_row(genesis);
         });
      }
      return genesis;
   }

   block_state_pair read_from_snapshot( const snapshot_reader_ptr& snapshot, uint32_t blog_start, uint32_t blog_end ) {
      chain_snapshot_header header;
      snapshot->read_section<chain_snapshot_header>([this, &header]( auto &section ){
         section.read_row(header, db);
         header.validate();
      });

      using namespace snapshot_detail;
      using v7 = snapshot_block_state_data_v7;

      block_state_pair result;
      if (header.version >= v7::minimum_version) {
         // loading a snapshot saved by Leap 6.0 and above.
         // -----------------------------------------------
         if (std::clamp(header.version, v7::minimum_version, v7::maximum_version) == header.version ) {
            snapshot->read_section("eosio::chain::block_state", [this, &result]( auto &section ){
               v7 block_state_data;
               section.read_row(block_state_data, db);
               assert(block_state_data.bs_l || block_state_data.bs);
               if (block_state_data.bs_l) {
                  auto legacy_ptr = std::make_shared<block_state_legacy>(std::move(*block_state_data.bs_l));
                  chain_head = block_handle{legacy_ptr};
                  result.first = std::move(legacy_ptr);
               } else {
                  auto bs_ptr = std::make_shared<block_state>(std::move(*block_state_data.bs));
                  chain_head = block_handle{bs_ptr};
                  result.second = std::move(bs_ptr);
               }
            });
         } else {
            EOS_THROW(snapshot_exception, "Unsupported block_state version");
         }
      } else {
         // loading a snapshot saved by Leap up to version 5.
         // -------------------------------------------------
         auto head_header_state = std::make_shared<block_state_legacy>();
         using v2 = snapshot_block_header_state_legacy_v2;
         using v3 = snapshot_block_header_state_legacy_v3;

         if (std::clamp(header.version, v2::minimum_version, v2::maximum_version) == header.version ) {
            snapshot->read_section("eosio::chain::block_state", [this, &head_header_state]( auto &section ) {
               v2 legacy_header_state;
               section.read_row(legacy_header_state, db);
               static_cast<block_header_state_legacy&>(*head_header_state) = block_header_state_legacy(std::move(legacy_header_state));
            });
         } else if (std::clamp(header.version, v3::minimum_version, v3::maximum_version) == header.version ) {
            snapshot->read_section("eosio::chain::block_state", [this,&head_header_state]( auto &section ){
               v3 legacy_header_state;
               section.read_row(legacy_header_state, db);
               static_cast<block_header_state_legacy&>(*head_header_state) = block_header_state_legacy(std::move(legacy_header_state));
            });
         } else {
            EOS_THROW(snapshot_exception, "Unsupported block_header_state version");
         }
         chain_head = block_handle{head_header_state};
         result.first = head_header_state;
      }

      snapshot_head_block = chain_head.block_num();
      EOS_ASSERT( blog_start <= (snapshot_head_block + 1) && snapshot_head_block <= blog_end,
                  block_log_exception,
                  "Block log is provided with snapshot but does not contain the head block from the snapshot nor a block right after it",
                  ("snapshot_head_block", snapshot_head_block)
                  ("block_log_first_num", blog_start)
                  ("block_log_last_num", blog_end)
      );

      controller_index_set::walk_indices([this, &snapshot, &header]( auto utils ){
         using value_t = typename decltype(utils)::index_t::value_type;

         // skip the table_id_object as its inlined with contract tables section
         if (std::is_same_v<value_t, table_id_object>) {
            return;
         }

         // skip the database_header as it is only relevant to in-memory database
         if (std::is_same_v<value_t, database_header_object>) {
            return;
         }

         // special case for in-place upgrade of global_property_object
         if (std::is_same_v<value_t, global_property_object>) {
            using v2 = legacy::snapshot_global_property_object_v2;
            using v3 = legacy::snapshot_global_property_object_v3;
            using v4 = legacy::snapshot_global_property_object_v4;

            if (std::clamp(header.version, v2::minimum_version, v2::maximum_version) == header.version ) {
               std::optional<genesis_state> genesis = extract_legacy_genesis_state(*snapshot, header.version);
               EOS_ASSERT( genesis, snapshot_exception,
                           "Snapshot indicates chain_snapshot_header version 2, but does not contain a genesis_state. "
                           "It must be corrupted.");
               snapshot->read_section<global_property_object>([&db=this->db,gs_chain_id=genesis->compute_chain_id()]( auto &section ) {
                  v2 legacy_global_properties;
                  section.read_row(legacy_global_properties, db);

                  db.create<global_property_object>([&legacy_global_properties,&gs_chain_id](auto& gpo ){
                     gpo.initalize_from(legacy_global_properties, gs_chain_id, kv_database_config{},
                                       genesis_state::default_initial_wasm_configuration);
                  });
               });
               return; // early out to avoid default processing
            }

            if (std::clamp(header.version, v3::minimum_version, v3::maximum_version) == header.version ) {
               snapshot->read_section<global_property_object>([&db=this->db]( auto &section ) {
                  v3 legacy_global_properties;
                  section.read_row(legacy_global_properties, db);

                  db.create<global_property_object>([&legacy_global_properties](auto& gpo ){
                     gpo.initalize_from(legacy_global_properties, kv_database_config{},
                                        genesis_state::default_initial_wasm_configuration);
                  });
               });
               return; // early out to avoid default processing
            }

            if (std::clamp(header.version, v4::minimum_version, v4::maximum_version) == header.version) {
               snapshot->read_section<global_property_object>([&db = this->db](auto& section) {
                  v4 legacy_global_properties;
                  section.read_row(legacy_global_properties, db);

                  db.create<global_property_object>([&legacy_global_properties](auto& gpo) {
                     gpo.initalize_from(legacy_global_properties);
                  });
               });
               return; // early out to avoid default processing
            }
         }

         snapshot->read_section<value_t>([this]( auto& section ) {
            bool more = !section.empty();
            while(more) {
               decltype(utils)::create(db, [this, &section, &more]( auto &row ) {
                  more = section.read_row(row, db);
               });
            }
         });
      });

      read_contract_tables_from_snapshot(snapshot);

      authorization.read_from_snapshot(snapshot);
      resource_limits.read_from_snapshot(snapshot);

      db.set_revision( chain_head.block_num() );
      db.create<database_header_object>([](const auto& header){
         // nothing to do
      });

      const auto& gpo = db.get<global_property_object>();
      EOS_ASSERT( gpo.chain_id == chain_id, chain_id_type_exception,
                  "chain ID in snapshot (${snapshot_chain_id}) does not match the chain ID that controller was constructed with (${controller_chain_id})",
                  ("snapshot_chain_id", gpo.chain_id)("controller_chain_id", chain_id)
      );

      return result;
   }

   digest_type get_strong_digest_by_id( const block_id_type& id ) const {
      return fork_db.apply<digest_type>(
         overloaded{
            [](const fork_database_legacy_t&) -> digest_type { return digest_type{}; },
            [&](const fork_database_if_t& forkdb) -> digest_type {
               auto bsp = forkdb.get_block(id);
               return bsp ? bsp->strong_digest : digest_type{};
            }
         }
      );
   }

   fc::sha256 calculate_integrity_hash() {
      fc::sha256::encoder enc;
      auto hash_writer = std::make_shared<integrity_hash_snapshot_writer>(enc);
      add_to_snapshot(hash_writer);
      hash_writer->finalize();

      return enc.result();
   }

   void create_native_account( const fc::time_point& initial_timestamp, account_name name, const authority& owner, const authority& active, bool is_privileged = false ) {
      db.create<account_object>([&](auto& a) {
         a.name = name;
         a.creation_date = initial_timestamp;

         if( name == config::system_account_name ) {
            // The initial eosio ABI value affects consensus; see  https://github.com/EOSIO/eos/issues/7794
            // TODO: This doesn't charge RAM; a fix requires a consensus upgrade.
            a.abi.assign(eosio_abi_bin, sizeof(eosio_abi_bin));
         }
      });
      db.create<account_metadata_object>([&](auto & a) {
         a.name = name;
         a.set_privileged( is_privileged );
      });

      const auto& owner_permission  = authorization.create_permission(name, config::owner_name, 0,
                                                                      owner, false, initial_timestamp );
      const auto& active_permission = authorization.create_permission(name, config::active_name, owner_permission.id,
                                                                      active, false, initial_timestamp );

      resource_limits.initialize_account(name, false);

      int64_t ram_delta = config::overhead_per_account_ram_bytes;
      ram_delta += 2*config::billable_size_v<permission_object>;
      ram_delta += owner_permission.auth.get_billable_size();
      ram_delta += active_permission.auth.get_billable_size();

      // This is only called at startup, no transaction specific logging is possible
      if (auto dm_logger = get_deep_mind_logger(false)) {
         dm_logger->on_ram_trace(RAM_EVENT_ID("${name}", ("name", name)), "account", "add", "newaccount");
      }

      resource_limits.add_pending_ram_usage(name, ram_delta, false); // false for doing dm logging
      resource_limits.verify_account_ram_usage(name);
   }

   void initialize_database(const genesis_state& genesis) {
      // create the database header sigil
      db.create<database_header_object>([&]( auto& header ){
         // nothing to do for now
      });

      // Initialize block summary index
      for (int i = 0; i < 0x10000; i++)
         db.create<block_summary_object>([&](block_summary_object&) {});

      const auto& tapos_block_summary = db.get<block_summary_object>(1);
      db.modify( tapos_block_summary, [&]( auto& bs ) {
         bs.block_id = chain_head.id();
      });

      genesis.initial_configuration.validate();
      db.create<global_property_object>([&genesis,&chain_id=this->chain_id](auto& gpo ){
         gpo.configuration = genesis.initial_configuration;
         // TODO: Update this when genesis protocol features are enabled.
         gpo.wasm_configuration = genesis_state::default_initial_wasm_configuration;
         gpo.chain_id = chain_id;
      });

      db.create<protocol_state_object>([&](auto& pso ){
         pso.num_supported_key_types = config::genesis_num_supported_key_types;
         for( const auto& i : genesis_intrinsics ) {
            add_intrinsic_to_whitelist( pso.whitelisted_intrinsics, i );
         }
      });

      db.create<dynamic_global_property_object>([](auto&){});

      authorization.initialize_database();
      resource_limits.initialize_database();

      authority system_auth(genesis.initial_key);
      create_native_account( genesis.initial_timestamp, config::system_account_name, system_auth, system_auth, true );

      auto empty_authority = authority(1, {}, {});
      auto active_producers_authority = authority(1, {}, {});
      active_producers_authority.accounts.push_back({{config::system_account_name, config::active_name}, 1});

      create_native_account( genesis.initial_timestamp, config::null_account_name, empty_authority, empty_authority );
      create_native_account( genesis.initial_timestamp, config::producers_account_name, empty_authority, active_producers_authority );
      const auto& active_permission       = authorization.get_permission({config::producers_account_name, config::active_name});
      const auto& majority_permission     = authorization.create_permission( config::producers_account_name,
                                                                             config::majority_producers_permission_name,
                                                                             active_permission.id,
                                                                             active_producers_authority,
                                                                             false,
                                                                             genesis.initial_timestamp );
                                            authorization.create_permission( config::producers_account_name,
                                                                             config::minority_producers_permission_name,
                                                                             majority_permission.id,
                                                                             active_producers_authority,
                                                                             false,
                                                                             genesis.initial_timestamp );

   }

   // The returned scoped_exit should not exceed the lifetime of the pending which existed when make_block_restore_point was called.
   fc::scoped_exit<std::function<void()>> make_block_restore_point( bool is_read_only = false ) {
      if ( is_read_only ) {
         std::function<void()> callback = []() { };
         return fc::make_scoped_exit( std::move(callback) );
      }

      auto& bb = std::get<building_block>(pending->_block_stage);
      return fc::make_scoped_exit(bb.make_block_restore_point());
   }

   transaction_trace_ptr apply_onerror( const generated_transaction& gtrx,
                                        fc::time_point block_deadline,
                                        fc::microseconds max_transaction_time,
                                        fc::time_point start,
                                        uint32_t& cpu_time_to_bill_us, // only set on failure
                                        uint32_t billed_cpu_time_us,
                                        bool explicit_billed_cpu_time = false,
                                        bool enforce_whiteblacklist = true
                                      )
   {
      signed_transaction etrx;
      // Deliver onerror action containing the failed deferred transaction directly back to the sender.
      etrx.actions.emplace_back( vector<permission_level>{{gtrx.sender, config::active_name}},
                                 onerror( gtrx.sender_id, gtrx.packed_trx.data(), gtrx.packed_trx.size() ) );
      if( is_builtin_activated( builtin_protocol_feature_t::no_duplicate_deferred_id ) ) {
         etrx.expiration = time_point_sec();
         etrx.ref_block_num = 0;
         etrx.ref_block_prefix = 0;
      } else {
         etrx.expiration = time_point_sec{pending_block_time() + fc::microseconds(999'999)}; // Round up to nearest second to avoid appearing expired
         etrx.set_reference_block( chain_head.id() );
      }

      auto& bb = std::get<building_block>(pending->_block_stage);

      transaction_checktime_timer trx_timer(timer);
      const packed_transaction trx( std::move( etrx ) );
      transaction_context trx_context( self, trx, trx.id(), std::move(trx_timer), bb.action_receipt_digests().store_which(), start );

      if (auto dm_logger = get_deep_mind_logger(trx_context.is_transient())) {
         dm_logger->on_onerror(etrx);
      }

      trx_context.block_deadline = block_deadline;
      trx_context.max_transaction_time_subjective = max_transaction_time;
      trx_context.explicit_billed_cpu_time = explicit_billed_cpu_time;
      trx_context.billed_cpu_time_us = billed_cpu_time_us;
      trx_context.enforce_whiteblacklist = enforce_whiteblacklist;

      transaction_trace_ptr trace = trx_context.trace;

      auto handle_exception = [&](const auto& e)
      {
         cpu_time_to_bill_us = trx_context.update_billed_cpu_time( fc::time_point::now() );
         trace->error_code = controller::convert_exception_to_error_code( e );
         trace->except = e;
         trace->except_ptr = std::current_exception();
      };

      try {
         trx_context.init_for_implicit_trx();
         trx_context.published = gtrx.published;
         trx_context.execute_action( trx_context.schedule_action( trx.get_transaction().actions.back(), gtrx.sender, false, 0, 0 ), 0 );
         trx_context.finalize(); // Automatically rounds up network and CPU usage in trace and bills payers if successful

         auto restore = make_block_restore_point();
         trace->receipt = push_receipt( gtrx.trx_id, transaction_receipt::soft_fail,
                                        trx_context.billed_cpu_time_us, trace->net_usage );

         bb.action_receipt_digests().append(std::move(trx_context.executed_action_receipts));

         trx_context.squash();
         restore.cancel();
         return trace;
      } catch( const disallowed_transaction_extensions_bad_block_exception& ) {
         throw;
      } catch( const protocol_feature_bad_block_exception& ) {
         throw;
      } catch ( const std::bad_alloc& ) {
         throw;
      } catch ( const boost::interprocess::bad_alloc& ) {
         throw;
      } catch( const fc::exception& e ) {
         handle_exception(e);
      } catch ( const std::exception& e ) {
         auto wrapper = fc::std_exception_wrapper::from_current_exception(e);
         handle_exception(wrapper);
      }
      return trace;
   }

   int64_t remove_scheduled_transaction( const generated_transaction_object& gto ) {
      // deferred transactions cannot be transient.
      if (auto dm_logger = get_deep_mind_logger(false)) {
         dm_logger->on_ram_trace(RAM_EVENT_ID("${id}", ("id", gto.id)), "deferred_trx", "remove", "deferred_trx_removed");
      }

      int64_t ram_delta = -(config::billable_size_v<generated_transaction_object> + gto.packed_trx.size());
      resource_limits.add_pending_ram_usage( gto.payer, ram_delta, false ); // false for doing dm logging
      // No need to verify_account_ram_usage since we are only reducing memory

      db.remove( gto );
      return ram_delta;
   }

   bool failure_is_subjective( const fc::exception& e ) const {
      auto code = e.code();
      return    (code == subjective_block_production_exception::code_value)
             || (code == block_net_usage_exceeded::code_value)
             || (code == greylist_net_usage_exceeded::code_value)
             || (code == block_cpu_usage_exceeded::code_value)
             || (code == greylist_cpu_usage_exceeded::code_value)
             || (code == deadline_exception::code_value)
             || (code == leeway_deadline_exception::code_value)
             || (code == actor_whitelist_exception::code_value)
             || (code == actor_blacklist_exception::code_value)
             || (code == contract_whitelist_exception::code_value)
             || (code == contract_blacklist_exception::code_value)
             || (code == action_blacklist_exception::code_value)
             || (code == key_blacklist_exception::code_value)
             || (code == sig_variable_size_limit_exception::code_value);
   }

   bool scheduled_failure_is_subjective( const fc::exception& e ) const {
      auto code = e.code();
      return    (code == tx_cpu_usage_exceeded::code_value)
             || failure_is_subjective(e);
   }

   transaction_trace_ptr push_scheduled_transaction( const transaction_id_type& trxid,
                                                     fc::time_point block_deadline, fc::microseconds max_transaction_time,
                                                     uint32_t billed_cpu_time_us, bool explicit_billed_cpu_time = false )
   {
      const auto& idx = db.get_index<generated_transaction_multi_index,by_trx_id>();
      auto itr = idx.find( trxid );
      EOS_ASSERT( itr != idx.end(), unknown_transaction_exception, "unknown transaction" );
      return push_scheduled_transaction( *itr, block_deadline, max_transaction_time, billed_cpu_time_us, explicit_billed_cpu_time );
   }

   transaction_trace_ptr push_scheduled_transaction( const generated_transaction_object& gto,
                                                     fc::time_point block_deadline, fc::microseconds max_transaction_time,
                                                     uint32_t billed_cpu_time_us, bool explicit_billed_cpu_time = false )
   { try {

      auto start = fc::time_point::now();
      const bool validating = !is_speculative_block();
      EOS_ASSERT( !validating || explicit_billed_cpu_time, transaction_exception, "validating requires explicit billing" );

      maybe_session undo_session;
      if ( !skip_db_sessions() )
         undo_session = maybe_session(db);

      auto gtrx = generated_transaction(gto);

      // remove the generated transaction object after making a copy
      // this will ensure that anything which affects the GTO multi-index-container will not invalidate
      // data we need to successfully retire this transaction.
      //
      // IF the transaction FAILs in a subjective way, `undo_session` should expire without being squashed
      // resulting in the GTO being restored and available for a future block to retire.
      int64_t trx_removal_ram_delta = remove_scheduled_transaction(gto);

      fc::datastream<const char*> ds( gtrx.packed_trx.data(), gtrx.packed_trx.size() );

      // check delay_until only before disable_deferred_trxs_stage_1 is activated.
      if( !is_builtin_activated( builtin_protocol_feature_t::disable_deferred_trxs_stage_1 ) ) {
         EOS_ASSERT( gtrx.delay_until <= pending_block_time(), transaction_exception, "this transaction isn't ready",
                    ("gtrx.delay_until",gtrx.delay_until)("pbt",pending_block_time()) );
      }

      signed_transaction dtrx;
      fc::raw::unpack(ds,static_cast<transaction&>(dtrx) );
      transaction_metadata_ptr trx =
            transaction_metadata::create_no_recover_keys( std::make_shared<packed_transaction>( std::move(dtrx)  ),
                                                          transaction_metadata::trx_type::scheduled );
      trx->accepted = true;

      // After disable_deferred_trxs_stage_1 is activated, a deferred transaction
      // can only be retired as expired, and it can be retired as expired
      // regardless of whether its delay_util or expiration times have been reached.
      transaction_trace_ptr trace;
      if( is_builtin_activated( builtin_protocol_feature_t::disable_deferred_trxs_stage_1 ) || gtrx.expiration < pending_block_time() ) {
         trace = std::make_shared<transaction_trace>();
         trace->id = gtrx.trx_id;
         trace->block_num = chain_head.block_num() + 1;
         trace->block_time = pending_block_time();
         trace->producer_block_id = pending_producer_block_id();
         trace->scheduled = true;
         trace->receipt = push_receipt( gtrx.trx_id, transaction_receipt::expired, billed_cpu_time_us, 0 ); // expire the transaction
         trace->account_ram_delta = account_delta( gtrx.payer, trx_removal_ram_delta );
         trace->elapsed = fc::time_point::now() - start;
         pending->_block_report.total_cpu_usage_us += billed_cpu_time_us;
         pending->_block_report.total_elapsed_time += trace->elapsed;
         pending->_block_report.total_time += trace->elapsed;
         dmlog_applied_transaction(trace);
         emit( applied_transaction, std::tie(trace, trx->packed_trx()) );
         undo_session.squash();
         return trace;
      }

      auto reset_in_trx_requiring_checks = fc::make_scoped_exit([old_value=in_trx_requiring_checks,this](){
         in_trx_requiring_checks = old_value;
      });
      in_trx_requiring_checks = true;

      uint32_t cpu_time_to_bill_us = billed_cpu_time_us;
      auto& bb = std::get<building_block>(pending->_block_stage);

      transaction_checktime_timer trx_timer( timer );
      transaction_context trx_context( self, *trx->packed_trx(), gtrx.trx_id, std::move(trx_timer), bb.action_receipt_digests().store_which() );
      trx_context.leeway =  fc::microseconds(0); // avoid stealing cpu resource
      trx_context.block_deadline = block_deadline;
      trx_context.max_transaction_time_subjective = max_transaction_time;
      trx_context.explicit_billed_cpu_time = explicit_billed_cpu_time;
      trx_context.billed_cpu_time_us = billed_cpu_time_us;
      trx_context.enforce_whiteblacklist = gtrx.sender.empty() ? true : !sender_avoids_whitelist_blacklist_enforcement( gtrx.sender );
      trace = trx_context.trace;

      auto handle_exception = [&](const auto& e)
      {
         cpu_time_to_bill_us = trx_context.update_billed_cpu_time( fc::time_point::now() );
         trace->error_code = controller::convert_exception_to_error_code( e );
         trace->except = e;
         trace->except_ptr = std::current_exception();
         trace->elapsed = fc::time_point::now() - start;

         // deferred transactions cannot be transient
         if (auto dm_logger = get_deep_mind_logger(false)) {
            dm_logger->on_fail_deferred();
         }
      };

      try {
         trx_context.init_for_deferred_trx( gtrx.published );

         if( trx_context.enforce_whiteblacklist && is_speculative_block() ) {
            flat_set<account_name> actors;
            for( const auto& act : trx->packed_trx()->get_transaction().actions ) {
               for( const auto& auth : act.authorization ) {
                  actors.insert( auth.actor );
               }
            }
            check_actor_list( actors );
         }

         trx_context.exec();
         trx_context.finalize(); // Automatically rounds up network and CPU usage in trace and bills payers if successful

         auto restore = make_block_restore_point();

         trace->receipt = push_receipt( gtrx.trx_id,
                                        transaction_receipt::executed,
                                        trx_context.billed_cpu_time_us,
                                        trace->net_usage );

         bb.action_receipt_digests().append(std::move(trx_context.executed_action_receipts));

         trace->account_ram_delta = account_delta( gtrx.payer, trx_removal_ram_delta );

         dmlog_applied_transaction(trace);
         emit( applied_transaction, std::tie(trace, trx->packed_trx()) );

         trx_context.squash();
         undo_session.squash();

         restore.cancel();

         pending->_block_report.total_net_usage += trace->net_usage;
         pending->_block_report.total_cpu_usage_us += trace->receipt->cpu_usage_us;
         pending->_block_report.total_elapsed_time += trace->elapsed;
         pending->_block_report.total_time += fc::time_point::now() - start;

         return trace;
      } catch( const disallowed_transaction_extensions_bad_block_exception& ) {
         throw;
      } catch( const protocol_feature_bad_block_exception& ) {
         throw;
      } catch ( const std::bad_alloc& ) {
         throw;
      } catch ( const boost::interprocess::bad_alloc& ) {
         throw;
      } catch( const fc::exception& e ) {
        handle_exception(e);
      } catch ( const std::exception& e) {
        auto wrapper = fc::std_exception_wrapper::from_current_exception(e);
        handle_exception(wrapper);
      }

      trx_context.undo();

      // Only subjective OR soft OR hard failure logic below:

      if( gtrx.sender != account_name() && !(validating ? failure_is_subjective(*trace->except) : scheduled_failure_is_subjective(*trace->except))) {
         // Attempt error handling for the generated transaction.

         auto error_trace = apply_onerror( gtrx, block_deadline, max_transaction_time, trx_context.pseudo_start,
                                           cpu_time_to_bill_us, billed_cpu_time_us, explicit_billed_cpu_time,
                                           trx_context.enforce_whiteblacklist );
         error_trace->failed_dtrx_trace = trace;
         trace = error_trace;
         if( !trace->except_ptr ) {
            trace->account_ram_delta = account_delta( gtrx.payer, trx_removal_ram_delta );
            trace->elapsed = fc::time_point::now() - start;
            dmlog_applied_transaction(trace);
            emit( applied_transaction, std::tie(trace, trx->packed_trx()) );
            undo_session.squash();
            pending->_block_report.total_net_usage += trace->net_usage;
            if( trace->receipt ) pending->_block_report.total_cpu_usage_us += trace->receipt->cpu_usage_us;
            pending->_block_report.total_elapsed_time += trace->elapsed;
            pending->_block_report.total_time += trace->elapsed;
            return trace;
         }
         trace->elapsed = fc::time_point::now() - start;
      }

      // Only subjective OR hard failure logic below:

      // subjectivity changes based on producing vs validating
      bool subjective  = false;
      if (validating) {
         subjective = failure_is_subjective(*trace->except);
      } else {
         subjective = scheduled_failure_is_subjective(*trace->except);
      }

      if ( !subjective ) {
         // hard failure logic

         if( !validating ) {
            resource_limits.update_account_usage( trx_context.bill_to_accounts, block_timestamp_type(pending_block_time()).slot );
            int64_t account_cpu_limit = 0;
            std::tie( std::ignore, account_cpu_limit, std::ignore, std::ignore ) = trx_context.max_bandwidth_billed_accounts_can_pay( true );

            uint32_t limited_cpu_time_to_bill_us = static_cast<uint32_t>( std::min(
                  std::min( static_cast<int64_t>(cpu_time_to_bill_us), account_cpu_limit ),
                  trx_context.initial_objective_duration_limit.count() ) );
            EOS_ASSERT( !explicit_billed_cpu_time || (cpu_time_to_bill_us == limited_cpu_time_to_bill_us),
                        transaction_exception, "cpu to bill ${cpu} != limited ${limit}", ("cpu", cpu_time_to_bill_us)("limit", limited_cpu_time_to_bill_us) );
            cpu_time_to_bill_us = limited_cpu_time_to_bill_us;
         }

         resource_limits.add_transaction_usage( trx_context.bill_to_accounts, cpu_time_to_bill_us, 0,
                                                block_timestamp_type(pending_block_time()).slot ); // Should never fail

         trace->receipt = push_receipt(gtrx.trx_id, transaction_receipt::hard_fail, cpu_time_to_bill_us, 0);
         trace->account_ram_delta = account_delta( gtrx.payer, trx_removal_ram_delta );

         dmlog_applied_transaction(trace);
         emit( applied_transaction, std::tie(trace, trx->packed_trx()) );

         undo_session.squash();
      } else {
         dmlog_applied_transaction(trace);
         emit( applied_transaction, std::tie(trace, trx->packed_trx()) );
      }

      pending->_block_report.total_net_usage += trace->net_usage;
      if( trace->receipt ) pending->_block_report.total_cpu_usage_us += trace->receipt->cpu_usage_us;
      pending->_block_report.total_elapsed_time += trace->elapsed;
      pending->_block_report.total_time += fc::time_point::now() - start;

      return trace;
   } FC_CAPTURE_AND_RETHROW() } /// push_scheduled_transaction


   /**
    *  Adds the transaction receipt to the pending block and returns it.
    */
   template<typename T>
   const transaction_receipt& push_receipt( const T& trx, transaction_receipt_header::status_enum status,
                                            uint64_t cpu_usage_us, uint64_t net_usage ) {
      uint64_t net_usage_words = net_usage / 8;
      EOS_ASSERT( net_usage_words*8 == net_usage, transaction_exception, "net_usage is not divisible by 8" );
      auto& bb = std::get<building_block>(pending->_block_stage);
      auto& receipts = bb.pending_trx_receipts();
      receipts.emplace_back( trx );
      transaction_receipt& r = receipts.back();
      r.cpu_usage_us         = cpu_usage_us;
      r.net_usage_words      = net_usage_words;
      r.status               = status;
      auto& mroot_or_digests = bb.trx_mroot_or_receipt_digests();
      if( std::holds_alternative<digests_t>(mroot_or_digests) )
         std::get<digests_t>(mroot_or_digests).emplace_back( r.digest() );
      return r;
   }

   /**
    *  This is the entry point for new transactions to the block state. It will check authorization and
    *  determine whether to execute it now or to delay it. Lastly it inserts a transaction receipt into
    *  the pending block.
    */
   transaction_trace_ptr push_transaction( const transaction_metadata_ptr& trx,
                                           fc::time_point block_deadline,
                                           fc::microseconds max_transaction_time,
                                           uint32_t billed_cpu_time_us,
                                           bool explicit_billed_cpu_time,
                                           int64_t subjective_cpu_bill_us )
   {
      EOS_ASSERT(block_deadline != fc::time_point(), transaction_exception, "deadline cannot be uninitialized");

      transaction_trace_ptr trace;
      try {
         auto start = fc::time_point::now();
         const bool check_auth = !skip_auth_check() && !trx->implicit() && !trx->is_read_only();
         const fc::microseconds sig_cpu_usage = trx->signature_cpu_usage();

         if( !explicit_billed_cpu_time ) {
            fc::microseconds already_consumed_time( EOS_PERCENT(sig_cpu_usage.count(), conf.sig_cpu_bill_pct) );

            if( start.time_since_epoch() <  already_consumed_time ) {
               start = fc::time_point();
            } else {
               start -= already_consumed_time;
            }
         }

         auto& bb = std::get<building_block>(pending->_block_stage);

         const signed_transaction& trn = trx->packed_trx()->get_signed_transaction();
         transaction_checktime_timer trx_timer(timer);
         transaction_context trx_context(self, *trx->packed_trx(), trx->id(), std::move(trx_timer),
                                         bb.action_receipt_digests().store_which(), start, trx->get_trx_type());
         if ((bool)subjective_cpu_leeway && is_speculative_block()) {
            trx_context.leeway = *subjective_cpu_leeway;
         }
         trx_context.block_deadline = block_deadline;
         trx_context.max_transaction_time_subjective = max_transaction_time;
         trx_context.explicit_billed_cpu_time = explicit_billed_cpu_time;
         trx_context.billed_cpu_time_us = billed_cpu_time_us;
         trx_context.subjective_cpu_bill_us = subjective_cpu_bill_us;
         trace = trx_context.trace;

         auto handle_exception =[&](const auto& e)
         {
            trace->error_code = controller::convert_exception_to_error_code( e );
            trace->except = e;
            trace->except_ptr = std::current_exception();
            trace->elapsed = fc::time_point::now() - trx_context.start;
         };

         try {
            if( trx->implicit() ) {
               trx_context.init_for_implicit_trx();
               trx_context.enforce_whiteblacklist = false;
            } else {
               trx_context.init_for_input_trx( trx->packed_trx()->get_unprunable_size(),
                                               trx->packed_trx()->get_prunable_size() );
            }

            trx_context.delay = fc::seconds(trn.delay_sec);

            if( check_auth ) {
               authorization.check_authorization(
                       trn.actions,
                       trx->recovered_keys(),
                       {},
                       trx_context.delay,
                       [&trx_context](){ trx_context.checktime(); },
                       false,
                       trx->is_dry_run()
               );
            }
            trx_context.exec();
            trx_context.finalize(); // Automatically rounds up network and CPU usage in trace and bills payers if successful

            auto restore = make_block_restore_point( trx->is_read_only() );

            trx->billed_cpu_time_us = trx_context.billed_cpu_time_us;
            if (!trx->implicit() && !trx->is_read_only()) {
               transaction_receipt::status_enum s = (trx_context.delay == fc::seconds(0))
                                                    ? transaction_receipt::executed
                                                    : transaction_receipt::delayed;
               trace->receipt = push_receipt(*trx->packed_trx(), s, trx_context.billed_cpu_time_us, trace->net_usage);
               bb.pending_trx_metas().emplace_back(trx);
            } else {
               transaction_receipt_header r;
               r.status = transaction_receipt::executed;
               r.cpu_usage_us = trx_context.billed_cpu_time_us;
               r.net_usage_words = trace->net_usage / 8;
               trace->receipt = r;
            }

            if ( !trx->is_read_only() ) {
               bb.action_receipt_digests().append(std::move(trx_context.executed_action_receipts));

               if ( !trx->is_dry_run() ) {
                  // call the accept signal but only once for this transaction
                  if (!trx->accepted) {
                     trx->accepted = true;
                  }

                  dmlog_applied_transaction(trace, &trn);
                  emit(applied_transaction, std::tie(trace, trx->packed_trx()));
               }
            }

            if ( trx->is_transient() ) {
               // remove trx from pending block by not canceling 'restore'
               trx_context.undo(); // this will happen automatically in destructor, but make it more explicit
            } else if ( read_mode != db_read_mode::SPECULATIVE && pending->_block_status == controller::block_status::ephemeral ) {
               // An ephemeral block will never become a full block, but on a producer node the trxs should be saved
               // in the un-applied transaction queue for execution during block production. For a non-producer node
               // save the trxs in the un-applied transaction queue for use during block validation to skip signature
               // recovery.
               restore.cancel();   // maintain trx metas for abort block
               trx_context.undo(); // this will happen automatically in destructor, but make it more explicit
            } else {
               restore.cancel();
               trx_context.squash();
            }

            if( !trx->is_transient() ) {
               pending->_block_report.total_net_usage += trace->net_usage;
               pending->_block_report.total_cpu_usage_us += trace->receipt->cpu_usage_us;
               pending->_block_report.total_elapsed_time += trace->elapsed;
               pending->_block_report.total_time += fc::time_point::now() - start;
            }

            return trace;
         } catch( const disallowed_transaction_extensions_bad_block_exception& ) {
            throw;
         } catch( const protocol_feature_bad_block_exception& ) {
            throw;
         } catch ( const std::bad_alloc& ) {
           throw;
         } catch ( const boost::interprocess::bad_alloc& ) {
           throw;
         } catch (const fc::exception& e) {
           handle_exception(e);
         } catch (const std::exception& e) {
           auto wrapper = fc::std_exception_wrapper::from_current_exception(e);
           handle_exception(wrapper);
         }

         if (!trx->is_transient()) {
            dmlog_applied_transaction(trace);
            emit(applied_transaction, std::tie(trace, trx->packed_trx()));

            pending->_block_report.total_net_usage += trace->net_usage;
            if( trace->receipt ) pending->_block_report.total_cpu_usage_us += trace->receipt->cpu_usage_us;
            pending->_block_report.total_elapsed_time += trace->elapsed;
            pending->_block_report.total_time += fc::time_point::now() - start;
         }

         return trace;
      } FC_CAPTURE_AND_RETHROW((trace))
   } /// push_transaction

   void start_block( block_timestamp_type when,
                     uint16_t confirm_block_count,
                     const vector<digest_type>& new_protocol_feature_activations,
                     controller::block_status s,
                     const std::optional<block_id_type>& producer_block_id,
                     const fc::time_point& deadline )
   {
      EOS_ASSERT( !pending, block_validate_exception, "pending block already exists" );

      emit( block_start, chain_head.block_num() + 1 );

      // at block level, no transaction specific logging is possible
      if (auto dm_logger = get_deep_mind_logger(false)) {
         // The head block represents the block just before this one that is about to start, so add 1 to get this block num
         dm_logger->on_start_block(chain_head.block_num() + 1);
      }

      auto guard_pending = fc::make_scoped_exit([this, head_block_num=chain_head.block_num()]() {
         protocol_features.popped_blocks_to( head_block_num );
         pending.reset();
      });

      EOS_ASSERT( skip_db_sessions(s) || db.revision() == chain_head.block_num(), database_exception,
                  "db revision is not on par with head block",
                  ("db.revision()", db.revision())("controller_head_block", chain_head.block_num())("fork_db_head_block", fork_db_head_block_num()) );

      apply<void>(chain_head, overloaded{
                    [&](const block_state_legacy_ptr& head) {
                       maybe_session session = skip_db_sessions(s) ? maybe_session() : maybe_session(db);
                       pending.emplace(std::move(session), *head, when, confirm_block_count, new_protocol_feature_activations);
                    },
                    [&](const block_state_ptr& head) {
                       maybe_session        session = skip_db_sessions(s) ? maybe_session() : maybe_session(db);
                       building_block_input bbi{head->id(), head->timestamp(), when, head->get_scheduled_producer(when).producer_name,
                                                new_protocol_feature_activations};
                       pending.emplace(std::move(session), *head, bbi);
                    }
                 });

      pending->_block_status = s;
      pending->_producer_block_id = producer_block_id;

      auto& bb = std::get<building_block>(pending->_block_stage);

      // block status is either ephemeral or incomplete. Modify state of speculative block only if we are building a
      // speculative incomplete block (otherwise we need clean state for head mode, ephemeral block)
      if ( pending->_block_status != controller::block_status::ephemeral ) {
         const auto& pso = db.get<protocol_state_object>();

         auto num_preactivated_protocol_features = pso.preactivated_protocol_features.size();
         bool handled_all_preactivated_features = (num_preactivated_protocol_features == 0);

         if( new_protocol_feature_activations.size() > 0 ) {
            flat_map<digest_type, bool> activated_protocol_features;
            activated_protocol_features.reserve( std::max( num_preactivated_protocol_features,
                                                           new_protocol_feature_activations.size() ) );
            for( const auto& feature_digest : pso.preactivated_protocol_features ) {
               activated_protocol_features.emplace( feature_digest, false );
            }

            size_t num_preactivated_features_that_have_activated = 0;

            const auto& pfs = protocol_features.get_protocol_feature_set();
            for( const auto& feature_digest : new_protocol_feature_activations ) {
               const auto& f = pfs.get_protocol_feature( feature_digest );

               auto res = activated_protocol_features.emplace( feature_digest, true );
               if( res.second ) {
                  // feature_digest was not preactivated
                  EOS_ASSERT( !f.preactivation_required, protocol_feature_exception,
                              "attempted to activate protocol feature without prior required preactivation: ${digest}",
                              ("digest", feature_digest)
                  );
               } else {
                  EOS_ASSERT( !res.first->second, block_validate_exception,
                              "attempted duplicate activation within a single block: ${digest}",
                              ("digest", feature_digest)
                  );
                  // feature_digest was preactivated
                  res.first->second = true;
                  ++num_preactivated_features_that_have_activated;
               }

               if( f.builtin_feature ) {
                  trigger_activation_handler( *f.builtin_feature );
               }

               protocol_features.activate_feature( feature_digest, bb.block_num() );

               ++bb.num_new_protocol_features_activated();
            }

            if( num_preactivated_features_that_have_activated == num_preactivated_protocol_features ) {
               handled_all_preactivated_features = true;
            }
         }

         EOS_ASSERT( handled_all_preactivated_features, block_validate_exception,
                     "There are pre-activated protocol features that were not activated at the start of this block"
         );

         if( new_protocol_feature_activations.size() > 0 ) {
            db.modify( pso, [&]( auto& ps ) {
               ps.preactivated_protocol_features.clear();

               for (const auto& digest : new_protocol_feature_activations)
                  ps.activated_protocol_features.emplace_back(digest, bb.block_num());
            });
         }

         const auto& gpo = db.get<global_property_object>();

         // instant finality uses alternative method for changing producer schedule
         bb.apply_l<void>([&](building_block::building_block_legacy& bb_legacy) {
            pending_block_header_state_legacy& pbhs = bb_legacy.pending_block_header_state;

            if( gpo.proposed_schedule_block_num && // if there is a proposed schedule that was proposed in a block ...
                ( *gpo.proposed_schedule_block_num <= pbhs.dpos_irreversible_blocknum ) && // ... that has now become irreversible ...
                pbhs.prev_pending_schedule.schedule.producers.size() == 0 // ... and there was room for a new pending schedule prior to any possible promotion
               )
            {
               // Promote proposed schedule to pending schedule.
               if( !replaying ) {
                  ilog( "promoting proposed schedule (set in block ${proposed_num}) to pending; current block: ${n} lib: ${lib} schedule: ${schedule} ",
                        ("proposed_num", *gpo.proposed_schedule_block_num)("n", pbhs.block_num)
                        ("lib", pbhs.dpos_irreversible_blocknum)
                        ("schedule", bb_legacy.new_pending_producer_schedule ) );
               }

               EOS_ASSERT( gpo.proposed_schedule.version == pbhs.active_schedule_version + 1,
                           producer_schedule_exception, "wrong producer schedule version specified" );

               bb_legacy.new_pending_producer_schedule = producer_authority_schedule::from_shared(gpo.proposed_schedule);

               db.modify( gpo, [&]( auto& gp ) {
                  gp.proposed_schedule_block_num = std::optional<block_num_type>();
                  gp.proposed_schedule.version=0;
                  gp.proposed_schedule.producers.clear();
               });
            }
         });

         try {
            transaction_metadata_ptr onbtrx =
                  transaction_metadata::create_no_recover_keys( std::make_shared<packed_transaction>( get_on_block_transaction() ),
                                                                transaction_metadata::trx_type::implicit );
            auto reset_in_trx_requiring_checks = fc::make_scoped_exit([old_value=in_trx_requiring_checks,this](){
                  in_trx_requiring_checks = old_value;
               });
            in_trx_requiring_checks = true;
            auto trace = push_transaction( onbtrx, fc::time_point::maximum(), fc::microseconds::maximum(),
                                           gpo.configuration.min_transaction_cpu_usage, true, 0 );
            if( trace->except ) {
               wlog("onblock ${block_num} is REJECTING: ${entire_trace}",("block_num", chain_head.block_num() + 1)("entire_trace", trace));
            }
         } catch( const std::bad_alloc& e ) {
            elog( "on block transaction failed due to a std::bad_alloc" );
            throw;
         } catch( const boost::interprocess::bad_alloc& e ) {
            elog( "on block transaction failed due to a bad allocation" );
            throw;
         } catch( const fc::exception& e ) {
            wlog( "on block transaction failed, but shouldn't impact block generation, system contract needs update" );
            edump((e.to_detail_string()));
         } catch( const std::exception& e ) {
            wlog( "on block transaction failed due to unexpected exception" );
            edump((e.what()));
         } catch( ... ) {
            elog( "on block transaction failed due to unknown exception" );
         }

         clear_expired_input_transactions(deadline);
         update_producers_authority();
      }

      guard_pending.cancel();
   } /// start_block

   void assemble_block(bool validating, std::optional<qc_data_t> validating_qc_data, const block_state_ptr& validating_bsp)
   {
      EOS_ASSERT( pending, block_validate_exception, "it is not valid to finalize when there is no pending block");
      EOS_ASSERT( std::holds_alternative<building_block>(pending->_block_stage), block_validate_exception, "already called finish_block");

      try {
         auto& bb = std::get<building_block>(pending->_block_stage);

         // Update resource limits:
         resource_limits.process_account_limit_updates();
         const auto& chain_config = db.get<global_property_object>().configuration;
         resource_limits.set_block_parameters(
            { EOS_PERCENT(chain_config.max_block_cpu_usage, chain_config.target_block_cpu_usage_pct),
              chain_config.max_block_cpu_usage,
              config::block_cpu_usage_average_window_ms / config::block_interval_ms,
              config::maximum_elastic_resource_multiplier, {99, 100}, {1000, 999}},
            { EOS_PERCENT(chain_config.max_block_net_usage, chain_config.target_block_net_usage_pct),
              chain_config.max_block_net_usage,
              config::block_size_average_window_ms / config::block_interval_ms,
              config::maximum_elastic_resource_multiplier, {99, 100}, {1000, 999}}
            );
         resource_limits.process_block_usage(bb.block_num());

         // Any proposer policy?
         std::unique_ptr<proposer_policy> new_proposer_policy;
         auto process_new_proposer_policy = [&](auto&) -> void {
            const auto& gpo = db.get<global_property_object>();
            if (gpo.proposed_schedule_block_num) {
               new_proposer_policy                    = std::make_unique<proposer_policy>();
               new_proposer_policy->active_time       = detail::get_next_next_round_block_time(bb.timestamp());
               new_proposer_policy->proposer_schedule = producer_authority_schedule::from_shared(gpo.proposed_schedule);
               ilog("Scheduling proposer schedule change at ${t}: ${s}", ("t", new_proposer_policy->active_time)("s", new_proposer_policy->proposer_schedule));

               db.modify( gpo, [&]( auto& gp ) {
                  gp.proposed_schedule_block_num = std::optional<block_num_type>();
                  gp.proposed_schedule.version = 0;
                  gp.proposed_schedule.producers.clear();
               });
            }
         };
         apply_s<void>(chain_head, process_new_proposer_policy);

         auto assembled_block =
            bb.assemble_block(thread_pool.get_executor(), protocol_features.get_protocol_feature_set(), fork_db, std::move(new_proposer_policy),
                              validating, std::move(validating_qc_data), validating_bsp);

         // Update TaPoS table:
         create_block_summary(  assembled_block.id() );

         pending->_block_stage = std::move(assembled_block);
      }
      FC_CAPTURE_AND_RETHROW()
   }

   /**
    * @post regardless of the success of commit block there is no active pending block
    */
   void commit_block( controller::block_status s ) {
      auto reset_pending_on_exit = fc::make_scoped_exit([this]{
         pending.reset();
      });

      try {
         EOS_ASSERT( std::holds_alternative<completed_block>(pending->_block_stage), block_validate_exception,
                     "cannot call commit_block until pending block is completed" );

         auto& cb = std::get<completed_block>(pending->_block_stage);

         if (s != controller::block_status::irreversible) {
            auto add_completed_block = [&](auto& forkdb) {
               const auto& bsp = std::get<std::decay_t<decltype(forkdb.head())>>(cb.bsp.internal());
               if( s == controller::block_status::incomplete ) {
                  forkdb.add( bsp, mark_valid_t::yes, ignore_duplicate_t::no );
                  emit( accepted_block_header, std::tie(bsp->block, bsp->id()) );
               } else {
                  assert(s != controller::block_status::irreversible);
                  forkdb.mark_valid( bsp );
               }
            };
            fork_db.apply<void>(add_completed_block);
         }

         chain_head = block_handle{cb.bsp};
         emit( accepted_block, std::tie(chain_head.block(), chain_head.id()) );

         apply<void>(chain_head, [&](const auto& head) {
#warning todo: support deep_mind_logger even when in IF mode
            if constexpr (std::is_same_v<block_state_legacy_ptr, typename std::decay_t<decltype(head)>>) {
               // at block level, no transaction specific logging is possible
               if (auto* dm_logger = get_deep_mind_logger(false)) {
                  dm_logger->on_accepted_block(head);
               }
            }
         });

         if( s == controller::block_status::incomplete ) {
            fork_db.apply_s<void>([&](auto& forkdb) {
               const auto& bsp = std::get<std::decay_t<decltype(forkdb.head())>>(cb.bsp.internal());

               uint16_t if_ext_id = instant_finality_extension::extension_id();
               assert(bsp->header_exts.count(if_ext_id) > 0); // in all instant_finality block headers
               const auto& if_ext = std::get<instant_finality_extension>(bsp->header_exts.lower_bound(if_ext_id)->second);
               if (if_ext.qc_claim.is_strong_qc) {
                  // claim has already been verified
                  auto claimed = forkdb.search_on_branch(bsp->id(), if_ext.qc_claim.block_num);
                  if (claimed) {
                     auto& final_on_strong_qc_block_ref = claimed->core.get_block_reference(claimed->core.final_on_strong_qc_block_num);
                     set_if_irreversible_block_id(final_on_strong_qc_block_ref.block_id);
                  }
               }
            });

            log_irreversible();
         }

         if ( s == controller::block_status::incomplete || s == controller::block_status::complete || s == controller::block_status::validated ) {
            apply_s<void>(chain_head, [&](const auto& head) { create_and_send_vote_msg(head); });
         }

      } catch (...) {
         // dont bother resetting pending, instead abort the block
         reset_pending_on_exit.cancel();
         abort_block();
         throw;
      }

      // push the state for pending.
      pending->push();
   }

   void set_proposed_finalizers(const finalizer_policy& fin_pol) {
      assert(pending); // has to exist and be building_block since called from host function
      auto& bb = std::get<building_block>(pending->_block_stage);
      bb.set_proposed_finalizer_policy(fin_pol);

      apply_l<void>(chain_head, [&](auto&) {
         // Savanna uses new algorithm for proposer schedule change, prevent any in-flight legacy proposer schedule changes
         const auto& gpo = db.get<global_property_object>();
         if (gpo.proposed_schedule_block_num) {
            db.modify(gpo, [&](auto& gp) {
               gp.proposed_schedule_block_num = std::optional<block_num_type>();
               gp.proposed_schedule.version   = 0;
               gp.proposed_schedule.producers.clear();
            });
         }
      });
   }

   /**
    *  This method is called from other threads. The controller_impl should outlive those threads.
    *  However, to avoid race conditions, it means that the behavior of this function should not change
    *  after controller_impl construction.

    *  This should not be an issue since the purpose of this function is to ensure all of the protocol features
    *  in the supplied vector are recognized by the software, and the set of recognized protocol features is
    *  determined at startup and cannot be changed without a restart.
    */
   void check_protocol_features( block_timestamp_type timestamp,
                                 const flat_set<digest_type>& currently_activated_protocol_features,
                                 const vector<digest_type>& new_protocol_features )
   {
      const auto& pfs = protocol_features.get_protocol_feature_set();

      for( auto itr = new_protocol_features.begin(); itr != new_protocol_features.end(); ++itr ) {
         const auto& f = *itr;

         auto status = pfs.is_recognized( f, timestamp );
         switch( status ) {
            case protocol_feature_set::recognized_t::unrecognized:
               EOS_THROW( protocol_feature_exception,
                          "protocol feature with digest '${digest}' is unrecognized", ("digest", f) );
            break;
            case protocol_feature_set::recognized_t::disabled:
               EOS_THROW( protocol_feature_exception,
                          "protocol feature with digest '${digest}' is disabled", ("digest", f) );
            break;
            case protocol_feature_set::recognized_t::too_early:
               EOS_THROW( protocol_feature_exception,
                          "${timestamp} is too early for the earliest allowed activation time of the protocol feature with digest '${digest}'", ("digest", f)("timestamp", timestamp) );
            break;
            case protocol_feature_set::recognized_t::ready:
            break;
            default:
               EOS_THROW( protocol_feature_exception, "unexpected recognized_t status" );
            break;
         }

         EOS_ASSERT( currently_activated_protocol_features.find( f ) == currently_activated_protocol_features.end(),
                     protocol_feature_exception,
                     "protocol feature with digest '${digest}' has already been activated",
                     ("digest", f)
         );

         auto dependency_checker = [&currently_activated_protocol_features, &new_protocol_features, &itr]
                                   ( const digest_type& f ) -> bool
         {
            if( currently_activated_protocol_features.find( f ) != currently_activated_protocol_features.end() )
               return true;

            return (std::find( new_protocol_features.begin(), itr, f ) != itr);
         };

         EOS_ASSERT( pfs.validate_dependencies( f, dependency_checker ), protocol_feature_exception,
                     "not all dependencies of protocol feature with digest '${digest}' have been activated",
                     ("digest", f)
         );
      }
   }

   void report_block_header_diff( const block_header& b, const block_header& ab ) {

#define EOS_REPORT(DESC,A,B) \
      if( A != B ) {                                                    \
         elog("${desc}: ${bv} != ${abv}", ("desc", DESC)("bv", A)("abv", B)); \
      }

      EOS_REPORT( "timestamp", b.timestamp, ab.timestamp )
      EOS_REPORT( "producer", b.producer, ab.producer )
      EOS_REPORT( "confirmed", b.confirmed, ab.confirmed )
      EOS_REPORT( "previous", b.previous, ab.previous )
      EOS_REPORT( "transaction_mroot", b.transaction_mroot, ab.transaction_mroot )
      EOS_REPORT( "action_mroot", b.action_mroot, ab.action_mroot )
      EOS_REPORT( "schedule_version", b.schedule_version, ab.schedule_version )
      EOS_REPORT( "new_producers", b.new_producers, ab.new_producers )
      EOS_REPORT( "header_extensions", b.header_extensions, ab.header_extensions )

      if (b.header_extensions != ab.header_extensions) {
         flat_multimap<uint16_t, block_header_extension> bheader_exts = b.validate_and_extract_header_extensions();
         if (bheader_exts.count(instant_finality_extension::extension_id())) {
            const auto& if_extension =
               std::get<instant_finality_extension>(bheader_exts.lower_bound(instant_finality_extension::extension_id())->second);
            elog("b  if: ${i}", ("i", if_extension));
         }
         flat_multimap<uint16_t, block_header_extension> abheader_exts = ab.validate_and_extract_header_extensions();
         if (abheader_exts.count(instant_finality_extension::extension_id())) {
            const auto& if_extension =
               std::get<instant_finality_extension>(abheader_exts.lower_bound(instant_finality_extension::extension_id())->second);
            elog("ab if: ${i}", ("i", if_extension));
         }
      }

#undef EOS_REPORT
   }

   static std::optional<qc_data_t> extract_qc_data(const signed_block_ptr& b) {
      std::optional<qc_data_t> qc_data;
      auto hexts = b->validate_and_extract_header_extensions();
      if (auto if_entry = hexts.lower_bound(instant_finality_extension::extension_id()); if_entry != hexts.end()) {
         auto& if_ext   = std::get<instant_finality_extension>(if_entry->second);

         // get the matching qc extension if present
         auto exts = b->validate_and_extract_extensions();
         if (auto entry = exts.lower_bound(quorum_certificate_extension::extension_id()); entry != exts.end()) {
            auto& qc_ext = std::get<quorum_certificate_extension>(entry->second);
            return qc_data_t{ std::move(qc_ext.qc), if_ext.qc_claim };
         }
         return qc_data_t{ {}, if_ext.qc_claim };
      }
      return {};
   }

   template<class BSP>
   void apply_block( controller::block_report& br, const BSP& bsp, controller::block_status s,
                     const trx_meta_cache_lookup& trx_lookup ) {
      try {
         try {
            auto start = fc::time_point::now();
            const signed_block_ptr& b = bsp->block;
            const auto& new_protocol_feature_activations = bsp->get_new_protocol_feature_activations();

            auto producer_block_id = bsp->id();
            start_block( b->timestamp, b->confirmed, new_protocol_feature_activations, s, producer_block_id, fc::time_point::maximum() );

            // validated in create_block_handle()
            std::get<building_block>(pending->_block_stage).trx_mroot_or_receipt_digests() = b->transaction_mroot;

            const bool existing_trxs_metas = !bsp->trxs_metas().empty();
            const bool pub_keys_recovered = bsp->is_pub_keys_recovered();
            const bool skip_auth_checks = skip_auth_check();
            std::vector<std::tuple<transaction_metadata_ptr, recover_keys_future>> trx_metas;
            bool use_bsp_cached = false;
            if( pub_keys_recovered || (skip_auth_checks && existing_trxs_metas) ) {
               use_bsp_cached = true;
            } else {
               trx_metas.reserve( b->transactions.size() );
               for( const auto& receipt : b->transactions ) {
                  if( std::holds_alternative<packed_transaction>(receipt.trx)) {
                     const auto& pt = std::get<packed_transaction>(receipt.trx);
                     transaction_metadata_ptr trx_meta_ptr = trx_lookup ? trx_lookup( pt.id() ) : transaction_metadata_ptr{};
                     if( trx_meta_ptr && *trx_meta_ptr->packed_trx() != pt ) trx_meta_ptr = nullptr;
                     if( trx_meta_ptr && ( skip_auth_checks || !trx_meta_ptr->recovered_keys().empty() ) ) {
                        trx_metas.emplace_back( std::move( trx_meta_ptr ), recover_keys_future{} );
                     } else if( skip_auth_checks ) {
                        packed_transaction_ptr ptrx( b, &pt ); // alias signed_block_ptr
                        trx_metas.emplace_back(
                           transaction_metadata::create_no_recover_keys( std::move(ptrx), transaction_metadata::trx_type::input ),
                           recover_keys_future{} );
                     } else {
                        packed_transaction_ptr ptrx( b, &pt ); // alias signed_block_ptr
                        auto fut = transaction_metadata::start_recover_keys(
                           std::move( ptrx ), thread_pool.get_executor(), chain_id, fc::microseconds::maximum(),
                           transaction_metadata::trx_type::input  );
                        trx_metas.emplace_back( transaction_metadata_ptr{}, std::move( fut ) );
                     }
                  }
               }
            }

            transaction_trace_ptr trace;

            size_t packed_idx = 0;
            const auto& trx_receipts = std::get<building_block>(pending->_block_stage).pending_trx_receipts();
            for( const auto& receipt : b->transactions ) {
               auto num_pending_receipts = trx_receipts.size();
               if( std::holds_alternative<packed_transaction>(receipt.trx) ) {
                  const auto& trx_meta = (use_bsp_cached ? bsp->trxs_metas().at(packed_idx)
                                                         : (!!std::get<0>(trx_metas.at(packed_idx))
                                                               ? std::get<0>(trx_metas.at(packed_idx))
                                                               : std::get<1>(trx_metas.at(packed_idx)).get()));
                  trace = push_transaction(trx_meta, fc::time_point::maximum(), fc::microseconds::maximum(),
                                           receipt.cpu_usage_us, true, 0);
                  ++packed_idx;
               } else if( std::holds_alternative<transaction_id_type>(receipt.trx) ) {
                  trace = push_scheduled_transaction(std::get<transaction_id_type>(receipt.trx), fc::time_point::maximum(),
                                                     fc::microseconds::maximum(), receipt.cpu_usage_us, true);
               } else {
                  EOS_ASSERT( false, block_validate_exception, "encountered unexpected receipt type" );
               }

               bool transaction_failed   = trace && trace->except;
               bool transaction_can_fail = receipt.status == transaction_receipt_header::hard_fail &&
                                           std::holds_alternative<transaction_id_type>(receipt.trx);

               if( transaction_failed && !transaction_can_fail) {
                  edump((*trace));
                  throw *trace->except;
               }

               EOS_ASSERT(trx_receipts.size() > 0, block_validate_exception,
                          "expected a receipt, block_num ${bn}, block_id ${id}, receipt ${e}",
                          ("bn", b->block_num())("id", producer_block_id)("e", receipt));
               EOS_ASSERT(trx_receipts.size() == num_pending_receipts + 1, block_validate_exception,
                          "expected receipt was not added, block_num ${bn}, block_id ${id}, receipt ${e}",
                          ("bn", b->block_num())("id", producer_block_id)("e", receipt));
               const transaction_receipt_header& r = trx_receipts.back();
               EOS_ASSERT(r == static_cast<const transaction_receipt_header&>(receipt), block_validate_exception,
                          "receipt does not match, ${lhs} != ${rhs}",
                          ("lhs", r)("rhs", static_cast<const transaction_receipt_header&>(receipt)));
            }

            if constexpr (std::is_same_v<BSP, block_state_ptr>) {
               // assemble_block will mutate bsp by setting the valid structure
               assemble_block(true, extract_qc_data(b), bsp);

               // verify received finality digest in action_mroot is the same as the actual one

               // For proper IF blocks that do not have an associated Finality Tree defined,
               // its finality_mroot is empty
               digest_type actual_finality_mroot;

               if (!bsp->core.is_genesis_block_num(bsp->core.final_on_strong_qc_block_num)) {
                  actual_finality_mroot = bsp->get_validation_mroot(bsp->core.final_on_strong_qc_block_num);
               }

               EOS_ASSERT(bsp->finality_mroot() == actual_finality_mroot,
                  block_validate_exception,
                  "finality_mroot does not match, received finality_mroot: ${r} != actual_finality_mroot: ${a}",
                  ("r", bsp->finality_mroot())("a", actual_finality_mroot));
            } else {
               assemble_block(true, {}, nullptr);
               auto& ab = std::get<assembled_block>(pending->_block_stage);
               ab.apply_legacy<void>([&](assembled_block::assembled_block_legacy& abl) {
                  assert(abl.action_receipt_digests_savanna);
                  bsp->action_receipt_digests_savanna = std::move(*abl.action_receipt_digests_savanna);
               });
            }
            auto& ab = std::get<assembled_block>(pending->_block_stage);

            if( producer_block_id != ab.id() ) {
               elog( "Validation block id does not match producer block id" );

               report_block_header_diff(*b, ab.header());

               // this implicitly asserts that all header fields (less the signature) are identical
               EOS_ASSERT(producer_block_id == ab.id(), block_validate_exception, "Block ID does not match, ${producer_block_id} != ${validator_block_id}",
                          ("producer_block_id", producer_block_id)("validator_block_id", ab.id()));
            }

            if( !use_bsp_cached ) {
               bsp->set_trxs_metas( ab.extract_trx_metas(), !skip_auth_checks );
            }
            // create completed_block with the existing block_state as we just verified it is the same as assembled_block
            pending->_block_stage = completed_block{ block_handle{bsp} };

            br = pending->_block_report; // copy before commit block destroys pending
            commit_block(s);
            br.total_time = fc::time_point::now() - start;

         } catch ( const std::bad_alloc& ) {
            throw;
         } catch ( const boost::interprocess::bad_alloc& ) {
            throw;
         } catch ( const fc::exception& e ) {
            edump((e.to_detail_string()));
            abort_block();
            throw;
         } catch ( const std::exception& e ) {
            edump((e.what()));
            abort_block();
            throw;
         }
      } FC_CAPTURE_AND_RETHROW();
   } /// apply_block


   // called from net threads and controller's thread pool
   vote_status process_vote_message( const vote_message& vote ) {
      // only aggregate votes on proper if blocks
      auto aggregate_vote = [&vote](auto& forkdb) -> vote_status {
          auto bsp = forkdb.get_block(vote.block_id);
          if (bsp && bsp->block->is_proper_svnn_block()) {
             return bsp->aggregate_vote(vote);
          }
          return vote_status::unknown_block;
      };
      auto aggregate_vote_legacy = [](auto&) -> vote_status {
         return vote_status::unknown_block;
      };
      return fork_db.apply<vote_status>(aggregate_vote_legacy, aggregate_vote);
   }

   void create_and_send_vote_msg(const block_state_ptr& bsp) {
      if (!bsp->block->is_proper_svnn_block())
         return;

      auto finalizer_digest = bsp->compute_finality_digest();

      // Each finalizer configured on the node which is present in the active finalizer policy
      // may create and sign a vote
      // TODO: as a future optimization, we could run maybe_vote on a thread (it would need a
      // lock around the file access). We should document that the voted_block is emitted
      // off the main thread. net_plugin is fine for this to be emitted from any thread.
      // Just need to update the comment in net_plugin
      my_finalizers.maybe_vote(
          *bsp->active_finalizer_policy, bsp, finalizer_digest, [&](const vote_message& vote) {
              // net plugin subscribed to this signal. it will broadcast the vote message
              // on receiving the signal
              emit(voted_block, vote);

              // also aggregate our own vote into the pending_qc for this block.
              boost::asio::post(thread_pool.get_executor(),
                                [control = this, vote]() { control->process_vote_message(vote); });
          });
   }

   // Verify QC claim made by instant_finality_extension in header extension
   // and quorum_certificate_extension in block extension are valid.
   // Called from net-threads. It is thread safe as signed_block is never modified
   // after creation.
   // -----------------------------------------------------------------------------
   void verify_qc_claim( const block_id_type& id, const signed_block_ptr& b, const block_header_state& prev ) {
      auto qc_ext_id = quorum_certificate_extension::extension_id();
      auto if_ext_id = instant_finality_extension::extension_id();

      // extract current block extension and previous header extension
      auto block_exts = b->validate_and_extract_extensions();
      std::optional<block_header_extension> prev_header_ext = prev.header.extract_header_extension(if_ext_id);
      std::optional<block_header_extension> header_ext      = b->extract_header_extension(if_ext_id);

      bool qc_extension_present = block_exts.count(qc_ext_id) != 0;
      uint32_t block_num = b->block_num();

      if( !header_ext ) {
         // If there is no header extension, ensure the block does not have a QC and also the previous
         // block doesn't have a header extension either. Then return early.
         // ------------------------------------------------------------------------------------------
         EOS_ASSERT( !qc_extension_present,
                     invalid_qc_claim,
                     "Block #${b} includes a QC block extension, but doesn't have a finality header extension",
                     ("b", block_num) );

         EOS_ASSERT( !prev_header_ext,
                     invalid_qc_claim,
                     "Block #${b} doesn't have a finality header extension even though its predecessor does.",
                     ("b", block_num) );
         return;
      }

      assert(header_ext);
      const auto& if_ext   = std::get<instant_finality_extension>(*header_ext);
      const auto  new_qc_claim = if_ext.qc_claim;

      // If there is a header extension, but the previous block does not have a header extension,
      // ensure the block does not have a QC and the QC claim of the current block has a block_num
      // of the current block’s number and that it is a claim of a weak QC. Then return early.
      // -------------------------------------------------------------------------------------------------
      if (!prev_header_ext) {
         EOS_ASSERT( !qc_extension_present && new_qc_claim.block_num == block_num && new_qc_claim.is_strong_qc == false,
                     invalid_qc_claim,
                     "Block #${b}, which is the finality transition block, doesn't have the expected extensions",
                     ("b", block_num) );
         return;
      }

      // at this point both current block and its parent have IF extensions, and we are past the
      // IF transition block
      // ----------------------------------------------------------------------------------------
      assert(header_ext && prev_header_ext);

      const auto& prev_if_ext   = std::get<instant_finality_extension>(*prev_header_ext);
      const auto  prev_qc_claim = prev_if_ext.qc_claim;

      // validate QC claim against previous block QC info

      // new claimed QC block number cannot be smaller than previous block's
      EOS_ASSERT( new_qc_claim.block_num >= prev_qc_claim.block_num,
                  invalid_qc_claim,
                  "Block #${b} claims a block_num (${n1}) less than the previous block's (${n2})",
                  ("n1", new_qc_claim.block_num)("n2", prev_qc_claim.block_num)("b", block_num) );

      if( new_qc_claim.block_num == prev_qc_claim.block_num ) {
         if( new_qc_claim.is_strong_qc == prev_qc_claim.is_strong_qc ) {
            // QC block extension is redundant
            EOS_ASSERT( !qc_extension_present,
                        invalid_qc_claim,
                        "Block #${b} should not provide a QC block extension since its QC claim is the same as the previous block's",
                        ("b", block_num) );

            // if previous block's header extension has the same claim, just return
            // (previous block already validated the claim)
            return;
         }

         // new claimed QC must be stronger than previous if the claimed block number is the same
         EOS_ASSERT( new_qc_claim.is_strong_qc,
                     invalid_qc_claim,
                     "claimed QC (${s1}) must be stricter than previous block's (${s2}) if block number is the same. Block number: ${b}",
                     ("s1", new_qc_claim.is_strong_qc)("s2", prev_qc_claim.is_strong_qc)("b", block_num) );
      }

      // At this point, we are making a new claim in this block, so it better include a QC to justify this claim.
      EOS_ASSERT( qc_extension_present,
                  invalid_qc_claim,
                  "Block #${b} is making a new finality claim, but doesn't include a qc to justify this claim", ("b", block_num) );

      const auto& qc_ext   = std::get<quorum_certificate_extension>(block_exts.lower_bound(qc_ext_id)->second);
      const auto& qc_proof = qc_ext.qc;

      // Check QC information in header extension and block extension match
      EOS_ASSERT( qc_proof.block_num == new_qc_claim.block_num,
                  invalid_qc_claim,
                  "Block #${b}: Mismatch between qc.block_num (${n1}) in block extension and block_num (${n2}) in header extension",
                  ("n1", qc_proof.block_num)("n2", new_qc_claim.block_num)("b", block_num) );

      // Verify claimed strictness is the same as in proof
      EOS_ASSERT( qc_proof.qc.is_strong() == new_qc_claim.is_strong_qc,
                  invalid_qc_claim,
                  "QC is_strong (${s1}) in block extension does not match is_strong_qc (${s2}) in header extension. Block number: ${b}",
                  ("s1", qc_proof.qc.is_strong())("s2", new_qc_claim.is_strong_qc)("b", block_num) );

      // find the claimed block's block state on branch of id
      auto bsp = fetch_bsp_on_branch_by_num( prev.id(), new_qc_claim.block_num );
      EOS_ASSERT( bsp,
                  invalid_qc_claim,
                  "Block state was not found in forkdb for block_num ${q}. Block number: ${b}",
                  ("q", new_qc_claim.block_num)("b", block_num) );

      // verify the QC proof against the claimed block
      bsp->verify_qc(qc_proof.qc);
   }

   // thread safe, expected to be called from thread other than the main thread
   template<class BS>
   block_handle create_block_state_i( const block_id_type& id, const signed_block_ptr& b, const BS& prev ) {
      constexpr bool savanna_mode = std::is_same_v<typename std::decay_t<BS>, block_state>;
      if constexpr (savanna_mode) {
         // Verify claim made by instant_finality_extension in block header extension and
         // quorum_certificate_extension in block extension are valid.
         // This is the only place the evaluation is done.
         verify_qc_claim(id, b, prev);
      }

      auto trx_mroot = calculate_trx_merkle( b->transactions, savanna_mode );
      EOS_ASSERT( b->transaction_mroot == trx_mroot,
                  block_validate_exception,
                  "invalid block transaction merkle root ${b} != ${c}", ("b", b->transaction_mroot)("c", trx_mroot) );

      const bool skip_validate_signee = false;
      auto bsp = std::make_shared<BS>(
            prev,
            b,
            protocol_features.get_protocol_feature_set(),
            [this]( block_timestamp_type timestamp,
                    const flat_set<digest_type>& cur_features,
                    const vector<digest_type>& new_features )
            { check_protocol_features( timestamp, cur_features, new_features ); },
            skip_validate_signee
      );

      EOS_ASSERT( id == bsp->id(), block_validate_exception,
                  "provided id ${id} does not match block id ${bid}", ("id", id)("bid", bsp->id()) );
      return block_handle{bsp};
   }

   std::future<block_handle> create_block_handle_future( const block_id_type& id, const signed_block_ptr& b ) {
      EOS_ASSERT( b, block_validate_exception, "null block" );

      auto f = [&](const auto& forkdb) -> std::future<block_handle> {
         return post_async_task( thread_pool.get_executor(), [b, id, &forkdb, control=this]() {
            // no reason for a block_state if fork_db already knows about block
            auto existing = forkdb.get_block( id );
            EOS_ASSERT( !existing, fork_database_exception, "we already know about this block: ${id}", ("id", id) );

            auto prev = forkdb.get_block( b->previous, include_root_t::yes );
            EOS_ASSERT( prev, unlinkable_block_exception,
                        "unlinkable block ${id} previous ${p}", ("id", id)("p", b->previous) );

            return control->create_block_state_i( id, b, *prev );
         } );
      };

      // always return a valid future
      auto unlinkable = [&](const auto&) -> std::future<block_handle> {
         std::packaged_task<block_handle()> task( [b, id]() -> block_handle {
            EOS_ASSERT( false, unlinkable_block_exception,
                        "unlinkable block ${id} previous ${p} not in fork db", ("id", id)("p", b->previous) );
         } );
         task();
         return task.get_future();
      };

      if (!b->is_proper_svnn_block()) {
         return fork_db.apply<std::future<block_handle>>(f, unlinkable);
      }
      return fork_db.apply<std::future<block_handle>>(unlinkable, f);
   }

   // thread safe, expected to be called from thread other than the main thread
   std::optional<block_handle> create_block_handle( const block_id_type& id, const signed_block_ptr& b ) {
      EOS_ASSERT( b, block_validate_exception, "null block" );
      
      auto f = [&](const auto& forkdb) -> std::optional<block_handle> {
         // no reason for a block_state if fork_db already knows about block
         auto existing = forkdb.get_block( id );
         EOS_ASSERT( !existing, fork_database_exception, "we already know about this block: ${id}", ("id", id) );

         // previous not found could mean that previous block not applied yet
         auto prev = forkdb.get_block( b->previous, include_root_t::yes );
         if( !prev ) return {};

         return create_block_state_i( id, b, *prev );
      };

      if (!b->is_proper_svnn_block()) {
         return fork_db.apply_l<std::optional<block_handle>>(f);
      }
      return fork_db.apply_s<std::optional<block_handle>>(f);
   }

   // expected to be called from application thread as it modifies bsp->valid_qc and if_irreversible_block_id
   void integrate_received_qc_to_block(const block_state_ptr& bsp_in) {
      // extract QC from block extension
      const auto& block_exts = bsp_in->block->validate_and_extract_extensions();
      auto qc_ext_id = quorum_certificate_extension::extension_id();

      if( block_exts.count(qc_ext_id) == 0 ) {
         return;
      }
      const auto& qc_ext = std::get<quorum_certificate_extension>(block_exts.lower_bound(qc_ext_id)->second);
      const auto& received_qc = qc_ext.qc.qc;

      const auto claimed = fetch_bsp_on_branch_by_num( bsp_in->previous(), qc_ext.qc.block_num );
      if( !claimed ) {
         dlog("qc not found in forkdb, qc: ${qc} for block ${bn} ${id}, previous ${p}",
              ("qc", qc_ext.qc.to_qc_claim())("bn", bsp_in->block_num())("id", bsp_in->id())("p", bsp_in->previous()));
         return;
      }

      // Don't save the QC from block extension if the claimed block has a better valid_qc.
      if (claimed->valid_qc && (claimed->valid_qc->is_strong() || received_qc.is_weak())) {
         dlog("qc not better, claimed->valid: ${qbn} ${qid}, strong=${s}, received: ${rqc}, for block ${bn} ${id}",
              ("qbn", claimed->block_num())("qid", claimed->id())("s", claimed->valid_qc->is_strong())
              ("rqc", qc_ext.qc.to_qc_claim())("bn", bsp_in->block_num())("id", bsp_in->id()));
         return;
      }

      // Save the QC. This is safe as the function is called by push_block & accept_block from application thread.
      dlog("setting valid qc: ${rqc} into claimed block ${bn} ${id}", ("rqc", qc_ext.qc.to_qc_claim())("bn", claimed->block_num())("id", claimed->id()));
      claimed->valid_qc = received_qc;

      // advance LIB if QC is strong
      if( received_qc.is_strong() ) {
         // We evaluate a block extension qc and advance lib if strong.
         // This is done before evaluating the block. It is possible the block
         // will not be valid or forked out. This is safe because the block is
         // just acting as a carrier of this info. It doesn't matter if the block
         // is actually valid as it simply is used as a network message for this data.
         const auto& final_on_strong_qc_block_ref = claimed->core.get_block_reference(claimed->core.final_on_strong_qc_block_num);
         set_if_irreversible_block_id(final_on_strong_qc_block_ref.block_id);
      }
   }

   void consider_voting(const block_state_ptr& bsp) {
      // 1. Get the `core.final_on_strong_qc_block_num` for the block you are considering to vote on and use that to find the actual block ID
      //    of the ancestor block that has that block number.
      // 2. If that block ID is for a non validated block, then do not vote for that block.
      // 3. Otherwise, consider voting for that block according to the decide_vote rules.

      if (bsp->core.final_on_strong_qc_block_num > 0) {
         const auto& final_on_strong_qc_block_ref = bsp->core.get_block_reference(bsp->core.final_on_strong_qc_block_num);
         auto final = fetch_bsp(final_on_strong_qc_block_ref.block_id);
         if (final && final->is_valid()) {
            create_and_send_vote_msg(bsp);
         }
      }
   }

   template <class BSP>
   void accept_block(const BSP& bsp) {
      assert(bsp && bsp->block);

      // Save the received QC as soon as possible, no matter whether the block itself is valid or not
      if constexpr (std::is_same_v<BSP, block_state_ptr>) {
         integrate_received_qc_to_block(bsp);
         consider_voting(bsp);
      }

      auto do_accept_block = [&](auto& forkdb) {
         if constexpr (std::is_same_v<BSP, typename std::decay_t<decltype(forkdb.head())>>)
            forkdb.add( bsp, mark_valid_t::no, ignore_duplicate_t::no );

         emit( accepted_block_header, std::tie(bsp->block, bsp->id()) );
      };

      fork_db.apply<void>(do_accept_block);
   }

   template <class BSP>
   void push_block( controller::block_report& br,
                    const BSP& bsp,
                    const forked_callback_t& forked_branch_cb,
                    const trx_meta_cache_lookup& trx_lookup )
   {
      assert(bsp && bsp->block);

      // Save the received QC as soon as possible, no matter whether the block itself is valid or not
      if constexpr (std::is_same_v<BSP, block_state_ptr>) {
         integrate_received_qc_to_block(bsp);
         consider_voting(bsp);
      }

      controller::block_status s = controller::block_status::complete;
      EOS_ASSERT(!pending, block_validate_exception, "it is not valid to push a block when there is a pending block");

      auto reset_prod_light_validation = fc::make_scoped_exit([old_value=trusted_producer_light_validation, this]() {
         trusted_producer_light_validation = old_value;
      });
      try {
         const auto& b = bsp->block;

         if( conf.terminate_at_block > 0 && conf.terminate_at_block <= chain_head.block_num()) {
            ilog("Reached configured maximum block ${num}; terminating", ("num", conf.terminate_at_block) );
            shutdown();
            return;
         }
         
         auto do_push = [&](auto& forkdb) {
            if constexpr (std::is_same_v<BSP, typename std::decay_t<decltype(forkdb.head())>>) {
               forkdb.add( bsp, mark_valid_t::no, ignore_duplicate_t::no );
            }

            if (is_trusted_producer(b->producer)) {
               trusted_producer_light_validation = true;
            };

            emit( accepted_block_header, std::tie(bsp->block, bsp->id()) );

            if( read_mode != db_read_mode::IRREVERSIBLE ) {
               if constexpr (std::is_same_v<BSP, typename std::decay_t<decltype(forkdb.head())>>)
                  maybe_switch_forks( br, forkdb.pending_head(), s, forked_branch_cb, trx_lookup );
            } else {
               log_irreversible();
            }
         };

         fork_db.apply<void>(do_push);

      } FC_LOG_AND_RETHROW( )
   }

   template <class BSP>
   void replay_push_block( const signed_block_ptr& b, controller::block_status s ) {
      validate_db_available_size();

      EOS_ASSERT(!pending, block_validate_exception, "it is not valid to push a block when there is a pending block");

      try {
         EOS_ASSERT( b, block_validate_exception, "trying to push empty block" );
         EOS_ASSERT( (s == controller::block_status::irreversible || s == controller::block_status::validated),
                     block_validate_exception, "invalid block status for replay" );

         if( conf.terminate_at_block > 0 && conf.terminate_at_block <= chain_head.block_num() ) {
            ilog("Reached configured maximum block ${num}; terminating", ("num", conf.terminate_at_block) );
            shutdown();
            return;
         }

         const bool skip_validate_signee = !conf.force_all_checks;
         validator_t validator = [this](block_timestamp_type timestamp, const flat_set<digest_type>& cur_features,
                                        const vector<digest_type>& new_features) {
            check_protocol_features(timestamp, cur_features, new_features);
         };

         auto do_push = [&](const auto& head) {
            if constexpr (std::is_same_v<BSP, typename std::decay_t<decltype(head)>>) {
               BSP bsp = std::make_shared<typename BSP::element_type>(*head, b, protocol_features.get_protocol_feature_set(),validator, skip_validate_signee);

               if (s != controller::block_status::irreversible) {
                  fork_db.apply<void>([&](auto& forkdb) {
                     if constexpr (std::is_same_v<std::decay_t<decltype(bsp)>, std::decay_t<decltype(forkdb.head())>>)
                        forkdb.add(bsp, mark_valid_t::no, ignore_duplicate_t::yes);
                  });
               }

               emit(accepted_block_header, std::tie(bsp->block, bsp->id()));

               controller::block_report br;
               if (s == controller::block_status::irreversible) {
                  apply_block(br, bsp, s, trx_meta_cache_lookup{});

                  // On replay, log_irreversible is not called and so no irreversible_block signal is emitted.
                  // So emit it explicitly here.
                  emit(irreversible_block, std::tie(bsp->block, bsp->id()));

                  if (!skip_db_sessions(s)) {
                     db.commit(bsp->block_num());
                  }
               } else {
                  EOS_ASSERT(read_mode != db_read_mode::IRREVERSIBLE, block_validate_exception,
                             "invariant failure: cannot replay reversible blocks while in irreversible mode");
                  maybe_switch_forks(br, bsp, s, {}, trx_meta_cache_lookup{});
               }
            }
         };
         apply<void>(chain_head, do_push);

      } FC_LOG_AND_RETHROW( )
   }

   void maybe_switch_forks(const forked_callback_t& cb, const trx_meta_cache_lookup& trx_lookup) {
      auto maybe_switch = [&](auto& forkdb) {
         if (read_mode != db_read_mode::IRREVERSIBLE) {
            auto pending_head = forkdb.pending_head();
            if (chain_head.id() != pending_head->id() && pending_head->id() != forkdb.head()->id()) {
               dlog("switching forks on controller->maybe_switch_forks call");
               controller::block_report br;
               maybe_switch_forks(br, pending_head, pending_head->is_valid() ? controller::block_status::validated : controller::block_status::complete,
                                  cb, trx_lookup);
            }
         }
      };

      fork_db.apply<void>(maybe_switch);
   }

   template<class BSP>
   void maybe_switch_forks( controller::block_report& br, const BSP& new_head, controller::block_status s,
                            const forked_callback_t& forked_cb, const trx_meta_cache_lookup& trx_lookup )
   {
      auto do_maybe_switch_forks = [&](auto& forkdb) {
         bool head_changed = true;
         if( new_head->header.previous == chain_head.id() ) {
            try {
               apply_block( br, new_head, s, trx_lookup );
            } catch ( const std::exception& e ) {
               forkdb.remove( new_head->id() );
               throw;
            }
         } else if( new_head->id() != chain_head.id() ) {
            auto head_fork_comp_str = apply<std::string>(chain_head, [](auto& head) -> std::string { return log_fork_comparison(*head); });
            ilog("switching forks from ${current_head_id} (block number ${current_head_num}) ${c} to ${new_head_id} (block number ${new_head_num}) ${n}",
                 ("current_head_id", chain_head.id())("current_head_num", chain_head.block_num())("new_head_id", new_head->id())("new_head_num", new_head->block_num())
                 ("c", head_fork_comp_str)("n", log_fork_comparison(*new_head)));

            // not possible to log transaction specific infor when switching forks
            if (auto dm_logger = get_deep_mind_logger(false)) {
               dm_logger->on_switch_forks(chain_head.id(), new_head->id());
            }

            auto branches = forkdb.fetch_branch_from( new_head->id(), chain_head.id() );

            if( branches.second.size() > 0 ) {
               for( auto itr = branches.second.begin(); itr != branches.second.end(); ++itr ) {
                  pop_block();
               }
               EOS_ASSERT( chain_head.id() == branches.second.back()->header.previous, fork_database_exception,
                           "loss of sync between fork_db and chainbase during fork switch" ); // _should_ never fail

               if( forked_cb ) {
                  // forked_branch is in reverse order, maintain execution order
                  for( auto ritr = branches.second.rbegin(), rend = branches.second.rend(); ritr != rend; ++ritr ) {
                     const auto& bsptr = *ritr;
                     for( auto itr = bsptr->trxs_metas().begin(), end = bsptr->trxs_metas().end(); itr != end; ++itr ) {
                        forked_cb(*itr);
                     }
                  }
               }
            }

            for( auto ritr = branches.first.rbegin(); ritr != branches.first.rend(); ++ritr ) {
               auto except = std::exception_ptr{};
               try {
                  br = controller::block_report{};
                  apply_block( br, *ritr, (*ritr)->is_valid() ? controller::block_status::validated
                               : controller::block_status::complete, trx_lookup );
               } catch ( const std::bad_alloc& ) {
                  throw;
               } catch ( const boost::interprocess::bad_alloc& ) {
                  throw;
               } catch (const fc::exception& e) {
                  elog("exception thrown while switching forks ${e}", ("e", e.to_detail_string()));
                  except = std::current_exception();
               } catch (const std::exception& e) {
                  elog("exception thrown while switching forks ${e}", ("e", e.what()));
                  except = std::current_exception();
               }

               if( except ) {
                  // ritr currently points to the block that threw
                  // Remove the block that threw and all forks built off it.
                  forkdb.remove( (*ritr)->id() );

                  // pop all blocks from the bad fork, discarding their transactions
                  // ritr base is a forward itr to the last block successfully applied
                  auto applied_itr = ritr.base();
                  for( auto itr = applied_itr; itr != branches.first.end(); ++itr ) {
                     pop_block();
                  }
                  EOS_ASSERT( chain_head.id() == branches.second.back()->header.previous, fork_database_exception,
                              "loss of sync between fork_db and chainbase during fork switch reversal" ); // _should_ never fail

                  // re-apply good blocks
                  for( auto ritr = branches.second.rbegin(); ritr != branches.second.rend(); ++ritr ) {
                     br = controller::block_report{};
                     apply_block( br, *ritr, controller::block_status::validated /* we previously validated these blocks*/, trx_lookup );
                  }
                  std::rethrow_exception(except);
               } // end if exception
            } /// end for each block in branch

            if (fc::logger::get(DEFAULT_LOGGER).is_enabled(fc::log_level::info)) {
               auto get_ids = [&](auto& container)->std::string {
                  std::string ids;
                  for(auto ritr = container.rbegin(), e = container.rend(); ritr != e; ++ritr) {
                     ids += std::to_string((*ritr)->block_num()) + ":" + (*ritr)->id().str() + ",";
                  }
                  if (!ids.empty()) ids.resize(ids.size()-1);
                  return ids;
               };
               ilog("successfully switched fork to new head ${new_head_id}, removed {${rm_ids}}, applied {${new_ids}}",
                    ("new_head_id", new_head->id())("rm_ids", get_ids(branches.second))("new_ids", get_ids(branches.first)));
            }
         } else {
            head_changed = false;
         }

         if( head_changed )
            log_irreversible();
      };

      fork_db.apply<void>(do_maybe_switch_forks);

   } /// push_block

   deque<transaction_metadata_ptr> abort_block() {
      deque<transaction_metadata_ptr> applied_trxs;
      if( pending ) {
         applied_trxs = pending->extract_trx_metas();
         pending.reset();
         protocol_features.popped_blocks_to( chain_head.block_num() );
      }
      return applied_trxs;
   }

   // @param if_active true if instant finality is active
   static checksum256_type calc_merkle( deque<digest_type>&& digests, bool if_active ) {
      if (if_active) {
         return calculate_merkle( std::move(digests) );
      } else {
         return calculate_merkle_legacy( std::move(digests) );
      }
   }

   static checksum256_type calculate_trx_merkle( const deque<transaction_receipt>& trxs, bool if_active ) {
      deque<digest_type> trx_digests;
      for( const auto& a : trxs )
         trx_digests.emplace_back( a.digest() );

      return calc_merkle(std::move(trx_digests), if_active);
   }

   void update_producers_authority() {
      // this is not called when hotstuff is activated
      auto& bb = std::get<building_block>(pending->_block_stage);
      bb.apply_l<void>([this](building_block::building_block_legacy& legacy_header) {
         pending_block_header_state_legacy& pbhs = legacy_header.pending_block_header_state;
         const auto& producers = pbhs.active_schedule.producers;

         auto update_permission = [&](auto& permission, auto threshold) {
            auto auth = authority(threshold, {}, {});
            for (auto& p : producers) {
               auth.accounts.push_back({
                  {p.producer_name, config::active_name},
                  1
               });
            }

            if (permission.auth != auth) {
               db.modify(permission, [&](auto& po) { po.auth = auth; });
            }
         };

         uint32_t num_producers       = producers.size();
         auto     calculate_threshold = [=](uint32_t numerator, uint32_t denominator) {
            return ((num_producers * numerator) / denominator) + 1;
         };

         update_permission(authorization.get_permission({config::producers_account_name, config::active_name}),
                           calculate_threshold(2, 3) /* more than two-thirds */);

         update_permission(
            authorization.get_permission({config::producers_account_name, config::majority_producers_permission_name}),
            calculate_threshold(1, 2) /* more than one-half */);

         update_permission(
            authorization.get_permission({config::producers_account_name, config::minority_producers_permission_name}),
            calculate_threshold(1, 3) /* more than one-third */);

         // TODO: Add tests
      });
   }

   void create_block_summary(const block_id_type& id) {
      auto block_num = block_header::num_from_id(id);
      auto sid = block_num & 0xffff;
      db.modify( db.get<block_summary_object,by_id>(sid), [&](block_summary_object& bso ) {
          bso.block_id = id;
      });
   }


   void clear_expired_input_transactions(const fc::time_point& deadline) {
      //Look for expired transactions in the deduplication list, and remove them.
      auto& transaction_idx = db.get_mutable_index<transaction_multi_index>();
      const auto& dedupe_index = transaction_idx.indices().get<by_expiration>();
      auto now = is_building_block() ? pending_block_time() : chain_head.block_time().to_time_point();
      const auto total = dedupe_index.size();
      uint32_t num_removed = 0;
      while( (!dedupe_index.empty()) && ( now > dedupe_index.begin()->expiration.to_time_point() ) ) {
         transaction_idx.remove(*dedupe_index.begin());
         ++num_removed;
         if( deadline <= fc::time_point::now() ) {
            break;
         }
      }
      dlog("removed ${n} expired transactions of the ${t} input dedup list, pending block time ${pt}",
           ("n", num_removed)("t", total)("pt", now));
   }

   bool sender_avoids_whitelist_blacklist_enforcement( account_name sender )const {
      if( conf.sender_bypass_whiteblacklist.size() > 0 &&
          ( conf.sender_bypass_whiteblacklist.find( sender ) != conf.sender_bypass_whiteblacklist.end() ) )
      {
         return true;
      }

      return false;
   }

   void check_actor_list( const flat_set<account_name>& actors )const {
      if( actors.size() == 0 ) return;

      if( conf.actor_whitelist.size() > 0 ) {
         // throw if actors is not a subset of whitelist
         const auto& whitelist = conf.actor_whitelist;
         bool is_subset = true;

         // quick extents check, then brute force the check actors
         if (*actors.cbegin() >= *whitelist.cbegin() && *actors.crbegin() <= *whitelist.crbegin() ) {
            auto lower_bound = whitelist.cbegin();
            for (const auto& actor: actors) {
               lower_bound = std::lower_bound(lower_bound, whitelist.cend(), actor);

               // if the actor is not found, this is not a subset
               if (lower_bound == whitelist.cend() || *lower_bound != actor ) {
                  is_subset = false;
                  break;
               }

               // if the actor was found, we are guaranteed that other actors are either not present in the whitelist
               // or will be present in the range defined as [next actor,end)
               lower_bound = std::next(lower_bound);
            }
         } else {
            is_subset = false;
         }

         // helper lambda to lazily calculate the actors for error messaging
         static auto generate_missing_actors = [](const flat_set<account_name>& actors, const flat_set<account_name>& whitelist) -> vector<account_name> {
            vector<account_name> excluded;
            excluded.reserve( actors.size() );
            set_difference( actors.begin(), actors.end(),
                            whitelist.begin(), whitelist.end(),
                            std::back_inserter(excluded) );
            return excluded;
         };

         EOS_ASSERT( is_subset,  actor_whitelist_exception,
                     "authorizing actor(s) in transaction are not on the actor whitelist: ${actors}",
                     ("actors", generate_missing_actors(actors, whitelist))
                   );
      } else if( conf.actor_blacklist.size() > 0 ) {
         // throw if actors intersects blacklist
         const auto& blacklist = conf.actor_blacklist;
         bool intersects = false;

         // quick extents check then brute force check actors
         if( *actors.cbegin() <= *blacklist.crbegin() && *actors.crbegin() >= *blacklist.cbegin() ) {
            auto lower_bound = blacklist.cbegin();
            for (const auto& actor: actors) {
               lower_bound = std::lower_bound(lower_bound, blacklist.cend(), actor);

               // if the lower bound in the blacklist is at the end, all other actors are guaranteed to
               // not exist in the blacklist
               if (lower_bound == blacklist.cend()) {
                  break;
               }

               // if the lower bound of an actor IS the actor, then we have an intersection
               if (*lower_bound == actor) {
                  intersects = true;
                  break;
               }
            }
         }

         // helper lambda to lazily calculate the actors for error messaging
         static auto generate_blacklisted_actors = [](const flat_set<account_name>& actors, const flat_set<account_name>& blacklist) -> vector<account_name> {
            vector<account_name> blacklisted;
            blacklisted.reserve( actors.size() );
            set_intersection( actors.begin(), actors.end(),
                              blacklist.begin(), blacklist.end(),
                              std::back_inserter(blacklisted)
                            );
            return blacklisted;
         };

         EOS_ASSERT( !intersects, actor_blacklist_exception,
                     "authorizing actor(s) in transaction are on the actor blacklist: ${actors}",
                     ("actors", generate_blacklisted_actors(actors, blacklist))
                   );
      }
   }

   void check_contract_list( account_name code )const {
      if( conf.contract_whitelist.size() > 0 ) {
         EOS_ASSERT( conf.contract_whitelist.find( code ) != conf.contract_whitelist.end(),
                     contract_whitelist_exception,
                     "account '${code}' is not on the contract whitelist", ("code", code)
                   );
      } else if( conf.contract_blacklist.size() > 0 ) {
         EOS_ASSERT( conf.contract_blacklist.find( code ) == conf.contract_blacklist.end(),
                     contract_blacklist_exception,
                     "account '${code}' is on the contract blacklist", ("code", code)
                   );
      }
   }

   void check_action_list( account_name code, action_name action )const {
      if( conf.action_blacklist.size() > 0 ) {
         EOS_ASSERT( conf.action_blacklist.find( std::make_pair(code, action) ) == conf.action_blacklist.end(),
                     action_blacklist_exception,
                     "action '${code}::${action}' is on the action blacklist",
                     ("code", code)("action", action)
                   );
      }
   }

   void check_key_list( const public_key_type& key )const {
      if( conf.key_blacklist.size() > 0 ) {
         EOS_ASSERT( conf.key_blacklist.find( key ) == conf.key_blacklist.end(),
                     key_blacklist_exception,
                     "public key '${key}' is on the key blacklist",
                     ("key", key)
                   );
      }
   }

   /**
    *  At the start of each block we notify the system contract with a transaction that passes in
    *  the block header of the prior block (which is currently our head block)
    */
   signed_transaction get_on_block_transaction()
   {
      action on_block_act;
      on_block_act.account = config::system_account_name;
      on_block_act.name = "onblock"_n;
      on_block_act.authorization = vector<permission_level>{{config::system_account_name, config::active_name}};
      on_block_act.data = fc::raw::pack(chain_head.header());

      signed_transaction trx;
      trx.actions.emplace_back(std::move(on_block_act));
      if( is_builtin_activated( builtin_protocol_feature_t::no_duplicate_deferred_id ) ) {
         trx.expiration = time_point_sec();
         trx.ref_block_num = 0;
         trx.ref_block_prefix = 0;
      } else {
         trx.expiration = time_point_sec{pending_block_time() + fc::microseconds(999'999)}; // Round up to nearest second to avoid appearing expired
         trx.set_reference_block( chain_head.id() );
      }

      return trx;
   }

   inline deep_mind_handler* get_deep_mind_logger(bool is_trx_transient) const {
      // do not perform deep mind logging for read-only and dry-run transactions
      return is_trx_transient ? nullptr : deep_mind_logger;
   }

   void set_if_irreversible_block_id(const block_id_type& id) {
      const block_num_type id_num = block_header::num_from_id(id);
      const block_num_type current_num = block_header::num_from_id(if_irreversible_block_id);
      if( id_num > current_num ) {
         dlog("set irreversible block ${bn}: ${id}, old ${obn}: ${oid}", ("bn", id_num)("id", id)("obn", current_num)("oid", if_irreversible_block_id));
         if_irreversible_block_id = id;
      }
   }

   std::optional<finality_data_t> head_finality_data() const {
      return apply_s<std::optional<finality_data_t>>(chain_head, [](const block_state_ptr& head) { return head->get_finality_data(); });
   }

   uint32_t earliest_available_block_num() const {
      return (blog.first_block_num() != 0) ? blog.first_block_num() : fork_db_root_block_num();
   }

   void set_to_write_window() {
      app_window = app_window_type::write;
   }
   void set_to_read_window() {
      app_window = app_window_type::read;
   }
   bool is_write_window() const {
      return app_window == app_window_type::write;
   }

#ifdef EOSIO_EOS_VM_OC_RUNTIME_ENABLED
   bool is_eos_vm_oc_enabled() const {
      return wasmif.is_eos_vm_oc_enabled();
   }
#endif

   // Only called from read-only trx execution threads when producer_plugin
   // starts them. Only OC requires initialize thread specific data.
   void init_thread_local_data() {
#ifdef EOSIO_EOS_VM_OC_RUNTIME_ENABLED
      if ( is_eos_vm_oc_enabled() ) {
         wasmif.init_thread_local_data();
      }
#endif
   }

   wasm_interface& get_wasm_interface() {
      return wasmif;
   }

   void code_block_num_last_used(const digest_type& code_hash, uint8_t vm_type, uint8_t vm_version, uint32_t block_num) {
      wasmif.code_block_num_last_used(code_hash, vm_type, vm_version, block_num);
   }

   void set_node_finalizer_keys(const bls_pub_priv_key_map_t& finalizer_keys) {
      my_finalizers.set_keys(finalizer_keys);
   }

   bool irreversible_mode() const { return read_mode == db_read_mode::IRREVERSIBLE; }

   bool light_validation_allowed() const {
      if (!pending || in_trx_requiring_checks) {
         return false;
      }

      const auto pb_status = pending->_block_status;

      // in a pending irreversible or previously validated block and we have forcing all checks
      const bool consider_skipping_on_replay =
            (pb_status == controller::block_status::irreversible || pb_status == controller::block_status::validated) && !conf.force_all_checks;

      // OR in a signed block and in light validation mode
      const bool consider_skipping_on_validate = pb_status == controller::block_status::complete &&
                                                 (conf.block_validation_mode == validation_mode::LIGHT || trusted_producer_light_validation);

      return consider_skipping_on_replay || consider_skipping_on_validate;
   }


   bool skip_auth_check() const {
      return light_validation_allowed();
   }

   bool skip_trx_checks() const {
      return light_validation_allowed();
   }

   bool skip_db_sessions( controller::block_status bs ) const {
      bool consider_skipping = bs == controller::block_status::irreversible;
      return consider_skipping
         && !conf.disable_replay_opts
         && !in_trx_requiring_checks;
   }

   bool skip_db_sessions() const {
      if (pending) {
         return skip_db_sessions(pending->_block_status);
      } else {
         return false;
      }
   }

   bool is_trusted_producer( const account_name& producer) const {
      return conf.block_validation_mode == validation_mode::LIGHT || conf.trusted_producers.count(producer);
   }

   bool is_builtin_activated( builtin_protocol_feature_t f )const {
      uint32_t current_block_num = chain_head.block_num();

      if( pending ) {
         ++current_block_num;
      }

      return protocol_features.is_builtin_activated( f, current_block_num );
   }

   block_timestamp_type pending_block_timestamp()const {
      EOS_ASSERT( pending, block_validate_exception, "no pending block" );

      return pending->timestamp();
   }

   time_point pending_block_time()const {
      return pending_block_timestamp();
   }

   bool is_building_block()const {
      return pending.has_value() && !std::holds_alternative<completed_block>(pending->_block_stage);
   }

   bool is_speculative_block()const {
      if( !pending ) return false;

      return (pending->_block_status == controller::block_status::incomplete || pending->_block_status == controller::block_status::ephemeral );
   }

   std::optional<block_id_type> pending_producer_block_id()const {
      EOS_ASSERT( pending, block_validate_exception, "no pending block" );
      return pending->_producer_block_id;
   }

   void validate_db_available_size() const {
      const auto free = db.get_free_memory();
      const auto guard = conf.state_guard_size;
      EOS_ASSERT(free >= guard, database_guard_exception, "database free: ${f}, guard size: ${g}", ("f", free)("g",guard));
   }

   const producer_authority_schedule& active_producers()const {
      if( !(pending) )
         return head_active_schedule_auth();

      return pending->active_producers();
   }

   const producer_authority_schedule* pending_producers_legacy()const {
      if( !(pending) )
         return head_pending_schedule_auth_legacy();

      return pending->pending_producers_legacy();
   }

}; /// controller_impl

thread_local platform_timer controller_impl::timer;
#if defined(EOSIO_EOS_VM_RUNTIME_ENABLED) || defined(EOSIO_EOS_VM_JIT_RUNTIME_ENABLED)
thread_local eosio::vm::wasm_allocator controller_impl::wasm_alloc;
#endif

const resource_limits_manager&   controller::get_resource_limits_manager()const
{
   return my->resource_limits;
}
resource_limits_manager&         controller::get_mutable_resource_limits_manager()
{
   return my->resource_limits;
}

const authorization_manager&   controller::get_authorization_manager()const
{
   return my->authorization;
}
authorization_manager&         controller::get_mutable_authorization_manager()
{
   return my->authorization;
}

const protocol_feature_manager& controller::get_protocol_feature_manager()const
{
   return my->protocol_features;
}

const subjective_billing& controller::get_subjective_billing()const {
   return my->subjective_bill;
}

subjective_billing& controller::get_mutable_subjective_billing() {
   return my->subjective_bill;
}


controller::controller( const controller::config& cfg, const chain_id_type& chain_id )
:my( new controller_impl( cfg, *this, protocol_feature_set{}, chain_id ) )
{
}

controller::controller( const config& cfg, protocol_feature_set&& pfs, const chain_id_type& chain_id )
:my( new controller_impl( cfg, *this, std::move(pfs), chain_id ) )
{
}

controller::~controller() {
   my->abort_block();
   // controller_impl (my) holds a reference to controller (controller_impl.self).
   // The self is passed to transaction_context which passes it on to apply_context.
   // Currently nothing posted to the thread_pool accesses the `self` reference, but to make
   // sure it is safe in case something is added to the thread pool that does access self,
   // stop the thread pool before the unique_ptr (my) destructor runs.
   my->thread_pool.stop();
}

void controller::add_indices() {
   my->add_indices();
}

void controller::startup( std::function<void()> shutdown, std::function<bool()> check_shutdown, const snapshot_reader_ptr& snapshot ) {
   my->startup(shutdown, check_shutdown, snapshot);
}

void controller::startup( std::function<void()> shutdown, std::function<bool()> check_shutdown, const genesis_state& genesis ) {
   my->startup(shutdown, check_shutdown, genesis);
}

void controller::startup(std::function<void()> shutdown, std::function<bool()> check_shutdown) {
   my->startup(shutdown, check_shutdown);
}

const chainbase::database& controller::db()const { return my->db; }

chainbase::database& controller::mutable_db()const { return my->db; }

void controller::preactivate_feature( const digest_type& feature_digest, bool is_trx_transient ) {
   const auto& pfs = my->protocol_features.get_protocol_feature_set();
   auto cur_time = pending_block_time();

   auto status = pfs.is_recognized( feature_digest, cur_time );
   switch( status ) {
      case protocol_feature_set::recognized_t::unrecognized:
         if( is_speculative_block() ) {
            EOS_THROW( subjective_block_production_exception,
                       "protocol feature with digest '${digest}' is unrecognized", ("digest", feature_digest) );
         } else {
            EOS_THROW( protocol_feature_bad_block_exception,
                       "protocol feature with digest '${digest}' is unrecognized", ("digest", feature_digest) );
         }
      break;
      case protocol_feature_set::recognized_t::disabled:
         if( is_speculative_block() ) {
            EOS_THROW( subjective_block_production_exception,
                       "protocol feature with digest '${digest}' is disabled", ("digest", feature_digest) );
         } else {
            EOS_THROW( protocol_feature_bad_block_exception,
                       "protocol feature with digest '${digest}' is disabled", ("digest", feature_digest) );
         }
      break;
      case protocol_feature_set::recognized_t::too_early:
         if( is_speculative_block() ) {
            EOS_THROW( subjective_block_production_exception,
                       "${timestamp} is too early for the earliest allowed activation time of the protocol feature with digest '${digest}'", ("digest", feature_digest)("timestamp", cur_time) );
         } else {
            EOS_THROW( protocol_feature_bad_block_exception,
                       "${timestamp} is too early for the earliest allowed activation time of the protocol feature with digest '${digest}'", ("digest", feature_digest)("timestamp", cur_time) );
         }
      break;
      case protocol_feature_set::recognized_t::ready:
      break;
      default:
         if( is_speculative_block() ) {
            EOS_THROW( subjective_block_production_exception, "unexpected recognized_t status" );
         } else {
            EOS_THROW( protocol_feature_bad_block_exception, "unexpected recognized_t status" );
         }
      break;
   }

   // The above failures depend on subjective information.
   // Because of deferred transactions, this complicates things considerably.

   // If producing a block, we throw a subjective failure if the feature is not properly recognized in order
   // to try to avoid retiring into a block a deferred transacton driven by subjective information.

   // But it is still possible for a producer to retire a deferred transaction that deals with this subjective
   // information. If they recognized the feature, they would retire it successfully, but a validator that
   // does not recognize the feature should reject the entire block (not just fail the deferred transaction).
   // Even if they don't recognize the feature, the producer could change their nodeos code to treat it like an
   // objective failure thus leading the deferred transaction to retire with soft_fail or hard_fail.
   // In this case, validators that don't recognize the feature would reject the whole block immediately, and
   // validators that do recognize the feature would likely lead to a different retire status which would
   // ultimately cause a validation failure and thus rejection of the block.
   // In either case, it results in rejection of the block which is the desired behavior in this scenario.

   // If the feature is properly recognized by producer and validator, we have dealt with the subjectivity and
   // now only consider the remaining failure modes which are deterministic and objective.
   // Thus the exceptions that can be thrown below can be regular objective exceptions
   // that do not cause immediate rejection of the block.

   EOS_ASSERT( !is_protocol_feature_activated( feature_digest ),
               protocol_feature_exception,
               "protocol feature with digest '${digest}' is already activated",
               ("digest", feature_digest)
   );

   const auto& pso = my->db.get<protocol_state_object>();

   EOS_ASSERT( std::find( pso.preactivated_protocol_features.begin(),
                          pso.preactivated_protocol_features.end(),
                          feature_digest
               ) == pso.preactivated_protocol_features.end(),
               protocol_feature_exception,
               "protocol feature with digest '${digest}' is already pre-activated",
               ("digest", feature_digest)
   );

   auto dependency_checker = [&]( const digest_type& d ) -> bool
   {
      if( is_protocol_feature_activated( d ) ) return true;

      return ( std::find( pso.preactivated_protocol_features.begin(),
                          pso.preactivated_protocol_features.end(),
                          d ) != pso.preactivated_protocol_features.end() );
   };

   EOS_ASSERT( pfs.validate_dependencies( feature_digest, dependency_checker ),
               protocol_feature_exception,
               "not all dependencies of protocol feature with digest '${digest}' have been activated or pre-activated",
               ("digest", feature_digest)
   );

   if (auto dm_logger = get_deep_mind_logger(is_trx_transient)) {
      const auto feature = pfs.get_protocol_feature(feature_digest);

      dm_logger->on_preactivate_feature(feature);
   }

   my->db.modify( pso, [&]( auto& ps ) {
      ps.preactivated_protocol_features.emplace_back(feature_digest);
   } );
}

vector<digest_type> controller::get_preactivated_protocol_features()const {
   const auto& pso = my->db.get<protocol_state_object>();

   if( pso.preactivated_protocol_features.size() == 0 ) return {};

   vector<digest_type> preactivated_protocol_features;

   for( const auto& f : pso.preactivated_protocol_features ) {
      preactivated_protocol_features.emplace_back( f );
   }

   return preactivated_protocol_features;
}

void controller::validate_protocol_features( const vector<digest_type>& features_to_activate )const {
   my->check_protocol_features( my->chain_head.block_time(),
                                my->head_activated_protocol_features()->protocol_features,
                                features_to_activate );
}

void controller::start_block( block_timestamp_type when,
                              uint16_t confirm_block_count,
                              const vector<digest_type>& new_protocol_feature_activations,
                              block_status bs,
                              const fc::time_point& deadline )
{
   validate_db_available_size();

   if( new_protocol_feature_activations.size() > 0 ) {
      validate_protocol_features( new_protocol_feature_activations );
   }

   EOS_ASSERT( bs == block_status::incomplete || bs == block_status::ephemeral, block_validate_exception, "speculative block type required" );

   my->start_block( when, confirm_block_count, new_protocol_feature_activations,
                    bs, std::optional<block_id_type>(), deadline );
}

void controller::assemble_and_complete_block( block_report& br, const signer_callback_type& signer_callback ) {
   validate_db_available_size();

   my->assemble_block(false, {}, nullptr);

   auto& ab = std::get<assembled_block>(my->pending->_block_stage);
   const auto& valid_block_signing_authority = my->head_active_schedule_auth().get_scheduled_producer(ab.timestamp()).authority;
   my->pending->_block_stage = ab.complete_block(
      my->protocol_features.get_protocol_feature_set(),
      [](block_timestamp_type timestamp, const flat_set<digest_type>& cur_features, const vector<digest_type>& new_features) {},
      signer_callback,
      valid_block_signing_authority);

   br = my->pending->_block_report;
}

void controller::commit_block() {
   validate_db_available_size();
   my->commit_block(block_status::incomplete);
}

void controller::maybe_switch_forks(const forked_callback_t& cb, const trx_meta_cache_lookup& trx_lookup) {
   validate_db_available_size();
   my->maybe_switch_forks(cb, trx_lookup);
}


deque<transaction_metadata_ptr> controller::abort_block() {
   return my->abort_block();
}

boost::asio::io_context& controller::get_thread_pool() {
   return my->thread_pool.get_executor();
}

std::future<block_handle> controller::create_block_handle_future( const block_id_type& id, const signed_block_ptr& b ) {
   return my->create_block_handle_future( id, b );
}

std::optional<block_handle> controller::create_block_handle( const block_id_type& id, const signed_block_ptr& b ) const {
   return my->create_block_handle( id, b );
}

void controller::push_block( block_report& br,
                             const block_handle& bh,
                             const forked_callback_t& forked_cb,
                             const trx_meta_cache_lookup& trx_lookup )
{
   validate_db_available_size();
   apply<void>(bh, [&](const auto& bsp) { my->push_block( br, bsp, forked_cb, trx_lookup); });
}

void controller::accept_block(const block_handle& bh) {
   apply<void>(bh, [&](const auto& bsp) { my->accept_block(bsp); });
}

transaction_trace_ptr controller::push_transaction( const transaction_metadata_ptr& trx,
                                                    fc::time_point block_deadline, fc::microseconds max_transaction_time,
                                                    uint32_t billed_cpu_time_us, bool explicit_billed_cpu_time,
                                                    int64_t subjective_cpu_bill_us ) {
   validate_db_available_size();
   EOS_ASSERT( get_read_mode() != db_read_mode::IRREVERSIBLE, transaction_type_exception, "push transaction not allowed in irreversible mode" );
   EOS_ASSERT( trx && !trx->implicit() && !trx->scheduled(), transaction_type_exception, "Implicit/Scheduled transaction not allowed" );
   return my->push_transaction(trx, block_deadline, max_transaction_time, billed_cpu_time_us, explicit_billed_cpu_time, subjective_cpu_bill_us );
}

transaction_trace_ptr controller::push_scheduled_transaction( const transaction_id_type& trxid,
                                                              fc::time_point block_deadline, fc::microseconds max_transaction_time,
                                                              uint32_t billed_cpu_time_us, bool explicit_billed_cpu_time )
{
   EOS_ASSERT( get_read_mode() != db_read_mode::IRREVERSIBLE, transaction_type_exception, "push scheduled transaction not allowed in irreversible mode" );
   validate_db_available_size();
   return my->push_scheduled_transaction( trxid, block_deadline, max_transaction_time, billed_cpu_time_us, explicit_billed_cpu_time );
}

const flat_set<account_name>& controller::get_actor_whitelist() const {
   return my->conf.actor_whitelist;
}
const flat_set<account_name>& controller::get_actor_blacklist() const {
   return my->conf.actor_blacklist;
}
const flat_set<account_name>& controller::get_contract_whitelist() const {
   return my->conf.contract_whitelist;
}
const flat_set<account_name>& controller::get_contract_blacklist() const {
   return my->conf.contract_blacklist;
}
const flat_set< pair<account_name, action_name> >& controller::get_action_blacklist() const {
   return my->conf.action_blacklist;
}
const flat_set<public_key_type>& controller::get_key_blacklist() const {
   return my->conf.key_blacklist;
}

void controller::set_actor_whitelist( const flat_set<account_name>& new_actor_whitelist ) {
   my->conf.actor_whitelist = new_actor_whitelist;
}
void controller::set_actor_blacklist( const flat_set<account_name>& new_actor_blacklist ) {
   my->conf.actor_blacklist = new_actor_blacklist;
}
void controller::set_contract_whitelist( const flat_set<account_name>& new_contract_whitelist ) {
   my->conf.contract_whitelist = new_contract_whitelist;
}
void controller::set_contract_blacklist( const flat_set<account_name>& new_contract_blacklist ) {
   my->conf.contract_blacklist = new_contract_blacklist;
}
void controller::set_action_blacklist( const flat_set< pair<account_name, action_name> >& new_action_blacklist ) {
   for (auto& act: new_action_blacklist) {
      EOS_ASSERT(act.first != account_name(), name_type_exception, "Action blacklist - contract name should not be empty");
      EOS_ASSERT(act.second != action_name(), action_type_exception, "Action blacklist - action name should not be empty");
   }
   my->conf.action_blacklist = new_action_blacklist;
}
void controller::set_key_blacklist( const flat_set<public_key_type>& new_key_blacklist ) {
   my->conf.key_blacklist = new_key_blacklist;
}

void controller::set_disable_replay_opts( bool v ) {
   my->conf.disable_replay_opts = v;
}

uint32_t controller::head_block_num()const {
   return my->chain_head.block_num();
}
block_timestamp_type controller::head_block_timestamp()const {
   return my->chain_head.block_time();
}
time_point controller::head_block_time()const {
   return my->chain_head.block_time();
}
block_id_type controller::head_block_id()const {
   return my->chain_head.id();
}

account_name  controller::head_block_producer()const {
   return my->chain_head.producer();
}

const block_header& controller::head_block_header()const {
   return my->chain_head.header();
}

block_state_legacy_ptr controller::head_block_state_legacy()const {
   // returns null after instant finality activated
   return apply_l<block_state_legacy_ptr>(my->chain_head, [](const auto& head) {
      return head;
   });
}

const signed_block_ptr& controller::head_block()const {
   return my->chain_head.block();
}

std::optional<finality_data_t> controller::head_finality_data() const {
   return my->head_finality_data();
}

uint32_t controller::fork_db_head_block_num()const {
   return my->fork_db_head_block_num();
}

block_id_type controller::fork_db_head_block_id()const {
   return my->fork_db_head_block_id();
}

block_timestamp_type controller::pending_block_timestamp()const {
   return my->pending_block_timestamp();
}

time_point controller::pending_block_time()const {
   return my->pending_block_time();
}

uint32_t controller::pending_block_num()const {
   EOS_ASSERT( my->pending, block_validate_exception, "no pending block" );
   return my->pending->block_num();
}

account_name controller::pending_block_producer()const {
   EOS_ASSERT( my->pending, block_validate_exception, "no pending block" );
   return my->pending->producer();
}

const block_signing_authority& controller::pending_block_signing_authority() const {
   EOS_ASSERT( my->pending, block_validate_exception, "no pending block" );
   return my->pending->pending_block_signing_authority();
}

std::optional<block_id_type> controller::pending_producer_block_id()const {
   return my->pending_producer_block_id();
}

void controller::set_if_irreversible_block_id(const block_id_type& id) {
   my->set_if_irreversible_block_id(id);
}

uint32_t controller::if_irreversible_block_num() const {
   return block_header::num_from_id(my->if_irreversible_block_id);
}

uint32_t controller::last_irreversible_block_num() const {
   return my->fork_db_root_block_num();
}

block_id_type controller::last_irreversible_block_id() const {
   return my->fork_db_root_block_id();
}

time_point controller::last_irreversible_block_time() const {
   return my->fork_db_root_timestamp().to_time_point();
}

const dynamic_global_property_object& controller::get_dynamic_global_properties()const {
  return my->db.get<dynamic_global_property_object>();
}
const global_property_object& controller::get_global_properties()const {
  return my->db.get<global_property_object>();
}

signed_block_ptr controller::fetch_block_by_id( const block_id_type& id )const {
   auto sb_ptr = my->fork_db_fetch_block_by_id(id);
   if( sb_ptr ) return sb_ptr;
   auto bptr = my->blog.read_block_by_num( block_header::num_from_id(id) );
   if( bptr && bptr->calculate_id() == id ) return bptr;
   return signed_block_ptr();
}

bool controller::block_exists(const block_id_type& id) const {
   bool exists = my->fork_db_block_exists(id);
   if( exists ) return true;
   std::optional<signed_block_header> sbh = my->blog.read_block_header_by_num( block_header::num_from_id(id) );
   if( sbh && sbh->calculate_id() == id ) return true;
   return false;
}

std::optional<signed_block_header> controller::fetch_block_header_by_id( const block_id_type& id )const {
   auto sb_ptr = my->fork_db_fetch_block_by_id(id);
   if( sb_ptr ) return *static_cast<signed_block_header*>(sb_ptr.get());
   auto result = my->blog.read_block_header_by_num( block_header::num_from_id(id) );
   if( result && result->calculate_id() == id ) return result;
   return {};
}

signed_block_ptr controller::fetch_block_by_number( uint32_t block_num )const  { try {
   auto b = my->fetch_block_on_head_branch_by_num( block_num );
   if (b)
      return b;

   return my->blog.read_block_by_num(block_num);
} FC_CAPTURE_AND_RETHROW( (block_num) ) }

std::optional<signed_block_header> controller::fetch_block_header_by_number( uint32_t block_num )const  { try {
   auto b = my->fetch_block_on_head_branch_by_num(block_num);
   if (b)
      return *b;

   return my->blog.read_block_header_by_num(block_num);
} FC_CAPTURE_AND_RETHROW( (block_num) ) }


block_id_type controller::get_block_id_for_num( uint32_t block_num )const { try {
   const auto& blog_head = my->blog.head();

   bool find_in_blog = (blog_head && block_num <= blog_head->block_num());

   if( !find_in_blog ) {
      std::optional<block_id_type> id = my->fetch_block_id_on_head_branch_by_num(block_num);
      if (id) return *id;
   }

   auto id = my->blog.read_block_id_by_num(block_num);

   EOS_ASSERT( BOOST_LIKELY( id != block_id_type() ), unknown_block_exception,
               "Could not find block: ${block}", ("block", block_num) );

   return id;
} FC_CAPTURE_AND_RETHROW( (block_num) ) }

digest_type controller::get_strong_digest_by_id( const block_id_type& id ) const {
   return my->get_strong_digest_by_id(id);
}

fc::sha256 controller::calculate_integrity_hash() { try {
   return my->calculate_integrity_hash();
} FC_LOG_AND_RETHROW() }

void controller::write_snapshot( const snapshot_writer_ptr& snapshot ) {
   EOS_ASSERT( !my->pending, block_validate_exception, "cannot take a consistent snapshot with a pending block" );
   my->writing_snapshot.store(true, std::memory_order_release);
   fc::scoped_exit<std::function<void()>> e = [&] {
      my->writing_snapshot.store(false, std::memory_order_release);
   };
   my->add_to_snapshot(snapshot);
}

bool controller::is_writing_snapshot() const {
   return my->writing_snapshot.load(std::memory_order_acquire);
}

int64_t controller::set_proposed_producers( vector<producer_authority> producers ) {
   assert(my->pending);
   if (my->pending->is_legacy()) {
      return my->set_proposed_producers_legacy(std::move(producers));
   } else {
      return my->set_proposed_producers(std::move(producers));
   }
}

int64_t controller_impl::set_proposed_producers( vector<producer_authority> producers ) {
   // Savanna sets the global_property_object.proposed_schedule similar to legacy, but it is only set during the building of the block.
   // global_property_object is used instead of building_block so that if the transaction fails it is rolledback.

   if (producers.empty())
      return -1; // INSTANT_FINALITY depends on DISALLOW_EMPTY_PRODUCER_SCHEDULE

   assert(pending);
   const auto& gpo = db.get<global_property_object>();
   auto cur_block_num = chain_head.block_num() + 1;

   producer_authority_schedule sch;

   sch.version = pending->get_next_proposer_schedule_version();
   sch.producers = std::move(producers);

   ilog( "proposed producer schedule with version ${v}", ("v", sch.version) );

   // overwrite any existing proposed_schedule set earlier in this block
   db.modify( gpo, [&]( auto& gp ) {
      gp.proposed_schedule_block_num = cur_block_num;
      gp.proposed_schedule = sch;
   });

   return sch.version;
}

int64_t controller_impl::set_proposed_producers_legacy( vector<producer_authority> producers ) {
   const auto& gpo = db.get<global_property_object>();
   auto cur_block_num = chain_head.block_num() + 1;

   if( producers.size() == 0 && is_builtin_activated( builtin_protocol_feature_t::disallow_empty_producer_schedule ) ) {
      return -1;
   }

   if( gpo.proposed_schedule_block_num ) {
      if( *gpo.proposed_schedule_block_num != cur_block_num )
         return -1; // there is already a proposed schedule set in a previous block, wait for it to become pending

      if( std::equal( producers.begin(), producers.end(),
                      gpo.proposed_schedule.producers.begin(), gpo.proposed_schedule.producers.end() ) )
         return -1; // the proposed producer schedule does not change
   }

   producer_authority_schedule sch;

   decltype(sch.producers.cend()) end;
   decltype(end)                  begin;

   const auto* pending_sch = pending_producers_legacy();
   assert(pending_sch); // can't be null during dpos

   if( pending_sch->producers.size() == 0 ) {
      const auto& active_sch = active_producers();
      begin = active_sch.producers.begin();
      end   = active_sch.producers.end();
      sch.version = active_sch.version + 1;
   } else {
      begin = pending_sch->producers.begin();
      end   = pending_sch->producers.end();
      sch.version = pending_sch->version + 1;
   }

   if( std::equal( producers.begin(), producers.end(), begin, end ) )
      return -1; // the producer schedule would not change

   sch.producers = std::move(producers);

   int64_t version = sch.version;

   ilog( "proposed producer schedule with version ${v}", ("v", version) );

   db.modify( gpo, [&]( auto& gp ) {
      gp.proposed_schedule_block_num = cur_block_num;
      gp.proposed_schedule = sch;
   });
   return version;
}

void controller::set_proposed_finalizers( const finalizer_policy& fin_pol ) {
   my->set_proposed_finalizers(fin_pol);
}

// called from net threads
vote_status controller::process_vote_message( const vote_message& vote ) {
   return my->process_vote_message( vote );
};

const producer_authority_schedule& controller::active_producers()const {
   return my->active_producers();
}

const producer_authority_schedule& controller::head_active_producers()const {
   return my->head_active_schedule_auth();
}

const producer_authority_schedule* controller::pending_producers_legacy()const {
   return my->pending_producers_legacy();
}

std::optional<producer_authority_schedule> controller::proposed_producers_legacy()const {
   const auto& gpo = get_global_properties();
   if( !gpo.proposed_schedule_block_num )
      return std::optional<producer_authority_schedule>();

   return producer_authority_schedule::from_shared(gpo.proposed_schedule);
}

const producer_authority_schedule* controller::next_producers()const {
   if( !(my->pending) )
      return my->next_producers();

   return my->pending->next_producers();
}

bool controller::light_validation_allowed() const {
   return my->light_validation_allowed();
}

bool controller::skip_auth_check() const {
   return my->skip_auth_check();
}

bool controller::skip_trx_checks() const {
   return my->skip_trx_checks();
}

bool controller::skip_db_sessions( block_status bs ) const {
   return my->skip_db_sessions( bs );
}

bool controller::skip_db_sessions() const {
   return my->skip_db_sessions();
}

bool controller::is_trusted_producer( const account_name& producer) const {
   return my->is_trusted_producer( producer );
}

bool controller::contracts_console()const {
   return my->conf.contracts_console;
}

bool controller::is_profiling(account_name account) const {
   return my->conf.profile_accounts.find(account) != my->conf.profile_accounts.end();
}

chain_id_type controller::get_chain_id()const {
   return my->chain_id;
}

db_read_mode controller::get_read_mode()const {
   return my->read_mode;
}

validation_mode controller::get_validation_mode()const {
   return my->conf.block_validation_mode;
}

uint32_t controller::get_terminate_at_block()const {
   return my->conf.terminate_at_block;
}

const apply_handler* controller::find_apply_handler( account_name receiver, account_name scope, action_name act ) const
{
   auto native_handler_scope = my->apply_handlers.find( receiver );
   if( native_handler_scope != my->apply_handlers.end() ) {
      auto handler = native_handler_scope->second.find( make_pair( scope, act ) );
      if( handler != native_handler_scope->second.end() )
         return &handler->second;
   }
   return nullptr;
}
wasm_interface& controller::get_wasm_interface() {
   return my->get_wasm_interface();
}

const account_object& controller::get_account( account_name name )const
{ try {
   return my->db.get<account_object, by_name>(name);
} FC_CAPTURE_AND_RETHROW( (name) ) }

bool controller::sender_avoids_whitelist_blacklist_enforcement( account_name sender )const {
   return my->sender_avoids_whitelist_blacklist_enforcement( sender );
}

void controller::check_actor_list( const flat_set<account_name>& actors )const {
   my->check_actor_list( actors );
}

void controller::check_contract_list( account_name code )const {
   my->check_contract_list( code );
}

void controller::check_action_list( account_name code, action_name action )const {
   my->check_action_list( code, action );
}

void controller::check_key_list( const public_key_type& key )const {
   my->check_key_list( key );
}

bool controller::is_building_block()const {
   return my->is_building_block();
}

bool controller::is_speculative_block()const {
   return my->is_speculative_block();
}

bool controller::is_ram_billing_in_notify_allowed()const {
   return my->conf.disable_all_subjective_mitigations || !is_speculative_block() || my->conf.allow_ram_billing_in_notify;
}

uint32_t controller::configured_subjective_signature_length_limit()const {
   return my->conf.maximum_variable_signature_length;
}

void controller::validate_expiration( const transaction& trx )const { try {
   const auto& chain_configuration = get_global_properties().configuration;

   EOS_ASSERT( trx.expiration.to_time_point() >= pending_block_time(),
               expired_tx_exception,
               "transaction has expired, "
               "expiration is ${trx.expiration} and pending block time is ${pending_block_time}",
               ("trx.expiration",trx.expiration)("pending_block_time",pending_block_time()));
   EOS_ASSERT( trx.expiration.to_time_point() <= pending_block_time() + fc::seconds(chain_configuration.max_transaction_lifetime),
               tx_exp_too_far_exception,
               "Transaction expiration is too far in the future relative to the reference time of ${reference_time}, "
               "expiration is ${trx.expiration} and the maximum transaction lifetime is ${max_til_exp} seconds",
               ("trx.expiration",trx.expiration)("reference_time",pending_block_time())
               ("max_til_exp",chain_configuration.max_transaction_lifetime) );
} FC_CAPTURE_AND_RETHROW((trx)) }

void controller::validate_tapos( const transaction& trx )const { try {
   const auto& tapos_block_summary = db().get<block_summary_object>((uint16_t)trx.ref_block_num);

   //Verify TaPoS block summary has correct ID prefix, and that this block's time is not past the expiration
   EOS_ASSERT(trx.verify_reference_block(tapos_block_summary.block_id), invalid_ref_block_exception,
              "Transaction's reference block did not match. Is this transaction from a different fork?",
              ("tapos_summary", tapos_block_summary));
} FC_CAPTURE_AND_RETHROW() }

void controller::validate_db_available_size() const {
   return my->validate_db_available_size();
}

bool controller::is_protocol_feature_activated( const digest_type& feature_digest )const {
   if( my->pending )
      return my->pending->is_protocol_feature_activated( feature_digest );

   const auto& activated_features = my->head_activated_protocol_features()->protocol_features;
   return (activated_features.find( feature_digest ) != activated_features.end());
}

bool controller::is_builtin_activated( builtin_protocol_feature_t f )const {
   return my->is_builtin_activated( f );
}

bool controller::is_known_unexpired_transaction( const transaction_id_type& id) const {
   return db().find<transaction_object, by_trx_id>(id);
}

void controller::set_subjective_cpu_leeway(fc::microseconds leeway) {
   my->subjective_cpu_leeway = leeway;
}

std::optional<fc::microseconds> controller::get_subjective_cpu_leeway() const {
    return my->subjective_cpu_leeway;
}

void controller::set_greylist_limit( uint32_t limit ) {
   EOS_ASSERT( 0 < limit && limit <= chain::config::maximum_elastic_resource_multiplier,
               misc_exception,
               "Invalid limit (${limit}) passed into set_greylist_limit. "
               "Must be between 1 and ${max}.",
               ("limit", limit)("max", chain::config::maximum_elastic_resource_multiplier)
   );
   my->conf.greylist_limit = limit;
}

uint32_t controller::get_greylist_limit()const {
   return my->conf.greylist_limit;
}

void controller::add_resource_greylist(const account_name &name) {
   my->conf.resource_greylist.insert(name);
}

void controller::remove_resource_greylist(const account_name &name) {
   my->conf.resource_greylist.erase(name);
}

bool controller::is_resource_greylisted(const account_name &name) const {
   return my->conf.resource_greylist.find(name) !=  my->conf.resource_greylist.end();
}

const flat_set<account_name> &controller::get_resource_greylist() const {
   return  my->conf.resource_greylist;
}


void controller::add_to_ram_correction( account_name account, uint64_t ram_bytes ) {
   auto ptr = my->db.find<account_ram_correction_object, by_name>( account );
   if( ptr ) {
      my->db.modify<account_ram_correction_object>( *ptr, [&]( auto& rco ) {
         rco.ram_correction += ram_bytes;
      } );
   } else {
      ptr = &my->db.create<account_ram_correction_object>( [&]( auto& rco ) {
         rco.name = account;
         rco.ram_correction = ram_bytes;
      } );
   }

   // on_add_ram_correction is only called for deferred transaction
   // (in apply_context::schedule_deferred_transaction)
   if (auto dm_logger = get_deep_mind_logger(false)) {
      dm_logger->on_add_ram_correction(*ptr, ram_bytes);
   }
}

bool controller::all_subjective_mitigations_disabled()const {
   return my->conf.disable_all_subjective_mitigations;
}

deep_mind_handler* controller::get_deep_mind_logger(bool is_trx_transient)const {
   return my->get_deep_mind_logger(is_trx_transient);
}

void controller::enable_deep_mind(deep_mind_handler* logger) {
   EOS_ASSERT( logger != nullptr, misc_exception, "Invalid logger passed into enable_deep_mind, must be set" );
   my->deep_mind_logger = logger;
}

uint32_t controller::earliest_available_block_num() const{
   return my->earliest_available_block_num();
}
#if defined(EOSIO_EOS_VM_RUNTIME_ENABLED) || defined(EOSIO_EOS_VM_JIT_RUNTIME_ENABLED)
vm::wasm_allocator& controller::get_wasm_allocator() {
   return my->wasm_alloc;
}
#endif
#ifdef EOSIO_EOS_VM_OC_RUNTIME_ENABLED
bool controller::is_eos_vm_oc_enabled() const {
   return my->is_eos_vm_oc_enabled();
}
#endif

std::optional<uint64_t> controller::convert_exception_to_error_code( const fc::exception& e ) {
   const chain_exception* e_ptr = dynamic_cast<const chain_exception*>( &e );

   if( e_ptr == nullptr ) return {};

   if( !e_ptr->error_code ) return static_cast<uint64_t>(system_error_code::generic_system_error);

   return e_ptr->error_code;
}

signal<void(uint32_t)>&                    controller::block_start() { return my->block_start; }
signal<void(const block_signal_params&)>&  controller::accepted_block_header() { return my->accepted_block_header; }
signal<void(const block_signal_params&)>&  controller::accepted_block() { return my->accepted_block; }
signal<void(const block_signal_params&)>&  controller::irreversible_block() { return my->irreversible_block; }
signal<void(std::tuple<const transaction_trace_ptr&, const packed_transaction_ptr&>)>& controller::applied_transaction() { return my->applied_transaction; }
signal<void(const vote_message&)>&         controller::voted_block() { return my->voted_block; }

chain_id_type controller::extract_chain_id(snapshot_reader& snapshot) {
   chain_snapshot_header header;
   snapshot.read_section<chain_snapshot_header>([&header]( auto &section ){
      section.read_row(header);
      header.validate();
   });

   // check if this is a legacy version of the snapshot, which has a genesis state instead of chain id
   std::optional<genesis_state> genesis = controller_impl::extract_legacy_genesis_state(snapshot, header.version);
   if (genesis) {
      return genesis->compute_chain_id();
   }

   chain_id_type chain_id;

   using v4 = legacy::snapshot_global_property_object_v4;
   if (header.version <= v4::maximum_version) {
      snapshot.read_section<global_property_object>([&chain_id]( auto &section ){
         v4 global_properties;
         section.read_row(global_properties);
         chain_id = global_properties.chain_id;
      });
   }
   else {
      snapshot.read_section<global_property_object>([&chain_id]( auto &section ){
         snapshot_global_property_object global_properties;
         section.read_row(global_properties);
         chain_id = global_properties.chain_id;
      });
   }

   return chain_id;
}

std::optional<chain_id_type> controller::extract_chain_id_from_db( const path& state_dir ) {
   try {
      chainbase::database db( state_dir, chainbase::database::read_only );

      db.add_index<database_header_multi_index>();
      db.add_index<global_property_multi_index>();

      controller_impl::validate_db_version( db );

      if( db.revision() < 1 ) return {};

      auto * gpo = db.find<global_property_object>();
      if (gpo==nullptr) return {};

      return gpo->chain_id;
   } catch( const std::system_error& e ) {
      // do not propagate db_error_code::not_found for absent db, so it will be created
      if( e.code().value() != chainbase::db_error_code::not_found )
         throw;
   }

   return {};
}

void controller::replace_producer_keys( const public_key_type& key ) {
   ilog("Replace producer keys with ${k}", ("k", key));
   // can be done even after instant-finality, will be no-op then
   mutable_db().modify( db().get<global_property_object>(), [&]( auto& gp ) {
      gp.proposed_schedule_block_num = {};
      gp.proposed_schedule.version = 0;
      gp.proposed_schedule.producers.clear();
   });

   my->replace_producer_keys(key);
}

void controller::replace_account_keys( name account, name permission, const public_key_type& key ) {
   auto& rlm = get_mutable_resource_limits_manager();
   auto* perm = db().find<permission_object, by_owner>(boost::make_tuple(account, permission));
   if (!perm)
      return;
   int64_t old_size = (int64_t)(chain::config::billable_size_v<permission_object> + perm->auth.get_billable_size());
   mutable_db().modify(*perm, [&](auto& p) {
      p.auth = authority(key);
   });
   int64_t new_size = (int64_t)(chain::config::billable_size_v<permission_object> + perm->auth.get_billable_size());
   rlm.add_pending_ram_usage(account, new_size - old_size, false); // false for doing dm logging
   rlm.verify_account_ram_usage(account);
}

void controller::set_producer_node(bool is_producer_node) {
   my->is_producer_node = is_producer_node;
}

bool controller::is_producer_node()const {
   return my->is_producer_node;
}

void controller::set_db_read_only_mode() {
   mutable_db().set_read_only_mode();
}

void controller::unset_db_read_only_mode() {
   mutable_db().unset_read_only_mode();
}

void controller::init_thread_local_data() {
   my->init_thread_local_data();
}

void controller::set_to_write_window() {
   my->set_to_write_window();
}
void controller::set_to_read_window() {
   my->set_to_read_window();
}
bool controller::is_write_window() const {
   return my->is_write_window();
}

void controller::code_block_num_last_used(const digest_type& code_hash, uint8_t vm_type, uint8_t vm_version, uint32_t block_num) {
   return my->code_block_num_last_used(code_hash, vm_type, vm_version, block_num);
}

void controller::set_node_finalizer_keys(const bls_pub_priv_key_map_t& finalizer_keys) {
   my->set_node_finalizer_keys(finalizer_keys);
}

/// Protocol feature activation handlers:

template<>
void controller_impl::on_activation<builtin_protocol_feature_t::preactivate_feature>() {
   db.modify( db.get<protocol_state_object>(), [&]( auto& ps ) {
      add_intrinsic_to_whitelist( ps.whitelisted_intrinsics, "preactivate_feature" );
      add_intrinsic_to_whitelist( ps.whitelisted_intrinsics, "is_feature_activated" );
   } );
}

template<>
void controller_impl::on_activation<builtin_protocol_feature_t::get_sender>() {
   db.modify( db.get<protocol_state_object>(), [&]( auto& ps ) {
      add_intrinsic_to_whitelist( ps.whitelisted_intrinsics, "get_sender" );
   } );
}

template<>
void controller_impl::on_activation<builtin_protocol_feature_t::replace_deferred>() {
   const auto& indx = db.get_index<account_ram_correction_index, by_id>();
   for( auto itr = indx.begin(); itr != indx.end(); itr = indx.begin() ) {
      int64_t current_ram_usage = resource_limits.get_account_ram_usage( itr->name );
      int64_t ram_delta = -static_cast<int64_t>(itr->ram_correction);
      if( itr->ram_correction > static_cast<uint64_t>(current_ram_usage) ) {
         ram_delta = -current_ram_usage;
         elog( "account ${name} was to be reduced by ${adjust} bytes of RAM despite only using ${current} bytes of RAM",
               ("name", itr->name)("adjust", itr->ram_correction)("current", current_ram_usage) );
      }

      // This method is only called for deferred transaction
      if (auto dm_logger = get_deep_mind_logger(false)) {
         dm_logger->on_ram_trace(RAM_EVENT_ID("${id}", ("id", itr->id._id)), "deferred_trx", "correction", "deferred_trx_ram_correction");
      }

      resource_limits.add_pending_ram_usage( itr->name, ram_delta, false ); // false for doing dm logging
      db.remove( *itr );
   }
}

template<>
void controller_impl::on_activation<builtin_protocol_feature_t::webauthn_key>() {
   db.modify( db.get<protocol_state_object>(), [&]( auto& ps ) {
      ps.num_supported_key_types = 3;
   } );
}

template<>
void controller_impl::on_activation<builtin_protocol_feature_t::wtmsig_block_signatures>() {
   db.modify( db.get<protocol_state_object>(), [&]( auto& ps ) {
      add_intrinsic_to_whitelist( ps.whitelisted_intrinsics, "set_proposed_producers_ex" );
   } );
}

template<>
void controller_impl::on_activation<builtin_protocol_feature_t::action_return_value>() {
   db.modify( db.get<protocol_state_object>(), [&]( auto& ps ) {
      add_intrinsic_to_whitelist( ps.whitelisted_intrinsics, "set_action_return_value" );
   } );
}

template<>
void controller_impl::on_activation<builtin_protocol_feature_t::configurable_wasm_limits>() {
   db.modify( db.get<protocol_state_object>(), [&]( auto& ps ) {
      add_intrinsic_to_whitelist( ps.whitelisted_intrinsics, "set_wasm_parameters_packed" );
      add_intrinsic_to_whitelist( ps.whitelisted_intrinsics, "get_wasm_parameters_packed" );
   } );
}

template<>
void controller_impl::on_activation<builtin_protocol_feature_t::blockchain_parameters>() {
   db.modify( db.get<protocol_state_object>(), [&]( auto& ps ) {
      add_intrinsic_to_whitelist( ps.whitelisted_intrinsics, "get_parameters_packed" );
      add_intrinsic_to_whitelist( ps.whitelisted_intrinsics, "set_parameters_packed" );
   } );
}

template<>
void controller_impl::on_activation<builtin_protocol_feature_t::get_code_hash>() {
   db.modify( db.get<protocol_state_object>(), [&]( auto& ps ) {
      add_intrinsic_to_whitelist( ps.whitelisted_intrinsics, "get_code_hash" );
   } );
}

template<>
void controller_impl::on_activation<builtin_protocol_feature_t::get_block_num>() {
   db.modify( db.get<protocol_state_object>(), [&]( auto& ps ) {
      add_intrinsic_to_whitelist( ps.whitelisted_intrinsics, "get_block_num" );
   } );
}

template<>
void controller_impl::on_activation<builtin_protocol_feature_t::crypto_primitives>() {
   db.modify( db.get<protocol_state_object>(), [&]( auto& ps ) {
      add_intrinsic_to_whitelist( ps.whitelisted_intrinsics, "alt_bn128_add" );
      add_intrinsic_to_whitelist( ps.whitelisted_intrinsics, "alt_bn128_mul" );
      add_intrinsic_to_whitelist( ps.whitelisted_intrinsics, "alt_bn128_pair" );
      add_intrinsic_to_whitelist( ps.whitelisted_intrinsics, "mod_exp" );
      add_intrinsic_to_whitelist( ps.whitelisted_intrinsics, "blake2_f" );
      add_intrinsic_to_whitelist( ps.whitelisted_intrinsics, "sha3" );
      add_intrinsic_to_whitelist( ps.whitelisted_intrinsics, "k1_recover" );
   } );
}

template<>
void controller_impl::on_activation<builtin_protocol_feature_t::bls_primitives>() {
   db.modify( db.get<protocol_state_object>(), [&]( auto& ps ) {
      add_intrinsic_to_whitelist( ps.whitelisted_intrinsics, "bls_g1_add" );
      add_intrinsic_to_whitelist( ps.whitelisted_intrinsics, "bls_g2_add" );
      add_intrinsic_to_whitelist( ps.whitelisted_intrinsics, "bls_g1_weighted_sum" );
      add_intrinsic_to_whitelist( ps.whitelisted_intrinsics, "bls_g2_weighted_sum" );
      add_intrinsic_to_whitelist( ps.whitelisted_intrinsics, "bls_pairing" );
      add_intrinsic_to_whitelist( ps.whitelisted_intrinsics, "bls_g1_map" );
      add_intrinsic_to_whitelist( ps.whitelisted_intrinsics, "bls_g2_map" );
      add_intrinsic_to_whitelist( ps.whitelisted_intrinsics, "bls_fp_mod" );
      add_intrinsic_to_whitelist( ps.whitelisted_intrinsics, "bls_fp_mul" );
      add_intrinsic_to_whitelist( ps.whitelisted_intrinsics, "bls_fp_exp" );
   } );
}

template<>
void controller_impl::on_activation<builtin_protocol_feature_t::disable_deferred_trxs_stage_2>() {
   const auto& idx = db.get_index<generated_transaction_multi_index, by_trx_id>();
   // remove all deferred trxs and refund their payers
   for( auto itr = idx.begin(); itr != idx.end(); itr = idx.begin() ) {
      remove_scheduled_transaction(*itr);
   }
}

template<>
void controller_impl::on_activation<builtin_protocol_feature_t::instant_finality>() {
   db.modify( db.get<protocol_state_object>(), [&]( auto& ps ) {
      add_intrinsic_to_whitelist( ps.whitelisted_intrinsics, "set_finalizers" );
   } );
}

/// End of protocol feature activation handlers

} /// eosio::chain<|MERGE_RESOLUTION|>--- conflicted
+++ resolved
@@ -672,19 +672,11 @@
                                 auto trx_merkle_fut =
                                    post_async_task(ioc, [&]() { return calculate_merkle_legacy(std::move(trx_receipts)); });
                                 auto action_merkle_fut =
-<<<<<<< HEAD
-                                   post_async_task(ioc, [&]() { return calculate_merkle_legacy(std::move(action_receipts)); });
+                                   post_async_task(ioc, [&]() { return calculate_merkle_legacy(std::move(*action_receipts.digests_l)); });
                                 return std::make_pair(trx_merkle_fut.get(), action_merkle_fut.get());
                              },
                              [&](const checksum256_type& trx_checksum) {
-                                return std::make_pair(trx_checksum, calculate_merkle_legacy(std::move(action_receipts)));
-=======
-                                   post_async_task(ioc, [&]() { return legacy_merkle(std::move(*action_receipts.digests_l)); });
-                                return std::make_pair(trx_merkle_fut.get(), action_merkle_fut.get());
-                             },
-                             [&](const checksum256_type& trx_checksum) {
-                                return std::make_pair(trx_checksum, legacy_merkle(std::move(*action_receipts.digests_l)));
->>>>>>> a2013f71
+                                return std::make_pair(trx_checksum, calculate_merkle_legacy(std::move(*action_receipts.digests_l)));
                              }},
                   trx_mroot_or_receipt_digests());
 
