--- conflicted
+++ resolved
@@ -2453,7 +2453,6 @@
          { CPU_TARGET, chain_config.max_block_cpu_usage, config::block_cpu_usage_average_window_ms / config::block_interval_ms, config::maximum_elastic_resource_multiplier, {99, 100}, {1000, 999}},
          {EOS_PERCENT(chain_config.max_block_net_usage, chain_config.target_block_net_usage_pct), chain_config.max_block_net_usage, config::block_size_average_window_ms / config::block_interval_ms, config::maximum_elastic_resource_multiplier, {99, 100}, {1000, 999}}
       );
-<<<<<<< HEAD
       resource_limits.process_block_usage(bb.block_num());
 
 #if 0
@@ -2465,12 +2464,16 @@
             finalizer_policy fin_pol = std::move(*proposed_fin_pol);
             fin_pol.generation = bb.apply_hs<uint32_t>([&](building_block_if& h) {
                return h._bhs.increment_finalizer_policy_generation(); });
+#warning set last_qc_block_num, is_last_qc_strong, and new_proposer_policy correctly
+            uint32_t last_qc_block_num {0};
+            bool is_last_qc_strong {false};
+            std::optional<proposer_policy> new_proposer_policy {std::nullopt};
             emplace_extension(
                block_ptr->header_extensions,
-               finalizer_policy_extension::extension_id(),
-               fc::raw::pack( finalizer_policy_extension{ std::move(fin_pol) } )
+               instant_finality_extension::extension_id(),
+               fc::raw::pack( instant_finality_extension{ last_qc_block_num, is_last_qc_strong, std::move(fin_pol), std::move(new_proposer_policy) } )
                );
-         }});
+      }
 #endif
       
       // Create (unsigned) block in dpos mode.    [greg todo] do it in IF mode later when we are ready to sign it
@@ -2512,35 +2515,6 @@
             std::move( bb.new_pending_producer_schedule )
             }};
       });
-=======
-      resource_limits.process_block_usage(pbhs.block_num);
-
-      // Create (unsigned) block:
-      auto block_ptr = std::make_shared<signed_block>( pbhs.make_block_header(
-         calc_trx_merkle ? trx_merkle_fut.get() : std::get<checksum256_type>(bb._trx_mroot_or_receipt_digests),
-         action_merkle_fut.get(),
-         bb._new_pending_producer_schedule,
-         std::move( bb._new_protocol_feature_activations ),
-         protocol_features.get_protocol_feature_set()
-      ) );
-
-      block_ptr->transactions = std::move( bb._pending_trx_receipts );
-
-      if (bb._pending_block_header_state_legacy.proposed_finalizer_policy) {
-         // proposed_finalizer_policy can't be set until builtin_protocol_feature_t::instant_finality activated
-         finalizer_policy& fin_pol = *bb._pending_block_header_state_legacy.proposed_finalizer_policy;
-         ++bb._pending_block_header_state_legacy.last_proposed_finalizer_policy_generation;
-         fin_pol.generation = bb._pending_block_header_state_legacy.last_proposed_finalizer_policy_generation;
-#warning set last_qc_block_num, is_last_qc_strong, and new_proposer_policy correctly
-         uint32_t last_qc_block_num {0};
-         bool is_last_qc_strong {false};
-         std::optional<proposer_policy> new_proposer_policy {std::nullopt};
-         emplace_extension(
-                 block_ptr->header_extensions,
-                 instant_finality_extension::extension_id(),
-                 fc::raw::pack( instant_finality_extension{ last_qc_block_num, is_last_qc_strong, std::move(fin_pol), std::move(new_proposer_policy) } )
-         );
->>>>>>> d86c7213
       }
       FC_CAPTURE_AND_RETHROW()
    } /// finalize_block
