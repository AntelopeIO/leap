#include <eosio/chain/controller.hpp>
#include <eosio/chain/transaction_context.hpp>

#include <eosio/chain/block_log.hpp>
#include <eosio/chain/fork_database.hpp>

#include <eosio/chain/account_object.hpp>
#include <eosio/chain/scope_sequence_object.hpp>
#include <eosio/chain/block_summary_object.hpp>
#include <eosio/chain/global_property_object.hpp>
#include <eosio/chain/contract_table_objects.hpp>
#include <eosio/chain/generated_transaction_object.hpp>
#include <eosio/chain/transaction_object.hpp>

#include <eosio/chain/authorization_manager.hpp>
#include <eosio/chain/resource_limits.hpp>

#include <chainbase/chainbase.hpp>
#include <fc/io/json.hpp>

#include <eosio/chain/eosio_contract.hpp>

namespace eosio { namespace chain {

using resource_limits::resource_limits_manager;


struct pending_state {
   pending_state( database::session&& s )
   :_db_session( move(s) ){}

   database::session                  _db_session;
   vector<transaction_metadata_ptr>   _applied_transaction_metas;

   block_state_ptr                    _pending_block_state;

   vector<action_receipt>             _actions;


   void push() {
      _db_session.push();
   }
};

struct controller_impl {
   controller&                    self;
   chainbase::database            db;
   block_log                      blog;
   optional<pending_state>        pending;
   block_state_ptr                head;
   fork_database                  fork_db;
   wasm_interface                 wasmif;
   resource_limits_manager        resource_limits;
   authorization_manager          authorization;
   controller::config             conf;

   typedef pair<scope_name,action_name>                   handler_key;
   map< account_name, map<handler_key, apply_handler> >   apply_handlers;

   /**
    *  Transactions that were undone by pop_block or abort_block, transactions
    *  are removed from this list if they are re-applied in other blocks. Producers
    *  can query this list when scheduling new transactions into blocks.
    */
   map<digest_type, transaction_metadata_ptr>     unapplied_transactions;

   block_id_type head_block_id()const {
      return head->id;
   }
   time_point head_block_time()const {
      return head->header.timestamp;
   }
   const block_header& head_block_header()const {
      return head->header;
   }

   void pop_block() {
      for( const auto& t : head->trxs )
         unapplied_transactions[t->signed_id] = t;
      head = fork_db.get_block( head->header.previous );
      db.undo();
   }


   void set_apply_handler( account_name contract, scope_name scope, action_name action, apply_handler v ) {
      apply_handlers[contract][make_pair(scope,action)] = v;
   }

   controller_impl( const controller::config& cfg, controller& s  )
   :self(s),
    db( cfg.shared_memory_dir,
        cfg.read_only ? database::read_only : database::read_write,
        cfg.shared_memory_size ),
    blog( cfg.block_log_dir ),
    fork_db( cfg.shared_memory_dir ),
    wasmif( cfg.wasm_runtime ),
    resource_limits( db ),
    authorization( s, db ),
    conf( cfg )
   {
      head = fork_db.head();


#define SET_APP_HANDLER( contract, scope, action, nspace ) \
   set_apply_handler( #contract, #scope, #action, &BOOST_PP_CAT(apply_, BOOST_PP_CAT(contract, BOOST_PP_CAT(_,action) ) ) )
   SET_APP_HANDLER( eosio, eosio, newaccount, eosio );
   SET_APP_HANDLER( eosio, eosio, setcode, eosio );
   SET_APP_HANDLER( eosio, eosio, setabi, eosio );
   SET_APP_HANDLER( eosio, eosio, updateauth, eosio );
   SET_APP_HANDLER( eosio, eosio, deleteauth, eosio );
   SET_APP_HANDLER( eosio, eosio, linkauth, eosio );
   SET_APP_HANDLER( eosio, eosio, unlinkauth, eosio );
   SET_APP_HANDLER( eosio, eosio, onerror, eosio );
   SET_APP_HANDLER( eosio, eosio, postrecovery, eosio );
   SET_APP_HANDLER( eosio, eosio, passrecovery, eosio );
   SET_APP_HANDLER( eosio, eosio, vetorecovery, eosio );
   SET_APP_HANDLER( eosio, eosio, canceldelay, eosio );


   }

   void init() {
      // ilog( "${c}", ("c",fc::json::to_pretty_string(cfg)) );
      add_indices();

      /**
      *  The fork database needs an initial block_state to be set before
      *  it can accept any new blocks. This initial block state can be found
      *  in the database (whose head block state should be irreversible) or
      *  it would be the genesis state.
      */
      if( !head ) {
         initialize_fork_db(); // set head to genesis state
#warning What if head is empty because the user deleted forkdb.dat? Will this not corrupt the database?
         db.set_revision( head->block_num );
         initialize_database();
      }

      FC_ASSERT( db.revision() == head->block_num, "fork database is inconsistent with shared memory",
                 ("db",db.revision())("head",head->block_num) );

      /**
       * The undoable state contains state transitions from blocks
       * in the fork database that could be reversed. Because this
       * is a new startup and the fork database is empty, we must
       * unwind that pending state. This state will be regenerated
       * when we catch up to the head block later.
       */
      //clear_all_undo();
   }

   ~controller_impl() {
      pending.reset();

      edump((db.revision())(head->block_num));

      db.flush();
   }

   void add_indices() {
      db.add_index<account_index>();
      db.add_index<account_sequence_index>();

      db.add_index<table_id_multi_index>();
      db.add_index<key_value_index>();
      db.add_index<index64_index>();
      db.add_index<index128_index>();
      db.add_index<index256_index>();
      db.add_index<index_double_index>();

      db.add_index<global_property_multi_index>();
      db.add_index<dynamic_global_property_multi_index>();
      db.add_index<block_summary_multi_index>();
      db.add_index<transaction_multi_index>();
      db.add_index<generated_transaction_multi_index>();
      db.add_index<scope_sequence_multi_index>();

      authorization.add_indices();
      resource_limits.add_indices();
   }

   void abort_pending_block() {
      pending.reset();
   }

   void clear_all_undo() {
      // Rewind the database to the last irreversible block
      db.with_write_lock([&] {
         db.undo_all();
         /*
         FC_ASSERT(db.revision() == self.head_block_num(),
                   "Chainbase revision does not match head block num",
                   ("rev", db.revision())("head_block", self.head_block_num()));
                   */
      });
   }

   /**
    *  Sets fork database head to the genesis state.
    */
   void initialize_fork_db() {
      wlog( " Initializing new blockchain with genesis state                  " );
      producer_schedule_type initial_schedule{ 0, {{N(eosio), conf.genesis.initial_key}} };

      block_header_state genheader;
      genheader.active_schedule       = initial_schedule;
      genheader.pending_schedule      = initial_schedule;
      genheader.pending_schedule_hash = fc::sha256::hash(initial_schedule);
      genheader.header.timestamp      = conf.genesis.initial_timestamp;
      genheader.header.action_mroot   = conf.genesis.compute_chain_id();
      genheader.id                    = genheader.header.id();
      genheader.block_num             = genheader.header.block_num();

      head = std::make_shared<block_state>( genheader );
      signed_block genblock(genheader.header);

      edump((genheader.header));
      edump((genblock));
      blog.append( genblock );

      fork_db.set( head );
   }

   void create_native_account( account_name name, const authority& owner, const authority& active, bool is_privileged = false ) {
      db.create<account_object>([&](auto& a) {
         a.name = name;
         a.creation_date = conf.genesis.initial_timestamp;
         a.privileged = is_privileged;

         if( name == config::system_account_name ) {
            a.set_abi(eosio_contract_abi(abi_def()));
         }
      });
      db.create<account_sequence_object>([&](auto & a) {
        a.name = name;
      });

      const auto& owner_permission  = authorization.create_permission(name, config::owner_name, 0,
                                                                      owner, conf.genesis.initial_timestamp );
      const auto& active_permission = authorization.create_permission(name, config::active_name, owner_permission.id,
                                                                      active, conf.genesis.initial_timestamp );

      resource_limits.initialize_account(name);
      resource_limits.add_pending_account_ram_usage(
         name,
         (int64_t)(config::billable_size_v<permission_object> + owner_permission.auth.get_billable_size())
      );
      resource_limits.add_pending_account_ram_usage(
         name,
         (int64_t)(config::billable_size_v<permission_object> + active_permission.auth.get_billable_size())
      );
   }

   void initialize_database() {
      // Initialize block summary index
      for (int i = 0; i < 0x10000; i++)
         db.create<block_summary_object>([&](block_summary_object&) {});

      const auto& tapos_block_summary = db.get<block_summary_object>(1);
      db.modify( tapos_block_summary, [&]( auto& bs ) {
        bs.block_id = head->id;
      });

      db.create<global_property_object>([&](auto& gpo ){
        gpo.configuration = conf.genesis.initial_configuration;
      });
      db.create<dynamic_global_property_object>([](auto&){});

      authorization.initialize_database();
      resource_limits.initialize_database();

      authority system_auth(conf.genesis.initial_key);
      create_native_account( config::system_account_name, system_auth, system_auth, true );

      auto empty_authority = authority(0, {}, {});
      auto active_producers_authority = authority(0, {}, {});
      active_producers_authority.accounts.push_back({{config::system_account_name, config::active_name}, 1});

      create_native_account( config::nobody_account_name, empty_authority, empty_authority );
      create_native_account( config::producers_account_name, empty_authority, active_producers_authority );
   }

   void set_pending_tapos() {
      const auto& tapos_block_summary = db.get<block_summary_object>((uint16_t)pending->_pending_block_state->block_num);
      db.modify( tapos_block_summary, [&]( auto& bs ) {
        bs.block_id = pending->_pending_block_state->id;
      });
   }

   void commit_block( bool add_to_fork_db ) {
      set_pending_tapos();
      resource_limits.process_account_limit_updates();
      resource_limits.process_block_usage( pending->_pending_block_state->block_num );

      if( add_to_fork_db ) {
         pending->_pending_block_state->validated = true;
         head = fork_db.add( pending->_pending_block_state );
      }

      pending->push();
      pending.reset();
      self.accepted_block( head );
   }

   void apply_onerror( const generated_transaction_object& gto ) {
      /*
      try {
         signed_transaction etrx;
         etrx.actions.emplace_back(vector<permission_level>{{gto.sender,config::active_name}},
                                   contracts::onerror( gto.sender_id, gto.packed_trx.data(), gto.packed_trx.size()) );

         db.remove( gto );
      }
      */
   }

   transaction_trace_ptr push_scheduled_transaction( const generated_transaction_object& gto ) {
      fc::datastream<const char*> ds( gto.packed_trx.data(), gto.packed_trx.size() );

      optional<fc::exception> except;
      try {
         signed_transaction dtrx;
         fc::raw::unpack(ds,static_cast<transaction&>(dtrx) );

         transaction_context trx_context( self, dtrx, gto.trx_id );
         trx_context.processing_deadline = fc::time_point::now() + conf.limits.max_push_transaction_us;
         trx_context.published      = gto.published;

         /*
         trx_context.exec();
         auto& acts = pending->_actions;
         fc::move_append( acts, move(trx_context.executed) );

         db.remove( gto );

         pending->_pending_block_state->block->transactions.emplace_back( gto.trx_id );
         pending->_pending_block_state->block->transactions.back().kcpu_usage = trx.total_cpu_usage;

         return move(trx_context.trace);
         */
      } catch( const fc::exception& e ) {
         except = e;
      }
      if( except ) {
         apply_onerror( gto );
      }
      return transaction_trace_ptr();
   } /// push_scheduled_transaction


   /**
    *  Adds the transaction receipt to the pending block and returns it.
    */
   const transaction_receipt& push_receipt( const packed_transaction& trx, transaction_receipt_header::status_enum status,
                      uint32_t kcpu_usage, uint32_t net_usage_words ) {
      pending->_pending_block_state->block->transactions.emplace_back( trx );
      transaction_receipt& r = pending->_pending_block_state->block->transactions.back();
      r.kcpu_usage           = kcpu_usage;
      r.net_usage_words      = net_usage_words;
      r.status               = status;
      return r;
   }

   void apply_delayed_transaction( const transaction_metadata_ptr& trx, fc::microseconds delay ) {
      /// store this in generated transactions
      /// bill storage to first authorized account
   }

   /**
    *  This is the entry point for new transactions to the block state. It will check authorization and
    *  determine whether to execute it now or to delay it. Lastly it inserts a transaction receipt into
    *  the pending block.
    */
   transaction_trace_ptr push_transaction( const transaction_metadata_ptr& trx, fc::time_point deadline = fc::time_point::maximum() ) {
      unapplied_transactions.erase( trx->signed_id );

      /// TODO: add chain id
      auto required_delay = authorization.check_authorization( trx->trx.actions, trx->recover_keys() );
      required_delay = std::max( fc::seconds(trx->trx.delay_sec), required_delay );

      record_transaction( trx->id, trx->trx.expiration ); /// checks for dupes

      transaction_trace_ptr trace;
      auto net_usage = self.validate_net_usage( trx );

      if( required_delay > fc::microseconds() ) {
         apply_delayed_transaction( trx, required_delay );
         /// TODO: apply a fixed CPU usage for the delay...
         trace->receipt = push_receipt( trx->packed_trx, transaction_receipt::delayed, 0, net_usage );
      } else {
         trace = apply_transaction( trx, deadline, net_usage );
         trace->receipt = push_receipt( trx->packed_trx, transaction_receipt::executed, trace->kcpu_usage(), net_usage );
      }

      pending->_pending_block_state->trxs.emplace_back(trx);
      self.accepted_transaction(trx);

      return trace;
   } /// push_transaction

<<<<<<< HEAD
   transaction_trace_ptr apply_transaction( const signed_transaction& trx,
                                            const transaction_id_type& id,
                                            uint32_t net_usage = 0,
                                            bool implicit = false ) {
=======

   /**
    *  This method will apply a transaction with a wall-clock deadline, after applying the transaction the
    *  authorizing accounts are billed for CPU/Network usage. 
    *
    *  Dispatched actions are added to the executed action receipt list, but no transaction receipt is generated
    *  because this method may be called from several different locations including:
    *   1. push_transaction for new trx coming form users
    *   2. push_scheduled_transaction for delayed and generated transactions
    *   3. applying error handler for soft-fail generated transactions
    */
   transaction_trace_ptr apply_transaction( const signed_transaction& trx, 
                                            const transaction_id_type& id, 
                                            fc::time_point deadline = fc::time_point::maximum(),
                                            uint32_t net_usage = 0 ) {
>>>>>>> 86e94442
      transaction_context trx_context( self, trx, id );
      trx_context.processing_deadline = deadline;
      trx_context.net_usage = net_usage;

      trx_context.exec();
      auto& acts = pending->_actions;
      fc::move_append( acts, move(trx_context.executed) );

      return move(trx_context.trace);
   }

   transaction_trace_ptr apply_transaction( const transaction_metadata_ptr& trx, 
                                            fc::time_point deadline = fc::time_point::maximum(), uint32_t net_usage = 0) {
      return apply_transaction( trx->trx, trx->id, deadline, net_usage );
   }


   void record_transaction( const transaction_id_type& id, fc::time_point_sec expire ) {
      try {
          db.create<transaction_object>([&](transaction_object& transaction) {
              transaction.trx_id = id;
              transaction.expiration = expire;
          });
      } catch ( ... ) {
          EOS_ASSERT( false, transaction_exception,
                     "duplicate transaction ${id}", ("id", id ) );
      }
   } /// record_transaction

   void start_block( block_timestamp_type when ) {
     FC_ASSERT( !pending );

     FC_ASSERT( db.revision() == head->block_num );

     pending = db.start_undo_session(true);
     pending->_pending_block_state = std::make_shared<block_state>( *head, when );

     try {
        auto onbtrx = std::make_shared<transaction_metadata>( get_on_block_transaction() );
        apply_transaction( onbtrx );
     } catch ( ... ) {
        ilog( "on block transaction failed, but shouldn't impact block generation, system contract needs update" );
     }
   } // start_block



   void sign_block( const std::function<signature_type( const digest_type& )>& signer_callback ) {
      auto p = pending->_pending_block_state;
      p->sign( signer_callback );
      static_cast<signed_block_header&>(*p->block) = p->header;
   } /// sign_block

   void apply_block( const signed_block_ptr& b ) {
      try {
         start_block( b->timestamp );

         for( const auto& receipt : b->transactions ) {
            if( receipt.trx.contains<packed_transaction>() ) {
               auto& pt = receipt.trx.get<packed_transaction>();
               auto mtrx = std::make_shared<transaction_metadata>(pt);
               push_transaction( mtrx );
            }
         }

         finalize_block();
         sign_block( [&]( const auto& ){ return b->producer_signature; } );

         // this is implied by the signature passing
         //FC_ASSERT( b->id() == pending->_pending_block_state->block->id(),
         //           "applying block didn't produce expected block id" );

         commit_block(false);
         return;
      } catch ( const fc::exception& e ) {
         edump((e.to_detail_string()));
         abort_block();
         throw;
      }
   } /// apply_block

   void push_block( const signed_block_ptr& b ) {

      auto new_header_state = fork_db.add( b );
      self.accepted_block_header( new_header_state );

      auto new_head = fork_db.head();

      if( new_head->header.previous == head->id ) {
         try {
            abort_block();
            apply_block( b );
            fork_db.set_validity( new_head, true );
            head = new_head;
         } catch ( const fc::exception& e ) {
            fork_db.set_validity( new_head, false );
            throw;
         }
      } else {
         auto branches = fork_db.fetch_branch_from( new_head->id, head->id );

         while( head_block_id() != branches.second.back()->header.previous )
            pop_block();

         for( auto ritr = branches.first.rbegin(); ritr != branches.first.rend(); ++ritr) {
            optional<fc::exception> except;
            try {
               apply_block( (*ritr)->block );
            }
            catch (const fc::exception& e) { except = e; }
            if (except) {
               wlog("exception thrown while switching forks ${e}", ("e",except->to_detail_string()));

               while (ritr != branches.first.rend() ) {
                  fork_db.set_validity( *ritr, false );
                  ++ritr;
               }

               // pop all blocks from the bad fork
               while( head_block_id() != branches.second.back()->header.previous )
                  pop_block();

               // re-apply good blocks
               for( auto ritr = branches.second.rbegin(); ritr != branches.second.rend(); ++ritr ) {
                  apply_block( (*ritr)->block );
               }
               throw *except;
            } // end if exception
         } /// end for each block in branch
      }
   } /// push_block

   void abort_block() {
      if( pending ) {
         for( const auto& t : pending->_applied_transaction_metas )
            unapplied_transactions[t->signed_id] = t;
         pending.reset();
      }
   }


   bool should_enforce_runtime_limits()const {
      return false;
   }

   void set_action_merkle() {
      vector<digest_type> action_digests;
      action_digests.reserve( pending->_actions.size() );
      for( const auto& a : pending->_actions )
         action_digests.emplace_back( a.digest() );

      pending->_pending_block_state->header.action_mroot = merkle( move(action_digests) );
   }

   void set_trx_merkle() {
      vector<digest_type> trx_digests;
      const auto& trxs = pending->_pending_block_state->block->transactions;
      trx_digests.reserve( trxs.size() );
      for( const auto& a : trxs )
         trx_digests.emplace_back( a.digest() );

      pending->_pending_block_state->header.transaction_mroot = merkle( move(trx_digests) );
   }


   void finalize_block()
   { try {
      ilog( "finalize block ${p} ${t} schedule_version: ${v} lib: ${lib} ${np}  ${signed}",
            ("p",pending->_pending_block_state->header.producer)
            ("t",pending->_pending_block_state->header.timestamp)
            ("v",pending->_pending_block_state->header.schedule_version)
            ("lib",pending->_pending_block_state->dpos_last_irreversible_blocknum)
            ("np",pending->_pending_block_state->header.new_producers)
            ("signed", pending->_pending_block_state->block_signing_key)
            );

      set_action_merkle();
      set_trx_merkle();

      auto p = pending->_pending_block_state;
      p->id = p->header.id();

      create_block_summary();


      /* TODO RESTORE
      const auto& b = trace.block;
      update_global_properties( b );
      update_global_dynamic_data( b );
      update_signing_producer(signing_producer, b);

      create_block_summary(b);
      clear_expired_transactions();

      update_last_irreversible_block();

      resource_limits.process_account_limit_updates();

      const auto& chain_config = self.get_global_properties().configuration;
      resource_limits.set_block_parameters(
         {EOS_PERCENT(chain_config.max_block_cpu_usage, chain_config.target_block_cpu_usage_pct), chain_config.max_block_cpu_usage, config::block_cpu_usage_average_window_ms / config::block_interval_ms, 1000, {99, 100}, {1000, 999}},
         {EOS_PERCENT(chain_config.max_block_net_usage, chain_config.target_block_net_usage_pct), chain_config.max_block_net_usage, config::block_size_average_window_ms / config::block_interval_ms, 1000, {99, 100}, {1000, 999}}
      );

      */
   } FC_CAPTURE_AND_RETHROW() }


   void create_block_summary() {
      auto p = pending->_pending_block_state;
      auto sid = p->block_num & 0xffff;
      db.modify( db.get<block_summary_object,by_id>(sid), [&](block_summary_object& bso ) {
          bso.block_id = p->id;
      });
   }

   /**
    *  This method only works for blocks within the TAPOS range, (last 65K blocks). It
    *  will return block_id_type() for older blocks.
    */
   block_id_type get_block_id_for_num( uint32_t block_num ) {
      auto sid = block_num & 0xffff;
      auto id  = db.get<block_summary_object,by_id>(sid).block_id;
      auto num = block_header::num_from_id( id );
      if( num == block_num ) return id;
      return block_id_type();
   }

   void clear_expired_transactions() {
      //Look for expired transactions in the deduplication list, and remove them.
      auto& transaction_idx = db.get_mutable_index<transaction_multi_index>();
      const auto& dedupe_index = transaction_idx.indices().get<by_expiration>();
      while( (!dedupe_index.empty()) && (head_block_time() > fc::time_point(dedupe_index.begin()->expiration) ) ) {
         transaction_idx.remove(*dedupe_index.begin());
      }

      // Look for expired transactions in the pending generated list, and remove them.
      // TODO: expire these by sending error to handler
      auto& generated_transaction_idx = db.get_mutable_index<generated_transaction_multi_index>();
      const auto& generated_index = generated_transaction_idx.indices().get<by_expiration>();
      while( (!generated_index.empty()) && (head_block_time() > generated_index.begin()->expiration) ) {
      // TODO:   destroy_generated_transaction(*generated_index.begin());
      }
   }

   /*
   bool should_check_tapos()const { return true; }

   void validate_tapos( const transaction& trx )const {
      if( !should_check_tapos() ) return;

      const auto& tapos_block_summary = db.get<block_summary_object>((uint16_t)trx.ref_block_num);

      //Verify TaPoS block summary has correct ID prefix, and that this block's time is not past the expiration
      EOS_ASSERT(trx.verify_reference_block(tapos_block_summary.block_id), invalid_ref_block_exception,
                 "Transaction's reference block did not match. Is this transaction from a different fork?",
                 ("tapos_summary", tapos_block_summary));
   }
   */


   /**
    *  At the start of each block we notify the system contract with a transaction that passes in
    *  the block header of the prior block (which is currently our head block)
    */
   signed_transaction get_on_block_transaction()
   {
      action on_block_act;
      on_block_act.account = config::system_account_name;
      on_block_act.name = N(onblock);
      on_block_act.authorization = vector<permission_level>{{config::system_account_name, config::active_name}};
      on_block_act.data = fc::raw::pack(head_block_header());

      signed_transaction trx;
      trx.actions.emplace_back(std::move(on_block_act));
      trx.set_reference_block(head_block_id());
      trx.expiration = head_block_time() + fc::seconds(1);
      return trx;
   }

}; /// controller_impl

const resource_limits_manager&   controller::get_resource_limits_manager()const
{
   return my->resource_limits;
}
resource_limits_manager&         controller::get_mutable_resource_limits_manager()
{
   return my->resource_limits;
}

const authorization_manager&   controller::get_authorization_manager()const
{
   return my->authorization;
}
authorization_manager&         controller::get_mutable_authorization_manager()
{
   return my->authorization;
}

controller::controller( const controller::config& cfg )
:my( new controller_impl( cfg, *this ) )
{
   my->init();
}

controller::~controller() {
}


void controller::startup() {
   my->head = my->fork_db.head();
   if( !my->head ) {
   }

   /*
   auto head = my->blog.read_head();
   if( head && head_block_num() < head->block_num() ) {
      wlog( "\nDatabase in inconsistant state, replaying block log..." );
      //replay();
   }
   */
}

chainbase::database& controller::db()const { return my->db; }


void controller::start_block( block_timestamp_type when ) {
   my->start_block(when);
}

void controller::finalize_block() {
   my->finalize_block();
}

void controller::sign_block( const std::function<signature_type( const digest_type& )>& signer_callback ) {
   my->sign_block( signer_callback );
}

void controller::commit_block() {
   my->commit_block(true);
}

block_state_ptr controller::head_block_state()const {
   return my->head;
}

block_state_ptr controller::pending_block_state()const {
   if( my->pending ) return my->pending->_pending_block_state;
   return block_state_ptr();
}

void controller::abort_block() {
   my->abort_block();
}

void controller::push_block( const signed_block_ptr& b ) {
   my->push_block( b );
}

transaction_trace_ptr controller::push_transaction( const transaction_metadata_ptr& trx, fc::time_point deadline ) {
   return my->push_transaction(trx, deadline);
}

transaction_trace_ptr controller::push_next_scheduled_transaction( fc::time_point deadline ) {
   const auto& idx = db().get_index<generated_transaction_multi_index,by_delay>();
   //if( idx.begin() != idx.end() )
      //return my->push_scheduled( *idx.begin() );

   return transaction_trace_ptr();
}
transaction_trace_ptr controller::push_scheduled_transaction( const transaction_id_type& trxid, fc::time_point deadline ) {
   /// lookup scheduled trx and then apply it...
   return transaction_trace_ptr();
}

uint32_t controller::head_block_num()const {
   return my->head->block_num;
}
block_id_type controller::head_block_id()const {
   return my->head->id;
}

time_point controller::head_block_time()const {
   return my->head_block_time();
}

time_point controller::pending_block_time()const {
   FC_ASSERT( my->pending, "no pending block" );
   return my->pending->_pending_block_state->header.timestamp;
}

const dynamic_global_property_object& controller::get_dynamic_global_properties()const {
  return my->db.get<dynamic_global_property_object>();
}
const global_property_object& controller::get_global_properties()const {
  return my->db.get<global_property_object>();
}

/**
 *  This method reads the current dpos_irreverible block number, if it is higher
 *  than the last block number of the log, it grabs the next block from the
 *  fork database, saves it to disk, then removes the block from the fork database.
 *
 *  Any forks built off of a different block with the same number are also pruned.
 */
void controller::log_irreversible_blocks() {
   if( !my->blog.head() )
      my->blog.read_head();

   const auto& log_head = my->blog.head();
   auto lib = my->head->dpos_last_irreversible_blocknum;

   if( lib > 1 ) {
      while( log_head && log_head->block_num() < lib ) {
         auto lhead = log_head->block_num();
         auto blk_id = my->get_block_id_for_num( lhead + 1 );
         auto blk = my->fork_db.get_block( blk_id );
         FC_ASSERT( blk, "unable to find block state", ("id",blk_id));
         irreversible_block( blk );
         my->blog.append( *blk->block );
         my->fork_db.prune( blk );
         my->db.commit( lhead );
      }
   }
}
signed_block_ptr controller::fetch_block_by_id( block_id_type id )const {
   auto state = my->fork_db.get_block(id);
   if( state ) return state->block;
   auto bptr = fetch_block_by_number( block_header::num_from_id(id) );
   if( bptr->id() == id ) return bptr;
   return signed_block_ptr();
}

signed_block_ptr controller::fetch_block_by_number( uint32_t block_num )const  {
   optional<signed_block> b = my->blog.read_block_by_num(block_num);
   if( b ) return std::make_shared<signed_block>( move(*b) );

   auto blk_id = my->get_block_id_for_num( block_num );
   auto blk_state =  my->fork_db.get_block( blk_id );
   if( blk_state ) return blk_state->block;
   return signed_block_ptr();
}

void controller::pop_block() {
   auto prev = my->fork_db.get_block( my->head->header.previous );
   FC_ASSERT( prev, "attempt to pop beyond last irreversible block" );
   my->db.undo();
   my->head = prev;
}


void controller::set_active_producers( const producer_schedule_type& sch ) {
   FC_ASSERT( !my->pending->_pending_block_state->header.new_producers, "this block has already set new producers" );
   FC_ASSERT( !my->pending->_pending_block_state->pending_schedule.producers.size(), "there is already a pending schedule, wait for it to become active" );
   my->pending->_pending_block_state->set_new_producers( sch );
}
const producer_schedule_type& controller::active_producers()const {
   return my->pending->_pending_block_state->active_schedule;
}

const producer_schedule_type& controller::pending_producers()const {
   return my->pending->_pending_block_state->pending_schedule;
}

const apply_handler* controller::find_apply_handler( account_name receiver, account_name scope, action_name act ) const
{
   auto native_handler_scope = my->apply_handlers.find( receiver );
   if( native_handler_scope != my->apply_handlers.end() ) {
      auto handler = native_handler_scope->second.find( make_pair( scope, act ) );
      if( handler != native_handler_scope->second.end() )
         return &handler->second;
   }
   return nullptr;
}
wasm_interface& controller::get_wasm_interface() {
   return my->wasmif;
}

const account_object& controller::get_account( account_name name )const
{ try {
   return my->db.get<account_object, by_name>(name);
} FC_CAPTURE_AND_RETHROW( (name) ) }

const map<digest_type, transaction_metadata_ptr>&  controller::unapplied_transactions()const {
   return my->unapplied_transactions;
}


void controller::validate_referenced_accounts( const transaction& trx )const {
   for( const auto& a : trx.context_free_actions ) {
      get_account( a.account );
      FC_ASSERT( a.authorization.size() == 0 );
   }
   bool one_auth = false;
   for( const auto& a : trx.actions ) {
      get_account( a.account );
      for( const auto& auth : a.authorization ) {
         one_auth = true;
         get_account( auth.actor );
      }
   }
   EOS_ASSERT( one_auth, tx_no_auths, "transaction must have at least one authorization" );
}

void controller::validate_expiration( const transaction& trx )const { try {
   const auto& chain_configuration = get_global_properties().configuration;

   EOS_ASSERT( time_point(trx.expiration) >= pending_block_time(), expired_tx_exception, "transaction has expired" );
   EOS_ASSERT( time_point(trx.expiration) <= pending_block_time() + fc::seconds(chain_configuration.max_transaction_lifetime),
               tx_exp_too_far_exception,
               "Transaction expiration is too far in the future relative to the reference time of ${reference_time}, "
               "expiration is ${trx.expiration} and the maximum transaction lifetime is ${max_til_exp} seconds",
               ("trx.expiration",trx.expiration)("reference_time",pending_block_time())
               ("max_til_exp",chain_configuration.max_transaction_lifetime) );
} FC_CAPTURE_AND_RETHROW((trx)) }

uint64_t controller::validate_net_usage( const transaction_metadata_ptr& trx )const {
   const auto& cfg = get_global_properties().configuration;

   auto actual_net_usage = cfg.base_per_transaction_net_usage + trx->packed_trx.get_billable_size();

   actual_net_usage = ((actual_net_usage + 7)/8) * 8; // Round up to nearest multiple of 8

   uint32_t net_usage_limit = trx->trx.max_net_usage_words.value * 8UL; // overflow checked in validate_transaction_without_state
   EOS_ASSERT( net_usage_limit == 0 || actual_net_usage <= net_usage_limit, tx_resource_exhausted,
               "declared net usage limit of transaction is too low: ${actual_net_usage} > ${declared_limit}",
               ("actual_net_usage", actual_net_usage)("declared_limit",net_usage_limit) );

   return actual_net_usage;
}

void controller::validate_tapos( const transaction& trx )const { try {
   const auto& tapos_block_summary = db().get<block_summary_object>((uint16_t)trx.ref_block_num);

   //Verify TaPoS block summary has correct ID prefix, and that this block's time is not past the expiration
   EOS_ASSERT(trx.verify_reference_block(tapos_block_summary.block_id), invalid_ref_block_exception,
              "Transaction's reference block did not match. Is this transaction from a different fork?",
              ("tapos_summary", tapos_block_summary));
} FC_CAPTURE_AND_RETHROW() }


} } /// eosio::chain<|MERGE_RESOLUTION|>--- conflicted
+++ resolved
@@ -398,16 +398,10 @@
       return trace;
    } /// push_transaction
 
-<<<<<<< HEAD
-   transaction_trace_ptr apply_transaction( const signed_transaction& trx,
-                                            const transaction_id_type& id,
-                                            uint32_t net_usage = 0,
-                                            bool implicit = false ) {
-=======
 
    /**
     *  This method will apply a transaction with a wall-clock deadline, after applying the transaction the
-    *  authorizing accounts are billed for CPU/Network usage. 
+    *  authorizing accounts are billed for CPU/Network usage.
     *
     *  Dispatched actions are added to the executed action receipt list, but no transaction receipt is generated
     *  because this method may be called from several different locations including:
@@ -415,11 +409,10 @@
     *   2. push_scheduled_transaction for delayed and generated transactions
     *   3. applying error handler for soft-fail generated transactions
     */
-   transaction_trace_ptr apply_transaction( const signed_transaction& trx, 
-                                            const transaction_id_type& id, 
+   transaction_trace_ptr apply_transaction( const signed_transaction& trx,
+                                            const transaction_id_type& id,
                                             fc::time_point deadline = fc::time_point::maximum(),
                                             uint32_t net_usage = 0 ) {
->>>>>>> 86e94442
       transaction_context trx_context( self, trx, id );
       trx_context.processing_deadline = deadline;
       trx_context.net_usage = net_usage;
@@ -431,7 +424,7 @@
       return move(trx_context.trace);
    }
 
-   transaction_trace_ptr apply_transaction( const transaction_metadata_ptr& trx, 
+   transaction_trace_ptr apply_transaction( const transaction_metadata_ptr& trx,
                                             fc::time_point deadline = fc::time_point::maximum(), uint32_t net_usage = 0) {
       return apply_transaction( trx->trx, trx->id, deadline, net_usage );
    }
