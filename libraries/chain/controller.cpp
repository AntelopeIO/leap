#include <eosio/chain/controller.hpp>
#include <eosio/chain/transaction_context.hpp>

#include <eosio/chain/block_log.hpp>
#include <eosio/chain/fork_database.hpp>
#include <eosio/chain/exceptions.hpp>

#include <eosio/chain/account_object.hpp>
#include <eosio/chain/code_object.hpp>
#include <eosio/chain/block_summary_object.hpp>
#include <eosio/chain/eosio_contract.hpp>
#include <eosio/chain/global_property_object.hpp>
#include <eosio/chain/protocol_state_object.hpp>
#include <eosio/chain/contract_table_objects.hpp>
#include <eosio/chain/generated_transaction_object.hpp>
#include <eosio/chain/transaction_object.hpp>
#include <eosio/chain/genesis_intrinsics.hpp>
#include <eosio/chain/whitelisted_intrinsics.hpp>
#include <eosio/chain/database_header_object.hpp>

#include <eosio/chain/protocol_feature_manager.hpp>
#include <eosio/chain/authorization_manager.hpp>
#include <eosio/chain/resource_limits.hpp>
#include <eosio/chain/subjective_billing.hpp>
#include <eosio/chain/chain_snapshot.hpp>
#include <eosio/chain/thread_utils.hpp>
#include <eosio/chain/platform_timer.hpp>
#include <eosio/chain/block_header_state_utils.hpp>
#include <eosio/chain/deep_mind.hpp>
#include <eosio/chain/hotstuff/finalizer_policy.hpp>
#include <eosio/chain/hotstuff/finalizer_authority.hpp>
#include <eosio/chain/hotstuff/hotstuff.hpp>
#include <eosio/chain/hotstuff/chain_pacemaker.hpp>

#include <chainbase/chainbase.hpp>
#include <eosio/vm/allocator.hpp>
#include <fc/io/json.hpp>
#include <fc/log/logger_config.hpp>
#include <fc/scoped_exit.hpp>
#include <fc/variant_object.hpp>
#include <bls12-381/bls12-381.hpp>

#include <new>
#include <shared_mutex>
#include <utility>

namespace eosio::chain {

using resource_limits::resource_limits_manager;

using controller_index_set = index_set<
   account_index,
   account_metadata_index,
   account_ram_correction_index,
   global_property_multi_index,
   protocol_state_multi_index,
   dynamic_global_property_multi_index,
   block_summary_multi_index,
   transaction_multi_index,
   generated_transaction_multi_index,
   table_id_multi_index,
   code_index,
   database_header_multi_index
>;

using contract_database_index_set = index_set<
   key_value_index,
   index64_index,
   index128_index,
   index256_index,
   index_double_index,
   index_long_double_index
>;

class maybe_session {
   public:
      maybe_session() = default;

      maybe_session( maybe_session&& other) noexcept
         :_session(std::move(other._session))
      {
      }

      explicit maybe_session(database& db) {
         _session.emplace(db.start_undo_session(true));
      }

      maybe_session(const maybe_session&) = delete;

      void squash() {
         if (_session)
            _session->squash();
      }

      void undo() {
         if (_session)
            _session->undo();
      }

      void push() {
         if (_session)
            _session->push();
      }

      maybe_session& operator=( maybe_session&& mv )  noexcept {
         if (mv._session) {
            _session.emplace(std::move(*mv._session));
            mv._session.reset();
         } else {
            _session.reset();
         }

         return *this;
      };

   private:
      std::optional<database::session>     _session;
};

template<class bsp>
struct block_data_gen_t {
public:
   using bs        = bsp::element_type;
   using fork_db_t = fork_database<bsp>;

   bsp       head;
   fork_db_t fork_db;

   explicit block_data_gen_t(const std::filesystem::path& path) : fork_db(path) {}
      
   bsp fork_db_head(bool irreversible_mode) const {
      if (irreversible_mode) {
         // When in IRREVERSIBLE mode fork_db blocks are marked valid when they become irreversible so that
         // fork_db.head() returns irreversible block
         // Use pending_head since this method should return the chain head and not last irreversible.
         return fork_db.pending_head();
      } else {
         return fork_db.head();
      }
   }

   bsp fork_db_root() const { return fork_db.root(); }

   bsp fork_db_head() const { return fork_db.head(); }

   void fork_db_open(validator_t& validator) { return fork_db.open(validator); }

   void fork_db_reset_to_head() { return fork_db.reset(*head); }

   template<class R, class F>
   R apply(F &f) { if constexpr (std::is_same_v<void, R>) f(fork_db, head); else return f(fork_db, head); }

   uint32_t pop_block() {
      auto prev = fork_db.get_block( head->previous() );

      if( !prev ) {
         EOS_ASSERT( fork_db.root()->id() == head->previous(), block_validate_exception, "attempt to pop beyond last irreversible block" );
         prev = fork_db.root();
      }

      EOS_ASSERT( head->block, block_validate_exception, "attempting to pop a block that was sparsely loaded from a snapshot");
      head = prev;
         
      return prev->block_num();
   }
};

using block_data_legacy_t = block_data_gen_t<block_state_legacy_ptr>;
using block_data_new_t    = block_data_gen_t<block_state_ptr>;
   
struct block_data_t {
   using block_data_variant  = std::variant<block_data_legacy_t, block_data_new_t>;

   block_data_variant v;

   uint32_t             head_block_num()  const { return std::visit([](const auto& bd) { return bd.head->block_num(); }, v); }
   block_timestamp_type head_block_time() const { return std::visit([](const auto& bd) { return bd.head->timestamp(); }, v); }
   account_name         head_block_producer() const { return std::visit([](const auto& bd) { return bd.head->producer(); }, v); }

   void transition_fork_db_to_if(const auto& vbsp) {
      // no need to close fork_db because we don't want to write anything out, file is removed on open
      auto bsp = std::make_shared<block_state>(*std::get<block_state_legacy_ptr>(vbsp));
      v.emplace<block_data_new_t>(std::visit([](const auto& bd) { return bd.fork_db.get_data_dir(); }, v));
      std::visit(overloaded{
                    [](block_data_legacy_t&) {},
                    [&](block_data_new_t& bd) {
                       bd.head = bsp;
                       bd.fork_db.reset(*bd.head);
                    }
                 }, v);
   }
      
   protocol_feature_activation_set_ptr head_activated_protocol_features() const { return std::visit([](const auto& bd) {
      return bd.head->get_activated_protocol_features(); }, v);
   }

   const producer_authority_schedule& head_active_schedule_auth() {
      return std::visit([](const auto& bd) -> const producer_authority_schedule& { return bd.head->active_schedule_auth(); }, v);
   }

   const producer_authority_schedule* head_pending_schedule_auth_legacy() {
      return std::visit(overloaded{
                           [](const block_data_legacy_t& bd) -> const producer_authority_schedule* {
                              return bd.head->pending_schedule_auth();
                           },
                           [](const block_data_new_t&) -> const producer_authority_schedule* { return nullptr; }
                        }, v);
   }

   const producer_authority_schedule* next_producers() {
      return std::visit(overloaded{
                           [](const block_data_legacy_t& bd) -> const producer_authority_schedule* {
                              return bd.head->pending_schedule_auth();
                           },
                           [](const block_data_new_t& bd) -> const producer_authority_schedule* {
                              return bd.head->proposer_policies.empty() ? nullptr : &bd.head->proposer_policies.begin()->second->proposer_schedule;
                           }
                        }, v);
   }
      
   const block_id_type& head_block_id()   const {
      return std::visit([](const auto& bd) -> const block_id_type& { return bd.head->id(); }, v);
   }
      
   const block_header&  head_block_header() const {
      return std::visit([](const auto& bd) -> const  block_header& { return bd.head->header; }, v);
   }

   const signed_block_ptr& head_block() const {
      return std::visit([](const auto& bd) -> const signed_block_ptr& { return bd.head->block; }, v);
   }

   void replace_producer_keys( const public_key_type& key ) {
      ilog("Replace producer keys with ${k}", ("k", key));

      std::visit(
         overloaded{
            [&](const block_data_legacy_t& bd) {
               auto version = bd.head->pending_schedule.schedule.version;
               bd.head->pending_schedule = {};
               bd.head->pending_schedule.schedule.version = version;
               for (auto& prod: bd.head->active_schedule.producers ) {
                  ilog("${n}", ("n", prod.producer_name));
                  std::visit([&](auto &auth) {
                     auth.threshold = 1;
                     auth.keys = {key_weight{key, 1}};
                  }, prod.authority);
               }
            },
            [](const block_data_new_t&) {
               // TODO IF: add instant-finality implementation, will need to replace finalizers as well
            }
         }, v);
   }

   // --------------- access fork_db head ----------------------------------------------------------------------
   bool fork_db_has_head() const {
      return std::visit([&](const auto& bd) { return !!bd.fork_db_head(); }, v);
   }
      
   uint32_t fork_db_head_block_num(bool irreversible_mode) const {
      return std::visit([&](const auto& bd) { return bd.fork_db_head(irreversible_mode)->block_num(); }, v);
   }
      
   const block_id_type& fork_db_head_block_id(bool irreversible_mode) const {
      return std::visit([&](const auto& bd) -> const block_id_type& { return bd.fork_db_head(irreversible_mode)->id(); }, v);
   }

   uint32_t fork_db_head_irreversible_blocknum(bool irreversible_mode) const {
      return std::visit([&](const auto& bd) { return bd.fork_db_head(irreversible_mode)->irreversible_blocknum(); }, v);
   }

   // --------------- access fork_db root ----------------------------------------------------------------------
   bool fork_db_has_root() const {
      return std::visit([&](const auto& bd) { return !!bd.fork_db_root(); }, v);
   }
      
   const block_id_type& fork_db_root_block_id() const {
      return std::visit([&](const auto& bd) -> const block_id_type& { return bd.fork_db_root()->id(); }, v);
   }

   uint32_t fork_db_root_block_num() const {
      return std::visit([&](const auto& bd) { return bd.fork_db_root()->block_num(); }, v);
   }

   block_timestamp_type  fork_db_root_timestamp() const {
      return std::visit([&](const auto& bd) { return bd.fork_db_root()->timestamp(); }, v);
   }

   // ---------------  fork_db APIs ----------------------------------------------------------------------
   uint32_t pop_block() { return std::visit([](auto& bd) { return bd.pop_block(); }, v); }

   void fork_db_open(validator_t& validator) { return std::visit([&](auto& bd) { bd.fork_db_open(validator); }, v); }

   void fork_db_reset_to_head() { return std::visit([&](auto& bd) { bd.fork_db_reset_to_head(); }, v); }

   signed_block_ptr fork_db_fetch_block_by_id( const block_id_type& id ) const {
      return std::visit([&](const auto& bd) -> signed_block_ptr {
         auto bsp = bd.fork_db.get_block(id);
         return bsp ? bsp->block : nullptr;
      }, v);
   }

<<<<<<< HEAD
   // called from net thread
	bool aggregate_vote(const hs_vote_message& vote) {
	   return std::visit(
	      overloaded{[](const block_data_legacy_t&) {
	                    EOS_ASSERT(false, misc_exception, "attempting to call aggregate_vote in legacy mode");
	                    return false; },
	                 [&](const block_data_new_t& bd) {
	                    auto bsp = bd.fork_db.get_block(vote.proposal_id);
	                    if (bsp) {
	                       return bsp->aggregate_vote(vote);
	                    } else {
	                       return false;
                       }; }
                   },
	      v);
	}

   template<class R, class F>
   R apply(F &f) {
=======
   signed_block_ptr fork_db_fetch_block_by_num(uint32_t block_num) const {
      return std::visit([&](const auto& bd) -> signed_block_ptr {
         auto bsp = bd.fork_db.search_on_branch(bd.fork_db.head()->id(), block_num);
         if (bsp) return bsp->block;
         return {};
      }, v);
   }

   std::optional<block_id_type> fork_db_fetch_block_id_by_num(uint32_t block_num) const {
      return std::visit([&](const auto& bd) -> std::optional<block_id_type> {
         auto bsp = bd.fork_db.search_on_branch(bd.fork_db.head()->id(), block_num);
         if (bsp) return bsp->id();
         return {};
      }, v);
   }

   template <class R, class F>
   R apply(F& f) {
>>>>>>> cbb6b289
      if constexpr (std::is_same_v<void, R>)
         std::visit([&](auto& bd) { bd.template apply<R>(f); }, v);
      else
         return std::visit([&](auto& bd) -> R { return bd.template apply<R>(f); }, v);
   }

   template <class R, class F>
   R apply_dpos(F& f) {
      if constexpr (std::is_same_v<void, R>)
         std::visit(overloaded{[&](block_data_legacy_t& bd) { bd.template apply<R>(f); }, [&](block_data_new_t& bd) {}},
                    v);
      else
         return std::visit(overloaded{[&](block_data_legacy_t& bd) -> R { return bd.template apply<R>(f); },
                                      [&](block_data_new_t& bd) -> R { return {}; }},
                           v);
   }
};

struct completed_block {
   std::variant<block_state_legacy_ptr, block_state_ptr> bsp;

   bool is_dpos() const { return std::holds_alternative<block_state_legacy_ptr>(bsp); }

   deque<transaction_metadata_ptr> extract_trx_metas() {
      return std::visit([](auto& bsp) { return bsp->extract_trxs_metas(); }, bsp);
   }

   const flat_set<digest_type>& get_activated_protocol_features() const {
      return std::visit([](const auto& bsp) -> const flat_set<digest_type>& {
            return bsp->get_activated_protocol_features()->protocol_features; }, bsp);
   }

   const block_id_type& id() const  {
      return std::visit([](const auto& bsp) -> const block_id_type& { return bsp->id(); }, bsp);
   }
   
   uint32_t block_num() const { return std::visit([](const auto& bsp) { return bsp->block_num(); }, bsp); }

   block_timestamp_type timestamp() const {
      return std::visit([](const auto& bsp) { return bsp->timestamp(); }, bsp);
   }

   account_name producer() const {
      return std::visit([](const auto& bsp) { return bsp->producer(); }, bsp);
   }

   const producer_authority_schedule& active_producers() const {
      return std::visit([](const auto& bsp) -> const producer_authority_schedule& { return bsp->active_schedule_auth(); }, bsp);
   }

   const producer_authority_schedule* next_producers() const {
      return std::visit(overloaded{
                           [](const block_state_legacy_ptr& bsp) -> const producer_authority_schedule* { return bsp->pending_schedule_auth();},
                           [](const block_state_ptr& bsp) -> const producer_authority_schedule* {
                              return bsp->proposer_policies.empty() ? nullptr : &bsp->proposer_policies.begin()->second->proposer_schedule;
                           }
                        }, bsp);
   }

   const producer_authority_schedule* pending_producers_legacy() const {
      return std::visit(overloaded{
                           [](const block_state_legacy_ptr& bsp) -> const producer_authority_schedule* { return &bsp->pending_schedule.schedule; },
                           [](const block_state_ptr&) -> const producer_authority_schedule* { return nullptr; }
                        }, bsp);
   }

   bool is_protocol_feature_activated(const digest_type& digest) const {
      const auto& activated_features = get_activated_protocol_features();
      return (activated_features.find(digest) != activated_features.end());
   }

   const block_signing_authority& pending_block_signing_authority() const {
      // this should never be called on completed_block because `controller::is_building_block()` returns false
      assert(0); 
      static block_signing_authority bsa; return bsa; // just so it builds
   }
};

struct assembled_block {
   // --------------------------------------------------------------------------------
   struct assembled_block_dpos {
      block_id_type                     id;
      pending_block_header_state_legacy pending_block_header_state;
      deque<transaction_metadata_ptr>   trx_metas;
      signed_block_ptr                  unsigned_block;

      // if the unsigned_block pre-dates block-signing authorities this may be present.
      std::optional<producer_authority_schedule> new_producer_authority_cache;

   };

   // --------------------------------------------------------------------------------
   struct assembled_block_if {
      producer_authority                active_producer_authority; 
      block_header_state                bhs;
      deque<transaction_metadata_ptr>   trx_metas;                 // Comes from building_block::pending_trx_metas
                                                                   // Carried over to put into block_state (optimization for fork reorgs)
      deque<transaction_receipt>        trx_receipts;              // Comes from building_block::pending_trx_receipts
      std::optional<quorum_certificate> qc;                        // QC to add as block extension to new block

      block_header_state& get_bhs() { return bhs; }
   };

   std::variant<assembled_block_dpos, assembled_block_if> v;

   bool is_dpos() const { return std::holds_alternative<assembled_block_dpos>(v); }

   template <class R, class F>
   R apply_dpos(F&& f) {
      if constexpr (std::is_same_v<void, R>)
         std::visit(overloaded{[&](assembled_block_dpos& ab) { std::forward<F>(f)(ab); },
                               [&](assembled_block_if& ab)   {}}, v);
      else
         return std::visit(overloaded{[&](assembled_block_dpos& ab) -> R { return std::forward<F>(f)(ab); },
                                      [&](assembled_block_if& ab)   -> R { return {}; }}, v);
   }

   template <class R, class F>
   R apply_hs(F&& f) {
      if constexpr (std::is_same_v<void, R>)
         std::visit(overloaded{[&](assembled_block_dpos& ab) {},
                               [&](assembled_block_if& ab)   { std::forward<F>(f)(ab); }}, v);
      else
         return std::visit(overloaded{[&](assembled_block_dpos& ab) -> R { return {}; },
                                      [&](assembled_block_if& ab)   -> R { return std::forward<F>(f)(ab); }}, v);
   }

   deque<transaction_metadata_ptr> extract_trx_metas() {
      return std::visit([](auto& ab) { return std::move(ab.trx_metas); }, v);
   }

   bool is_protocol_feature_activated(const digest_type& digest) const {
      // Calling is_protocol_feature_activated during the assembled_block stage is not efficient.
      // We should avoid doing it.
      // In fact for now it isn't even implemented.
      EOS_THROW( misc_exception,
                 "checking if protocol feature is activated in the assembled_block stage is not yet supported" );
      // TODO: implement this
   }

   const block_id_type& id() const {
      return std::visit(
         overloaded{[](const assembled_block_dpos& ab) -> const block_id_type& { return ab.id; },
                    [](const assembled_block_if& ab)   -> const block_id_type& { return ab.bhs.id; }},
         v);
   }
   
   block_timestamp_type timestamp() const {
      return std::visit(
         overloaded{[](const assembled_block_dpos& ab)  { return ab.pending_block_header_state.timestamp; },
                    [](const assembled_block_if& ab)    { return ab.bhs.header.timestamp; }},
         v);
   }

   uint32_t block_num() const {
      return std::visit(
         overloaded{[](const assembled_block_dpos& ab) { return ab.pending_block_header_state.block_num; },
                    [](const assembled_block_if& ab)   { return ab.bhs.block_num(); }},
         v);
   }

   account_name producer() const {
      return std::visit(
         overloaded{[](const assembled_block_dpos& ab) { return ab.pending_block_header_state.producer; },
                    [](const assembled_block_if& ab)   { return ab.active_producer_authority.producer_name; }},
         v);
   }

   const block_header& header() const {
      return std::visit(
         overloaded{[](const assembled_block_dpos& ab) -> const block_header& { return *ab.unsigned_block; },
                    [](const assembled_block_if& ab)   -> const block_header& { return ab.bhs.header; }},
         v);
   }

   const producer_authority_schedule& active_producers() const {
      return std::visit(overloaded{[](const assembled_block_dpos& ab) -> const producer_authority_schedule& {
                                      return ab.pending_block_header_state.active_schedule;
                                   },
                                   [](const assembled_block_if& ab) -> const producer_authority_schedule& {
                                      return ab.bhs.active_schedule_auth();
                                   }},
                        v);
   }

   const producer_authority_schedule* next_producers() const {
      return std::visit(overloaded{
                           [](const assembled_block_dpos& ab) -> const producer_authority_schedule* {
                              return ab.new_producer_authority_cache.has_value() ? &ab.new_producer_authority_cache.value() : nullptr;
                           },
                           [](const assembled_block_if& ab) -> const producer_authority_schedule* {
                              return ab.bhs.proposer_policies.empty() ? nullptr : &ab.bhs.proposer_policies.begin()->second->proposer_schedule;
                           }
                        },
                        v);
   }

   const producer_authority_schedule* pending_producers_legacy() const {
      return std::visit(overloaded{
                           [](const assembled_block_dpos& ab) -> const producer_authority_schedule* {
                              return ab.new_producer_authority_cache.has_value() ? &ab.new_producer_authority_cache.value() : nullptr;
                           },
                           [](const assembled_block_if&) -> const producer_authority_schedule* {
                              return nullptr;
                           }
                        },
                        v);
   }

   const block_signing_authority& pending_block_signing_authority() const {
      return std::visit(overloaded{[](const assembled_block_dpos& ab) -> const block_signing_authority& {
                                      return ab.pending_block_header_state.valid_block_signing_authority;
                                   },
                                   [](const assembled_block_if& ab) -> const block_signing_authority& {
                                      return ab.active_producer_authority.authority;
                                   }},
                        v);
   }

   completed_block make_completed_block(const protocol_feature_set& pfs, validator_t validator,
                                        const signer_callback_type& signer) {
      return std::visit(overloaded{[&](assembled_block_dpos& ab) {
                                      auto bsp = std::make_shared<block_state_legacy>(
                                         std::move(ab.pending_block_header_state), std::move(ab.unsigned_block),
                                         std::move(ab.trx_metas), pfs, validator, signer);

                                      return completed_block{std::move(bsp)};
                                   },
                                   [&](assembled_block_if& ab) {
                                      auto bsp = std::make_shared<block_state>(ab.bhs, std::move(ab.trx_metas),
                                                                               std::move(ab.trx_receipts));
                                      return completed_block{std::move(bsp)};
                                   }},
                        v);
   }
};

struct building_block {
   // --------------------------------------------------------------------------------
   struct building_block_common {
      using checksum_or_digests = std::variant<checksum256_type, digests_t>;
      const vector<digest_type>           new_protocol_feature_activations;
      size_t                              num_new_protocol_features_that_have_activated = 0;
      deque<transaction_metadata_ptr>     pending_trx_metas;
      deque<transaction_receipt>          pending_trx_receipts;
      checksum_or_digests                 trx_mroot_or_receipt_digests {digests_t{}};
      digests_t                           action_receipt_digests;
      std::optional<finalizer_policy>     new_finalizer_policy;

      building_block_common(const vector<digest_type>& new_protocol_feature_activations) :
         new_protocol_feature_activations(new_protocol_feature_activations)
      {}
      
      bool is_protocol_feature_activated(const digest_type& digest, const flat_set<digest_type>& activated_features) const {
         if (activated_features.find(digest) != activated_features.end())
            return true;
         if (num_new_protocol_features_that_have_activated == 0)
            return false;
         auto end = new_protocol_feature_activations.begin() + num_new_protocol_features_that_have_activated;
         return (std::find(new_protocol_feature_activations.begin(), end, digest) != end);
      }

      std::function<void()> make_block_restore_point() {
         auto orig_trx_receipts_size           = pending_trx_receipts.size();
         auto orig_trx_metas_size              = pending_trx_metas.size();
         auto orig_trx_receipt_digests_size    = std::holds_alternative<digests_t>(trx_mroot_or_receipt_digests) ?
                                                 std::get<digests_t>(trx_mroot_or_receipt_digests).size() : 0;
         auto orig_action_receipt_digests_size = action_receipt_digests.size();
         return [this,
                 orig_trx_receipts_size,
                 orig_trx_metas_size,
                 orig_trx_receipt_digests_size,
                 orig_action_receipt_digests_size]()
         {
            pending_trx_receipts.resize(orig_trx_receipts_size);
            pending_trx_metas.resize(orig_trx_metas_size);
            if (std::holds_alternative<digests_t>(trx_mroot_or_receipt_digests))
               std::get<digests_t>(trx_mroot_or_receipt_digests).resize(orig_trx_receipt_digests_size);
            action_receipt_digests.resize(orig_action_receipt_digests_size);
         };
      }
   };
   
   // --------------------------------------------------------------------------------
   struct building_block_dpos : public building_block_common {
      pending_block_header_state_legacy          pending_block_header_state;
      std::optional<producer_authority_schedule> new_pending_producer_schedule;

      building_block_dpos( const block_header_state_legacy& prev,
                           block_timestamp_type when,
                           uint16_t num_prev_blocks_to_confirm,
                           const vector<digest_type>& new_protocol_feature_activations)
         : building_block_common(new_protocol_feature_activations),
           pending_block_header_state(prev.next(when, num_prev_blocks_to_confirm))
      {}

      bool is_protocol_feature_activated(const digest_type& digest) const {
         return building_block_common::is_protocol_feature_activated(
            digest, pending_block_header_state.prev_activated_protocol_features->protocol_features);
      }

      uint32_t get_block_num() const { return pending_block_header_state.block_num; }
   };

   // --------------------------------------------------------------------------------
   struct building_block_if : public building_block_common {
      const block_header_state&                  parent;
      const block_id_type                        parent_id;                        // Comes from building_block_input::parent_id
      const block_timestamp_type                 timestamp;                        // Comes from building_block_input::timestamp
      const producer_authority                   active_producer_authority;        // Comes from parent.get_scheduled_producer(timestamp)
      const protocol_feature_activation_set_ptr  prev_activated_protocol_features; // Cached: parent.activated_protocol_features()
      const proposer_policy_ptr                  active_proposer_policy;           // Cached: parent.get_next_active_proposer_policy(timestamp)
      const uint32_t                             block_num;                        // Cached: parent.block_num() + 1

      // Members below (as well as non-const members of building_block_common) start from initial state and are mutated as the block is built.
      std::shared_ptr<proposer_policy>           new_proposer_policy;

      building_block_if(const block_header_state& parent, const building_block_input& input)
         : building_block_common(input.new_protocol_feature_activations)
         , parent (parent)
         , parent_id(input.parent_id)
         , timestamp(input.timestamp)
         , active_producer_authority{input.producer,
                              [&]() -> block_signing_authority {
                                 const auto& pas = parent.active_proposer_policy->proposer_schedule;
                                 for (const auto& pa : pas.producers)
                                    if (pa.producer_name == input.producer)
                                       return pa.authority;
                                 assert(0); // we should find the authority
                                 return {};
                              }()}
         , prev_activated_protocol_features(parent.activated_protocol_features)
         , active_proposer_policy(parent.active_proposer_policy)
         , block_num(parent.block_num() + 1) {}

      bool is_protocol_feature_activated(const digest_type& digest) const {
         return building_block_common::is_protocol_feature_activated(digest, prev_activated_protocol_features->protocol_features);
      }

      uint32_t get_block_num() const { return block_num; }

      uint32_t get_next_proposer_schedule_version() const {
         if (!parent.proposer_policies.empty()) {
            return (--parent.proposer_policies.end())->second->proposer_schedule.version + 1;
         }
         assert(active_proposer_policy);
         return active_proposer_policy->proposer_schedule.version + 1;
      }

   };

   std::variant<building_block_dpos, building_block_if> v;

   // dpos constructor
   building_block(const block_header_state_legacy& prev, block_timestamp_type when, uint16_t num_prev_blocks_to_confirm,
                  const vector<digest_type>& new_protocol_feature_activations) :
      v(building_block_dpos(prev, when, num_prev_blocks_to_confirm, new_protocol_feature_activations))
   {}

   // if constructor
   building_block(const block_header_state& prev, const building_block_input& input) :
      v(building_block_if(prev, input))
   {}

   bool is_dpos() const { return std::holds_alternative<building_block_dpos>(v); }

   template <class R, class F>
   R apply_dpos(F&& f) {
      if constexpr (std::is_same_v<void, R>)
         std::visit(overloaded{[&](building_block_dpos& bb) { std::forward<F>(f)(bb); },
                               [&](building_block_if& bb)   {}}, v);
      else
         return std::visit(overloaded{[&](building_block_dpos& bb) -> R { return std::forward<F>(f)(bb); },
                                      [&](building_block_if& bb)   -> R { return {}; }}, v);
   }

   template <class R, class F>
   R apply_hs(F&& f) {
      if constexpr (std::is_same_v<void, R>)
         std::visit(overloaded{[&](building_block_dpos& bb) {},
                               [&](building_block_if& bb)   { std::forward<F>(f)(bb); }}, v);
      else
         return std::visit(overloaded{[&](building_block_dpos& bb) -> R { return {}; },
                                      [&](building_block_if& bb)   -> R { return std::forward<F>(f)(bb); }}, v);
   }

   void set_proposed_finalizer_policy(const finalizer_policy& fin_pol) {
      std::visit([&](auto& bb) { bb.new_finalizer_policy = fin_pol; }, v);
   }

   int64_t set_proposed_producers( std::vector<producer_authority> producers ) {
      return std::visit(
         overloaded{[](building_block_dpos&) -> int64_t { return -1; },
                    [&](building_block_if& bb) -> int64_t {
                       bb.new_proposer_policy = std::make_shared<proposer_policy>();
                       bb.new_proposer_policy->active_time = detail::get_next_next_round_block_time(bb.timestamp);
                       bb.new_proposer_policy->proposer_schedule.producers = std::move(producers);
                       bb.new_proposer_policy->proposer_schedule.version = bb.get_next_proposer_schedule_version();
                       return bb.new_proposer_policy->proposer_schedule.version;
                    }},
         v);
   }

   deque<transaction_metadata_ptr> extract_trx_metas() {
      return std::visit([](auto& bb) { return std::move(bb.pending_trx_metas); }, v);
   }

   bool is_protocol_feature_activated(const digest_type& digest) const {
      return std::visit([&digest](const auto& bb) { return bb.is_protocol_feature_activated(digest); }, v);
   }

   std::function<void()> make_block_restore_point() {
      return std::visit([](auto& bb) { return bb.make_block_restore_point(); }, v);
   }

   uint32_t block_num() const {
      return std::visit([](const auto& bb) { return bb.get_block_num(); }, v);
   }

   block_timestamp_type timestamp() const {
      return std::visit(
         overloaded{[](const building_block_dpos& bb)  { return bb.pending_block_header_state.timestamp; },
                    [](const building_block_if& bb)    { return bb.timestamp; }},
         v);
   }

   block_id_type parent_id() const {
      return std::visit(
         overloaded{[](const building_block_dpos& bb)  { return bb.pending_block_header_state.previous; },
                    [](const building_block_if& bb)    { return bb.parent_id; }},
         v);
   }

   account_name producer() const {
      return std::visit(
         overloaded{[](const building_block_dpos& bb)  { return bb.pending_block_header_state.producer; },
                    [](const building_block_if& bb)    { return bb.active_producer_authority.producer_name; }},
         v);
   }

   const vector<digest_type>& new_protocol_feature_activations() {
      return std::visit([](auto& bb) -> const vector<digest_type>& { return bb.new_protocol_feature_activations; }, v);
   }

   const block_signing_authority& pending_block_signing_authority() const {
      return std::visit(overloaded{[](const building_block_dpos& bb) -> const block_signing_authority& {
                                      return bb.pending_block_header_state.valid_block_signing_authority;
                                   },
                                   [](const building_block_if& bb) -> const block_signing_authority& {
                                      return bb.active_producer_authority.authority;
                                   }},
                        v);
   }

   size_t& num_new_protocol_features_activated() {
      return std::visit([](auto& bb) -> size_t& { return bb.num_new_protocol_features_that_have_activated; }, v);
   }

   deque<transaction_metadata_ptr>& pending_trx_metas() {
      return std::visit([](auto& bb) -> deque<transaction_metadata_ptr>& { return bb.pending_trx_metas; }, v);
   }

   deque<transaction_receipt>& pending_trx_receipts() {
      return std::visit([](auto& bb) -> deque<transaction_receipt>& { return bb.pending_trx_receipts; }, v);
   }

   building_block_common::checksum_or_digests& trx_mroot_or_receipt_digests() {
      return std::visit(
         [](auto& bb) -> building_block_common::checksum_or_digests& { return bb.trx_mroot_or_receipt_digests; }, v);
   }

   digests_t& action_receipt_digests() {
      return std::visit([](auto& bb) -> digests_t& { return bb.action_receipt_digests; }, v);
   }

   const producer_authority_schedule& active_producers() const {
      return std::visit(overloaded{[](const building_block_dpos& bb) -> const producer_authority_schedule& {
                                      return bb.pending_block_header_state.active_schedule;
                                   },
                                   [](const building_block_if& bb) -> const producer_authority_schedule& {
                                      return bb.active_proposer_policy->proposer_schedule;
                                   }},
                        v);
   }

   const producer_authority_schedule* next_producers() const {
      return std::visit(overloaded{[](const building_block_dpos& bb) -> const producer_authority_schedule* {
                                      if (bb.new_pending_producer_schedule)
                                         return &bb.new_pending_producer_schedule.value();
                                      return &bb.pending_block_header_state.prev_pending_schedule.schedule;
                                   },
                                   [](const building_block_if& bb) -> const producer_authority_schedule* {
                                      if (!bb.parent.proposer_policies.empty())
                                         return &bb.parent.proposer_policies.begin()->second->proposer_schedule;
                                      if (bb.new_proposer_policy)
                                         return &bb.new_proposer_policy->proposer_schedule;
                                      return nullptr;
                                   }},
                        v);
   }

   const producer_authority_schedule* pending_producers_legacy() const {
      return std::visit(overloaded{[](const building_block_dpos& bb) -> const producer_authority_schedule* {
                                      if (bb.new_pending_producer_schedule)
                                         return &bb.new_pending_producer_schedule.value();
                                      return &bb.pending_block_header_state.prev_pending_schedule.schedule;
                                   },
                                   [](const building_block_if&) -> const producer_authority_schedule* {
                                      return nullptr;
                                   }},
                        v);
   }

   assembled_block assemble_block(boost::asio::io_context& ioc,
                                  const protocol_feature_set& pfs,
                                  const block_data_t& block_data) {
      digests_t& action_receipts = action_receipt_digests();
      return std::visit(
         overloaded{
            [&](building_block_dpos& bb) -> assembled_block {
               // compute the action_mroot and transaction_mroot
               auto [transaction_mroot, action_mroot] = std::visit(
                  overloaded{[&](digests_t& trx_receipts) { // calculate the two merkle roots in separate threads
                                auto trx_merkle_fut =
                                   post_async_task(ioc, [&]() { return canonical_merkle(std::move(trx_receipts)); });
                                auto action_merkle_fut =
                                   post_async_task(ioc, [&]() { return canonical_merkle(std::move(action_receipts)); });
                                return std::make_pair(trx_merkle_fut.get(), action_merkle_fut.get());
                             },
                             [&](const checksum256_type& trx_checksum) {
                                return std::make_pair(trx_checksum, canonical_merkle(std::move(action_receipts)));
                             }},
                  trx_mroot_or_receipt_digests());

               // in dpos, we create a signed_block here. In IF mode, we do it later (when we are ready to sign it)
               auto block_ptr = std::make_shared<signed_block>(bb.pending_block_header_state.make_block_header(
                  transaction_mroot, action_mroot, bb.new_pending_producer_schedule, std::move(bb.new_finalizer_policy),
                  vector<digest_type>(bb.new_protocol_feature_activations), pfs));

               block_ptr->transactions = std::move(bb.pending_trx_receipts);

               return assembled_block{
                  .v = assembled_block::assembled_block_dpos{block_ptr->calculate_id(),
                                                             std::move(bb.pending_block_header_state),
                                                             std::move(bb.pending_trx_metas), std::move(block_ptr),
                                                             std::move(bb.new_pending_producer_schedule)}
               };
            },
            [&](building_block_if& bb) -> assembled_block {
               // compute the action_mroot and transaction_mroot
               auto [transaction_mroot, action_mroot] = std::visit(
                  overloaded{[&](digests_t& trx_receipts) { // calculate the two merkle roots in separate threads
                                auto trx_merkle_fut =
                                   post_async_task(ioc, [&]() { return calculate_merkle(std::move(trx_receipts)); });
                                auto action_merkle_fut =
                                   post_async_task(ioc, [&]() { return calculate_merkle(std::move(action_receipts)); });
                                return std::make_pair(trx_merkle_fut.get(), action_merkle_fut.get());
                             },
                             [&](const checksum256_type& trx_checksum) {
                                return std::make_pair(trx_checksum, calculate_merkle(std::move(action_receipts)));
                             }},
                  trx_mroot_or_receipt_digests());

               // get fork_database so that we can search for the best qc to include in this block.
               assert(std::holds_alternative<block_data_new_t>(block_data.v));
               const block_data_new_t& bd      = std::get<block_data_new_t>(block_data.v);
               const auto&             fork_db = bd.fork_db; // fork_db<block_state_ptr, block_header_state_ptr>

               // [greg todo] retrieve qc, and fill the following struct accurately
               std::optional<qc_data_t> qc_data; // Comes from traversing branch from parent and calling
                                                 // get_best_qc() assert(qc->block_num <= num_from_id(previous));

               building_block_input bb_input {
                  .parent_id = parent_id(),
                  .timestamp = timestamp(),
                  .producer  = producer(),
                  .new_protocol_feature_activations = new_protocol_feature_activations()
               };

               block_header_state_input bhs_input{
                  bb_input, transaction_mroot, action_mroot, std::move(bb.new_proposer_policy), std::move(bb.new_finalizer_policy),
                  qc_data ? qc_data->qc_info : std::optional<qc_info_t>{} };

               assembled_block::assembled_block_if ab{std::move(bb.active_producer_authority), bb.parent.next(bhs_input),
                                                      std::move(bb.pending_trx_metas), std::move(bb.pending_trx_receipts),
                                                      qc_data ? std::move(qc_data->qc) : std::optional<quorum_certificate>{}};

               return assembled_block{.v = std::move(ab)};
            }},
         v);
   }
};


using block_stage_type = std::variant<building_block, assembled_block, completed_block>;
      
struct pending_state {
   maybe_session                  _db_session;
   block_stage_type               _block_stage;
   controller::block_status       _block_status = controller::block_status::ephemeral;
   std::optional<block_id_type>   _producer_block_id;
   controller::block_report       _block_report{};

   pending_state(maybe_session&& s,
                 const block_header_state_legacy& prev,
                 block_timestamp_type when,
                 uint16_t num_prev_blocks_to_confirm,
                 const vector<digest_type>& new_protocol_feature_activations)
   :_db_session(std::move(s))
   ,_block_stage(building_block(prev, when, num_prev_blocks_to_confirm, new_protocol_feature_activations))
   {}

   pending_state(maybe_session&& s,
                 const block_header_state& prev,
                 const building_block_input& input) :
      _db_session(std::move(s)),
      _block_stage(building_block(prev, input))
   {}

   deque<transaction_metadata_ptr> extract_trx_metas() {
      return std::visit([](auto& stage) { return stage.extract_trx_metas(); }, _block_stage);
   }

   bool is_protocol_feature_activated(const digest_type& digest) const {
      return std::visit([&](const auto& stage) { return stage.is_protocol_feature_activated(digest); }, _block_stage);
   }

   block_timestamp_type timestamp() const {
      return std::visit([](const auto& stage) { return stage.timestamp(); }, _block_stage);
   }
   
   uint32_t block_num() const {
      return std::visit([](const auto& stage) { return stage.block_num(); }, _block_stage);
   }

   account_name producer() const {
      return std::visit([](const auto& stage) { return stage.producer(); }, _block_stage);
   }

   void push() {
      _db_session.push();
   }

   bool is_dpos() const { return std::visit([](const auto& stage) { return stage.is_dpos(); }, _block_stage); }
   
   const block_signing_authority& pending_block_signing_authority() const {
      return std::visit(
         [](const auto& stage) -> const block_signing_authority& { return stage.pending_block_signing_authority(); },
         _block_stage);
   }

   const producer_authority_schedule& active_producers() const {
      return std::visit(
         [](const auto& stage) -> const producer_authority_schedule& { return stage.active_producers(); },
         _block_stage);
   }

   const producer_authority_schedule* pending_producers_legacy() const {
      return std::visit(
         [](const auto& stage) -> const producer_authority_schedule* { return stage.pending_producers_legacy(); },
         _block_stage);
   }

   const producer_authority_schedule* next_producers()const {
      return std::visit(
         [](const auto& stage) -> const producer_authority_schedule* { return stage.next_producers(); },
         _block_stage);
   }

};

struct controller_impl {
   enum class app_window_type {
      write, // Only main thread is running; read-only threads are not running.
             // All read-write and read-only tasks are sequentially executed.
      read   // Main thread and read-only threads are running read-ony tasks in parallel.
             // Read-write tasks are not being executed.
   };

   // LLVM sets the new handler, we need to reset this to throw a bad_alloc exception so we can possibly exit cleanly
   // and not just abort.
   struct reset_new_handler {
      reset_new_handler() { std::set_new_handler([](){ throw std::bad_alloc(); }); }
   };

   reset_new_handler               rnh; // placed here to allow for this to be set before constructing the other fields
   controller&                     self;
   std::function<void()>           shutdown;
   chainbase::database             db;
   block_log                       blog;
   std::optional<pending_state>    pending;
   block_data_t                    block_data;  // includes `head` aand `fork_db`
   std::optional<chain_pacemaker>  pacemaker;
   std::atomic<uint32_t>           if_irreversible_block_num{0};
   resource_limits_manager         resource_limits;
   subjective_billing              subjective_bill;
   authorization_manager           authorization;
   protocol_feature_manager        protocol_features;
   controller::config              conf;
   const chain_id_type             chain_id; // read by thread_pool threads, value will not be changed
   bool                            replaying = false;
   bool                            is_producer_node = false; // true if node is configured as a block producer
   db_read_mode                    read_mode = db_read_mode::HEAD;
   bool                            in_trx_requiring_checks = false; ///< if true, checks that are normally skipped on replay (e.g. auth checks) cannot be skipped
   std::optional<fc::microseconds> subjective_cpu_leeway;
   bool                            trusted_producer_light_validation = false;
   uint32_t                        snapshot_head_block = 0;
   struct chain; // chain is a namespace so use an embedded type for the named_thread_pool tag
   named_thread_pool<chain>        thread_pool;
   deep_mind_handler*              deep_mind_logger = nullptr;
   bool                            okay_to_print_integrity_hash_on_stop = false;

   thread_local static platform_timer timer; // a copy for main thread and each read-only thread
#if defined(EOSIO_EOS_VM_RUNTIME_ENABLED) || defined(EOSIO_EOS_VM_JIT_RUNTIME_ENABLED)
   thread_local static vm::wasm_allocator wasm_alloc; // a copy for main thread and each read-only thread
#endif
   wasm_interface wasmif;
   app_window_type app_window = app_window_type::write;

   typedef pair<scope_name,action_name>                   handler_key;
   map< account_name, map<handler_key, apply_handler> >   apply_handlers;
   unordered_map< builtin_protocol_feature_t, std::function<void(controller_impl&)>, enum_hash<builtin_protocol_feature_t> > protocol_feature_activation_handlers;

   int64_t set_proposed_producers( vector<producer_authority> producers );
   int64_t set_proposed_producers_legacy( vector<producer_authority> producers );

   void pop_block() {
      uint32_t prev_block_num = block_data.pop_block();
      db.undo();
      protocol_features.popped_blocks_to(prev_block_num);
   }

   template<builtin_protocol_feature_t F>
   void on_activation();

   template<builtin_protocol_feature_t F>
   inline void set_activation_handler() {
      auto res = protocol_feature_activation_handlers.emplace( F, &controller_impl::on_activation<F> );
      EOS_ASSERT( res.second, misc_exception, "attempting to set activation handler twice" );
   }

   inline void trigger_activation_handler( builtin_protocol_feature_t f ) {
      auto itr = protocol_feature_activation_handlers.find( f );
      if( itr == protocol_feature_activation_handlers.end() ) return;
      (itr->second)( *this );
   }

   void set_apply_handler( account_name receiver, account_name contract, action_name action, apply_handler v ) {
      apply_handlers[receiver][make_pair(contract,action)] = v;
   }

   controller_impl( const controller::config& cfg, controller& s, protocol_feature_set&& pfs, const chain_id_type& chain_id )
   :rnh(),
    self(s),
    db( cfg.state_dir,
        cfg.read_only ? database::read_only : database::read_write,
        cfg.state_size, false, cfg.db_map_mode ),
    blog( cfg.blocks_dir, cfg.blog ),
    block_data(block_data_t::block_data_variant{
         std::in_place_type<block_data_legacy_t>, // initial state is always dpos
         std::filesystem::path{cfg.blocks_dir / config::reversible_blocks_dir_name}}),
    resource_limits( db, [&s](bool is_trx_transient) { return s.get_deep_mind_logger(is_trx_transient); }),
    authorization( s, db ),
    protocol_features( std::move(pfs), [&s](bool is_trx_transient) { return s.get_deep_mind_logger(is_trx_transient); } ),
    conf( cfg ),
    chain_id( chain_id ),
    read_mode( cfg.read_mode ),
    thread_pool(),
    wasmif( conf.wasm_runtime, conf.eosvmoc_tierup, db, conf.state_dir, conf.eosvmoc_config, !conf.profile_accounts.empty() )
   {
      block_data.fork_db_open([this](block_timestamp_type timestamp, const flat_set<digest_type>& cur_features,
                                     const vector<digest_type>& new_features) {
         check_protocol_features(timestamp, cur_features, new_features);
      });

      thread_pool.start( cfg.thread_pool_size, [this]( const fc::exception& e ) {
         elog( "Exception in chain thread pool, exiting: ${e}", ("e", e.to_detail_string()) );
         if( shutdown ) shutdown();
      } );

      set_activation_handler<builtin_protocol_feature_t::preactivate_feature>();
      set_activation_handler<builtin_protocol_feature_t::replace_deferred>();
      set_activation_handler<builtin_protocol_feature_t::get_sender>();
      set_activation_handler<builtin_protocol_feature_t::webauthn_key>();
      set_activation_handler<builtin_protocol_feature_t::wtmsig_block_signatures>();
      set_activation_handler<builtin_protocol_feature_t::action_return_value>();
      set_activation_handler<builtin_protocol_feature_t::configurable_wasm_limits>();
      set_activation_handler<builtin_protocol_feature_t::blockchain_parameters>();
      set_activation_handler<builtin_protocol_feature_t::get_code_hash>();
      set_activation_handler<builtin_protocol_feature_t::get_block_num>();
      set_activation_handler<builtin_protocol_feature_t::crypto_primitives>();
      set_activation_handler<builtin_protocol_feature_t::bls_primitives>();
      set_activation_handler<builtin_protocol_feature_t::disable_deferred_trxs_stage_2>();
      set_activation_handler<builtin_protocol_feature_t::instant_finality>();

      self.irreversible_block.connect([this](const block_signal_params& t) {
         const auto& [ block, id] = t;
         wasmif.current_lib(block->block_num());
      });


#define SET_APP_HANDLER( receiver, contract, action) \
   set_apply_handler( account_name(#receiver), account_name(#contract), action_name(#action), \
                      &BOOST_PP_CAT(apply_, BOOST_PP_CAT(contract, BOOST_PP_CAT(_,action) ) ) )

   SET_APP_HANDLER( eosio, eosio, newaccount );
   SET_APP_HANDLER( eosio, eosio, setcode );
   SET_APP_HANDLER( eosio, eosio, setabi );
   SET_APP_HANDLER( eosio, eosio, updateauth );
   SET_APP_HANDLER( eosio, eosio, deleteauth );
   SET_APP_HANDLER( eosio, eosio, linkauth );
   SET_APP_HANDLER( eosio, eosio, unlinkauth );

   SET_APP_HANDLER( eosio, eosio, canceldelay );
   }

   /**
    *  Plugins / observers listening to signals emited might trigger
    *  errors and throw exceptions. Unless those exceptions are caught it could impact consensus and/or
    *  cause a node to fork.
    *
    *  If it is ever desirable to let a signal handler bubble an exception out of this method
    *  a full audit of its uses needs to be undertaken.
    *
    */
   template<typename Signal, typename Arg>
   void emit( const Signal& s, Arg&& a ) {
      try {
         s( std::forward<Arg>( a ));
      } catch (std::bad_alloc& e) {
         wlog( "std::bad_alloc: ${w}", ("w", e.what()) );
         throw e;
      } catch (boost::interprocess::bad_alloc& e) {
         wlog( "boost::interprocess::bad alloc: ${w}", ("w", e.what()) );
         throw e;
      } catch ( controller_emit_signal_exception& e ) {
         wlog( "controller_emit_signal_exception: ${details}", ("details", e.to_detail_string()) );
         throw e;
      } catch ( fc::exception& e ) {
         wlog( "fc::exception: ${details}", ("details", e.to_detail_string()) );
      } catch ( std::exception& e ) {
         wlog( "std::exception: ${details}", ("details", e.what()) );
      } catch ( ... ) {
         wlog( "signal handler threw exception" );
      }
   }

   void dmlog_applied_transaction(const transaction_trace_ptr& t, const signed_transaction* trx = nullptr) {
      // dmlog_applied_transaction is called by push_scheduled_transaction
      // where transient transactions are not possible, and by push_transaction
      // only when the transaction is not transient
      if (auto dm_logger = get_deep_mind_logger(false)) {
         if (trx && is_onblock(*t))
            dm_logger->on_onblock(*trx);
         dm_logger->on_applied_transaction(self.head_block_num() + 1, t);
      }
   }

   void log_irreversible() {
      EOS_ASSERT( fork_db_has_root(), fork_database_exception, "fork database not properly initialized" );

      const std::optional<block_id_type> log_head_id = blog.head_id();
      const bool valid_log_head = !!log_head_id;

      const auto lib_num = valid_log_head ? block_header::num_from_id(*log_head_id) : (blog.first_block_num() - 1);

      auto root_id = fork_db_root_block_id();

      if( valid_log_head ) {
         EOS_ASSERT( root_id == log_head_id, fork_database_exception, "fork database root does not match block log head" );
      } else {
         EOS_ASSERT( fork_db_root_block_num() == lib_num, fork_database_exception,
                     "The first block ${lib_num} when starting with an empty block log should be the block after fork database root ${bn}.",
                     ("lib_num", lib_num)("bn", fork_db_root_block_num()) );
      }

      const uint32_t if_lib = if_irreversible_block_num;
      const uint32_t new_lib = if_lib > 0 ? if_lib : fork_db_head_irreversible_blocknum();

      if( new_lib <= lib_num )
         return;

      auto mark_branch_irreversible = [&](auto& fork_db, auto& head) {
         auto branch = fork_db.fetch_branch( fork_db_head_block_id(), new_lib );
         try {
            std::vector<std::future<std::vector<char>>> v;
            v.reserve( branch.size() );
            for( auto bitr = branch.rbegin(); bitr != branch.rend(); ++bitr ) {
               v.emplace_back( post_async_task( thread_pool.get_executor(), [b=(*bitr)->block]() { return fc::raw::pack(*b); } ) );
            }
            auto it = v.begin();

            for( auto bitr = branch.rbegin(); bitr != branch.rend(); ++bitr ) {
               if( read_mode == db_read_mode::IRREVERSIBLE ) {
                  controller::block_report br;
                  apply_block( br, *bitr, controller::block_status::complete, trx_meta_cache_lookup{} );
               }

               emit( self.irreversible_block, std::tie((*bitr)->block, (*bitr)->id()) );

               // blog.append could fail due to failures like running out of space.
               // Do it before commit so that in case it throws, DB can be rolled back.
               blog.append( (*bitr)->block, (*bitr)->id(), it->get() );
               ++it;

               db.commit( (*bitr)->block_num() );
               root_id = (*bitr)->id();
            }
         } catch( std::exception& ) {
            if( root_id != fork_db.root()->id() ) {
               fork_db.advance_root( root_id );
            }
            throw;
         }

         //db.commit( new_lib ); // redundant

         if( root_id != fork_db.root()->id() ) {
            branch.emplace_back(fork_db.root());
            fork_db.advance_root( root_id );
         }

         // delete branch in thread pool
         boost::asio::post( thread_pool.get_executor(), [branch{std::move(branch)}]() {} );
      };

      block_data.apply<void>(mark_branch_irreversible);
   }

   /**
    *  Sets fork database head to the genesis state.
    */
   void initialize_blockchain_state(const genesis_state& genesis) {
      wlog( "Initializing new blockchain with genesis state" );

      auto init_blockchain = [&genesis](auto& fork_db, auto& head) {
         producer_authority_schedule initial_schedule = { 0, { producer_authority{config::system_account_name, block_signing_authority_v0{ 1, {{genesis.initial_key, 1}} } } } };
         legacy::producer_schedule_type initial_legacy_schedule{ 0, {{config::system_account_name, genesis.initial_key}} };

         block_header_state_legacy genheader;
         genheader.active_schedule                = initial_schedule;
         genheader.pending_schedule.schedule      = initial_schedule;
         // NOTE: if wtmsig block signatures are enabled at genesis time this should be the hash of a producer authority schedule
         genheader.pending_schedule.schedule_hash = fc::sha256::hash(initial_legacy_schedule);
         genheader.header.timestamp               = genesis.initial_timestamp;
         genheader.header.action_mroot            = genesis.compute_chain_id();
         genheader.id                             = genheader.header.calculate_id();
         genheader.block_num                      = genheader.header.block_num();

         head = std::make_shared<block_state_legacy>();
         static_cast<block_header_state_legacy&>(*head) = genheader;
         head->activated_protocol_features = std::make_shared<protocol_feature_activation_set>();
         head->block = std::make_shared<signed_block>(genheader.header);
      };

      block_data.apply_dpos<void>(init_blockchain); // assuming here that genesis_state is always dpos
      
      db.set_revision( head_block_num() );
      initialize_database(genesis);
   }

   void replay(std::function<bool()> check_shutdown) {
      auto blog_head = blog.head();
      if( !fork_db_has_root() ) {
         block_data.fork_db_reset_to_head();
         if (!blog_head)
            return;
      }

      replaying = true;
      auto start_block_num = head_block_num() + 1;
      auto start = fc::time_point::now();

      std::exception_ptr except_ptr;

      auto replay_blog = [&](auto& fork_db, auto& head) {
         using BSP = std::decay_t<decltype(head)>;
         if( blog_head && start_block_num <= blog_head->block_num() ) {
            ilog( "existing block log, attempting to replay from ${s} to ${n} blocks",
                  ("s", start_block_num)("n", blog_head->block_num()) );
            try {
               while( auto next = blog.read_block_by_num( head->block_num() + 1 ) ) {
                  replay_push_block<BSP>( next, controller::block_status::irreversible );
                  if( check_shutdown() ) break;
                  if( next->block_num() % 500 == 0 ) {
                     ilog( "${n} of ${head}", ("n", next->block_num())("head", blog_head->block_num()) );
                  }
               }
            } catch(  const database_guard_exception& e ) {
               except_ptr = std::current_exception();
            }
            ilog( "${n} irreversible blocks replayed", ("n", 1 + head->block_num() - start_block_num) );

            auto pending_head = fork_db.pending_head();
            if( pending_head ) {
               ilog( "fork database head ${h}, root ${r}", ("h", pending_head->block_num())( "r", fork_db.root()->block_num() ) );
               if( pending_head->block_num() < head->block_num() || head->block_num() < fork_db.root()->block_num() ) {
                  ilog( "resetting fork database with new last irreversible block as the new root: ${id}", ("id", head->id()) );
                  fork_db.reset( *head );
               } else if( head->block_num() != fork_db.root()->block_num() ) {
                  auto new_root = fork_db.search_on_branch( pending_head->id(), head->block_num() );
                  EOS_ASSERT( new_root, fork_database_exception,
                              "unexpected error: could not find new LIB in fork database" );
                  ilog( "advancing fork database root to new last irreversible block within existing fork database: ${id}",
                        ("id", new_root->id()) );
                  fork_db.mark_valid( new_root );
                  fork_db.advance_root( new_root->id() );
               }
            }

            // if the irreverible log is played without undo sessions enabled, we need to sync the
            // revision ordinal to the appropriate expected value here.
            if( self.skip_db_sessions( controller::block_status::irreversible ) )
               db.set_revision( head->block_num() );
         } else {
            ilog( "no irreversible blocks need to be replayed" );
         }

         if (snapshot_head_block != 0 && !blog_head) {
            // loading from snapshot without a block log so fork_db can't be considered valid
            fork_db.reset( *head );
         } else if( !except_ptr && !check_shutdown() && fork_db.head() ) {
            auto head_block_num = head->block_num();
            auto branch = fork_db.fetch_branch( fork_db.head()->id() );
            int rev = 0;
            for( auto i = branch.rbegin(); i != branch.rend(); ++i ) {
               if( check_shutdown() ) break;
               if( (*i)->block_num() <= head_block_num ) continue;
               ++rev;
               replay_push_block<BSP>( (*i)->block, controller::block_status::validated );
            }
            ilog( "${n} reversible blocks replayed", ("n",rev) );
         }

         if( !fork_db.head() ) {
            fork_db.reset( *head );
         }

         auto end = fc::time_point::now();
         ilog( "replayed ${n} blocks in ${duration} seconds, ${mspb} ms/block",
               ("n", head->block_num() + 1 - start_block_num)("duration", (end-start).count()/1000000)
               ("mspb", ((end-start).count()/1000.0)/(head->block_num()-start_block_num)) );
         replaying = false;
      };

      block_data.apply<void>(replay_blog);

      if( except_ptr ) {
         std::rethrow_exception( except_ptr );
      }
   }

   void startup(std::function<void()> shutdown, std::function<bool()> check_shutdown, const snapshot_reader_ptr& snapshot) {
      EOS_ASSERT( snapshot, snapshot_exception, "No snapshot reader provided" );
      this->shutdown = shutdown;
      try {
         auto snapshot_load_start_time = fc::time_point::now();
         snapshot->validate();
         if( auto blog_head = blog.head() ) {
            ilog( "Starting initialization from snapshot and block log ${b}-${e}, this may take a significant amount of time",
                  ("b", blog.first_block_num())("e", blog_head->block_num()) );
            read_from_snapshot( snapshot, blog.first_block_num(), blog_head->block_num() );
         } else {
            ilog( "Starting initialization from snapshot and no block log, this may take a significant amount of time" );
            read_from_snapshot( snapshot, 0, std::numeric_limits<uint32_t>::max() );
            EOS_ASSERT( head_block_num() > 0, snapshot_exception,
                        "Snapshot indicates controller head at block number 0, but that is not allowed. "
                        "Snapshot is invalid." );
            blog.reset( chain_id, head_block_num() + 1 );
         }
         ilog( "Snapshot loaded, lib: ${lib}", ("lib", head_block_num()) );

         init(std::move(check_shutdown));
         auto snapshot_load_time = (fc::time_point::now() - snapshot_load_start_time).to_seconds();
         ilog( "Finished initialization from snapshot (snapshot load time was ${t}s)", ("t", snapshot_load_time) );
      } catch (boost::interprocess::bad_alloc& e) {
         elog( "Failed initialization from snapshot - db storage not configured to have enough storage for the provided snapshot, please increase and retry snapshot" );
         shutdown();
      }
   }

   void startup(std::function<void()> shutdown, std::function<bool()> check_shutdown, const genesis_state& genesis) {
      EOS_ASSERT( db.revision() < 1, database_exception, "This version of controller::startup only works with a fresh state database." );
      const auto& genesis_chain_id = genesis.compute_chain_id();
      EOS_ASSERT( genesis_chain_id == chain_id, chain_id_type_exception,
                  "genesis state provided to startup corresponds to a chain ID (${genesis_chain_id}) that does not match the chain ID that controller was constructed with (${controller_chain_id})",
                  ("genesis_chain_id", genesis_chain_id)("controller_chain_id", chain_id)
      );

      this->shutdown = std::move(shutdown);

      auto do_startup = [&](auto& fork_db, auto& head) {
         if( fork_db.head() ) {
            if( read_mode == db_read_mode::IRREVERSIBLE && fork_db.head()->id() != fork_db.root()->id() ) {
               fork_db.rollback_head_to_root();
            }
            wlog( "No existing chain state. Initializing fresh blockchain state." );
         } else {
            wlog( "No existing chain state or fork database. Initializing fresh blockchain state and resetting fork database.");
         }
         initialize_blockchain_state(genesis); // sets head to genesis state

         if( !fork_db.head() ) {
            fork_db.reset( *head );
         }
      };

      block_data.apply<void>(do_startup);

      if( blog.head() ) {
         EOS_ASSERT( blog.first_block_num() == 1, block_log_exception,
                     "block log does not start with genesis block"
         );
      } else {
         blog.reset( genesis, head_block() );
      }
      init(std::move(check_shutdown));
   }

   void startup(std::function<void()> shutdown, std::function<bool()> check_shutdown) {
      EOS_ASSERT( db.revision() >= 1, database_exception, "This version of controller::startup does not work with a fresh state database." );
      EOS_ASSERT( block_data.fork_db_has_head(), fork_database_exception, "No existing fork database despite existing chain state. Replay required." );

      this->shutdown = std::move(shutdown);
      uint32_t lib_num = fork_db_root_block_num();
      auto first_block_num = blog.first_block_num();
      if( auto blog_head = blog.head() ) {
         EOS_ASSERT( first_block_num <= lib_num && lib_num <= blog_head->block_num(),
                     block_log_exception,
                     "block log (ranging from ${block_log_first_num} to ${block_log_last_num}) does not contain the last irreversible block (${fork_db_lib})",
                     ("block_log_first_num", first_block_num)
                     ("block_log_last_num", blog_head->block_num())
                     ("fork_db_lib", lib_num)
         );
         lib_num = blog_head->block_num();
      } else {
         if( first_block_num != (lib_num + 1) ) {
            blog.reset( chain_id, lib_num + 1 );
         }
      }

      auto do_startup = [&](auto& fork_db, auto& head) {
         if( read_mode == db_read_mode::IRREVERSIBLE && fork_db.head()->id() != fork_db.root()->id() ) {
            fork_db.rollback_head_to_root();
         }
         head = fork_db.head();
      };

      block_data.apply<void>(do_startup);

      init(std::move(check_shutdown));
   }


   static auto validate_db_version( const chainbase::database& db ) {
      // check database version
      const auto& header_idx = db.get_index<database_header_multi_index>().indices().get<by_id>();

      EOS_ASSERT(header_idx.begin() != header_idx.end(), bad_database_version_exception,
                 "state database version pre-dates versioning, please restore from a compatible snapshot or replay!");

      auto header_itr = header_idx.begin();
      header_itr->validate();

      return header_itr;
   }

   void init(std::function<bool()> check_shutdown) {
      auto header_itr = validate_db_version( db );

      {
         const auto& state_chain_id = db.get<global_property_object>().chain_id;
         EOS_ASSERT( state_chain_id == chain_id, chain_id_type_exception,
                     "chain ID in state (${state_chain_id}) does not match the chain ID that controller was constructed with (${controller_chain_id})",
                     ("state_chain_id", state_chain_id)("controller_chain_id", chain_id)
         );
      }

      // upgrade to the latest compatible version
      if (header_itr->version != database_header_object::current_version) {
         db.modify(*header_itr, [](auto& header) {
            header.version = database_header_object::current_version;
         });
      }

      // At this point head != nullptr
      EOS_ASSERT( db.revision() >= head_block_num(), fork_database_exception,
                  "fork database head (${head}) is inconsistent with state (${db})",
                  ("db",db.revision())("head",head_block_num()) );

      if( db.revision() > head_block_num() ) {
         wlog( "database revision (${db}) is greater than head block number (${head}), "
               "attempting to undo pending changes",
               ("db",db.revision())("head",head_block_num()) );
      }
      while( db.revision() > head_block_num() ) {
         db.undo();
      }

      protocol_features.init( db );

      // At startup, no transaction specific logging is possible
      if (auto dm_logger = get_deep_mind_logger(false)) {
         dm_logger->on_startup(db, head_block_num());
      }

      if( conf.integrity_hash_on_start )
         ilog( "chain database started with hash: ${hash}", ("hash", calculate_integrity_hash()) );
      okay_to_print_integrity_hash_on_stop = true;

      replay( check_shutdown ); // replay any irreversible and reversible blocks ahead of current head

      if( check_shutdown() ) return;

      // At this point head != nullptr && fork_db.head() != nullptr && fork_db.root() != nullptr.
      // Furthermore, fork_db.root()->block_num() <= lib_num.
      // Also, even though blog.head() may still be nullptr, blog.first_block_num() is guaranteed to be lib_num + 1.

      auto finish_init = [&](auto& fork_db, auto& head) {
         if( read_mode != db_read_mode::IRREVERSIBLE
             && fork_db.pending_head()->id() != fork_db.head()->id()
             && fork_db.head()->id() == fork_db.root()->id()
            ) {
            wlog( "read_mode has changed from irreversible: applying best branch from fork database" );

            for( auto pending_head = fork_db.pending_head();
                 pending_head->id() != fork_db.head()->id();
                 pending_head = fork_db.pending_head()
               ) {
               wlog( "applying branch from fork database ending with block: ${id}", ("id", pending_head->id()) );
               controller::block_report br;
               maybe_switch_forks( br, pending_head, controller::block_status::complete, {}, trx_meta_cache_lookup{} );
            }
         }
      };

      block_data.apply<void>(finish_init);
   }

   ~controller_impl() {
      thread_pool.stop();
      pending.reset();
      //only log this not just if configured to, but also if initialization made it to the point we'd log the startup too
      if(okay_to_print_integrity_hash_on_stop && conf.integrity_hash_on_stop)
         ilog( "chain database stopped with hash: ${hash}", ("hash", calculate_integrity_hash()) );
   }

   void add_indices() {
      controller_index_set::add_indices(db);
      contract_database_index_set::add_indices(db);

      authorization.add_indices();
      resource_limits.add_indices();
   }

   void clear_all_undo() {
      // Rewind the database to the last irreversible block
      db.undo_all();
      /*
      FC_ASSERT(db.revision() == self.head_block_num(),
                  "Chainbase revision does not match head block num",
                  ("rev", db.revision())("head_block", self.head_block_num()));
                  */
   }

   void add_contract_tables_to_snapshot( const snapshot_writer_ptr& snapshot ) const {
      snapshot->write_section("contract_tables", [this]( auto& section ) {
         index_utils<table_id_multi_index>::walk(db, [this, &section]( const table_id_object& table_row ){
            // add a row for the table
            section.add_row(table_row, db);

            // followed by a size row and then N data rows for each type of table
            contract_database_index_set::walk_indices([this, &section, &table_row]( auto utils ) {
               using utils_t = decltype(utils);
               using value_t = typename decltype(utils)::index_t::value_type;
               using by_table_id = object_to_table_id_tag_t<value_t>;

               auto tid_key = boost::make_tuple(table_row.id);
               auto next_tid_key = boost::make_tuple(table_id_object::id_type(table_row.id._id + 1));

               unsigned_int size = utils_t::template size_range<by_table_id>(db, tid_key, next_tid_key);
               section.add_row(size, db);

               utils_t::template walk_range<by_table_id>(db, tid_key, next_tid_key, [this, &section]( const auto &row ) {
                  section.add_row(row, db);
               });
            });
         });
      });
   }

   void read_contract_tables_from_snapshot( const snapshot_reader_ptr& snapshot ) {
      snapshot->read_section("contract_tables", [this]( auto& section ) {
         bool more = !section.empty();
         while (more) {
            // read the row for the table
            table_id_object::id_type t_id;
            index_utils<table_id_multi_index>::create(db, [this, &section, &t_id](auto& row) {
               section.read_row(row, db);
               t_id = row.id;
            });

            // read the size and data rows for each type of table
            contract_database_index_set::walk_indices([this, &section, &t_id, &more](auto utils) {
               using utils_t = decltype(utils);

               unsigned_int size;
               more = section.read_row(size, db);

               for (size_t idx = 0; idx < size.value; idx++) {
                  utils_t::create(db, [this, &section, &more, &t_id](auto& row) {
                     row.t_id = t_id;
                     more = section.read_row(row, db);
                  });
               }
            });
         }
      });
   }

   void add_to_snapshot( const snapshot_writer_ptr& snapshot ) {
      // clear in case the previous call to clear did not finish in time of deadline
      clear_expired_input_transactions( fc::time_point::maximum() );

      snapshot->write_section<chain_snapshot_header>([this]( auto &section ){
         section.add_row(chain_snapshot_header(), db);
      });

#warning todo: add snapshot support for new (IF) block_state section
      auto write_block_state_section = [&](auto& fork_db, auto& head) {
         snapshot->write_section("eosio::chain::block_state", [&]( auto &section ) {
            section.template add_row<block_header_state_legacy>(*head, db);
         });
      };
      block_data.apply_dpos<void>(write_block_state_section);
      
      controller_index_set::walk_indices([this, &snapshot]( auto utils ){
         using value_t = typename decltype(utils)::index_t::value_type;

         // skip the table_id_object as its inlined with contract tables section
         if (std::is_same<value_t, table_id_object>::value) {
            return;
         }

         // skip the database_header as it is only relevant to in-memory database
         if (std::is_same<value_t, database_header_object>::value) {
            return;
         }

         snapshot->write_section<value_t>([this]( auto& section ){
            decltype(utils)::walk(db, [this, &section]( const auto &row ) {
               section.add_row(row, db);
            });
         });
      });

      add_contract_tables_to_snapshot(snapshot);

      authorization.add_to_snapshot(snapshot);
      resource_limits.add_to_snapshot(snapshot);
   }

   static std::optional<genesis_state> extract_legacy_genesis_state( snapshot_reader& snapshot, uint32_t version ) {
      std::optional<genesis_state> genesis;
      using v2 = legacy::snapshot_global_property_object_v2;

      if (std::clamp(version, v2::minimum_version, v2::maximum_version) == version ) {
         genesis.emplace();
         snapshot.read_section<genesis_state>([&genesis=*genesis]( auto &section ){
            section.read_row(genesis);
         });
      }
      return genesis;
   }

   void read_from_snapshot( const snapshot_reader_ptr& snapshot, uint32_t blog_start, uint32_t blog_end ) {
      chain_snapshot_header header;
      snapshot->read_section<chain_snapshot_header>([this, &header]( auto &section ){
         section.read_row(header, db);
         header.validate();
      });

#warning todo: add snapshot support for new (IF) block_state section
      auto read_block_state_section = [&](auto& fork_db, auto& head) { /// load and upgrade the block header state
         block_header_state_legacy head_header_state;
         using v2 = legacy::snapshot_block_header_state_v2;

         if (std::clamp(header.version, v2::minimum_version, v2::maximum_version) == header.version ) {
            snapshot->read_section("eosio::chain::block_state", [this, &head_header_state]( auto &section ) {
               legacy::snapshot_block_header_state_v2 legacy_header_state;
               section.read_row(legacy_header_state, db);
               head_header_state = block_header_state_legacy(std::move(legacy_header_state));
            });
         } else {
            snapshot->read_section("eosio::chain::block_state", [this,&head_header_state]( auto &section ){
               section.read_row(head_header_state, db);
            });
         }

         snapshot_head_block = head_header_state.block_num;
         EOS_ASSERT( blog_start <= (snapshot_head_block + 1) && snapshot_head_block <= blog_end,
                     block_log_exception,
                     "Block log is provided with snapshot but does not contain the head block from the snapshot nor a block right after it",
                     ("snapshot_head_block", snapshot_head_block)
                     ("block_log_first_num", blog_start)
                     ("block_log_last_num", blog_end)
         );

         head = std::make_shared<block_state_legacy>();
         static_cast<block_header_state_legacy&>(*head) = head_header_state;
      };
      block_data.apply_dpos<void>(read_block_state_section);

      controller_index_set::walk_indices([this, &snapshot, &header]( auto utils ){
         using value_t = typename decltype(utils)::index_t::value_type;

         // skip the table_id_object as its inlined with contract tables section
         if (std::is_same<value_t, table_id_object>::value) {
            return;
         }

         // skip the database_header as it is only relevant to in-memory database
         if (std::is_same<value_t, database_header_object>::value) {
            return;
         }

         // special case for in-place upgrade of global_property_object
         if (std::is_same<value_t, global_property_object>::value) {
            using v2 = legacy::snapshot_global_property_object_v2;
            using v3 = legacy::snapshot_global_property_object_v3;
            using v4 = legacy::snapshot_global_property_object_v4;

            if (std::clamp(header.version, v2::minimum_version, v2::maximum_version) == header.version ) {
               std::optional<genesis_state> genesis = extract_legacy_genesis_state(*snapshot, header.version);
               EOS_ASSERT( genesis, snapshot_exception,
                           "Snapshot indicates chain_snapshot_header version 2, but does not contain a genesis_state. "
                           "It must be corrupted.");
               snapshot->read_section<global_property_object>([&db=this->db,gs_chain_id=genesis->compute_chain_id()]( auto &section ) {
                  v2 legacy_global_properties;
                  section.read_row(legacy_global_properties, db);

                  db.create<global_property_object>([&legacy_global_properties,&gs_chain_id](auto& gpo ){
                     gpo.initalize_from(legacy_global_properties, gs_chain_id, kv_database_config{},
                                       genesis_state::default_initial_wasm_configuration);
                  });
               });
               return; // early out to avoid default processing
            }

            if (std::clamp(header.version, v3::minimum_version, v3::maximum_version) == header.version ) {
               snapshot->read_section<global_property_object>([&db=this->db]( auto &section ) {
                  v3 legacy_global_properties;
                  section.read_row(legacy_global_properties, db);

                  db.create<global_property_object>([&legacy_global_properties](auto& gpo ){
                     gpo.initalize_from(legacy_global_properties, kv_database_config{},
                                        genesis_state::default_initial_wasm_configuration);
                  });
               });
               return; // early out to avoid default processing
            }

            if (std::clamp(header.version, v4::minimum_version, v4::maximum_version) == header.version) {
               snapshot->read_section<global_property_object>([&db = this->db](auto& section) {
                  v4 legacy_global_properties;
                  section.read_row(legacy_global_properties, db);

                  db.create<global_property_object>([&legacy_global_properties](auto& gpo) {
                     gpo.initalize_from(legacy_global_properties);
                  });
               });
               return; // early out to avoid default processing
            }
         }

         snapshot->read_section<value_t>([this]( auto& section ) {
            bool more = !section.empty();
            while(more) {
               decltype(utils)::create(db, [this, &section, &more]( auto &row ) {
                  more = section.read_row(row, db);
               });
            }
         });
      });

      read_contract_tables_from_snapshot(snapshot);

      authorization.read_from_snapshot(snapshot);
      resource_limits.read_from_snapshot(snapshot);

      db.set_revision( head_block_num() );
      db.create<database_header_object>([](const auto& header){
         // nothing to do
      });

      const auto& gpo = db.get<global_property_object>();
      EOS_ASSERT( gpo.chain_id == chain_id, chain_id_type_exception,
                  "chain ID in snapshot (${snapshot_chain_id}) does not match the chain ID that controller was constructed with (${controller_chain_id})",
                  ("snapshot_chain_id", gpo.chain_id)("controller_chain_id", chain_id)
      );
   }

   fc::sha256 calculate_integrity_hash() {
      fc::sha256::encoder enc;
      auto hash_writer = std::make_shared<integrity_hash_snapshot_writer>(enc);
      add_to_snapshot(hash_writer);
      hash_writer->finalize();

      return enc.result();
   }

   void create_native_account( const fc::time_point& initial_timestamp, account_name name, const authority& owner, const authority& active, bool is_privileged = false ) {
      db.create<account_object>([&](auto& a) {
         a.name = name;
         a.creation_date = initial_timestamp;

         if( name == config::system_account_name ) {
            // The initial eosio ABI value affects consensus; see  https://github.com/EOSIO/eos/issues/7794
            // TODO: This doesn't charge RAM; a fix requires a consensus upgrade.
            a.abi.assign(eosio_abi_bin, sizeof(eosio_abi_bin));
         }
      });
      db.create<account_metadata_object>([&](auto & a) {
         a.name = name;
         a.set_privileged( is_privileged );
      });

      const auto& owner_permission  = authorization.create_permission(name, config::owner_name, 0,
                                                                      owner, false, initial_timestamp );
      const auto& active_permission = authorization.create_permission(name, config::active_name, owner_permission.id,
                                                                      active, false, initial_timestamp );

      resource_limits.initialize_account(name, false);

      int64_t ram_delta = config::overhead_per_account_ram_bytes;
      ram_delta += 2*config::billable_size_v<permission_object>;
      ram_delta += owner_permission.auth.get_billable_size();
      ram_delta += active_permission.auth.get_billable_size();

      // This is only called at startup, no transaction specific logging is possible
      if (auto dm_logger = get_deep_mind_logger(false)) {
         dm_logger->on_ram_trace(RAM_EVENT_ID("${name}", ("name", name)), "account", "add", "newaccount");
      }

      resource_limits.add_pending_ram_usage(name, ram_delta, false); // false for doing dm logging
      resource_limits.verify_account_ram_usage(name);
   }

   void initialize_database(const genesis_state& genesis) {
      // create the database header sigil
      db.create<database_header_object>([&]( auto& header ){
         // nothing to do for now
      });

      // Initialize block summary index
      for (int i = 0; i < 0x10000; i++)
         db.create<block_summary_object>([&](block_summary_object&) {});

      const auto& tapos_block_summary = db.get<block_summary_object>(1);
      db.modify( tapos_block_summary, [&]( auto& bs ) {
         bs.block_id = block_data.head_block_id();
      });

      genesis.initial_configuration.validate();
      db.create<global_property_object>([&genesis,&chain_id=this->chain_id](auto& gpo ){
         gpo.configuration = genesis.initial_configuration;
         // TODO: Update this when genesis protocol features are enabled.
         gpo.wasm_configuration = genesis_state::default_initial_wasm_configuration;
         gpo.chain_id = chain_id;
      });

      db.create<protocol_state_object>([&](auto& pso ){
         pso.num_supported_key_types = config::genesis_num_supported_key_types;
         for( const auto& i : genesis_intrinsics ) {
            add_intrinsic_to_whitelist( pso.whitelisted_intrinsics, i );
         }
      });

      db.create<dynamic_global_property_object>([](auto&){});

      authorization.initialize_database();
      resource_limits.initialize_database();

      authority system_auth(genesis.initial_key);
      create_native_account( genesis.initial_timestamp, config::system_account_name, system_auth, system_auth, true );

      auto empty_authority = authority(1, {}, {});
      auto active_producers_authority = authority(1, {}, {});
      active_producers_authority.accounts.push_back({{config::system_account_name, config::active_name}, 1});

      create_native_account( genesis.initial_timestamp, config::null_account_name, empty_authority, empty_authority );
      create_native_account( genesis.initial_timestamp, config::producers_account_name, empty_authority, active_producers_authority );
      const auto& active_permission       = authorization.get_permission({config::producers_account_name, config::active_name});
      const auto& majority_permission     = authorization.create_permission( config::producers_account_name,
                                                                             config::majority_producers_permission_name,
                                                                             active_permission.id,
                                                                             active_producers_authority,
                                                                             false,
                                                                             genesis.initial_timestamp );
                                            authorization.create_permission( config::producers_account_name,
                                                                             config::minority_producers_permission_name,
                                                                             majority_permission.id,
                                                                             active_producers_authority,
                                                                             false,
                                                                             genesis.initial_timestamp );

   }

   // The returned scoped_exit should not exceed the lifetime of the pending which existed when make_block_restore_point was called.
   fc::scoped_exit<std::function<void()>> make_block_restore_point( bool is_read_only = false ) {
      if ( is_read_only ) {
         std::function<void()> callback = []() { };
         return fc::make_scoped_exit( std::move(callback) );
      }

      auto& bb = std::get<building_block>(pending->_block_stage);
      return fc::make_scoped_exit(bb.make_block_restore_point());
   }

   transaction_trace_ptr apply_onerror( const generated_transaction& gtrx,
                                        fc::time_point block_deadline,
                                        fc::microseconds max_transaction_time,
                                        fc::time_point start,
                                        uint32_t& cpu_time_to_bill_us, // only set on failure
                                        uint32_t billed_cpu_time_us,
                                        bool explicit_billed_cpu_time = false,
                                        bool enforce_whiteblacklist = true
                                      )
   {
      signed_transaction etrx;
      // Deliver onerror action containing the failed deferred transaction directly back to the sender.
      etrx.actions.emplace_back( vector<permission_level>{{gtrx.sender, config::active_name}},
                                 onerror( gtrx.sender_id, gtrx.packed_trx.data(), gtrx.packed_trx.size() ) );
      if( self.is_builtin_activated( builtin_protocol_feature_t::no_duplicate_deferred_id ) ) {
         etrx.expiration = time_point_sec();
         etrx.ref_block_num = 0;
         etrx.ref_block_prefix = 0;
      } else {
         etrx.expiration = time_point_sec{self.pending_block_time() + fc::microseconds(999'999)}; // Round up to nearest second to avoid appearing expired
         etrx.set_reference_block( self.head_block_id() );
      }

      transaction_checktime_timer trx_timer(timer);
      const packed_transaction trx( std::move( etrx ) );
      transaction_context trx_context( self, trx, trx.id(), std::move(trx_timer), start );

      if (auto dm_logger = get_deep_mind_logger(trx_context.is_transient())) {
         dm_logger->on_onerror(etrx);
      }

      trx_context.block_deadline = block_deadline;
      trx_context.max_transaction_time_subjective = max_transaction_time;
      trx_context.explicit_billed_cpu_time = explicit_billed_cpu_time;
      trx_context.billed_cpu_time_us = billed_cpu_time_us;
      trx_context.enforce_whiteblacklist = enforce_whiteblacklist;
      transaction_trace_ptr trace = trx_context.trace;

      auto handle_exception = [&](const auto& e)
      {
         cpu_time_to_bill_us = trx_context.update_billed_cpu_time( fc::time_point::now() );
         trace->error_code = controller::convert_exception_to_error_code( e );
         trace->except = e;
         trace->except_ptr = std::current_exception();
      };

      try {
         trx_context.init_for_implicit_trx();
         trx_context.published = gtrx.published;
         trx_context.execute_action( trx_context.schedule_action( trx.get_transaction().actions.back(), gtrx.sender, false, 0, 0 ), 0 );
         trx_context.finalize(); // Automatically rounds up network and CPU usage in trace and bills payers if successful

         auto restore = make_block_restore_point();
         trace->receipt = push_receipt( gtrx.trx_id, transaction_receipt::soft_fail,
                                        trx_context.billed_cpu_time_us, trace->net_usage );
         auto& bb = std::get<building_block>(pending->_block_stage);
         fc::move_append( bb.action_receipt_digests(), std::move(trx_context.executed_action_receipt_digests) );

         trx_context.squash();
         restore.cancel();
         return trace;
      } catch( const disallowed_transaction_extensions_bad_block_exception& ) {
         throw;
      } catch( const protocol_feature_bad_block_exception& ) {
         throw;
      } catch ( const std::bad_alloc& ) {
         throw;
      } catch ( const boost::interprocess::bad_alloc& ) {
         throw;
      } catch( const fc::exception& e ) {
         handle_exception(e);
      } catch ( const std::exception& e ) {
         auto wrapper = fc::std_exception_wrapper::from_current_exception(e);
         handle_exception(wrapper);
      }
      return trace;
   }

   int64_t remove_scheduled_transaction( const generated_transaction_object& gto ) {
      // deferred transactions cannot be transient.
      if (auto dm_logger = get_deep_mind_logger(false)) {
         dm_logger->on_ram_trace(RAM_EVENT_ID("${id}", ("id", gto.id)), "deferred_trx", "remove", "deferred_trx_removed");
      }

      int64_t ram_delta = -(config::billable_size_v<generated_transaction_object> + gto.packed_trx.size());
      resource_limits.add_pending_ram_usage( gto.payer, ram_delta, false ); // false for doing dm logging
      // No need to verify_account_ram_usage since we are only reducing memory

      db.remove( gto );
      return ram_delta;
   }

   bool failure_is_subjective( const fc::exception& e ) const {
      auto code = e.code();
      return    (code == subjective_block_production_exception::code_value)
             || (code == block_net_usage_exceeded::code_value)
             || (code == greylist_net_usage_exceeded::code_value)
             || (code == block_cpu_usage_exceeded::code_value)
             || (code == greylist_cpu_usage_exceeded::code_value)
             || (code == deadline_exception::code_value)
             || (code == leeway_deadline_exception::code_value)
             || (code == actor_whitelist_exception::code_value)
             || (code == actor_blacklist_exception::code_value)
             || (code == contract_whitelist_exception::code_value)
             || (code == contract_blacklist_exception::code_value)
             || (code == action_blacklist_exception::code_value)
             || (code == key_blacklist_exception::code_value)
             || (code == sig_variable_size_limit_exception::code_value);
   }

   bool scheduled_failure_is_subjective( const fc::exception& e ) const {
      auto code = e.code();
      return    (code == tx_cpu_usage_exceeded::code_value)
             || failure_is_subjective(e);
   }

   transaction_trace_ptr push_scheduled_transaction( const transaction_id_type& trxid,
                                                     fc::time_point block_deadline, fc::microseconds max_transaction_time,
                                                     uint32_t billed_cpu_time_us, bool explicit_billed_cpu_time = false )
   {
      const auto& idx = db.get_index<generated_transaction_multi_index,by_trx_id>();
      auto itr = idx.find( trxid );
      EOS_ASSERT( itr != idx.end(), unknown_transaction_exception, "unknown transaction" );
      return push_scheduled_transaction( *itr, block_deadline, max_transaction_time, billed_cpu_time_us, explicit_billed_cpu_time );
   }

   transaction_trace_ptr push_scheduled_transaction( const generated_transaction_object& gto,
                                                     fc::time_point block_deadline, fc::microseconds max_transaction_time,
                                                     uint32_t billed_cpu_time_us, bool explicit_billed_cpu_time = false )
   { try {

      auto start = fc::time_point::now();
      const bool validating = !self.is_speculative_block();
      EOS_ASSERT( !validating || explicit_billed_cpu_time, transaction_exception, "validating requires explicit billing" );

      maybe_session undo_session;
      if ( !self.skip_db_sessions() )
         undo_session = maybe_session(db);

      auto gtrx = generated_transaction(gto);

      // remove the generated transaction object after making a copy
      // this will ensure that anything which affects the GTO multi-index-container will not invalidate
      // data we need to successfully retire this transaction.
      //
      // IF the transaction FAILs in a subjective way, `undo_session` should expire without being squashed
      // resulting in the GTO being restored and available for a future block to retire.
      int64_t trx_removal_ram_delta = remove_scheduled_transaction(gto);

      fc::datastream<const char*> ds( gtrx.packed_trx.data(), gtrx.packed_trx.size() );

      // check delay_until only before disable_deferred_trxs_stage_1 is activated.
      if( !self.is_builtin_activated( builtin_protocol_feature_t::disable_deferred_trxs_stage_1 ) ) {
         EOS_ASSERT( gtrx.delay_until <= self.pending_block_time(), transaction_exception, "this transaction isn't ready",
                    ("gtrx.delay_until",gtrx.delay_until)("pbt",self.pending_block_time()) );
      }

      signed_transaction dtrx;
      fc::raw::unpack(ds,static_cast<transaction&>(dtrx) );
      transaction_metadata_ptr trx =
            transaction_metadata::create_no_recover_keys( std::make_shared<packed_transaction>( std::move(dtrx)  ),
                                                          transaction_metadata::trx_type::scheduled );
      trx->accepted = true;

      // After disable_deferred_trxs_stage_1 is activated, a deferred transaction
      // can only be retired as expired, and it can be retired as expired
      // regardless of whether its delay_util or expiration times have been reached.
      transaction_trace_ptr trace;
      if( self.is_builtin_activated( builtin_protocol_feature_t::disable_deferred_trxs_stage_1 ) || gtrx.expiration < self.pending_block_time() ) {
         trace = std::make_shared<transaction_trace>();
         trace->id = gtrx.trx_id;
         trace->block_num = self.head_block_num() + 1;
         trace->block_time = self.pending_block_time();
         trace->producer_block_id = self.pending_producer_block_id();
         trace->scheduled = true;
         trace->receipt = push_receipt( gtrx.trx_id, transaction_receipt::expired, billed_cpu_time_us, 0 ); // expire the transaction
         trace->account_ram_delta = account_delta( gtrx.payer, trx_removal_ram_delta );
         trace->elapsed = fc::time_point::now() - start;
         pending->_block_report.total_cpu_usage_us += billed_cpu_time_us;
         pending->_block_report.total_elapsed_time += trace->elapsed;
         pending->_block_report.total_time += trace->elapsed;
         dmlog_applied_transaction(trace);
         emit( self.applied_transaction, std::tie(trace, trx->packed_trx()) );
         undo_session.squash();
         return trace;
      }

      auto reset_in_trx_requiring_checks = fc::make_scoped_exit([old_value=in_trx_requiring_checks,this](){
         in_trx_requiring_checks = old_value;
      });
      in_trx_requiring_checks = true;

      uint32_t cpu_time_to_bill_us = billed_cpu_time_us;

      transaction_checktime_timer trx_timer( timer );
      transaction_context trx_context( self, *trx->packed_trx(), gtrx.trx_id, std::move(trx_timer) );
      trx_context.leeway =  fc::microseconds(0); // avoid stealing cpu resource
      trx_context.block_deadline = block_deadline;
      trx_context.max_transaction_time_subjective = max_transaction_time;
      trx_context.explicit_billed_cpu_time = explicit_billed_cpu_time;
      trx_context.billed_cpu_time_us = billed_cpu_time_us;
      trx_context.enforce_whiteblacklist = gtrx.sender.empty() ? true : !sender_avoids_whitelist_blacklist_enforcement( gtrx.sender );
      trace = trx_context.trace;

      auto handle_exception = [&](const auto& e)
      {
         cpu_time_to_bill_us = trx_context.update_billed_cpu_time( fc::time_point::now() );
         trace->error_code = controller::convert_exception_to_error_code( e );
         trace->except = e;
         trace->except_ptr = std::current_exception();
         trace->elapsed = fc::time_point::now() - start;

         // deferred transactions cannot be transient
         if (auto dm_logger = get_deep_mind_logger(false)) {
            dm_logger->on_fail_deferred();
         }
      };

      try {
         trx_context.init_for_deferred_trx( gtrx.published );

         if( trx_context.enforce_whiteblacklist && self.is_speculative_block() ) {
            flat_set<account_name> actors;
            for( const auto& act : trx->packed_trx()->get_transaction().actions ) {
               for( const auto& auth : act.authorization ) {
                  actors.insert( auth.actor );
               }
            }
            check_actor_list( actors );
         }

         trx_context.exec();
         trx_context.finalize(); // Automatically rounds up network and CPU usage in trace and bills payers if successful

         auto restore = make_block_restore_point();

         trace->receipt = push_receipt( gtrx.trx_id,
                                        transaction_receipt::executed,
                                        trx_context.billed_cpu_time_us,
                                        trace->net_usage );

         fc::move_append( std::get<building_block>(pending->_block_stage).action_receipt_digests(),
                          std::move(trx_context.executed_action_receipt_digests) );

         trace->account_ram_delta = account_delta( gtrx.payer, trx_removal_ram_delta );

         dmlog_applied_transaction(trace);
         emit( self.applied_transaction, std::tie(trace, trx->packed_trx()) );

         trx_context.squash();
         undo_session.squash();

         restore.cancel();

         pending->_block_report.total_net_usage += trace->net_usage;
         pending->_block_report.total_cpu_usage_us += trace->receipt->cpu_usage_us;
         pending->_block_report.total_elapsed_time += trace->elapsed;
         pending->_block_report.total_time += fc::time_point::now() - start;

         return trace;
      } catch( const disallowed_transaction_extensions_bad_block_exception& ) {
         throw;
      } catch( const protocol_feature_bad_block_exception& ) {
         throw;
      } catch ( const std::bad_alloc& ) {
         throw;
      } catch ( const boost::interprocess::bad_alloc& ) {
         throw;
      } catch( const fc::exception& e ) {
        handle_exception(e);
      } catch ( const std::exception& e) {
        auto wrapper = fc::std_exception_wrapper::from_current_exception(e);
        handle_exception(wrapper);
      }

      trx_context.undo();

      // Only subjective OR soft OR hard failure logic below:

      if( gtrx.sender != account_name() && !(validating ? failure_is_subjective(*trace->except) : scheduled_failure_is_subjective(*trace->except))) {
         // Attempt error handling for the generated transaction.

         auto error_trace = apply_onerror( gtrx, block_deadline, max_transaction_time, trx_context.pseudo_start,
                                           cpu_time_to_bill_us, billed_cpu_time_us, explicit_billed_cpu_time,
                                           trx_context.enforce_whiteblacklist );
         error_trace->failed_dtrx_trace = trace;
         trace = error_trace;
         if( !trace->except_ptr ) {
            trace->account_ram_delta = account_delta( gtrx.payer, trx_removal_ram_delta );
            trace->elapsed = fc::time_point::now() - start;
            dmlog_applied_transaction(trace);
            emit( self.applied_transaction, std::tie(trace, trx->packed_trx()) );
            undo_session.squash();
            pending->_block_report.total_net_usage += trace->net_usage;
            if( trace->receipt ) pending->_block_report.total_cpu_usage_us += trace->receipt->cpu_usage_us;
            pending->_block_report.total_elapsed_time += trace->elapsed;
            pending->_block_report.total_time += trace->elapsed;
            return trace;
         }
         trace->elapsed = fc::time_point::now() - start;
      }

      // Only subjective OR hard failure logic below:

      // subjectivity changes based on producing vs validating
      bool subjective  = false;
      if (validating) {
         subjective = failure_is_subjective(*trace->except);
      } else {
         subjective = scheduled_failure_is_subjective(*trace->except);
      }

      if ( !subjective ) {
         // hard failure logic

         if( !validating ) {
            auto& rl = self.get_mutable_resource_limits_manager();
            rl.update_account_usage( trx_context.bill_to_accounts, block_timestamp_type(self.pending_block_time()).slot );
            int64_t account_cpu_limit = 0;
            std::tie( std::ignore, account_cpu_limit, std::ignore, std::ignore ) = trx_context.max_bandwidth_billed_accounts_can_pay( true );

            uint32_t limited_cpu_time_to_bill_us = static_cast<uint32_t>( std::min(
                  std::min( static_cast<int64_t>(cpu_time_to_bill_us), account_cpu_limit ),
                  trx_context.initial_objective_duration_limit.count() ) );
            EOS_ASSERT( !explicit_billed_cpu_time || (cpu_time_to_bill_us == limited_cpu_time_to_bill_us),
                        transaction_exception, "cpu to bill ${cpu} != limited ${limit}", ("cpu", cpu_time_to_bill_us)("limit", limited_cpu_time_to_bill_us) );
            cpu_time_to_bill_us = limited_cpu_time_to_bill_us;
         }

         resource_limits.add_transaction_usage( trx_context.bill_to_accounts, cpu_time_to_bill_us, 0,
                                                block_timestamp_type(self.pending_block_time()).slot ); // Should never fail

         trace->receipt = push_receipt(gtrx.trx_id, transaction_receipt::hard_fail, cpu_time_to_bill_us, 0);
         trace->account_ram_delta = account_delta( gtrx.payer, trx_removal_ram_delta );

         dmlog_applied_transaction(trace);
         emit( self.applied_transaction, std::tie(trace, trx->packed_trx()) );

         undo_session.squash();
      } else {
         dmlog_applied_transaction(trace);
         emit( self.applied_transaction, std::tie(trace, trx->packed_trx()) );
      }

      pending->_block_report.total_net_usage += trace->net_usage;
      if( trace->receipt ) pending->_block_report.total_cpu_usage_us += trace->receipt->cpu_usage_us;
      pending->_block_report.total_elapsed_time += trace->elapsed;
      pending->_block_report.total_time += fc::time_point::now() - start;

      return trace;
   } FC_CAPTURE_AND_RETHROW() } /// push_scheduled_transaction


   /**
    *  Adds the transaction receipt to the pending block and returns it.
    */
   template<typename T>
   const transaction_receipt& push_receipt( const T& trx, transaction_receipt_header::status_enum status,
                                            uint64_t cpu_usage_us, uint64_t net_usage ) {
      uint64_t net_usage_words = net_usage / 8;
      EOS_ASSERT( net_usage_words*8 == net_usage, transaction_exception, "net_usage is not divisible by 8" );
      auto& bb = std::get<building_block>(pending->_block_stage);
      auto& receipts = bb.pending_trx_receipts();
      receipts.emplace_back( trx );
      transaction_receipt& r = receipts.back();
      r.cpu_usage_us         = cpu_usage_us;
      r.net_usage_words      = net_usage_words;
      r.status               = status;
      auto& mroot_or_digests = bb.trx_mroot_or_receipt_digests();
      if( std::holds_alternative<digests_t>(mroot_or_digests) )
         std::get<digests_t>(mroot_or_digests).emplace_back( r.digest() );
      return r;
   }

   /**
    *  This is the entry point for new transactions to the block state. It will check authorization and
    *  determine whether to execute it now or to delay it. Lastly it inserts a transaction receipt into
    *  the pending block.
    */
   transaction_trace_ptr push_transaction( const transaction_metadata_ptr& trx,
                                           fc::time_point block_deadline,
                                           fc::microseconds max_transaction_time,
                                           uint32_t billed_cpu_time_us,
                                           bool explicit_billed_cpu_time,
                                           int64_t subjective_cpu_bill_us )
   {
      EOS_ASSERT(block_deadline != fc::time_point(), transaction_exception, "deadline cannot be uninitialized");

      transaction_trace_ptr trace;
      try {
         auto start = fc::time_point::now();
         const bool check_auth = !self.skip_auth_check() && !trx->implicit() && !trx->is_read_only();
         const fc::microseconds sig_cpu_usage = trx->signature_cpu_usage();

         if( !explicit_billed_cpu_time ) {
            fc::microseconds already_consumed_time( EOS_PERCENT(sig_cpu_usage.count(), conf.sig_cpu_bill_pct) );

            if( start.time_since_epoch() <  already_consumed_time ) {
               start = fc::time_point();
            } else {
               start -= already_consumed_time;
            }
         }

         const signed_transaction& trn = trx->packed_trx()->get_signed_transaction();
         transaction_checktime_timer trx_timer(timer);
         transaction_context trx_context(self, *trx->packed_trx(), trx->id(), std::move(trx_timer), start, trx->get_trx_type());
         if ((bool)subjective_cpu_leeway && self.is_speculative_block()) {
            trx_context.leeway = *subjective_cpu_leeway;
         }
         trx_context.block_deadline = block_deadline;
         trx_context.max_transaction_time_subjective = max_transaction_time;
         trx_context.explicit_billed_cpu_time = explicit_billed_cpu_time;
         trx_context.billed_cpu_time_us = billed_cpu_time_us;
         trx_context.subjective_cpu_bill_us = subjective_cpu_bill_us;
         trace = trx_context.trace;

         auto handle_exception =[&](const auto& e)
         {
            trace->error_code = controller::convert_exception_to_error_code( e );
            trace->except = e;
            trace->except_ptr = std::current_exception();
            trace->elapsed = fc::time_point::now() - trx_context.start;
         };

         try {
            if( trx->implicit() ) {
               trx_context.init_for_implicit_trx();
               trx_context.enforce_whiteblacklist = false;
            } else {
               trx_context.init_for_input_trx( trx->packed_trx()->get_unprunable_size(),
                                               trx->packed_trx()->get_prunable_size() );
            }

            trx_context.delay = fc::seconds(trn.delay_sec);

            if( check_auth ) {
               authorization.check_authorization(
                       trn.actions,
                       trx->recovered_keys(),
                       {},
                       trx_context.delay,
                       [&trx_context](){ trx_context.checktime(); },
                       false,
                       trx->is_dry_run()
               );
            }
            trx_context.exec();
            trx_context.finalize(); // Automatically rounds up network and CPU usage in trace and bills payers if successful

            auto restore = make_block_restore_point( trx->is_read_only() );

            auto& bb = std::get<building_block>(pending->_block_stage);
            trx->billed_cpu_time_us = trx_context.billed_cpu_time_us;
            if (!trx->implicit() && !trx->is_read_only()) {
               transaction_receipt::status_enum s = (trx_context.delay == fc::seconds(0))
                                                    ? transaction_receipt::executed
                                                    : transaction_receipt::delayed;
               trace->receipt = push_receipt(*trx->packed_trx(), s, trx_context.billed_cpu_time_us, trace->net_usage);
               bb.pending_trx_metas().emplace_back(trx);
            } else {
               transaction_receipt_header r;
               r.status = transaction_receipt::executed;
               r.cpu_usage_us = trx_context.billed_cpu_time_us;
               r.net_usage_words = trace->net_usage / 8;
               trace->receipt = r;
            }

            if ( !trx->is_read_only() ) {
               fc::move_append( bb.action_receipt_digests(),
                                std::move(trx_context.executed_action_receipt_digests) );
                if ( !trx->is_dry_run() ) {
                   // call the accept signal but only once for this transaction
                   if (!trx->accepted) {
                       trx->accepted = true;
                   }

                   dmlog_applied_transaction(trace, &trn);
                   emit(self.applied_transaction, std::tie(trace, trx->packed_trx()));
                }
            }

            if ( trx->is_transient() ) {
               // remove trx from pending block by not canceling 'restore'
               trx_context.undo(); // this will happen automatically in destructor, but make it more explicit
            } else if ( read_mode != db_read_mode::SPECULATIVE && pending->_block_status == controller::block_status::ephemeral ) {
               // An ephemeral block will never become a full block, but on a producer node the trxs should be saved
               // in the un-applied transaction queue for execution during block production. For a non-producer node
               // save the trxs in the un-applied transaction queue for use during block validation to skip signature
               // recovery.
               restore.cancel();   // maintain trx metas for abort block
               trx_context.undo(); // this will happen automatically in destructor, but make it more explicit
            } else {
               restore.cancel();
               trx_context.squash();
            }

            if( !trx->is_transient() ) {
               pending->_block_report.total_net_usage += trace->net_usage;
               pending->_block_report.total_cpu_usage_us += trace->receipt->cpu_usage_us;
               pending->_block_report.total_elapsed_time += trace->elapsed;
               pending->_block_report.total_time += fc::time_point::now() - start;
            }

            return trace;
         } catch( const disallowed_transaction_extensions_bad_block_exception& ) {
            throw;
         } catch( const protocol_feature_bad_block_exception& ) {
            throw;
         } catch ( const std::bad_alloc& ) {
           throw;
         } catch ( const boost::interprocess::bad_alloc& ) {
           throw;
         } catch (const fc::exception& e) {
           handle_exception(e);
         } catch (const std::exception& e) {
           auto wrapper = fc::std_exception_wrapper::from_current_exception(e);
           handle_exception(wrapper);
         }

         if (!trx->is_transient()) {
            dmlog_applied_transaction(trace);
            emit(self.applied_transaction, std::tie(trace, trx->packed_trx()));

            pending->_block_report.total_net_usage += trace->net_usage;
            if( trace->receipt ) pending->_block_report.total_cpu_usage_us += trace->receipt->cpu_usage_us;
            pending->_block_report.total_elapsed_time += trace->elapsed;
            pending->_block_report.total_time += fc::time_point::now() - start;
         }

         return trace;
      } FC_CAPTURE_AND_RETHROW((trace))
   } /// push_transaction

   void start_block( block_timestamp_type when,
                     uint16_t confirm_block_count,
                     const vector<digest_type>& new_protocol_feature_activations,
                     controller::block_status s,
                     const std::optional<block_id_type>& producer_block_id,
                     const fc::time_point& deadline )
   {
      EOS_ASSERT( !pending, block_validate_exception, "pending block already exists" );

      emit( self.block_start, head_block_num() + 1 );

      // at block level, no transaction specific logging is possible
      if (auto dm_logger = get_deep_mind_logger(false)) {
         // The head block represents the block just before this one that is about to start, so add 1 to get this block num
         dm_logger->on_start_block(head_block_num() + 1);
      }

      auto guard_pending = fc::make_scoped_exit([this, head_block_num=head_block_num()]() {
         protocol_features.popped_blocks_to( head_block_num );
         pending.reset();
      });

      auto update_pending = [&]<class fork_db_t, class bsp>(fork_db_t& fork_db, bsp& head) {
         EOS_ASSERT( self.skip_db_sessions(s) ||
                     db.revision() == head_block_num(), database_exception, "db revision is not on par with head block",
                        ("db.revision()", db.revision())("controller_head_block", head_block_num())("fork_db_head_block", fork_db_head_block_num()) );
         maybe_session session = self.skip_db_sessions(s) ? maybe_session() : maybe_session(db);
         if constexpr (std::is_same_v<bsp, block_state_legacy_ptr>)
            pending.emplace(std::move(session), *head, when, confirm_block_count, new_protocol_feature_activations);
         else {
            building_block_input bbi{ head->id(), when, head->get_scheduled_producer(when).producer_name,
                                      new_protocol_feature_activations };
            pending.emplace(std::move(session), *head, bbi);
         }
      };

      block_data.apply<void>(update_pending);

      pending->_block_status = s;
      pending->_producer_block_id = producer_block_id;

      auto& bb = std::get<building_block>(pending->_block_stage);

      // block status is either ephemeral or incomplete. Modify state of speculative block only if we are building a
      // speculative incomplete block (otherwise we need clean state for head mode, ephemeral block)
      if ( pending->_block_status != controller::block_status::ephemeral ) {
         const auto& pso = db.get<protocol_state_object>();

         auto num_preactivated_protocol_features = pso.preactivated_protocol_features.size();
         bool handled_all_preactivated_features = (num_preactivated_protocol_features == 0);

         if( new_protocol_feature_activations.size() > 0 ) {
            flat_map<digest_type, bool> activated_protocol_features;
            activated_protocol_features.reserve( std::max( num_preactivated_protocol_features,
                                                           new_protocol_feature_activations.size() ) );
            for( const auto& feature_digest : pso.preactivated_protocol_features ) {
               activated_protocol_features.emplace( feature_digest, false );
            }

            size_t num_preactivated_features_that_have_activated = 0;

            const auto& pfs = protocol_features.get_protocol_feature_set();
            for( const auto& feature_digest : new_protocol_feature_activations ) {
               const auto& f = pfs.get_protocol_feature( feature_digest );

               auto res = activated_protocol_features.emplace( feature_digest, true );
               if( res.second ) {
                  // feature_digest was not preactivated
                  EOS_ASSERT( !f.preactivation_required, protocol_feature_exception,
                              "attempted to activate protocol feature without prior required preactivation: ${digest}",
                              ("digest", feature_digest)
                  );
               } else {
                  EOS_ASSERT( !res.first->second, block_validate_exception,
                              "attempted duplicate activation within a single block: ${digest}",
                              ("digest", feature_digest)
                  );
                  // feature_digest was preactivated
                  res.first->second = true;
                  ++num_preactivated_features_that_have_activated;
               }

               if( f.builtin_feature ) {
                  trigger_activation_handler( *f.builtin_feature );
               }

               protocol_features.activate_feature( feature_digest, bb.block_num() );

               ++bb.num_new_protocol_features_activated();
            }

            if( num_preactivated_features_that_have_activated == num_preactivated_protocol_features ) {
               handled_all_preactivated_features = true;
            }
         }

         EOS_ASSERT( handled_all_preactivated_features, block_validate_exception,
                     "There are pre-activated protocol features that were not activated at the start of this block"
         );

         if( new_protocol_feature_activations.size() > 0 ) {
            db.modify( pso, [&]( auto& ps ) {
               ps.preactivated_protocol_features.clear();

               for (const auto& digest : new_protocol_feature_activations)
                  ps.activated_protocol_features.emplace_back(digest, bb.block_num());
            });
         }

         const auto& gpo = self.get_global_properties();

         // instant finality uses alternative method for chaning producer schedule
         bb.apply_dpos<void>([&](building_block::building_block_dpos& bb_dpos) {
            pending_block_header_state_legacy& pbhs = bb_dpos.pending_block_header_state;

            if( gpo.proposed_schedule_block_num && // if there is a proposed schedule that was proposed in a block ...
                ( *gpo.proposed_schedule_block_num <= pbhs.dpos_irreversible_blocknum ) && // ... that has now become irreversible ...
                pbhs.prev_pending_schedule.schedule.producers.size() == 0 // ... and there was room for a new pending schedule prior to any possible promotion
               )
            {
               // Promote proposed schedule to pending schedule; happens in next block after hotstuff activated
               EOS_ASSERT( gpo.proposed_schedule.version == pbhs.active_schedule_version + 1,
                           producer_schedule_exception, "wrong producer schedule version specified" );

               bb_dpos.new_pending_producer_schedule = producer_authority_schedule::from_shared(gpo.proposed_schedule);

               if( !replaying ) {
                  ilog( "promoting proposed schedule (set in block ${proposed_num}) to pending; current block: ${n} lib: ${lib} schedule: ${schedule} ",
                        ("proposed_num", *gpo.proposed_schedule_block_num)("n", pbhs.block_num)
                        ("lib", pbhs.dpos_irreversible_blocknum)
                        ("schedule", bb_dpos.new_pending_producer_schedule ) );
               }

               db.modify( gpo, [&]( auto& gp ) {
                  gp.proposed_schedule_block_num = std::optional<block_num_type>();
                  gp.proposed_schedule.version=0;
                  gp.proposed_schedule.producers.clear();
               });
            }
         });

         try {
            transaction_metadata_ptr onbtrx =
                  transaction_metadata::create_no_recover_keys( std::make_shared<packed_transaction>( get_on_block_transaction() ),
                                                                transaction_metadata::trx_type::implicit );
            auto reset_in_trx_requiring_checks = fc::make_scoped_exit([old_value=in_trx_requiring_checks,this](){
                  in_trx_requiring_checks = old_value;
               });
            in_trx_requiring_checks = true;
            auto trace = push_transaction( onbtrx, fc::time_point::maximum(), fc::microseconds::maximum(),
                                           gpo.configuration.min_transaction_cpu_usage, true, 0 );
            if( trace->except ) {
               wlog("onblock ${block_num} is REJECTING: ${entire_trace}",("block_num", head_block_num() + 1)("entire_trace", trace));
            }
         } catch( const std::bad_alloc& e ) {
            elog( "on block transaction failed due to a std::bad_alloc" );
            throw;
         } catch( const boost::interprocess::bad_alloc& e ) {
            elog( "on block transaction failed due to a bad allocation" );
            throw;
         } catch( const fc::exception& e ) {
            wlog( "on block transaction failed, but shouldn't impact block generation, system contract needs update" );
            edump((e.to_detail_string()));
         } catch( const std::exception& e ) {
            wlog( "on block transaction failed due to unexpected exception" );
            edump((e.what()));
         } catch( ... ) {
            elog( "on block transaction failed due to unknown exception" );
         }

         clear_expired_input_transactions(deadline);
         update_producers_authority();
      }

      guard_pending.cancel();
   } /// start_block

   void finish_block()
   {
      EOS_ASSERT( pending, block_validate_exception, "it is not valid to finalize when there is no pending block");
      EOS_ASSERT( std::holds_alternative<building_block>(pending->_block_stage), block_validate_exception, "already called finish_block");

      try {
         auto& bb = std::get<building_block>(pending->_block_stage);

         // Update resource limits:
         resource_limits.process_account_limit_updates();
         const auto& chain_config = self.get_global_properties().configuration;
         resource_limits.set_block_parameters(
            { EOS_PERCENT(chain_config.max_block_cpu_usage, chain_config.target_block_cpu_usage_pct),
              chain_config.max_block_cpu_usage,
              config::block_cpu_usage_average_window_ms / config::block_interval_ms,
              config::maximum_elastic_resource_multiplier, {99, 100}, {1000, 999}},
            { EOS_PERCENT(chain_config.max_block_net_usage, chain_config.target_block_net_usage_pct),
              chain_config.max_block_net_usage,
              config::block_size_average_window_ms / config::block_interval_ms,
              config::maximum_elastic_resource_multiplier, {99, 100}, {1000, 999}}
            );
         resource_limits.process_block_usage(bb.block_num());

         auto assembled_block =
            bb.assemble_block(thread_pool.get_executor(), protocol_features.get_protocol_feature_set(), block_data);

         // Update TaPoS table:
         create_block_summary(  assembled_block.id() );

         pending->_block_stage = std::move(assembled_block);
      }
      FC_CAPTURE_AND_RETHROW()
   }

   /**
    * @post regardless of the success of commit block there is no active pending block
    */
   void commit_block( controller::block_status s ) {
      auto reset_pending_on_exit = fc::make_scoped_exit([this]{
         pending.reset();
      });

      try {
         EOS_ASSERT( std::holds_alternative<completed_block>(pending->_block_stage), block_validate_exception,
                     "cannot call commit_block until pending block is completed" );

         const auto& cb = std::get<completed_block>(pending->_block_stage);

         auto add_completed_block = [&](auto& fork_db, auto& head) {
            const auto& bsp = std::get<std::decay_t<decltype(head)>>(cb.bsp);

            if( s == controller::block_status::incomplete ) {
               fork_db.add( bsp );
               fork_db.mark_valid( bsp );
               emit( self.accepted_block_header, std::tie(bsp->block, bsp->id()) );
               EOS_ASSERT( bsp == fork_db.head(), fork_database_exception, "committed block did not become the new head in fork database");
            } else if (s != controller::block_status::irreversible) {
               fork_db.mark_valid( bsp );
            }
            head = bsp;
            
            emit( self.accepted_block, std::tie(bsp->block, bsp->id()) );

            if constexpr (std::is_same_v<block_state_legacy_ptr,std::decay_t<decltype(head)>>) {
#warning todo: support deep_mind_logger even when in IF mode
               // at block level, no transaction specific logging is possible
               if (auto* dm_logger = get_deep_mind_logger(false)) {
                  dm_logger->on_accepted_block(bsp);
               }
            }
         };

         block_data.apply<void>(add_completed_block);

         if( s == controller::block_status::incomplete ) {
            log_irreversible();
         }

         // TODO: temp transition to instant-finality, happens immediately after block with new_finalizer_policy
         auto transition = [&](auto& fork_db, auto& head) -> bool {
            const auto& bsp = std::get<std::decay_t<decltype(head)>>(cb.bsp);
            std::optional<block_header_extension> ext = bsp->block->extract_header_extension(instant_finality_extension::extension_id());
            if (ext) {
               const auto& if_extension = std::get<instant_finality_extension>(*ext);
               if (if_extension.new_finalizer_policy) {
                  ilog("Transition to instant finality happening after block ${b}", ("b", bsp->block_num()));
                  if_irreversible_block_num = bsp->block_num();

                  log_irreversible();
                  return true;
               }
            }
            return false;
         };
         if (block_data.apply_dpos<bool>(transition)) {
            block_data.transition_fork_db_to_if(cb.bsp);
         }

      } catch (...) {
         // dont bother resetting pending, instead abort the block
         reset_pending_on_exit.cancel();
         abort_block();
         throw;
      }

      // push the state for pending.
      pending->push();
   }

   void set_proposed_finalizers(const finalizer_policy& fin_pol) {
      assert(pending); // has to exist and be building_block since called from host function
      auto& bb = std::get<building_block>(pending->_block_stage);
      bb.set_proposed_finalizer_policy(fin_pol);
   }

   /**
    *  This method is called from other threads. The controller_impl should outlive those threads.
    *  However, to avoid race conditions, it means that the behavior of this function should not change
    *  after controller_impl construction.

    *  This should not be an issue since the purpose of this function is to ensure all of the protocol features
    *  in the supplied vector are recognized by the software, and the set of recognized protocol features is
    *  determined at startup and cannot be changed without a restart.
    */
   void check_protocol_features( block_timestamp_type timestamp,
                                 const flat_set<digest_type>& currently_activated_protocol_features,
                                 const vector<digest_type>& new_protocol_features )
   {
      const auto& pfs = protocol_features.get_protocol_feature_set();

      for( auto itr = new_protocol_features.begin(); itr != new_protocol_features.end(); ++itr ) {
         const auto& f = *itr;

         auto status = pfs.is_recognized( f, timestamp );
         switch( status ) {
            case protocol_feature_set::recognized_t::unrecognized:
               EOS_THROW( protocol_feature_exception,
                          "protocol feature with digest '${digest}' is unrecognized", ("digest", f) );
            break;
            case protocol_feature_set::recognized_t::disabled:
               EOS_THROW( protocol_feature_exception,
                          "protocol feature with digest '${digest}' is disabled", ("digest", f) );
            break;
            case protocol_feature_set::recognized_t::too_early:
               EOS_THROW( protocol_feature_exception,
                          "${timestamp} is too early for the earliest allowed activation time of the protocol feature with digest '${digest}'", ("digest", f)("timestamp", timestamp) );
            break;
            case protocol_feature_set::recognized_t::ready:
            break;
            default:
               EOS_THROW( protocol_feature_exception, "unexpected recognized_t status" );
            break;
         }

         EOS_ASSERT( currently_activated_protocol_features.find( f ) == currently_activated_protocol_features.end(),
                     protocol_feature_exception,
                     "protocol feature with digest '${digest}' has already been activated",
                     ("digest", f)
         );

         auto dependency_checker = [&currently_activated_protocol_features, &new_protocol_features, &itr]
                                   ( const digest_type& f ) -> bool
         {
            if( currently_activated_protocol_features.find( f ) != currently_activated_protocol_features.end() )
               return true;

            return (std::find( new_protocol_features.begin(), itr, f ) != itr);
         };

         EOS_ASSERT( pfs.validate_dependencies( f, dependency_checker ), protocol_feature_exception,
                     "not all dependencies of protocol feature with digest '${digest}' have been activated",
                     ("digest", f)
         );
      }
   }

   void report_block_header_diff( const block_header& b, const block_header& ab ) {

#define EOS_REPORT(DESC,A,B) \
      if( A != B ) {                                                    \
         elog("${desc}: ${bv} != ${abv}", ("desc", DESC)("bv", A)("abv", B)); \
      }

      EOS_REPORT( "timestamp", b.timestamp, ab.timestamp )
      EOS_REPORT( "producer", b.producer, ab.producer )
      EOS_REPORT( "confirmed", b.confirmed, ab.confirmed )
      EOS_REPORT( "previous", b.previous, ab.previous )
      EOS_REPORT( "transaction_mroot", b.transaction_mroot, ab.transaction_mroot )
      EOS_REPORT( "action_mroot", b.action_mroot, ab.action_mroot )
      EOS_REPORT( "schedule_version", b.schedule_version, ab.schedule_version )
      EOS_REPORT( "new_producers", b.new_producers, ab.new_producers )
      EOS_REPORT( "header_extensions", b.header_extensions, ab.header_extensions )

#undef EOS_REPORT
   }

   template<class BSP>
   void apply_block( controller::block_report& br, const BSP& bsp, controller::block_status s,
                     const trx_meta_cache_lookup& trx_lookup ) {
      try {
         try {
            auto do_the_work = [&](auto& fork_db, auto& head) {
               auto start = fc::time_point::now();
               const signed_block_ptr& b = bsp->block;
               const auto& new_protocol_feature_activations = bsp->get_new_protocol_feature_activations();

               auto producer_block_id = bsp->id();
               start_block( b->timestamp, b->confirmed, new_protocol_feature_activations, s, producer_block_id, fc::time_point::maximum() );

               // validated in create_block_token()
               std::get<building_block>(pending->_block_stage).trx_mroot_or_receipt_digests() = b->transaction_mroot;

               const bool existing_trxs_metas = !bsp->trxs_metas().empty();
               const bool pub_keys_recovered = bsp->is_pub_keys_recovered();
               const bool skip_auth_checks = self.skip_auth_check();
               std::vector<std::tuple<transaction_metadata_ptr, recover_keys_future>> trx_metas;
               bool use_bsp_cached = false;
               if( pub_keys_recovered || (skip_auth_checks && existing_trxs_metas) ) {
                  use_bsp_cached = true;
               } else {
                  trx_metas.reserve( b->transactions.size() );
                  for( const auto& receipt : b->transactions ) {
                     if( std::holds_alternative<packed_transaction>(receipt.trx)) {
                        const auto& pt = std::get<packed_transaction>(receipt.trx);
                        transaction_metadata_ptr trx_meta_ptr = trx_lookup ? trx_lookup( pt.id() ) : transaction_metadata_ptr{};
                        if( trx_meta_ptr && *trx_meta_ptr->packed_trx() != pt ) trx_meta_ptr = nullptr;
                        if( trx_meta_ptr && ( skip_auth_checks || !trx_meta_ptr->recovered_keys().empty() ) ) {
                           trx_metas.emplace_back( std::move( trx_meta_ptr ), recover_keys_future{} );
                        } else if( skip_auth_checks ) {
                           packed_transaction_ptr ptrx( b, &pt ); // alias signed_block_ptr
                           trx_metas.emplace_back(
                              transaction_metadata::create_no_recover_keys( std::move(ptrx), transaction_metadata::trx_type::input ),
                              recover_keys_future{} );
                        } else {
                           packed_transaction_ptr ptrx( b, &pt ); // alias signed_block_ptr
                           auto fut = transaction_metadata::start_recover_keys(
                              std::move( ptrx ), thread_pool.get_executor(), chain_id, fc::microseconds::maximum(),
                              transaction_metadata::trx_type::input  );
                           trx_metas.emplace_back( transaction_metadata_ptr{}, std::move( fut ) );
                        }
                     }
                  }
               }

               transaction_trace_ptr trace;

               size_t packed_idx = 0;
               const auto& trx_receipts = std::get<building_block>(pending->_block_stage).pending_trx_receipts();
               for( const auto& receipt : b->transactions ) {
                  auto num_pending_receipts = trx_receipts.size();
                  if( std::holds_alternative<packed_transaction>(receipt.trx) ) {
                     const auto& trx_meta = (use_bsp_cached ? bsp->trxs_metas().at(packed_idx)
                                                            : (!!std::get<0>(trx_metas.at(packed_idx))
                                                                  ? std::get<0>(trx_metas.at(packed_idx))
                                                                  : std::get<1>(trx_metas.at(packed_idx)).get()));
                     trace = push_transaction(trx_meta, fc::time_point::maximum(), fc::microseconds::maximum(),
                                              receipt.cpu_usage_us, true, 0);
                     ++packed_idx;
                  } else if( std::holds_alternative<transaction_id_type>(receipt.trx) ) {
                     trace = push_scheduled_transaction(std::get<transaction_id_type>(receipt.trx), fc::time_point::maximum(),
                                                        fc::microseconds::maximum(), receipt.cpu_usage_us, true);
                  } else {
                     EOS_ASSERT( false, block_validate_exception, "encountered unexpected receipt type" );
                  }

                  bool transaction_failed   = trace && trace->except;
                  bool transaction_can_fail = receipt.status == transaction_receipt_header::hard_fail &&
                                              std::holds_alternative<transaction_id_type>(receipt.trx);

                  if( transaction_failed && !transaction_can_fail) {
                     edump((*trace));
                     throw *trace->except;
                  }

                  EOS_ASSERT(trx_receipts.size() > 0, block_validate_exception,
                             "expected a receipt, block_num ${bn}, block_id ${id}, receipt ${e}",
                             ("bn", b->block_num())("id", producer_block_id)("e", receipt));
                  EOS_ASSERT(trx_receipts.size() == num_pending_receipts + 1, block_validate_exception,
                             "expected receipt was not added, block_num ${bn}, block_id ${id}, receipt ${e}",
                             ("bn", b->block_num())("id", producer_block_id)("e", receipt));
                  const transaction_receipt_header& r = trx_receipts.back();
                  EOS_ASSERT(r == static_cast<const transaction_receipt_header&>(receipt), block_validate_exception,
                             "receipt does not match, ${lhs} != ${rhs}",
                             ("lhs", r)("rhs", static_cast<const transaction_receipt_header&>(receipt)));
               }

               finish_block();

               auto& ab = std::get<assembled_block>(pending->_block_stage);

               if( producer_block_id != ab.id() ) {
                  elog( "Validation block id does not match producer block id" );

                  report_block_header_diff(*b, ab.header());
            
                  // this implicitly asserts that all header fields (less the signature) are identical
                  EOS_ASSERT(producer_block_id == ab.id(), block_validate_exception, "Block ID does not match",
                             ("producer_block_id", producer_block_id)("validator_block_id", ab.id()));
               }

               if( !use_bsp_cached ) {
                  bsp->set_trxs_metas( ab.extract_trx_metas(), !skip_auth_checks );
               }
               // create completed_block with the existing block_state as we just verified it is the same as assembled_block
               pending->_block_stage = completed_block{ bsp };

               br = pending->_block_report; // copy before commit block destroys pending
               commit_block(s);
               br.total_time = fc::time_point::now() - start;
            };
            block_data.apply<void>(do_the_work);
            return;
         } catch ( const std::bad_alloc& ) {
            throw;
         } catch ( const boost::interprocess::bad_alloc& ) {
            throw;
         } catch ( const fc::exception& e ) {
            edump((e.to_detail_string()));
            abort_block();
            throw;
         } catch ( const std::exception& e ) {
            edump((e.what()));
            abort_block();
            throw;
         }
      } FC_CAPTURE_AND_RETHROW();
   } /// apply_block


   // thread safe, expected to be called from thread other than the main thread
   block_token create_block_state_i( const block_id_type& id, const signed_block_ptr& b, const block_header_state_legacy& prev ) {
      auto trx_mroot = calculate_trx_merkle( b->transactions, false );
      EOS_ASSERT( b->transaction_mroot == trx_mroot, block_validate_exception,
                  "invalid block transaction merkle root ${b} != ${c}", ("b", b->transaction_mroot)("c", trx_mroot) );

      const bool skip_validate_signee = false;
      auto bsp = std::make_shared<block_state_legacy>(
            prev,
            b,
            protocol_features.get_protocol_feature_set(),
            [this]( block_timestamp_type timestamp,
                    const flat_set<digest_type>& cur_features,
                    const vector<digest_type>& new_features )
            { check_protocol_features( timestamp, cur_features, new_features ); },
            skip_validate_signee
      );

      EOS_ASSERT( id == bsp->id(), block_validate_exception,
                  "provided id ${id} does not match block id ${bid}", ("id", id)("bid", bsp->id()) );
      return block_token{bsp};
   }

   // thread safe, expected to be called from thread other than the main thread
   block_token create_block_state_i( const block_id_type& id, const signed_block_ptr& b, const block_header_state& prev ) {
      auto trx_mroot = calculate_trx_merkle( b->transactions, true );
      EOS_ASSERT( b->transaction_mroot == trx_mroot, block_validate_exception,
                  "invalid block transaction merkle root ${b} != ${c}", ("b", b->transaction_mroot)("c", trx_mroot) );

      const bool skip_validate_signee = false;
      auto bsp = std::make_shared<block_state>(
            prev,
            b,
            protocol_features.get_protocol_feature_set(),
            [this]( block_timestamp_type timestamp,
                    const flat_set<digest_type>& cur_features,
                    const vector<digest_type>& new_features )
            { check_protocol_features( timestamp, cur_features, new_features ); },
            skip_validate_signee
      );

      EOS_ASSERT( id == bsp->id(), block_validate_exception,
                  "provided id ${id} does not match block id ${bid}", ("id", id)("bid", bsp->id()) );
      return block_token{bsp};
   }

   std::future<block_token> create_block_token_future( const block_id_type& id, const signed_block_ptr& b ) {
      EOS_ASSERT( b, block_validate_exception, "null block" );

      auto f = [&](auto& fork_db, auto& head) -> std::future<block_token> {
         return post_async_task( thread_pool.get_executor(), [b, id, &fork_db, control=this]() {
            // no reason for a block_state if fork_db already knows about block
            auto existing = fork_db.get_block( id );
            EOS_ASSERT( !existing, fork_database_exception, "we already know about this block: ${id}", ("id", id) );

            auto prev = fork_db.get_block_header( b->previous );
            EOS_ASSERT( prev, unlinkable_block_exception,
                        "unlinkable block ${id}", ("id", id)("previous", b->previous) );

            return control->create_block_state_i( id, b, *prev );
         } );
      };

      return block_data.apply<std::future<block_token>>(f);
   }

   // thread safe, expected to be called from thread other than the main thread
   std::optional<block_token> create_block_token( const block_id_type& id, const signed_block_ptr& b ) {
      EOS_ASSERT( b, block_validate_exception, "null block" );
      
      auto f = [&](auto& fork_db, auto& head) -> std::optional<block_token> {
         // no reason for a block_state if fork_db already knows about block
         auto existing = fork_db.get_block( id );
         EOS_ASSERT( !existing, fork_database_exception, "we already know about this block: ${id}", ("id", id) );

         // previous not found could mean that previous block not applied yet
         auto prev = fork_db.get_block_header( b->previous );
         if( !prev ) return {};

         return create_block_state_i( id, b, *prev );
      };

      return block_data.apply<std::optional<block_token>>(f);
   }

   template <class BSP>
   void push_block( controller::block_report& br,
                    const BSP& bsp,
                    const forked_callback_t& forked_branch_cb,
                    const trx_meta_cache_lookup& trx_lookup )
   {
      controller::block_status s = controller::block_status::complete;
      EOS_ASSERT(!pending, block_validate_exception, "it is not valid to push a block when there is a pending block");

      auto reset_prod_light_validation = fc::make_scoped_exit([old_value=trusted_producer_light_validation, this]() {
         trusted_producer_light_validation = old_value;
      });
      try {
         EOS_ASSERT( bsp, block_validate_exception, "null block" );
         const auto& b = bsp->block;

         if( conf.terminate_at_block > 0 && conf.terminate_at_block <= self.head_block_num()) {
            ilog("Reached configured maximum block ${num}; terminating", ("num", conf.terminate_at_block) );
            shutdown();
            return;
         }
         
         auto do_push = [&](auto& fork_db, auto& head) {
            if constexpr (std::is_same_v<BSP, typename std::decay_t<decltype(head)>>)
               fork_db.add( bsp );

            if (self.is_trusted_producer(b->producer)) {
               trusted_producer_light_validation = true;
            };

            emit( self.accepted_block_header, std::tie(bsp->block, bsp->id()) );

            if( read_mode != db_read_mode::IRREVERSIBLE ) {
               if constexpr (std::is_same_v<BSP, typename std::decay_t<decltype(head)>>)
                  maybe_switch_forks( br, fork_db.pending_head(), s, forked_branch_cb, trx_lookup );
            } else {
               log_irreversible();
            }
         };

         block_data.apply<void>(do_push);

      } FC_LOG_AND_RETHROW( )
   }

   template <class BSP>
   void replay_push_block( const signed_block_ptr& b, controller::block_status s ) {
      self.validate_db_available_size();

      EOS_ASSERT(!pending, block_validate_exception, "it is not valid to push a block when there is a pending block");

      try {
         EOS_ASSERT( b, block_validate_exception, "trying to push empty block" );
         EOS_ASSERT( (s == controller::block_status::irreversible || s == controller::block_status::validated),
                     block_validate_exception, "invalid block status for replay" );

         if( conf.terminate_at_block > 0 && conf.terminate_at_block <= self.head_block_num() ) {
            ilog("Reached configured maximum block ${num}; terminating", ("num", conf.terminate_at_block) );
            shutdown();
            return;
         }

         const bool skip_validate_signee = !conf.force_all_checks;
         validator_t validator = [this](block_timestamp_type timestamp, const flat_set<digest_type>& cur_features,
                                        const vector<digest_type>& new_features) {
            check_protocol_features(timestamp, cur_features, new_features);
         };

         auto do_push = [&](auto& fork_db, auto& head) {
            if constexpr (std::is_same_v<BSP, typename std::decay_t<decltype(head)>>) {
               auto bsp = std::make_shared<typename BSP::element_type>(
                  *head, b, protocol_features.get_protocol_feature_set(), validator, skip_validate_signee);

               if (s != controller::block_status::irreversible) {
                  fork_db.add(bsp, true);
               }

               emit(self.accepted_block_header, std::tie(bsp->block, bsp->id()));

               controller::block_report br;
               if (s == controller::block_status::irreversible) {
                  apply_block(br, bsp, s, trx_meta_cache_lookup{});

                  // On replay, log_irreversible is not called and so no irreversible_block signal is emitted.
                  // So emit it explicitly here.
                  emit(self.irreversible_block, std::tie(bsp->block, bsp->id()));

                  if (!self.skip_db_sessions(s)) {
                     db.commit(bsp->block_num());
                  }
               } else {
                  EOS_ASSERT(read_mode != db_read_mode::IRREVERSIBLE, block_validate_exception,
                             "invariant failure: cannot replay reversible blocks while in irreversible mode");
                  maybe_switch_forks(br, bsp, s, {}, trx_meta_cache_lookup{});
               }
            }
         };

         block_data.apply<void>(do_push);

      } FC_LOG_AND_RETHROW( )
   }

   template<class BSP>
   void maybe_switch_forks( controller::block_report& br, const BSP& new_head, controller::block_status s,
                            const forked_callback_t& forked_cb, const trx_meta_cache_lookup& trx_lookup )
   {
      auto do_maybe_switch_forks = [&](auto& fork_db, auto& head) {
         bool head_changed = true;
         if( new_head->header.previous == head->id() ) {
            try {
               apply_block( br, new_head, s, trx_lookup );
            } catch ( const std::exception& e ) {
               fork_db.remove( new_head->id() );
               throw;
            }
         } else if( new_head->id() != head->id() ) {
            ilog("switching forks from ${current_head_id} (block number ${current_head_num}) to ${new_head_id} (block number ${new_head_num})",
                 ("current_head_id", head->id())("current_head_num", head_block_num())("new_head_id", new_head->id())("new_head_num", new_head->block_num()) );

            // not possible to log transaction specific infor when switching forks
            if (auto dm_logger = get_deep_mind_logger(false)) {
               dm_logger->on_switch_forks(head->id(), new_head->id());
            }

            auto branches = fork_db.fetch_branch_from( new_head->id(), head->id() );

            if( branches.second.size() > 0 ) {
               for( auto itr = branches.second.begin(); itr != branches.second.end(); ++itr ) {
                  pop_block();
               }
               EOS_ASSERT( self.head_block_id() == branches.second.back()->header.previous, fork_database_exception,
                           "loss of sync between fork_db and chainbase during fork switch" ); // _should_ never fail

               if( forked_cb ) {
                  // forked_branch is in reverse order, maintain execution order
                  for( auto ritr = branches.second.rbegin(), rend = branches.second.rend(); ritr != rend; ++ritr ) {
                     const auto& bsptr = *ritr;
                     for( auto itr = bsptr->trxs_metas().begin(), end = bsptr->trxs_metas().end(); itr != end; ++itr ) {
                        forked_cb(*itr);
                     }
                  }
               }
            }

            for( auto ritr = branches.first.rbegin(); ritr != branches.first.rend(); ++ritr ) {
               auto except = std::exception_ptr{};
               try {
                  br = controller::block_report{};
                  apply_block( br, *ritr, (*ritr)->is_valid() ? controller::block_status::validated
                               : controller::block_status::complete, trx_lookup );
               } catch ( const std::bad_alloc& ) {
                  throw;
               } catch ( const boost::interprocess::bad_alloc& ) {
                  throw;
               } catch (const fc::exception& e) {
                  elog("exception thrown while switching forks ${e}", ("e", e.to_detail_string()));
                  except = std::current_exception();
               } catch (const std::exception& e) {
                  elog("exception thrown while switching forks ${e}", ("e", e.what()));
                  except = std::current_exception();
               }

               if( except ) {
                  // ritr currently points to the block that threw
                  // Remove the block that threw and all forks built off it.
                  fork_db.remove( (*ritr)->id() );

                  // pop all blocks from the bad fork, discarding their transactions
                  // ritr base is a forward itr to the last block successfully applied
                  auto applied_itr = ritr.base();
                  for( auto itr = applied_itr; itr != branches.first.end(); ++itr ) {
                     pop_block();
                  }
                  EOS_ASSERT( self.head_block_id() == branches.second.back()->header.previous, fork_database_exception,
                              "loss of sync between fork_db and chainbase during fork switch reversal" ); // _should_ never fail

                  // re-apply good blocks
                  for( auto ritr = branches.second.rbegin(); ritr != branches.second.rend(); ++ritr ) {
                     br = controller::block_report{};
                     apply_block( br, *ritr, controller::block_status::validated /* we previously validated these blocks*/, trx_lookup );
                  }
                  std::rethrow_exception(except);
               } // end if exception
            } /// end for each block in branch

            if (fc::logger::get(DEFAULT_LOGGER).is_enabled(fc::log_level::info)) {
               auto get_ids = [&](auto& container)->std::string {
                  std::string ids;
                  for(auto ritr = container.rbegin(), e = container.rend(); ritr != e; ++ritr) {
                     ids += std::to_string((*ritr)->block_num()) + ":" + (*ritr)->id().str() + ",";
                  }
                  if (!ids.empty()) ids.resize(ids.size()-1);
                  return ids;
               };
               ilog("successfully switched fork to new head ${new_head_id}, removed {${rm_ids}}, applied {${new_ids}}",
                    ("new_head_id", new_head->id())("rm_ids", get_ids(branches.second))("new_ids", get_ids(branches.first)));
            }
         } else {
            head_changed = false;
         }

         if( head_changed )
            log_irreversible();
      };

      block_data.apply<void>(do_maybe_switch_forks);

   } /// push_block

   deque<transaction_metadata_ptr> abort_block() {
      deque<transaction_metadata_ptr> applied_trxs;
      if( pending ) {
         applied_trxs = pending->extract_trx_metas();
         pending.reset();
         protocol_features.popped_blocks_to( head_block_num() );
      }
      return applied_trxs;
   }

   // @param if_active true if instant finality is active
   static checksum256_type calc_merkle( deque<digest_type>&& digests, bool if_active ) {
      if (if_active) {
         return calculate_merkle( std::move(digests) );
      } else {
         return canonical_merkle( std::move(digests) );
      }
   }

   static checksum256_type calculate_trx_merkle( const deque<transaction_receipt>& trxs, bool if_active ) {
      deque<digest_type> trx_digests;
      for( const auto& a : trxs )
         trx_digests.emplace_back( a.digest() );

      return calc_merkle(std::move(trx_digests), if_active);
   }

   void update_producers_authority() {
      // this is not called when hotstuff is activated
      auto& bb = std::get<building_block>(pending->_block_stage);
      bb.apply_dpos<void>([this](building_block::building_block_dpos& dpos_header) {
         pending_block_header_state_legacy& pbhs = dpos_header.pending_block_header_state;
         const auto& producers = pbhs.active_schedule.producers;

         auto update_permission = [&](auto& permission, auto threshold) {
            auto auth = authority(threshold, {}, {});
            for (auto& p : producers) {
               auth.accounts.push_back({
                  {p.producer_name, config::active_name},
                  1
               });
            }

            if (permission.auth != auth) {
               db.modify(permission, [&](auto& po) { po.auth = auth; });
            }
         };

         uint32_t num_producers       = producers.size();
         auto     calculate_threshold = [=](uint32_t numerator, uint32_t denominator) {
            return ((num_producers * numerator) / denominator) + 1;
         };

         update_permission(authorization.get_permission({config::producers_account_name, config::active_name}),
                           calculate_threshold(2, 3) /* more than two-thirds */);

         update_permission(
            authorization.get_permission({config::producers_account_name, config::majority_producers_permission_name}),
            calculate_threshold(1, 2) /* more than one-half */);

         update_permission(
            authorization.get_permission({config::producers_account_name, config::minority_producers_permission_name}),
            calculate_threshold(1, 3) /* more than one-third */);

         // TODO: Add tests
      });
   }

   void create_block_summary(const block_id_type& id) {
      auto block_num = block_header::num_from_id(id);
      auto sid = block_num & 0xffff;
      db.modify( db.get<block_summary_object,by_id>(sid), [&](block_summary_object& bso ) {
          bso.block_id = id;
      });
   }


   void clear_expired_input_transactions(const fc::time_point& deadline) {
      //Look for expired transactions in the deduplication list, and remove them.
      auto& transaction_idx = db.get_mutable_index<transaction_multi_index>();
      const auto& dedupe_index = transaction_idx.indices().get<by_expiration>();
      auto now = self.is_building_block() ? self.pending_block_time() : (time_point)self.head_block_time();
      const auto total = dedupe_index.size();
      uint32_t num_removed = 0;
      while( (!dedupe_index.empty()) && ( now > dedupe_index.begin()->expiration.to_time_point() ) ) {
         transaction_idx.remove(*dedupe_index.begin());
         ++num_removed;
         if( deadline <= fc::time_point::now() ) {
            break;
         }
      }
      dlog("removed ${n} expired transactions of the ${t} input dedup list, pending block time ${pt}",
           ("n", num_removed)("t", total)("pt", now));
   }

   bool sender_avoids_whitelist_blacklist_enforcement( account_name sender )const {
      if( conf.sender_bypass_whiteblacklist.size() > 0 &&
          ( conf.sender_bypass_whiteblacklist.find( sender ) != conf.sender_bypass_whiteblacklist.end() ) )
      {
         return true;
      }

      return false;
   }

   void check_actor_list( const flat_set<account_name>& actors )const {
      if( actors.size() == 0 ) return;

      if( conf.actor_whitelist.size() > 0 ) {
         // throw if actors is not a subset of whitelist
         const auto& whitelist = conf.actor_whitelist;
         bool is_subset = true;

         // quick extents check, then brute force the check actors
         if (*actors.cbegin() >= *whitelist.cbegin() && *actors.crbegin() <= *whitelist.crbegin() ) {
            auto lower_bound = whitelist.cbegin();
            for (const auto& actor: actors) {
               lower_bound = std::lower_bound(lower_bound, whitelist.cend(), actor);

               // if the actor is not found, this is not a subset
               if (lower_bound == whitelist.cend() || *lower_bound != actor ) {
                  is_subset = false;
                  break;
               }

               // if the actor was found, we are guaranteed that other actors are either not present in the whitelist
               // or will be present in the range defined as [next actor,end)
               lower_bound = std::next(lower_bound);
            }
         } else {
            is_subset = false;
         }

         // helper lambda to lazily calculate the actors for error messaging
         static auto generate_missing_actors = [](const flat_set<account_name>& actors, const flat_set<account_name>& whitelist) -> vector<account_name> {
            vector<account_name> excluded;
            excluded.reserve( actors.size() );
            set_difference( actors.begin(), actors.end(),
                            whitelist.begin(), whitelist.end(),
                            std::back_inserter(excluded) );
            return excluded;
         };

         EOS_ASSERT( is_subset,  actor_whitelist_exception,
                     "authorizing actor(s) in transaction are not on the actor whitelist: ${actors}",
                     ("actors", generate_missing_actors(actors, whitelist))
                   );
      } else if( conf.actor_blacklist.size() > 0 ) {
         // throw if actors intersects blacklist
         const auto& blacklist = conf.actor_blacklist;
         bool intersects = false;

         // quick extents check then brute force check actors
         if( *actors.cbegin() <= *blacklist.crbegin() && *actors.crbegin() >= *blacklist.cbegin() ) {
            auto lower_bound = blacklist.cbegin();
            for (const auto& actor: actors) {
               lower_bound = std::lower_bound(lower_bound, blacklist.cend(), actor);

               // if the lower bound in the blacklist is at the end, all other actors are guaranteed to
               // not exist in the blacklist
               if (lower_bound == blacklist.cend()) {
                  break;
               }

               // if the lower bound of an actor IS the actor, then we have an intersection
               if (*lower_bound == actor) {
                  intersects = true;
                  break;
               }
            }
         }

         // helper lambda to lazily calculate the actors for error messaging
         static auto generate_blacklisted_actors = [](const flat_set<account_name>& actors, const flat_set<account_name>& blacklist) -> vector<account_name> {
            vector<account_name> blacklisted;
            blacklisted.reserve( actors.size() );
            set_intersection( actors.begin(), actors.end(),
                              blacklist.begin(), blacklist.end(),
                              std::back_inserter(blacklisted)
                            );
            return blacklisted;
         };

         EOS_ASSERT( !intersects, actor_blacklist_exception,
                     "authorizing actor(s) in transaction are on the actor blacklist: ${actors}",
                     ("actors", generate_blacklisted_actors(actors, blacklist))
                   );
      }
   }

   void check_contract_list( account_name code )const {
      if( conf.contract_whitelist.size() > 0 ) {
         EOS_ASSERT( conf.contract_whitelist.find( code ) != conf.contract_whitelist.end(),
                     contract_whitelist_exception,
                     "account '${code}' is not on the contract whitelist", ("code", code)
                   );
      } else if( conf.contract_blacklist.size() > 0 ) {
         EOS_ASSERT( conf.contract_blacklist.find( code ) == conf.contract_blacklist.end(),
                     contract_blacklist_exception,
                     "account '${code}' is on the contract blacklist", ("code", code)
                   );
      }
   }

   void check_action_list( account_name code, action_name action )const {
      if( conf.action_blacklist.size() > 0 ) {
         EOS_ASSERT( conf.action_blacklist.find( std::make_pair(code, action) ) == conf.action_blacklist.end(),
                     action_blacklist_exception,
                     "action '${code}::${action}' is on the action blacklist",
                     ("code", code)("action", action)
                   );
      }
   }

   void check_key_list( const public_key_type& key )const {
      if( conf.key_blacklist.size() > 0 ) {
         EOS_ASSERT( conf.key_blacklist.find( key ) == conf.key_blacklist.end(),
                     key_blacklist_exception,
                     "public key '${key}' is on the key blacklist",
                     ("key", key)
                   );
      }
   }

   /*
   bool should_check_tapos()const { return true; }

   void validate_tapos( const transaction& trx )const {
      if( !should_check_tapos() ) return;

      const auto& tapos_block_summary = db.get<block_summary_object>((uint16_t)trx.ref_block_num);

      //Verify TaPoS block summary has correct ID prefix, and that this block's time is not past the expiration
      EOS_ASSERT(trx.verify_reference_block(tapos_block_summary.block_id), invalid_ref_block_exception,
                 "Transaction's reference block did not match. Is this transaction from a different fork?",
                 ("tapos_summary", tapos_block_summary));
   }
   */


   /**
    *  At the start of each block we notify the system contract with a transaction that passes in
    *  the block header of the prior block (which is currently our head block)
    */
   signed_transaction get_on_block_transaction()
   {
      action on_block_act;
      on_block_act.account = config::system_account_name;
      on_block_act.name = "onblock"_n;
      on_block_act.authorization = vector<permission_level>{{config::system_account_name, config::active_name}};
      on_block_act.data = fc::raw::pack(self.head_block_header());

      signed_transaction trx;
      trx.actions.emplace_back(std::move(on_block_act));
      if( self.is_builtin_activated( builtin_protocol_feature_t::no_duplicate_deferred_id ) ) {
         trx.expiration = time_point_sec();
         trx.ref_block_num = 0;
         trx.ref_block_prefix = 0;
      } else {
         trx.expiration = time_point_sec{self.pending_block_time() + fc::microseconds(999'999)}; // Round up to nearest second to avoid appearing expired
         trx.set_reference_block( self.head_block_id() );
      }

      return trx;
   }

   inline deep_mind_handler* get_deep_mind_logger(bool is_trx_transient) const {
      // do not perform deep mind logging for read-only and dry-run transactions
      return is_trx_transient ? nullptr : deep_mind_logger;
   }

   uint32_t earliest_available_block_num() const {
      return (blog.first_block_num() != 0) ? blog.first_block_num() : fork_db_root_block_num();
   }

   void set_to_write_window() {
      app_window = app_window_type::write;
   }
   void set_to_read_window() {
      app_window = app_window_type::read;
   }
   bool is_write_window() const {
      return app_window == app_window_type::write;
   }

#ifdef EOSIO_EOS_VM_OC_RUNTIME_ENABLED
   bool is_eos_vm_oc_enabled() const {
      return wasmif.is_eos_vm_oc_enabled();
   }
#endif

   // Only called from read-only trx execution threads when producer_plugin
   // starts them. Only OC requires initialize thread specific data.
   void init_thread_local_data() {
#ifdef EOSIO_EOS_VM_OC_RUNTIME_ENABLED
      if ( is_eos_vm_oc_enabled() ) {
         wasmif.init_thread_local_data();
      }
#endif
   }

   wasm_interface& get_wasm_interface() {
      return wasmif;
   }

   void code_block_num_last_used(const digest_type& code_hash, uint8_t vm_type, uint8_t vm_version, uint32_t block_num) {
      wasmif.code_block_num_last_used(code_hash, vm_type, vm_version, block_num);
   }

   bool                 irreversible_mode()      const { return read_mode == db_read_mode::IRREVERSIBLE; }
   const block_id_type& fork_db_head_block_id()  const { return block_data.fork_db_head_block_id(irreversible_mode()); }
   uint32_t             fork_db_head_block_num() const { return block_data.fork_db_head_block_num(irreversible_mode()); }
   uint32_t             fork_db_head_irreversible_blocknum() const { return block_data.fork_db_head_irreversible_blocknum(irreversible_mode()); }
   bool                 fork_db_has_root() const       { return block_data.fork_db_has_root(); }
   uint32_t             fork_db_root_block_num() const { return block_data.fork_db_root_block_num(); }
   const block_id_type& fork_db_root_block_id() const  { return block_data.fork_db_root_block_id(); }
   block_timestamp_type fork_db_root_timestamp() const { return block_data.fork_db_root_timestamp(); }

   uint32_t             head_block_num() const         { return block_data.head_block_num(); }
   const signed_block_ptr& head_block() const          { return block_data.head_block(); }
}; /// controller_impl

thread_local platform_timer controller_impl::timer;
#if defined(EOSIO_EOS_VM_RUNTIME_ENABLED) || defined(EOSIO_EOS_VM_JIT_RUNTIME_ENABLED)
thread_local eosio::vm::wasm_allocator controller_impl::wasm_alloc;
#endif

const resource_limits_manager&   controller::get_resource_limits_manager()const
{
   return my->resource_limits;
}
resource_limits_manager&         controller::get_mutable_resource_limits_manager()
{
   return my->resource_limits;
}

const authorization_manager&   controller::get_authorization_manager()const
{
   return my->authorization;
}
authorization_manager&         controller::get_mutable_authorization_manager()
{
   return my->authorization;
}

const protocol_feature_manager& controller::get_protocol_feature_manager()const
{
   return my->protocol_features;
}

const subjective_billing& controller::get_subjective_billing()const {
   return my->subjective_bill;
}

subjective_billing& controller::get_mutable_subjective_billing() {
   return my->subjective_bill;
}


controller::controller( const controller::config& cfg, const chain_id_type& chain_id )
:my( new controller_impl( cfg, *this, protocol_feature_set{}, chain_id ) )
{
}

controller::controller( const config& cfg, protocol_feature_set&& pfs, const chain_id_type& chain_id )
:my( new controller_impl( cfg, *this, std::move(pfs), chain_id ) )
{
}

controller::~controller() {
   my->abort_block();
   /* Shouldn't be needed anymore.
   //close fork_db here, because it can generate "irreversible" signal to this controller,
   //in case if read-mode == IRREVERSIBLE, we will apply latest irreversible block
   //for that we need 'my' to be valid pointer pointing to valid controller_impl.
   my->fork_db.close();
   */
}

void controller::add_indices() {
   my->add_indices();
}

void controller::startup( std::function<void()> shutdown, std::function<bool()> check_shutdown, const snapshot_reader_ptr& snapshot ) {
   my->startup(shutdown, check_shutdown, snapshot);
}

void controller::startup( std::function<void()> shutdown, std::function<bool()> check_shutdown, const genesis_state& genesis ) {
   my->startup(shutdown, check_shutdown, genesis);
}

void controller::startup(std::function<void()> shutdown, std::function<bool()> check_shutdown) {
   my->startup(shutdown, check_shutdown);
}

const chainbase::database& controller::db()const { return my->db; }

chainbase::database& controller::mutable_db()const { return my->db; }

void controller::preactivate_feature( const digest_type& feature_digest, bool is_trx_transient ) {
   const auto& pfs = my->protocol_features.get_protocol_feature_set();
   auto cur_time = pending_block_time();

   auto status = pfs.is_recognized( feature_digest, cur_time );
   switch( status ) {
      case protocol_feature_set::recognized_t::unrecognized:
         if( is_speculative_block() ) {
            EOS_THROW( subjective_block_production_exception,
                       "protocol feature with digest '${digest}' is unrecognized", ("digest", feature_digest) );
         } else {
            EOS_THROW( protocol_feature_bad_block_exception,
                       "protocol feature with digest '${digest}' is unrecognized", ("digest", feature_digest) );
         }
      break;
      case protocol_feature_set::recognized_t::disabled:
         if( is_speculative_block() ) {
            EOS_THROW( subjective_block_production_exception,
                       "protocol feature with digest '${digest}' is disabled", ("digest", feature_digest) );
         } else {
            EOS_THROW( protocol_feature_bad_block_exception,
                       "protocol feature with digest '${digest}' is disabled", ("digest", feature_digest) );
         }
      break;
      case protocol_feature_set::recognized_t::too_early:
         if( is_speculative_block() ) {
            EOS_THROW( subjective_block_production_exception,
                       "${timestamp} is too early for the earliest allowed activation time of the protocol feature with digest '${digest}'", ("digest", feature_digest)("timestamp", cur_time) );
         } else {
            EOS_THROW( protocol_feature_bad_block_exception,
                       "${timestamp} is too early for the earliest allowed activation time of the protocol feature with digest '${digest}'", ("digest", feature_digest)("timestamp", cur_time) );
         }
      break;
      case protocol_feature_set::recognized_t::ready:
      break;
      default:
         if( is_speculative_block() ) {
            EOS_THROW( subjective_block_production_exception, "unexpected recognized_t status" );
         } else {
            EOS_THROW( protocol_feature_bad_block_exception, "unexpected recognized_t status" );
         }
      break;
   }

   // The above failures depend on subjective information.
   // Because of deferred transactions, this complicates things considerably.

   // If producing a block, we throw a subjective failure if the feature is not properly recognized in order
   // to try to avoid retiring into a block a deferred transacton driven by subjective information.

   // But it is still possible for a producer to retire a deferred transaction that deals with this subjective
   // information. If they recognized the feature, they would retire it successfully, but a validator that
   // does not recognize the feature should reject the entire block (not just fail the deferred transaction).
   // Even if they don't recognize the feature, the producer could change their nodeos code to treat it like an
   // objective failure thus leading the deferred transaction to retire with soft_fail or hard_fail.
   // In this case, validators that don't recognize the feature would reject the whole block immediately, and
   // validators that do recognize the feature would likely lead to a different retire status which would
   // ultimately cause a validation failure and thus rejection of the block.
   // In either case, it results in rejection of the block which is the desired behavior in this scenario.

   // If the feature is properly recognized by producer and validator, we have dealt with the subjectivity and
   // now only consider the remaining failure modes which are deterministic and objective.
   // Thus the exceptions that can be thrown below can be regular objective exceptions
   // that do not cause immediate rejection of the block.

   EOS_ASSERT( !is_protocol_feature_activated( feature_digest ),
               protocol_feature_exception,
               "protocol feature with digest '${digest}' is already activated",
               ("digest", feature_digest)
   );

   const auto& pso = my->db.get<protocol_state_object>();

   EOS_ASSERT( std::find( pso.preactivated_protocol_features.begin(),
                          pso.preactivated_protocol_features.end(),
                          feature_digest
               ) == pso.preactivated_protocol_features.end(),
               protocol_feature_exception,
               "protocol feature with digest '${digest}' is already pre-activated",
               ("digest", feature_digest)
   );

   auto dependency_checker = [&]( const digest_type& d ) -> bool
   {
      if( is_protocol_feature_activated( d ) ) return true;

      return ( std::find( pso.preactivated_protocol_features.begin(),
                          pso.preactivated_protocol_features.end(),
                          d ) != pso.preactivated_protocol_features.end() );
   };

   EOS_ASSERT( pfs.validate_dependencies( feature_digest, dependency_checker ),
               protocol_feature_exception,
               "not all dependencies of protocol feature with digest '${digest}' have been activated or pre-activated",
               ("digest", feature_digest)
   );

   if (auto dm_logger = get_deep_mind_logger(is_trx_transient)) {
      const auto feature = pfs.get_protocol_feature(feature_digest);

      dm_logger->on_preactivate_feature(feature);
   }

   my->db.modify( pso, [&]( auto& ps ) {
      ps.preactivated_protocol_features.emplace_back(feature_digest);
   } );
}

vector<digest_type> controller::get_preactivated_protocol_features()const {
   const auto& pso = my->db.get<protocol_state_object>();

   if( pso.preactivated_protocol_features.size() == 0 ) return {};

   vector<digest_type> preactivated_protocol_features;

   for( const auto& f : pso.preactivated_protocol_features ) {
      preactivated_protocol_features.emplace_back( f );
   }

   return preactivated_protocol_features;
}

void controller::validate_protocol_features( const vector<digest_type>& features_to_activate )const {
   my->check_protocol_features( my->block_data.head_block_time(),
                                my->block_data.head_activated_protocol_features()->protocol_features,
                                features_to_activate );
}

void controller::start_block( block_timestamp_type when,
                              uint16_t confirm_block_count,
                              const vector<digest_type>& new_protocol_feature_activations,
                              block_status bs,
                              const fc::time_point& deadline )
{
   validate_db_available_size();

   if( new_protocol_feature_activations.size() > 0 ) {
      validate_protocol_features( new_protocol_feature_activations );
   }

   EOS_ASSERT( bs == block_status::incomplete || bs == block_status::ephemeral, block_validate_exception, "speculative block type required" );

   my->start_block( when, confirm_block_count, new_protocol_feature_activations,
                    bs, std::optional<block_id_type>(), deadline );
}

void controller::finish_block( block_report& br, const signer_callback_type& signer_callback ) {
   validate_db_available_size();

   my->finish_block();

   auto& ab = std::get<assembled_block>(my->pending->_block_stage);
   my->pending->_block_stage = ab.make_completed_block(
      my->protocol_features.get_protocol_feature_set(),
      [](block_timestamp_type timestamp, const flat_set<digest_type>& cur_features, const vector<digest_type>& new_features) {},
      signer_callback);

   br = my->pending->_block_report;
}

void controller::commit_block() {
   validate_db_available_size();
   my->commit_block(block_status::incomplete);
}

deque<transaction_metadata_ptr> controller::abort_block() {
   return my->abort_block();
}

boost::asio::io_context& controller::get_thread_pool() {
   return my->thread_pool.get_executor();
}

std::future<block_token> controller::create_block_token_future( const block_id_type& id, const signed_block_ptr& b ) {
   return my->create_block_token_future( id, b );
}

std::optional<block_token> controller::create_block_token( const block_id_type& id, const signed_block_ptr& b ) const {
   return my->create_block_token( id, b );
}

void controller::push_block( block_report& br,
                             const block_token& bt,
                             const forked_callback_t& forked_cb,
                             const trx_meta_cache_lookup& trx_lookup )
{
   validate_db_available_size();
   std::visit([&](const auto& bsp) { my->push_block( br, bsp, forked_cb, trx_lookup); }, bt.bsp);
}

transaction_trace_ptr controller::push_transaction( const transaction_metadata_ptr& trx,
                                                    fc::time_point block_deadline, fc::microseconds max_transaction_time,
                                                    uint32_t billed_cpu_time_us, bool explicit_billed_cpu_time,
                                                    int64_t subjective_cpu_bill_us ) {
   validate_db_available_size();
   EOS_ASSERT( get_read_mode() != db_read_mode::IRREVERSIBLE, transaction_type_exception, "push transaction not allowed in irreversible mode" );
   EOS_ASSERT( trx && !trx->implicit() && !trx->scheduled(), transaction_type_exception, "Implicit/Scheduled transaction not allowed" );
   return my->push_transaction(trx, block_deadline, max_transaction_time, billed_cpu_time_us, explicit_billed_cpu_time, subjective_cpu_bill_us );
}

transaction_trace_ptr controller::push_scheduled_transaction( const transaction_id_type& trxid,
                                                              fc::time_point block_deadline, fc::microseconds max_transaction_time,
                                                              uint32_t billed_cpu_time_us, bool explicit_billed_cpu_time )
{
   EOS_ASSERT( get_read_mode() != db_read_mode::IRREVERSIBLE, transaction_type_exception, "push scheduled transaction not allowed in irreversible mode" );
   validate_db_available_size();
   return my->push_scheduled_transaction( trxid, block_deadline, max_transaction_time, billed_cpu_time_us, explicit_billed_cpu_time );
}

const flat_set<account_name>& controller::get_actor_whitelist() const {
   return my->conf.actor_whitelist;
}
const flat_set<account_name>& controller::get_actor_blacklist() const {
   return my->conf.actor_blacklist;
}
const flat_set<account_name>& controller::get_contract_whitelist() const {
   return my->conf.contract_whitelist;
}
const flat_set<account_name>& controller::get_contract_blacklist() const {
   return my->conf.contract_blacklist;
}
const flat_set< pair<account_name, action_name> >& controller::get_action_blacklist() const {
   return my->conf.action_blacklist;
}
const flat_set<public_key_type>& controller::get_key_blacklist() const {
   return my->conf.key_blacklist;
}

void controller::set_actor_whitelist( const flat_set<account_name>& new_actor_whitelist ) {
   my->conf.actor_whitelist = new_actor_whitelist;
}
void controller::set_actor_blacklist( const flat_set<account_name>& new_actor_blacklist ) {
   my->conf.actor_blacklist = new_actor_blacklist;
}
void controller::set_contract_whitelist( const flat_set<account_name>& new_contract_whitelist ) {
   my->conf.contract_whitelist = new_contract_whitelist;
}
void controller::set_contract_blacklist( const flat_set<account_name>& new_contract_blacklist ) {
   my->conf.contract_blacklist = new_contract_blacklist;
}
void controller::set_action_blacklist( const flat_set< pair<account_name, action_name> >& new_action_blacklist ) {
   for (auto& act: new_action_blacklist) {
      EOS_ASSERT(act.first != account_name(), name_type_exception, "Action blacklist - contract name should not be empty");
      EOS_ASSERT(act.second != action_name(), action_type_exception, "Action blacklist - action name should not be empty");
   }
   my->conf.action_blacklist = new_action_blacklist;
}
void controller::set_key_blacklist( const flat_set<public_key_type>& new_key_blacklist ) {
   my->conf.key_blacklist = new_key_blacklist;
}

void controller::set_disable_replay_opts( bool v ) {
   my->conf.disable_replay_opts = v;
}

uint32_t controller::head_block_num()const {
   return my->head_block_num();
}
block_timestamp_type controller::head_block_timestamp()const {
   return my->block_data.head_block_time();
}
time_point controller::head_block_time()const {
   return my->block_data.head_block_time();
}
block_id_type controller::head_block_id()const {
   return my->block_data.head_block_id();
}

account_name  controller::head_block_producer()const {
   return my->block_data.head_block_producer();
}

const block_header& controller::head_block_header()const {
   return my->block_data.head_block_header();
}

block_state_legacy_ptr controller::head_block_state_legacy()const {
   // returns null after instant finality activated
   auto dpos_head = [](auto& fork_db, auto& head) -> block_state_legacy_ptr { return head; };
   return my->block_data.apply_dpos<block_state_legacy_ptr>(dpos_head);
}

const signed_block_ptr& controller::head_block()const {
   return my->head_block();
}

uint32_t controller::fork_db_head_block_num()const {
   return my->block_data.fork_db_head_block_num(my->read_mode == db_read_mode::IRREVERSIBLE);
}

const block_id_type& controller::fork_db_head_block_id()const {
   return my->fork_db_head_block_id();
}

block_timestamp_type controller::pending_block_timestamp()const {
   EOS_ASSERT( my->pending, block_validate_exception, "no pending block" );
   
   return my->pending->timestamp();
}

time_point controller::pending_block_time()const {
   return pending_block_timestamp();
}

uint32_t controller::pending_block_num()const {
   EOS_ASSERT( my->pending, block_validate_exception, "no pending block" );
   return my->pending->block_num();
}

account_name controller::pending_block_producer()const {
   EOS_ASSERT( my->pending, block_validate_exception, "no pending block" );
   return my->pending->producer();
}

block_signing_authority controller::pending_block_signing_authority() const {
   EOS_ASSERT( my->pending, block_validate_exception, "no pending block" );
   return my->pending->pending_block_signing_authority();
}

std::optional<block_id_type> controller::pending_producer_block_id()const {
   EOS_ASSERT( my->pending, block_validate_exception, "no pending block" );
   return my->pending->_producer_block_id;
}

void controller::set_if_irreversible_block_num(uint32_t block_num) {
   // needs to be set by qc_chain at startup and as irreversible changes
   assert(block_num > 0);
   my->if_irreversible_block_num = block_num;
}

uint32_t controller::last_irreversible_block_num() const {
   return my->fork_db_root_block_num();
}

block_id_type controller::last_irreversible_block_id() const {
   return my->fork_db_root_block_id();
}

time_point controller::last_irreversible_block_time() const {
   return my->fork_db_root_timestamp().to_time_point();
}


const dynamic_global_property_object& controller::get_dynamic_global_properties()const {
  return my->db.get<dynamic_global_property_object>();
}
const global_property_object& controller::get_global_properties()const {
  return my->db.get<global_property_object>();
}

signed_block_ptr controller::fetch_block_by_id( const block_id_type& id )const {
   auto sb_ptr = my->block_data.fork_db_fetch_block_by_id(id);
   if( sb_ptr ) return sb_ptr;
   auto bptr = my->blog.read_block_by_num( block_header::num_from_id(id) );
   if( bptr && bptr->calculate_id() == id ) return bptr;
   return signed_block_ptr();
}

bool controller::block_exists(const block_id_type&id) const {
   signed_block_ptr sb_ptr = my->block_data.fork_db_fetch_block_by_id(id);
   if( sb_ptr ) return true;
   std::optional<signed_block_header> sbh = my->blog.read_block_header_by_num( block_header::num_from_id(id) );
   if( sbh && sbh->calculate_id() == id ) return true;
   return false;
}

std::optional<signed_block_header> controller::fetch_block_header_by_id( const block_id_type& id )const {
   auto sb_ptr = my->block_data.fork_db_fetch_block_by_id(id);
   if( sb_ptr ) return *static_cast<signed_block_header*>(sb_ptr.get());
   auto result = my->blog.read_block_header_by_num( block_header::num_from_id(id) );
   if( result && result->calculate_id() == id ) return result;
   return {};
}

signed_block_ptr controller::fetch_block_by_number( uint32_t block_num )const  { try {
   auto b = my->block_data.fork_db_fetch_block_by_num( block_num );
   if (b)
      return b;

   return my->blog.read_block_by_num(block_num);
} FC_CAPTURE_AND_RETHROW( (block_num) ) }

std::optional<signed_block_header> controller::fetch_block_header_by_number( uint32_t block_num )const  { try {
   auto b = my->block_data.fork_db_fetch_block_by_num(block_num);
   if (b)
      return *b;

   return my->blog.read_block_header_by_num(block_num);
} FC_CAPTURE_AND_RETHROW( (block_num) ) }


block_id_type controller::get_block_id_for_num( uint32_t block_num )const { try {
   const auto& blog_head = my->blog.head();

   bool find_in_blog = (blog_head && block_num <= blog_head->block_num());

   if( !find_in_blog ) {
      std::optional<block_id_type> id = my->block_data.fork_db_fetch_block_id_by_num(block_num);
      if (id) return *id;
   }

   auto id = my->blog.read_block_id_by_num(block_num);

   EOS_ASSERT( BOOST_LIKELY( id != block_id_type() ), unknown_block_exception,
               "Could not find block: ${block}", ("block", block_num) );

   return id;
} FC_CAPTURE_AND_RETHROW( (block_num) ) }

fc::sha256 controller::calculate_integrity_hash() { try {
   return my->calculate_integrity_hash();
} FC_LOG_AND_RETHROW() }

void controller::write_snapshot( const snapshot_writer_ptr& snapshot ) {
   EOS_ASSERT( !my->pending, block_validate_exception, "cannot take a consistent snapshot with a pending block" );
   return my->add_to_snapshot(snapshot);
}

int64_t controller::set_proposed_producers( vector<producer_authority> producers ) {
   assert(my->pending);
   if (my->pending->is_dpos()) {
      return my->set_proposed_producers_legacy(std::move(producers));
   } else {
      return my->set_proposed_producers(std::move(producers));
   }
}

int64_t controller_impl::set_proposed_producers( vector<producer_authority> producers ) {
   // TODO: zero out gpo.proposed_schedule_block_num and gpo.proposed_schedule on instant finality enabled
   if (producers.empty())
      return -1;

   auto& bb = std::get<building_block>(pending->_block_stage);
   return bb.set_proposed_producers(std::move(producers));
}

int64_t controller_impl::set_proposed_producers_legacy( vector<producer_authority> producers ) {
   const auto& gpo = self.get_global_properties();
   auto cur_block_num = head_block_num() + 1;

   if( producers.size() == 0 && self.is_builtin_activated( builtin_protocol_feature_t::disallow_empty_producer_schedule ) ) {
      return -1;
   }

   if( gpo.proposed_schedule_block_num ) {
      if( *gpo.proposed_schedule_block_num != cur_block_num )
         return -1; // there is already a proposed schedule set in a previous block, wait for it to become pending

      if( std::equal( producers.begin(), producers.end(),
                      gpo.proposed_schedule.producers.begin(), gpo.proposed_schedule.producers.end() ) )
         return -1; // the proposed producer schedule does not change
   }

   producer_authority_schedule sch;

   decltype(sch.producers.cend()) end;
   decltype(end)                  begin;

   const auto* pending_sch = self.pending_producers_legacy();
   assert(pending_sch); // can't be null during dpos

   if( pending_sch->producers.size() == 0 ) {
      const auto& active_sch = self.active_producers();
      begin = active_sch.producers.begin();
      end   = active_sch.producers.end();
      sch.version = active_sch.version + 1;
   } else {
      begin = pending_sch->producers.begin();
      end   = pending_sch->producers.end();
      sch.version = pending_sch->version + 1;
   }

   if( std::equal( producers.begin(), producers.end(), begin, end ) )
      return -1; // the producer schedule would not change

   sch.producers = std::move(producers);

   int64_t version = sch.version;

   ilog( "proposed producer schedule with version ${v}", ("v", version) );

   db.modify( gpo, [&]( auto& gp ) {
      gp.proposed_schedule_block_num = cur_block_num;
      gp.proposed_schedule = sch;
   });
   return version;
}

void controller::create_pacemaker(std::set<account_name> my_producers, bls_pub_priv_key_map_t finalizer_keys, fc::logger& hotstuff_logger) {
   EOS_ASSERT( !my->pacemaker, misc_exception, "duplicate chain_pacemaker initialization" );
   my->pacemaker.emplace(this, std::move(my_producers), std::move(finalizer_keys), hotstuff_logger);
}

void controller::register_pacemaker_bcast_function(std::function<void(const std::optional<uint32_t>&, const hs_message&)> bcast_hs_message) {
   EOS_ASSERT( my->pacemaker, misc_exception, "chain_pacemaker not created" );
   my->pacemaker->register_bcast_function(std::move(bcast_hs_message));
}

void controller::register_pacemaker_warn_function(std::function<void(uint32_t, hs_message_warning)> warn_hs_message) {
   EOS_ASSERT( my->pacemaker, misc_exception, "chain_pacemaker not created" );
   my->pacemaker->register_warn_function(std::move(warn_hs_message));
}

void controller::set_proposed_finalizers( const finalizer_policy& fin_pol ) {
   my->set_proposed_finalizers(fin_pol);
}

void controller::get_finalizer_state( finalizer_state& fs ) const {
   EOS_ASSERT( my->pacemaker, misc_exception, "chain_pacemaker not created" );
   my->pacemaker->get_state(fs);
}

// called from net threads
bool controller::process_vote_message( const hs_vote_message& vote ) {
   return my->block_data.aggregate_vote(vote);
};

const producer_authority_schedule& controller::active_producers()const {
   if( !(my->pending) )
      return  my->block_data.head_active_schedule_auth();

   return my->pending->active_producers();
}

const producer_authority_schedule& controller::head_active_producers()const {
   return my->block_data.head_active_schedule_auth();
}

const producer_authority_schedule* controller::pending_producers_legacy()const {
   if( !(my->pending) )
      return my->block_data.head_pending_schedule_auth_legacy();

   return my->pending->pending_producers_legacy();
}

std::optional<producer_authority_schedule> controller::proposed_producers_legacy()const {
   const auto& gpo = get_global_properties();
   if( !gpo.proposed_schedule_block_num )
      return std::optional<producer_authority_schedule>();

   return producer_authority_schedule::from_shared(gpo.proposed_schedule);
}

const producer_authority_schedule* controller::next_producers()const {
   if( !(my->pending) )
      return my->block_data.next_producers();

   return my->pending->next_producers();
}

bool controller::light_validation_allowed() const {
   if (!my->pending || my->in_trx_requiring_checks) {
      return false;
   }

   const auto pb_status = my->pending->_block_status;

   // in a pending irreversible or previously validated block and we have forcing all checks
   const bool consider_skipping_on_replay =
         (pb_status == block_status::irreversible || pb_status == block_status::validated) && !my->conf.force_all_checks;

   // OR in a signed block and in light validation mode
   const bool consider_skipping_on_validate = (pb_status == block_status::complete &&
         (my->conf.block_validation_mode == validation_mode::LIGHT || my->trusted_producer_light_validation));

   return consider_skipping_on_replay || consider_skipping_on_validate;
}


bool controller::skip_auth_check() const {
   return light_validation_allowed();
}

bool controller::skip_trx_checks() const {
   return light_validation_allowed();
}

bool controller::skip_db_sessions( block_status bs ) const {
   bool consider_skipping = bs == block_status::irreversible;
   return consider_skipping
      && !my->conf.disable_replay_opts
      && !my->in_trx_requiring_checks;
}

bool controller::skip_db_sessions() const {
   if (my->pending) {
      return skip_db_sessions(my->pending->_block_status);
   } else {
      return false;
   }
}

bool controller::is_trusted_producer( const account_name& producer) const {
   return get_validation_mode() == chain::validation_mode::LIGHT || my->conf.trusted_producers.count(producer);
}

bool controller::contracts_console()const {
   return my->conf.contracts_console;
}

bool controller::is_profiling(account_name account) const {
   return my->conf.profile_accounts.find(account) != my->conf.profile_accounts.end();
}

chain_id_type controller::get_chain_id()const {
   return my->chain_id;
}

db_read_mode controller::get_read_mode()const {
   return my->read_mode;
}

validation_mode controller::get_validation_mode()const {
   return my->conf.block_validation_mode;
}

uint32_t controller::get_terminate_at_block()const {
   return my->conf.terminate_at_block;
}

const apply_handler* controller::find_apply_handler( account_name receiver, account_name scope, action_name act ) const
{
   auto native_handler_scope = my->apply_handlers.find( receiver );
   if( native_handler_scope != my->apply_handlers.end() ) {
      auto handler = native_handler_scope->second.find( make_pair( scope, act ) );
      if( handler != native_handler_scope->second.end() )
         return &handler->second;
   }
   return nullptr;
}
wasm_interface& controller::get_wasm_interface() {
   return my->get_wasm_interface();
}

const account_object& controller::get_account( account_name name )const
{ try {
   return my->db.get<account_object, by_name>(name);
} FC_CAPTURE_AND_RETHROW( (name) ) }

bool controller::sender_avoids_whitelist_blacklist_enforcement( account_name sender )const {
   return my->sender_avoids_whitelist_blacklist_enforcement( sender );
}

void controller::check_actor_list( const flat_set<account_name>& actors )const {
   my->check_actor_list( actors );
}

void controller::check_contract_list( account_name code )const {
   my->check_contract_list( code );
}

void controller::check_action_list( account_name code, action_name action )const {
   my->check_action_list( code, action );
}

void controller::check_key_list( const public_key_type& key )const {
   my->check_key_list( key );
}

bool controller::is_building_block()const {
   return my->pending.has_value() && !std::holds_alternative<completed_block>(my->pending->_block_stage);
}

bool controller::is_speculative_block()const {
   if( !my->pending ) return false;

   return (my->pending->_block_status == block_status::incomplete || my->pending->_block_status == block_status::ephemeral );
}

bool controller::is_ram_billing_in_notify_allowed()const {
   return my->conf.disable_all_subjective_mitigations || !is_speculative_block() || my->conf.allow_ram_billing_in_notify;
}

uint32_t controller::configured_subjective_signature_length_limit()const {
   return my->conf.maximum_variable_signature_length;
}

void controller::validate_expiration( const transaction& trx )const { try {
   const auto& chain_configuration = get_global_properties().configuration;

   EOS_ASSERT( trx.expiration.to_time_point() >= pending_block_time(),
               expired_tx_exception,
               "transaction has expired, "
               "expiration is ${trx.expiration} and pending block time is ${pending_block_time}",
               ("trx.expiration",trx.expiration)("pending_block_time",pending_block_time()));
   EOS_ASSERT( trx.expiration.to_time_point() <= pending_block_time() + fc::seconds(chain_configuration.max_transaction_lifetime),
               tx_exp_too_far_exception,
               "Transaction expiration is too far in the future relative to the reference time of ${reference_time}, "
               "expiration is ${trx.expiration} and the maximum transaction lifetime is ${max_til_exp} seconds",
               ("trx.expiration",trx.expiration)("reference_time",pending_block_time())
               ("max_til_exp",chain_configuration.max_transaction_lifetime) );
} FC_CAPTURE_AND_RETHROW((trx)) }

void controller::validate_tapos( const transaction& trx )const { try {
   const auto& tapos_block_summary = db().get<block_summary_object>((uint16_t)trx.ref_block_num);

   //Verify TaPoS block summary has correct ID prefix, and that this block's time is not past the expiration
   EOS_ASSERT(trx.verify_reference_block(tapos_block_summary.block_id), invalid_ref_block_exception,
              "Transaction's reference block did not match. Is this transaction from a different fork?",
              ("tapos_summary", tapos_block_summary));
} FC_CAPTURE_AND_RETHROW() }

void controller::validate_db_available_size() const {
   const auto free = db().get_free_memory();
   const auto guard = my->conf.state_guard_size;
   EOS_ASSERT(free >= guard, database_guard_exception, "database free: ${f}, guard size: ${g}", ("f", free)("g",guard));

   // give a change to chainbase to write some pages to disk if memory becomes scarce.
   if (is_write_window()) {
      if (auto flushed_pages = mutable_db().check_memory_and_flush_if_needed()) {
         ilog("CHAINBASE: flushed ${p} pages to disk to decrease memory pressure", ("p", flushed_pages));
      }
   }
}

bool controller::is_protocol_feature_activated( const digest_type& feature_digest )const {
   if( my->pending )
      return my->pending->is_protocol_feature_activated( feature_digest );

   const auto& activated_features = my->block_data.head_activated_protocol_features()->protocol_features;
   return (activated_features.find( feature_digest ) != activated_features.end());
}

bool controller::is_builtin_activated( builtin_protocol_feature_t f )const {
   uint32_t current_block_num = head_block_num();

   if( my->pending ) {
      ++current_block_num;
   }

   return my->protocol_features.is_builtin_activated( f, current_block_num );
}

bool controller::is_known_unexpired_transaction( const transaction_id_type& id) const {
   return db().find<transaction_object, by_trx_id>(id);
}

void controller::set_subjective_cpu_leeway(fc::microseconds leeway) {
   my->subjective_cpu_leeway = leeway;
}

std::optional<fc::microseconds> controller::get_subjective_cpu_leeway() const {
    return my->subjective_cpu_leeway;
}

void controller::set_greylist_limit( uint32_t limit ) {
   EOS_ASSERT( 0 < limit && limit <= chain::config::maximum_elastic_resource_multiplier,
               misc_exception,
               "Invalid limit (${limit}) passed into set_greylist_limit. "
               "Must be between 1 and ${max}.",
               ("limit", limit)("max", chain::config::maximum_elastic_resource_multiplier)
   );
   my->conf.greylist_limit = limit;
}

uint32_t controller::get_greylist_limit()const {
   return my->conf.greylist_limit;
}

void controller::add_resource_greylist(const account_name &name) {
   my->conf.resource_greylist.insert(name);
}

void controller::remove_resource_greylist(const account_name &name) {
   my->conf.resource_greylist.erase(name);
}

bool controller::is_resource_greylisted(const account_name &name) const {
   return my->conf.resource_greylist.find(name) !=  my->conf.resource_greylist.end();
}

const flat_set<account_name> &controller::get_resource_greylist() const {
   return  my->conf.resource_greylist;
}


void controller::add_to_ram_correction( account_name account, uint64_t ram_bytes ) {
   auto ptr = my->db.find<account_ram_correction_object, by_name>( account );
   if( ptr ) {
      my->db.modify<account_ram_correction_object>( *ptr, [&]( auto& rco ) {
         rco.ram_correction += ram_bytes;
      } );
   } else {
      ptr = &my->db.create<account_ram_correction_object>( [&]( auto& rco ) {
         rco.name = account;
         rco.ram_correction = ram_bytes;
      } );
   }

   // on_add_ram_correction is only called for deferred transaction
   // (in apply_context::schedule_deferred_transaction)
   if (auto dm_logger = get_deep_mind_logger(false)) {
      dm_logger->on_add_ram_correction(*ptr, ram_bytes);
   }
}

bool controller::all_subjective_mitigations_disabled()const {
   return my->conf.disable_all_subjective_mitigations;
}

deep_mind_handler* controller::get_deep_mind_logger(bool is_trx_transient)const {
   return my->get_deep_mind_logger(is_trx_transient);
}

void controller::enable_deep_mind(deep_mind_handler* logger) {
   EOS_ASSERT( logger != nullptr, misc_exception, "Invalid logger passed into enable_deep_mind, must be set" );
   my->deep_mind_logger = logger;
}

uint32_t controller::earliest_available_block_num() const{
   return my->earliest_available_block_num();
}
#if defined(EOSIO_EOS_VM_RUNTIME_ENABLED) || defined(EOSIO_EOS_VM_JIT_RUNTIME_ENABLED)
vm::wasm_allocator& controller::get_wasm_allocator() {
   return my->wasm_alloc;
}
#endif
#ifdef EOSIO_EOS_VM_OC_RUNTIME_ENABLED
bool controller::is_eos_vm_oc_enabled() const {
   return my->is_eos_vm_oc_enabled();
}
#endif

std::optional<uint64_t> controller::convert_exception_to_error_code( const fc::exception& e ) {
   const chain_exception* e_ptr = dynamic_cast<const chain_exception*>( &e );

   if( e_ptr == nullptr ) return {};

   if( !e_ptr->error_code ) return static_cast<uint64_t>(system_error_code::generic_system_error);

   return e_ptr->error_code;
}

chain_id_type controller::extract_chain_id(snapshot_reader& snapshot) {
   chain_snapshot_header header;
   snapshot.read_section<chain_snapshot_header>([&header]( auto &section ){
      section.read_row(header);
      header.validate();
   });

   // check if this is a legacy version of the snapshot, which has a genesis state instead of chain id
   std::optional<genesis_state> genesis = controller_impl::extract_legacy_genesis_state(snapshot, header.version);
   if (genesis) {
      return genesis->compute_chain_id();
   }

   chain_id_type chain_id;

   using v4 = legacy::snapshot_global_property_object_v4;
   if (header.version <= v4::maximum_version) {
      snapshot.read_section<global_property_object>([&chain_id]( auto &section ){
         v4 global_properties;
         section.read_row(global_properties);
         chain_id = global_properties.chain_id;
      });
   }
   else {
      snapshot.read_section<global_property_object>([&chain_id]( auto &section ){
         snapshot_global_property_object global_properties;
         section.read_row(global_properties);
         chain_id = global_properties.chain_id;
      });
   }

   return chain_id;
}

std::optional<chain_id_type> controller::extract_chain_id_from_db( const path& state_dir ) {
   try {
      chainbase::database db( state_dir, chainbase::database::read_only );

      db.add_index<database_header_multi_index>();
      db.add_index<global_property_multi_index>();

      controller_impl::validate_db_version( db );

      if( db.revision() < 1 ) return {};

      auto * gpo = db.find<global_property_object>();
      if (gpo==nullptr) return {};

      return gpo->chain_id;
   } catch( const std::system_error& e ) {
      // do not propagate db_error_code::not_found for absent db, so it will be created
      if( e.code().value() != chainbase::db_error_code::not_found )
         throw;
   }

   return {};
}

void controller::replace_producer_keys( const public_key_type& key ) {
   ilog("Replace producer keys with ${k}", ("k", key));
   // can be done even after instant-finality, will be no-op then
   mutable_db().modify( db().get<global_property_object>(), [&]( auto& gp ) {
      gp.proposed_schedule_block_num = {};
      gp.proposed_schedule.version = 0;
      gp.proposed_schedule.producers.clear();
   });

   my->block_data.replace_producer_keys(key);
}

void controller::replace_account_keys( name account, name permission, const public_key_type& key ) {
   auto& rlm = get_mutable_resource_limits_manager();
   auto* perm = db().find<permission_object, by_owner>(boost::make_tuple(account, permission));
   if (!perm)
      return;
   int64_t old_size = (int64_t)(chain::config::billable_size_v<permission_object> + perm->auth.get_billable_size());
   mutable_db().modify(*perm, [&](auto& p) {
      p.auth = authority(key);
   });
   int64_t new_size = (int64_t)(chain::config::billable_size_v<permission_object> + perm->auth.get_billable_size());
   rlm.add_pending_ram_usage(account, new_size - old_size, false); // false for doing dm logging
   rlm.verify_account_ram_usage(account);
}

void controller::set_producer_node(bool is_producer_node) {
   my->is_producer_node = is_producer_node;
}

bool controller::is_producer_node()const {
   return my->is_producer_node;
}

void controller::set_db_read_only_mode() {
   mutable_db().set_read_only_mode();
}

void controller::unset_db_read_only_mode() {
   mutable_db().unset_read_only_mode();
}

void controller::init_thread_local_data() {
   my->init_thread_local_data();
}

void controller::set_to_write_window() {
   my->set_to_write_window();
}
void controller::set_to_read_window() {
   my->set_to_read_window();
}
bool controller::is_write_window() const {
   return my->is_write_window();
}

void controller::code_block_num_last_used(const digest_type& code_hash, uint8_t vm_type, uint8_t vm_version, uint32_t block_num) {
   return my->code_block_num_last_used(code_hash, vm_type, vm_version, block_num);
}

/// Protocol feature activation handlers:

template<>
void controller_impl::on_activation<builtin_protocol_feature_t::preactivate_feature>() {
   db.modify( db.get<protocol_state_object>(), [&]( auto& ps ) {
      add_intrinsic_to_whitelist( ps.whitelisted_intrinsics, "preactivate_feature" );
      add_intrinsic_to_whitelist( ps.whitelisted_intrinsics, "is_feature_activated" );
   } );
}

template<>
void controller_impl::on_activation<builtin_protocol_feature_t::get_sender>() {
   db.modify( db.get<protocol_state_object>(), [&]( auto& ps ) {
      add_intrinsic_to_whitelist( ps.whitelisted_intrinsics, "get_sender" );
   } );
}

template<>
void controller_impl::on_activation<builtin_protocol_feature_t::replace_deferred>() {
   const auto& indx = db.get_index<account_ram_correction_index, by_id>();
   for( auto itr = indx.begin(); itr != indx.end(); itr = indx.begin() ) {
      int64_t current_ram_usage = resource_limits.get_account_ram_usage( itr->name );
      int64_t ram_delta = -static_cast<int64_t>(itr->ram_correction);
      if( itr->ram_correction > static_cast<uint64_t>(current_ram_usage) ) {
         ram_delta = -current_ram_usage;
         elog( "account ${name} was to be reduced by ${adjust} bytes of RAM despite only using ${current} bytes of RAM",
               ("name", itr->name)("adjust", itr->ram_correction)("current", current_ram_usage) );
      }

      // This method is only called for deferred transaction
      if (auto dm_logger = get_deep_mind_logger(false)) {
         dm_logger->on_ram_trace(RAM_EVENT_ID("${id}", ("id", itr->id._id)), "deferred_trx", "correction", "deferred_trx_ram_correction");
      }

      resource_limits.add_pending_ram_usage( itr->name, ram_delta, false ); // false for doing dm logging
      db.remove( *itr );
   }
}

template<>
void controller_impl::on_activation<builtin_protocol_feature_t::webauthn_key>() {
   db.modify( db.get<protocol_state_object>(), [&]( auto& ps ) {
      ps.num_supported_key_types = 3;
   } );
}

template<>
void controller_impl::on_activation<builtin_protocol_feature_t::wtmsig_block_signatures>() {
   db.modify( db.get<protocol_state_object>(), [&]( auto& ps ) {
      add_intrinsic_to_whitelist( ps.whitelisted_intrinsics, "set_proposed_producers_ex" );
   } );
}

template<>
void controller_impl::on_activation<builtin_protocol_feature_t::action_return_value>() {
   db.modify( db.get<protocol_state_object>(), [&]( auto& ps ) {
      add_intrinsic_to_whitelist( ps.whitelisted_intrinsics, "set_action_return_value" );
   } );
}

template<>
void controller_impl::on_activation<builtin_protocol_feature_t::configurable_wasm_limits>() {
   db.modify( db.get<protocol_state_object>(), [&]( auto& ps ) {
      add_intrinsic_to_whitelist( ps.whitelisted_intrinsics, "set_wasm_parameters_packed" );
      add_intrinsic_to_whitelist( ps.whitelisted_intrinsics, "get_wasm_parameters_packed" );
   } );
}

template<>
void controller_impl::on_activation<builtin_protocol_feature_t::blockchain_parameters>() {
   db.modify( db.get<protocol_state_object>(), [&]( auto& ps ) {
      add_intrinsic_to_whitelist( ps.whitelisted_intrinsics, "get_parameters_packed" );
      add_intrinsic_to_whitelist( ps.whitelisted_intrinsics, "set_parameters_packed" );
   } );
}

template<>
void controller_impl::on_activation<builtin_protocol_feature_t::get_code_hash>() {
   db.modify( db.get<protocol_state_object>(), [&]( auto& ps ) {
      add_intrinsic_to_whitelist( ps.whitelisted_intrinsics, "get_code_hash" );
   } );
}

template<>
void controller_impl::on_activation<builtin_protocol_feature_t::get_block_num>() {
   db.modify( db.get<protocol_state_object>(), [&]( auto& ps ) {
      add_intrinsic_to_whitelist( ps.whitelisted_intrinsics, "get_block_num" );
   } );
}

template<>
void controller_impl::on_activation<builtin_protocol_feature_t::crypto_primitives>() {
   db.modify( db.get<protocol_state_object>(), [&]( auto& ps ) {
      add_intrinsic_to_whitelist( ps.whitelisted_intrinsics, "alt_bn128_add" );
      add_intrinsic_to_whitelist( ps.whitelisted_intrinsics, "alt_bn128_mul" );
      add_intrinsic_to_whitelist( ps.whitelisted_intrinsics, "alt_bn128_pair" );
      add_intrinsic_to_whitelist( ps.whitelisted_intrinsics, "mod_exp" );
      add_intrinsic_to_whitelist( ps.whitelisted_intrinsics, "blake2_f" );
      add_intrinsic_to_whitelist( ps.whitelisted_intrinsics, "sha3" );
      add_intrinsic_to_whitelist( ps.whitelisted_intrinsics, "k1_recover" );
   } );
}

template<>
void controller_impl::on_activation<builtin_protocol_feature_t::bls_primitives>() {
   db.modify( db.get<protocol_state_object>(), [&]( auto& ps ) {
      add_intrinsic_to_whitelist( ps.whitelisted_intrinsics, "bls_g1_add" );
      add_intrinsic_to_whitelist( ps.whitelisted_intrinsics, "bls_g2_add" );
      add_intrinsic_to_whitelist( ps.whitelisted_intrinsics, "bls_g1_weighted_sum" );
      add_intrinsic_to_whitelist( ps.whitelisted_intrinsics, "bls_g2_weighted_sum" );
      add_intrinsic_to_whitelist( ps.whitelisted_intrinsics, "bls_pairing" );
      add_intrinsic_to_whitelist( ps.whitelisted_intrinsics, "bls_g1_map" );
      add_intrinsic_to_whitelist( ps.whitelisted_intrinsics, "bls_g2_map" );
      add_intrinsic_to_whitelist( ps.whitelisted_intrinsics, "bls_fp_mod" );
      add_intrinsic_to_whitelist( ps.whitelisted_intrinsics, "bls_fp_mul" );
      add_intrinsic_to_whitelist( ps.whitelisted_intrinsics, "bls_fp_exp" );
   } );
}

template<>
void controller_impl::on_activation<builtin_protocol_feature_t::disable_deferred_trxs_stage_2>() {
   const auto& idx = db.get_index<generated_transaction_multi_index, by_trx_id>();
   // remove all deferred trxs and refund their payers
   for( auto itr = idx.begin(); itr != idx.end(); itr = idx.begin() ) {
      remove_scheduled_transaction(*itr);
   }
}

template<>
void controller_impl::on_activation<builtin_protocol_feature_t::instant_finality>() {
   db.modify( db.get<protocol_state_object>(), [&]( auto& ps ) {
      add_intrinsic_to_whitelist( ps.whitelisted_intrinsics, "set_finalizers" );
   } );
}

/// End of protocol feature activation handlers

} /// eosio::chain<|MERGE_RESOLUTION|>--- conflicted
+++ resolved
@@ -301,27 +301,23 @@
       }, v);
    }
 
-<<<<<<< HEAD
    // called from net thread
-	bool aggregate_vote(const hs_vote_message& vote) {
-	   return std::visit(
-	      overloaded{[](const block_data_legacy_t&) {
-	                    EOS_ASSERT(false, misc_exception, "attempting to call aggregate_vote in legacy mode");
-	                    return false; },
-	                 [&](const block_data_new_t& bd) {
-	                    auto bsp = bd.fork_db.get_block(vote.proposal_id);
-	                    if (bsp) {
-	                       return bsp->aggregate_vote(vote);
-	                    } else {
-	                       return false;
-                       }; }
-                   },
-	      v);
-	}
-
-   template<class R, class F>
-   R apply(F &f) {
-=======
+	 bool aggregate_vote(const hs_vote_message& vote) {
+	    return std::visit(
+	       overloaded{[](const block_data_legacy_t&) {
+	                     EOS_ASSERT(false, misc_exception, "attempting to call aggregate_vote in legacy mode");
+	                     return false; },
+	                  [&](const block_data_new_t& bd) {
+	                     auto bsp = bd.fork_db.get_block(vote.proposal_id);
+	                     if (bsp) {
+	                        return bsp->aggregate_vote(vote);
+	                     } else {
+	                        return false;
+                        }; }
+                    },
+	       v);
+	 }
+
    signed_block_ptr fork_db_fetch_block_by_num(uint32_t block_num) const {
       return std::visit([&](const auto& bd) -> signed_block_ptr {
          auto bsp = bd.fork_db.search_on_branch(bd.fork_db.head()->id(), block_num);
@@ -340,7 +336,6 @@
 
    template <class R, class F>
    R apply(F& f) {
->>>>>>> cbb6b289
       if constexpr (std::is_same_v<void, R>)
          std::visit([&](auto& bd) { bd.template apply<R>(f); }, v);
       else
