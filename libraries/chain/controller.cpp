#include <eosio/chain/controller.hpp>
#include <eosio/chain/transaction_context.hpp>

#include <eosio/chain/block_log.hpp>
#include <eosio/chain/fork_database.hpp>
#include <eosio/chain/exceptions.hpp>

#include <eosio/chain/account_object.hpp>
#include <eosio/chain/code_object.hpp>
#include <eosio/chain/block_summary_object.hpp>
#include <eosio/chain/eosio_contract.hpp>
#include <eosio/chain/global_property_object.hpp>
#include <eosio/chain/protocol_state_object.hpp>
#include <eosio/chain/contract_table_objects.hpp>
#include <eosio/chain/generated_transaction_object.hpp>
#include <eosio/chain/transaction_object.hpp>
#include <eosio/chain/genesis_intrinsics.hpp>
#include <eosio/chain/whitelisted_intrinsics.hpp>
#include <eosio/chain/database_header_object.hpp>

#include <eosio/chain/protocol_feature_manager.hpp>
#include <eosio/chain/authorization_manager.hpp>
#include <eosio/chain/resource_limits.hpp>
#include <eosio/chain/subjective_billing.hpp>
#include <eosio/chain/chain_snapshot.hpp>
#include <eosio/chain/thread_utils.hpp>
#include <eosio/chain/platform_timer.hpp>
#include <eosio/chain/block_header_state_utils.hpp>
#include <eosio/chain/deep_mind.hpp>
#include <eosio/chain/hotstuff/finalizer.hpp>
#include <eosio/chain/hotstuff/finalizer_policy.hpp>
#include <eosio/chain/hotstuff/finalizer_authority.hpp>
#include <eosio/chain/hotstuff/hotstuff.hpp>

#include <chainbase/chainbase.hpp>
#include <eosio/vm/allocator.hpp>
#include <fc/io/json.hpp>
#include <fc/log/logger_config.hpp>
#include <fc/scoped_exit.hpp>
#include <fc/variant_object.hpp>
#include <bls12-381/bls12-381.hpp>

#include <new>
#include <shared_mutex>
#include <utility>

namespace eosio::chain {

using resource_limits::resource_limits_manager;

using controller_index_set = index_set<
   account_index,
   account_metadata_index,
   account_ram_correction_index,
   global_property_multi_index,
   protocol_state_multi_index,
   dynamic_global_property_multi_index,
   block_summary_multi_index,
   transaction_multi_index,
   generated_transaction_multi_index,
   table_id_multi_index,
   code_index,
   database_header_multi_index
>;

using contract_database_index_set = index_set<
   key_value_index,
   index64_index,
   index128_index,
   index256_index,
   index_double_index,
   index_long_double_index
>;

class maybe_session {
   public:
      maybe_session() = default;

      maybe_session( maybe_session&& other) noexcept
         :_session(std::move(other._session))
      {
      }

      explicit maybe_session(database& db) {
         _session.emplace(db.start_undo_session(true));
      }

      maybe_session(const maybe_session&) = delete;

      void squash() {
         if (_session)
            _session->squash();
      }

      void undo() {
         if (_session)
            _session->undo();
      }

      void push() {
         if (_session)
            _session->push();
      }

      maybe_session& operator=( maybe_session&& mv )  noexcept {
         if (mv._session) {
            _session.emplace(std::move(*mv._session));
            mv._session.reset();
         } else {
            _session.reset();
         }

         return *this;
      };

   private:
      std::optional<database::session>     _session;
};

struct qc_data_t {
   std::optional<quorum_certificate> qc; // Comes either from traversing branch from parent and calling get_best_qc()
                                         // or from an incoming block extension.
   qc_claim_t qc_claim;                  // describes the above qc. In rare cases (bootstrap, starting from snapshot,
                                         // disaster recovery), we may not have a qc so we use the `lib` block_num
                                         // and specify `weak`.
};

struct completed_block {
   std::variant<block_state_legacy_ptr, block_state_ptr> bsp;

   bool is_legacy() const { return std::holds_alternative<block_state_legacy_ptr>(bsp); }

   deque<transaction_metadata_ptr> extract_trx_metas() {
      return std::visit([](auto& bsp) { return bsp->extract_trxs_metas(); }, bsp);
   }

   const flat_set<digest_type>& get_activated_protocol_features() const {
      return std::visit([](const auto& bsp) -> const flat_set<digest_type>& {
            return bsp->get_activated_protocol_features()->protocol_features; }, bsp);
   }

   const block_id_type& id() const  {
      return std::visit([](const auto& bsp) -> const block_id_type& { return bsp->id(); }, bsp);
   }
   
   uint32_t block_num() const { return std::visit([](const auto& bsp) { return bsp->block_num(); }, bsp); }

   block_timestamp_type timestamp() const {
      return std::visit([](const auto& bsp) { return bsp->timestamp(); }, bsp);
   }

   account_name producer() const {
      return std::visit([](const auto& bsp) { return bsp->producer(); }, bsp);
   }

   const producer_authority_schedule& active_producers() const {
      return std::visit([](const auto& bsp) -> const producer_authority_schedule& { return bsp->active_schedule_auth(); }, bsp);
   }

   const producer_authority_schedule* next_producers() const {
      return std::visit(overloaded{[](const block_state_legacy_ptr& bsp) -> const producer_authority_schedule* {
                                      return bsp->pending_schedule_auth();
                                   },
                                   [](const block_state_ptr& bsp) -> const producer_authority_schedule* {
                                      return bsp->proposer_policies.empty()
                                                ? nullptr
                                                : &bsp->proposer_policies.begin()->second->proposer_schedule;
                                   }},
                        bsp);
   }

   const producer_authority_schedule* pending_producers_legacy() const {
      return std::visit(
         overloaded{[](const block_state_legacy_ptr& bsp) -> const producer_authority_schedule* {
                       return &bsp->pending_schedule.schedule;
                    },
                    [](const block_state_ptr&) -> const producer_authority_schedule* { return nullptr; }},
         bsp);
   }

   bool is_protocol_feature_activated(const digest_type& digest) const {
      const auto& activated_features = get_activated_protocol_features();
      return (activated_features.find(digest) != activated_features.end());
   }

   const block_signing_authority& pending_block_signing_authority() const {
      // this should never be called on completed_block because `controller::is_building_block()` returns false
      assert(0); 
      static block_signing_authority bsa; return bsa; // just so it builds
   }
};

struct assembled_block {
   // --------------------------------------------------------------------------------
   struct assembled_block_legacy {
      block_id_type                     id;
      pending_block_header_state_legacy pending_block_header_state;
      deque<transaction_metadata_ptr>   trx_metas;
      signed_block_ptr                  unsigned_block;

      // if the unsigned_block pre-dates block-signing authorities this may be present.
      std::optional<producer_authority_schedule> new_producer_authority_cache;

   };

   // --------------------------------------------------------------------------------
   struct assembled_block_if {
      producer_authority                active_producer_authority; 
      block_header_state                bhs;
      deque<transaction_metadata_ptr>   trx_metas;                 // Comes from building_block::pending_trx_metas
                                                                   // Carried over to put into block_state (optimization for fork reorgs)
      deque<transaction_receipt>        trx_receipts;              // Comes from building_block::pending_trx_receipts
      std::optional<quorum_certificate> qc;                        // QC to add as block extension to new block

      block_header_state& get_bhs() { return bhs; }
   };

   std::variant<assembled_block_legacy, assembled_block_if> v;

   bool is_legacy() const { return std::holds_alternative<assembled_block_legacy>(v); }

   template <class R, class F>
   R apply_legacy(F&& f) {
      if constexpr (std::is_same_v<void, R>)
         std::visit(overloaded{[&](assembled_block_legacy& ab) { std::forward<F>(f)(ab); },
                               [&](assembled_block_if& ab)     {}}, v);
      else
         return std::visit(overloaded{[&](assembled_block_legacy& ab) -> R { return std::forward<F>(f)(ab); },
                                      [&](assembled_block_if& ab)     -> R { return {}; }}, v);
   }

   deque<transaction_metadata_ptr> extract_trx_metas() {
      return std::visit([](auto& ab) { return std::move(ab.trx_metas); }, v);
   }

   bool is_protocol_feature_activated(const digest_type& digest) const {
      // Calling is_protocol_feature_activated during the assembled_block stage is not efficient.
      // We should avoid doing it.
      // In fact for now it isn't even implemented.
      EOS_THROW( misc_exception,
                 "checking if protocol feature is activated in the assembled_block stage is not yet supported" );
      // TODO: implement this
   }

   const block_id_type& id() const {
      return std::visit(
         overloaded{[](const assembled_block_legacy& ab) -> const block_id_type& { return ab.id; },
                    [](const assembled_block_if& ab)     -> const block_id_type& { return ab.bhs.id(); }},
         v);
   }
   
   block_timestamp_type timestamp() const {
      return std::visit(
         overloaded{[](const assembled_block_legacy& ab) { return ab.pending_block_header_state.timestamp; },
                    [](const assembled_block_if& ab)     { return ab.bhs.header.timestamp; }},
         v);
   }

   uint32_t block_num() const {
      return std::visit(
         overloaded{[](const assembled_block_legacy& ab) { return ab.pending_block_header_state.block_num; },
                    [](const assembled_block_if& ab)     { return ab.bhs.block_num(); }},
         v);
   }

   account_name producer() const {
      return std::visit(
         overloaded{[](const assembled_block_legacy& ab) { return ab.pending_block_header_state.producer; },
                    [](const assembled_block_if& ab)     { return ab.active_producer_authority.producer_name; }},
         v);
   }

   const block_header& header() const {
      return std::visit(
         overloaded{[](const assembled_block_legacy& ab) -> const block_header& { return *ab.unsigned_block; },
                    [](const assembled_block_if& ab)     -> const block_header& { return ab.bhs.header; }},
         v);
   }

   const producer_authority_schedule& active_producers() const {
      return std::visit(overloaded{[](const assembled_block_legacy& ab) -> const producer_authority_schedule& {
                                      return ab.pending_block_header_state.active_schedule;
                                   },
                                   [](const assembled_block_if& ab) -> const producer_authority_schedule& {
                                      return ab.bhs.active_schedule_auth();
                                   }},
                        v);
   }

   const producer_authority_schedule* next_producers() const {
      return std::visit(overloaded{[](const assembled_block_legacy& ab) -> const producer_authority_schedule* {
                                      return ab.new_producer_authority_cache.has_value()
                                                ? &ab.new_producer_authority_cache.value()
                                                : nullptr;
                                   },
                                   [](const assembled_block_if& ab) -> const producer_authority_schedule* {
                                      return ab.bhs.proposer_policies.empty()
                                                ? nullptr
                                                : &ab.bhs.proposer_policies.begin()->second->proposer_schedule;
                                   }},
                        v);
   }

   const producer_authority_schedule* pending_producers_legacy() const {
      return std::visit(
         overloaded{[](const assembled_block_legacy& ab) -> const producer_authority_schedule* {
                       return ab.new_producer_authority_cache.has_value() ? &ab.new_producer_authority_cache.value()
                                                                          : nullptr;
                    },
                    [](const assembled_block_if&) -> const producer_authority_schedule* { return nullptr; }},
         v);
   }

   const block_signing_authority& pending_block_signing_authority() const {
      return std::visit(overloaded{[](const assembled_block_legacy& ab) -> const block_signing_authority& {
                                      return ab.pending_block_header_state.valid_block_signing_authority;
                                   },
                                   [](const assembled_block_if& ab) -> const block_signing_authority& {
                                      return ab.active_producer_authority.authority;
                                   }},
                        v);
   }

   completed_block complete_block(const protocol_feature_set& pfs, validator_t validator,
                                  const signer_callback_type& signer, const block_signing_authority& valid_block_signing_authority) {
      return std::visit(overloaded{[&](assembled_block_legacy& ab) {
                                      auto bsp = std::make_shared<block_state_legacy>(
                                         std::move(ab.pending_block_header_state), std::move(ab.unsigned_block),
                                         std::move(ab.trx_metas), pfs, validator, signer);

                                      return completed_block{std::move(bsp)};
                                   },
                                   [&](assembled_block_if& ab) {
                                      auto bsp = std::make_shared<block_state>(ab.bhs, std::move(ab.trx_metas),
                                                                               std::move(ab.trx_receipts), ab.qc, signer,
                                                                               valid_block_signing_authority);
                                      return completed_block{std::move(bsp)};
                                   }},
                        v);
   }
};

struct building_block {
   // --------------------------------------------------------------------------------
   struct building_block_common {
      using checksum_or_digests = std::variant<checksum256_type, digests_t>;
      const vector<digest_type>           new_protocol_feature_activations;
      size_t                              num_new_protocol_features_that_have_activated = 0;
      deque<transaction_metadata_ptr>     pending_trx_metas;
      deque<transaction_receipt>          pending_trx_receipts;
      checksum_or_digests                 trx_mroot_or_receipt_digests {digests_t{}};
      digests_t                           action_receipt_digests;
      std::optional<finalizer_policy>     new_finalizer_policy;

      building_block_common(const vector<digest_type>& new_protocol_feature_activations) :
         new_protocol_feature_activations(new_protocol_feature_activations)
      {}
      
      bool is_protocol_feature_activated(const digest_type& digest, const flat_set<digest_type>& activated_features) const {
         if (activated_features.find(digest) != activated_features.end())
            return true;
         if (num_new_protocol_features_that_have_activated == 0)
            return false;
         auto end = new_protocol_feature_activations.begin() + num_new_protocol_features_that_have_activated;
         return (std::find(new_protocol_feature_activations.begin(), end, digest) != end);
      }

      std::function<void()> make_block_restore_point() {
         auto orig_trx_receipts_size           = pending_trx_receipts.size();
         auto orig_trx_metas_size              = pending_trx_metas.size();
         auto orig_trx_receipt_digests_size    = std::holds_alternative<digests_t>(trx_mroot_or_receipt_digests) ?
                                                 std::get<digests_t>(trx_mroot_or_receipt_digests).size() : 0;
         auto orig_action_receipt_digests_size = action_receipt_digests.size();
         return [this,
                 orig_trx_receipts_size,
                 orig_trx_metas_size,
                 orig_trx_receipt_digests_size,
                 orig_action_receipt_digests_size]()
         {
            pending_trx_receipts.resize(orig_trx_receipts_size);
            pending_trx_metas.resize(orig_trx_metas_size);
            if (std::holds_alternative<digests_t>(trx_mroot_or_receipt_digests))
               std::get<digests_t>(trx_mroot_or_receipt_digests).resize(orig_trx_receipt_digests_size);
            action_receipt_digests.resize(orig_action_receipt_digests_size);
         };
      }
   };
   
   // --------------------------------------------------------------------------------
   struct building_block_legacy : public building_block_common {
      pending_block_header_state_legacy          pending_block_header_state;
      std::optional<producer_authority_schedule> new_pending_producer_schedule;

      building_block_legacy( const block_header_state_legacy& prev,
                           block_timestamp_type when,
                           uint16_t num_prev_blocks_to_confirm,
                           const vector<digest_type>& new_protocol_feature_activations)
         : building_block_common(new_protocol_feature_activations),
           pending_block_header_state(prev.next(when, num_prev_blocks_to_confirm))
      {}

      bool is_protocol_feature_activated(const digest_type& digest) const {
         return building_block_common::is_protocol_feature_activated(
            digest, pending_block_header_state.prev_activated_protocol_features->protocol_features);
      }

      uint32_t get_block_num() const { return pending_block_header_state.block_num; }
   };

   // --------------------------------------------------------------------------------
   struct building_block_if : public building_block_common {
      const block_header_state&                  parent;
      const block_id_type                        parent_id;                        // Comes from building_block_input::parent_id
      const block_timestamp_type                 timestamp;                        // Comes from building_block_input::timestamp
      const producer_authority                   active_producer_authority;        // Comes from parent.get_scheduled_producer(timestamp)
      const protocol_feature_activation_set_ptr  prev_activated_protocol_features; // Cached: parent.activated_protocol_features()
      const proposer_policy_ptr                  active_proposer_policy;           // Cached: parent.get_next_active_proposer_policy(timestamp)
      const uint32_t                             block_num;                        // Cached: parent.block_num() + 1

      building_block_if(const block_header_state& parent, const building_block_input& input)
         : building_block_common(input.new_protocol_feature_activations)
         , parent (parent)
         , parent_id(input.parent_id)
         , timestamp(input.timestamp)
         , active_producer_authority{input.producer,
                              [&]() -> block_signing_authority {
                                 const auto& pas = parent.active_proposer_policy->proposer_schedule;
                                 for (const auto& pa : pas.producers)
                                    if (pa.producer_name == input.producer)
                                       return pa.authority;
                                 assert(0); // we should find the authority
                                 return {};
                              }()}
         , prev_activated_protocol_features(parent.activated_protocol_features)
         , active_proposer_policy(parent.active_proposer_policy)
         , block_num(parent.block_num() + 1) {}

      bool is_protocol_feature_activated(const digest_type& digest) const {
         return building_block_common::is_protocol_feature_activated(digest, prev_activated_protocol_features->protocol_features);
      }

      uint32_t get_block_num() const { return block_num; }

      uint32_t get_next_proposer_schedule_version() const {
         if (!parent.proposer_policies.empty()) {
            return (--parent.proposer_policies.end())->second->proposer_schedule.version + 1;
         }
         assert(active_proposer_policy);
         return active_proposer_policy->proposer_schedule.version + 1;
      }

   };

   std::variant<building_block_legacy, building_block_if> v;

   // legacy constructor
   building_block(const block_header_state_legacy& prev, block_timestamp_type when, uint16_t num_prev_blocks_to_confirm,
                  const vector<digest_type>& new_protocol_feature_activations) :
      v(building_block_legacy(prev, when, num_prev_blocks_to_confirm, new_protocol_feature_activations))
   {}

   // if constructor
   building_block(const block_header_state& prev, const building_block_input& input) :
      v(building_block_if(prev, input))
   {}

   bool is_legacy() const { return std::holds_alternative<building_block_legacy>(v); }

   template <class R, class F>
   R apply_legacy(F&& f) {
      if constexpr (std::is_same_v<void, R>)
         std::visit(overloaded{[&](building_block_legacy& bb) { std::forward<F>(f)(bb); },
                               [&](building_block_if& bb)   {}}, v);
      else
         return std::visit(overloaded{[&](building_block_legacy& bb) -> R { return std::forward<F>(f)(bb); },
                                      [&](building_block_if& bb)   -> R { return {}; }}, v);
   }

   void set_proposed_finalizer_policy(const finalizer_policy& fin_pol) {
      std::visit([&](auto& bb) { bb.new_finalizer_policy = fin_pol; }, v);
   }

   deque<transaction_metadata_ptr> extract_trx_metas() {
      return std::visit([](auto& bb) { return std::move(bb.pending_trx_metas); }, v);
   }

   bool is_protocol_feature_activated(const digest_type& digest) const {
      return std::visit([&digest](const auto& bb) { return bb.is_protocol_feature_activated(digest); }, v);
   }

   std::function<void()> make_block_restore_point() {
      return std::visit([](auto& bb) { return bb.make_block_restore_point(); }, v);
   }

   uint32_t block_num() const {
      return std::visit([](const auto& bb) { return bb.get_block_num(); }, v);
   }

   block_timestamp_type timestamp() const {
      return std::visit(
         overloaded{[](const building_block_legacy& bb)  { return bb.pending_block_header_state.timestamp; },
                    [](const building_block_if& bb)    { return bb.timestamp; }},
         v);
   }

   block_id_type parent_id() const {
      return std::visit(
         overloaded{[](const building_block_legacy& bb)  { return bb.pending_block_header_state.previous; },
                    [](const building_block_if& bb)    { return bb.parent_id; }},
         v);
   }

   account_name producer() const {
      return std::visit(
         overloaded{[](const building_block_legacy& bb)  { return bb.pending_block_header_state.producer; },
                    [](const building_block_if& bb)    { return bb.active_producer_authority.producer_name; }},
         v);
   }

   const vector<digest_type>& new_protocol_feature_activations() {
      return std::visit([](auto& bb) -> const vector<digest_type>& { return bb.new_protocol_feature_activations; }, v);
   }

   const block_signing_authority& pending_block_signing_authority() const {
      return std::visit(overloaded{[](const building_block_legacy& bb) -> const block_signing_authority& {
                                      return bb.pending_block_header_state.valid_block_signing_authority;
                                   },
                                   [](const building_block_if& bb) -> const block_signing_authority& {
                                      return bb.active_producer_authority.authority;
                                   }},
                        v);
   }

   int64_t get_next_proposer_schedule_version() const {
      return std::visit(
         overloaded{[](const building_block_legacy&) -> int64_t { return -1; },
                    [&](const building_block_if& bb) -> int64_t { return bb.get_next_proposer_schedule_version(); }
                   },
         v);
   }

   size_t& num_new_protocol_features_activated() {
      return std::visit([](auto& bb) -> size_t& { return bb.num_new_protocol_features_that_have_activated; }, v);
   }

   deque<transaction_metadata_ptr>& pending_trx_metas() {
      return std::visit([](auto& bb) -> deque<transaction_metadata_ptr>& { return bb.pending_trx_metas; }, v);
   }

   deque<transaction_receipt>& pending_trx_receipts() {
      return std::visit([](auto& bb) -> deque<transaction_receipt>& { return bb.pending_trx_receipts; }, v);
   }

   building_block_common::checksum_or_digests& trx_mroot_or_receipt_digests() {
      return std::visit(
         [](auto& bb) -> building_block_common::checksum_or_digests& { return bb.trx_mroot_or_receipt_digests; }, v);
   }

   digests_t& action_receipt_digests() {
      return std::visit([](auto& bb) -> digests_t& { return bb.action_receipt_digests; }, v);
   }

   const producer_authority_schedule& active_producers() const {
      return std::visit(overloaded{[](const building_block_legacy& bb) -> const producer_authority_schedule& {
                                      return bb.pending_block_header_state.active_schedule;
                                   },
                                   [](const building_block_if& bb) -> const producer_authority_schedule& {
                                      return bb.active_proposer_policy->proposer_schedule;
                                   }},
                        v);
   }

   const producer_authority_schedule* next_producers() const {
      return std::visit(overloaded{[](const building_block_legacy& bb) -> const producer_authority_schedule* {
                                      if (bb.new_pending_producer_schedule)
                                         return &bb.new_pending_producer_schedule.value();
                                      return &bb.pending_block_header_state.prev_pending_schedule.schedule;
                                   },
                                   [](const building_block_if& bb) -> const producer_authority_schedule* {
                                      if (!bb.parent.proposer_policies.empty())
                                         return &bb.parent.proposer_policies.begin()->second->proposer_schedule;
                                      return nullptr;
                                   }},
                        v);
   }

   const producer_authority_schedule* pending_producers_legacy() const {
      return std::visit(overloaded{[](const building_block_legacy& bb) -> const producer_authority_schedule* {
                                      if (bb.new_pending_producer_schedule)
                                         return &bb.new_pending_producer_schedule.value();
                                      return &bb.pending_block_header_state.prev_pending_schedule.schedule;
                                   },
                                   [](const building_block_if&) -> const producer_authority_schedule* {
                                      return nullptr;
                                   }},
                        v);
   }

   assembled_block assemble_block(boost::asio::io_context& ioc,
                                  const protocol_feature_set& pfs,
                                  fork_database& fork_db,
                                  std::unique_ptr<proposer_policy> new_proposer_policy,
                                  bool validating,
                                  std::optional<qc_data_t> validating_qc_data) {
      digests_t& action_receipts = action_receipt_digests();
      return std::visit(
         overloaded{
            [&](building_block_legacy& bb) -> assembled_block {
               // compute the action_mroot and transaction_mroot
               auto [transaction_mroot, action_mroot] = std::visit(
                  overloaded{[&](digests_t& trx_receipts) { // calculate the two merkle roots in separate threads
                                auto trx_merkle_fut =
                                   post_async_task(ioc, [&]() { return canonical_merkle(std::move(trx_receipts)); });
                                auto action_merkle_fut =
                                   post_async_task(ioc, [&]() { return canonical_merkle(std::move(action_receipts)); });
                                return std::make_pair(trx_merkle_fut.get(), action_merkle_fut.get());
                             },
                             [&](const checksum256_type& trx_checksum) {
                                return std::make_pair(trx_checksum, canonical_merkle(std::move(action_receipts)));
                             }},
                  trx_mroot_or_receipt_digests());

               // in dpos, we create a signed_block here. In IF mode, we do it later (when we are ready to sign it)
               auto block_ptr = std::make_shared<signed_block>(bb.pending_block_header_state.make_block_header(
                  transaction_mroot, action_mroot, bb.new_pending_producer_schedule, std::move(bb.new_finalizer_policy),
                  vector<digest_type>(bb.new_protocol_feature_activations), pfs));

               block_ptr->transactions = std::move(bb.pending_trx_receipts);

               return assembled_block{
                  .v = assembled_block::assembled_block_legacy{block_ptr->calculate_id(),
                                                             std::move(bb.pending_block_header_state),
                                                             std::move(bb.pending_trx_metas), std::move(block_ptr),
                                                             std::move(bb.new_pending_producer_schedule)}
               };
            },
            [&](building_block_if& bb) -> assembled_block {
               // compute the action_mroot and transaction_mroot
               auto [transaction_mroot, action_mroot] = std::visit(
                  overloaded{[&](digests_t& trx_receipts) { // calculate the two merkle roots in separate threads
                                auto trx_merkle_fut =
                                   post_async_task(ioc, [&]() { return calculate_merkle(std::move(trx_receipts)); });
                                auto action_merkle_fut =
                                   post_async_task(ioc, [&]() { return calculate_merkle(std::move(action_receipts)); });
                                return std::make_pair(trx_merkle_fut.get(), action_merkle_fut.get());
                             },
                             [&](const checksum256_type& trx_checksum) {
                                return std::make_pair(trx_checksum, calculate_merkle(std::move(action_receipts)));
                             }},
                  trx_mroot_or_receipt_digests());

               // find most recent ancestor block that has a QC by traversing fork db
               // branch from parent
               std::optional<qc_data_t> qc_data;
               if (validating) {
                  // we are simulating a block received from the network. Use the embedded qc from the block
                  qc_data = std::move(validating_qc_data);
               } else {
                  fork_db.apply_if<void>([&](const auto& forkdb) {
                     auto branch = forkdb.fetch_branch(parent_id());
                     std::optional<quorum_certificate> qc;
                     for( auto it = branch.begin(); it != branch.end(); ++it ) {
                        qc = (*it)->get_best_qc();
                        if( qc ) {
                           EOS_ASSERT( qc->block_num <= block_header::num_from_id(parent_id()), block_validate_exception,
                                       "most recent ancestor QC block number (${a}) cannot be greater than parent's block number (${p})",
                                       ("a", qc->block_num)("p", block_header::num_from_id(parent_id())) );
                           auto qc_claim = qc_claim_t { qc->block_num, qc->qc.is_strong() };
                           if( bb.parent.is_needed(*qc) ) {
                              qc_data = qc_data_t{ *qc, qc_claim };
                           } else {
                              qc_data = qc_data_t{ {},  qc_claim };
                           }
                           break;
                        }
                     }

                     if (!qc) {
                        // This only happens when parent block is the IF genesis block.
                        // There is no ancestor block which has a QC.
                        // Construct a default QC claim.
                        qc_data = qc_data_t{ {}, bb.parent.core.latest_qc_claim() };
                     }
                  });

               }

               building_block_input bb_input {
                  .parent_id = parent_id(),
                  .parent_timestamp = bb.parent.timestamp(),
                  .timestamp = timestamp(),
                  .producer  = producer(),
                  .new_protocol_feature_activations = new_protocol_feature_activations()
               };

               block_header_state_input bhs_input{
                  bb_input, transaction_mroot, action_mroot, std::move(new_proposer_policy),
                  std::move(bb.new_finalizer_policy),
                  qc_data->qc_claim
               };

               assembled_block::assembled_block_if ab{std::move(bb.active_producer_authority), bb.parent.next(bhs_input),
                                                      std::move(bb.pending_trx_metas), std::move(bb.pending_trx_receipts),
                                                      qc_data ? std::move(qc_data->qc) : std::optional<quorum_certificate>{}};

               return assembled_block{.v = std::move(ab)};
            }},
         v);
   }
};


using block_stage_type = std::variant<building_block, assembled_block, completed_block>;
      
struct pending_state {
   maybe_session                  _db_session;
   block_stage_type               _block_stage;
   controller::block_status       _block_status = controller::block_status::ephemeral;
   std::optional<block_id_type>   _producer_block_id;
   controller::block_report       _block_report{};

   pending_state(maybe_session&& s,
                 const block_header_state_legacy& prev,
                 block_timestamp_type when,
                 uint16_t num_prev_blocks_to_confirm,
                 const vector<digest_type>& new_protocol_feature_activations)
   :_db_session(std::move(s))
   ,_block_stage(building_block(prev, when, num_prev_blocks_to_confirm, new_protocol_feature_activations))
   {}

   pending_state(maybe_session&& s,
                 const block_header_state& prev,
                 const building_block_input& input) :
      _db_session(std::move(s)),
      _block_stage(building_block(prev, input))
   {}

   deque<transaction_metadata_ptr> extract_trx_metas() {
      return std::visit([](auto& stage) { return stage.extract_trx_metas(); }, _block_stage);
   }

   bool is_protocol_feature_activated(const digest_type& digest) const {
      return std::visit([&](const auto& stage) { return stage.is_protocol_feature_activated(digest); }, _block_stage);
   }

   block_timestamp_type timestamp() const {
      return std::visit([](const auto& stage) { return stage.timestamp(); }, _block_stage);
   }
   
   uint32_t block_num() const {
      return std::visit([](const auto& stage) { return stage.block_num(); }, _block_stage);
   }

   account_name producer() const {
      return std::visit([](const auto& stage) { return stage.producer(); }, _block_stage);
   }

   void push() {
      _db_session.push();
   }

   bool is_legacy() const { return std::visit([](const auto& stage) { return stage.is_legacy(); }, _block_stage); }
   
   const block_signing_authority& pending_block_signing_authority() const {
      return std::visit(
         [](const auto& stage) -> const block_signing_authority& { return stage.pending_block_signing_authority(); },
         _block_stage);
   }

   const producer_authority_schedule& active_producers() const {
      return std::visit(
         [](const auto& stage) -> const producer_authority_schedule& { return stage.active_producers(); },
         _block_stage);
   }

   const producer_authority_schedule* pending_producers_legacy() const {
      return std::visit(
         [](const auto& stage) -> const producer_authority_schedule* { return stage.pending_producers_legacy(); },
         _block_stage);
   }

   const producer_authority_schedule* next_producers()const {
      return std::visit(
         [](const auto& stage) -> const producer_authority_schedule* { return stage.next_producers(); },
         _block_stage);
   }

   int64_t get_next_proposer_schedule_version() const {
      return std::visit(overloaded{
                           [](const building_block& stage) -> int64_t { return stage.get_next_proposer_schedule_version(); },
                           [](const assembled_block&) -> int64_t { assert(false); return -1; },
                           [](const completed_block&) -> int64_t { assert(false); return -1; }
                        },
                        _block_stage);
   }
};

struct controller_impl {
   enum class app_window_type {
      write, // Only main thread is running; read-only threads are not running.
             // All read-write and read-only tasks are sequentially executed.
      read   // Main thread and read-only threads are running read-ony tasks in parallel.
             // Read-write tasks are not being executed.
   };

   // LLVM sets the new handler, we need to reset this to throw a bad_alloc exception so we can possibly exit cleanly
   // and not just abort.
   struct reset_new_handler {
      reset_new_handler() { std::set_new_handler([](){ throw std::bad_alloc(); }); }
   };

   reset_new_handler               rnh; // placed here to allow for this to be set before constructing the other fields
   controller&                     self;
   std::function<void()>           shutdown;
   chainbase::database             db;
   block_log                       blog;
   std::optional<pending_state>    pending;
   fork_database                   fork_db;
   std::atomic<uint32_t>           if_irreversible_block_num{0};
   resource_limits_manager         resource_limits;
   subjective_billing              subjective_bill;
   authorization_manager           authorization;
   protocol_feature_manager        protocol_features;
   controller::config              conf;
   const chain_id_type             chain_id; // read by thread_pool threads, value will not be changed
   bool                            replaying = false;
   bool                            is_producer_node = false; // true if node is configured as a block producer
   db_read_mode                    read_mode = db_read_mode::HEAD;
   bool                            in_trx_requiring_checks = false; ///< if true, checks that are normally skipped on replay (e.g. auth checks) cannot be skipped
   std::optional<fc::microseconds> subjective_cpu_leeway;
   bool                            trusted_producer_light_validation = false;
   uint32_t                        snapshot_head_block = 0;
   struct chain; // chain is a namespace so use an embedded type for the named_thread_pool tag
   named_thread_pool<chain>        thread_pool;
   deep_mind_handler*              deep_mind_logger = nullptr;
   bool                            okay_to_print_integrity_hash_on_stop = false;
   my_finalizers_t                   my_finalizers;
   std::atomic<bool>               writing_snapshot = false;

   thread_local static platform_timer timer; // a copy for main thread and each read-only thread
#if defined(EOSIO_EOS_VM_RUNTIME_ENABLED) || defined(EOSIO_EOS_VM_JIT_RUNTIME_ENABLED)
   thread_local static vm::wasm_allocator wasm_alloc; // a copy for main thread and each read-only thread
#endif
   wasm_interface wasmif;
   app_window_type app_window = app_window_type::write;

   typedef pair<scope_name,action_name>                   handler_key;
   map< account_name, map<handler_key, apply_handler> >   apply_handlers;
   unordered_map< builtin_protocol_feature_t, std::function<void(controller_impl&)>, enum_hash<builtin_protocol_feature_t> > protocol_feature_activation_handlers;

   signal<void(uint32_t)>                    block_start;
   signal<void(const block_signal_params&)>  accepted_block_header;
   signal<void(const block_signal_params&)>  accepted_block;
   signal<void(const block_signal_params&)>  irreversible_block;
   signal<void(std::tuple<const transaction_trace_ptr&, const packed_transaction_ptr&>)> applied_transaction;
   signal<void(const vote_message&)>         voted_block;

   int64_t set_proposed_producers( vector<producer_authority> producers );
   int64_t set_proposed_producers_legacy( vector<producer_authority> producers );

   uint32_t head_block_num() const {
      return fork_db.apply<uint32_t>([](const auto& forkdb) { return forkdb.chain_head->block_num(); });
   }
   block_timestamp_type head_block_time() const {
      return fork_db.apply<block_timestamp_type>([](const auto& forkdb) { return forkdb.chain_head->timestamp(); });
   }
   account_name head_block_producer() const {
      return fork_db.apply<account_name>([](const auto& forkdb) { return forkdb.chain_head->producer(); });
   }
   const block_id_type& head_block_id() const {
      return fork_db.apply<const block_id_type&>(
         [](const auto& forkdb) -> const block_id_type& { return forkdb.chain_head->id(); });
   }
   const block_header& head_block_header() const {
      return fork_db.apply<const block_header&>(
         [](const auto& forkdb) -> const block_header& { return forkdb.chain_head->header; });
   }
   const signed_block_ptr& head_block() const {
      return fork_db.apply<const signed_block_ptr&>(
         [](const auto& forkdb) -> const signed_block_ptr& { return forkdb.chain_head->block; });
   }

   protocol_feature_activation_set_ptr head_activated_protocol_features() const {
      return fork_db.apply<protocol_feature_activation_set_ptr>([](const auto& forkdb) {
         return forkdb.chain_head->get_activated_protocol_features();
      });
   }

   const producer_authority_schedule& head_active_schedule_auth() const {
      return fork_db.apply<const producer_authority_schedule&>([](const auto& forkdb) -> const producer_authority_schedule& {
         return forkdb.chain_head->active_schedule_auth();
      });
   }

   const producer_authority_schedule* head_pending_schedule_auth_legacy() const {
      return fork_db.apply<const producer_authority_schedule*>(overloaded{
         [](const fork_database_legacy_t& forkdb) -> const producer_authority_schedule* {
            return forkdb.chain_head->pending_schedule_auth();
         },
         [](const fork_database_if_t&) -> const producer_authority_schedule* { return nullptr; }
      });
   }

   const producer_authority_schedule* next_producers() {
      return fork_db.apply<const producer_authority_schedule*>(overloaded{
         [](const fork_database_legacy_t& forkdb) -> const producer_authority_schedule* {
            return forkdb.chain_head->pending_schedule_auth();
         },
         [](const fork_database_if_t& forkdb) -> const producer_authority_schedule* {
            return forkdb.chain_head->proposer_policies.empty()
                      ? nullptr
                      : &forkdb.chain_head->proposer_policies.begin()->second->proposer_schedule;
         }
      });
   }

   void replace_producer_keys( const public_key_type& key ) {
      ilog("Replace producer keys with ${k}", ("k", key));

      fork_db.apply<void>(
         overloaded{
            [&](const fork_database_legacy_t& forkdb) {
               auto version = forkdb.chain_head->pending_schedule.schedule.version;
               forkdb.chain_head->pending_schedule = {};
               forkdb.chain_head->pending_schedule.schedule.version = version;
               for (auto& prod: forkdb.chain_head->active_schedule.producers ) {
                  ilog("${n}", ("n", prod.producer_name));
                  std::visit([&](auto &auth) {
                     auth.threshold = 1;
                     auth.keys = {key_weight{key, 1}};
                  }, prod.authority);
               }
            },
            [](const fork_database_if_t&) {
               // TODO IF: add instant-finality implementation, will need to replace finalizers as well
            }
         });
   }

   // --------------- access fork_db head ----------------------------------------------------------------------
   bool fork_db_has_head() const {
      return fork_db.apply<uint32_t>([&](const auto& forkdb) { return !!forkdb.head(); });
   }

   template <typename ForkDB>
   typename ForkDB::bsp_t fork_db_head(const ForkDB& forkdb, bool irreversible_mode) const {
      if (irreversible_mode) {
         // When in IRREVERSIBLE mode fork_db blocks are marked valid when they become irreversible so that
         // fork_db.head() returns irreversible block
         // Use pending_head since this method should return the chain head and not last irreversible.
         return forkdb.pending_head();
      } else {
         return forkdb.head();
      }
   }

   uint32_t fork_db_head_block_num() const {
      return fork_db.apply<uint32_t>(
         [&](const auto& forkdb) { return fork_db_head(forkdb, irreversible_mode())->block_num(); });
   }

   block_id_type fork_db_head_block_id() const {
      return fork_db.apply<block_id_type>(
         [&](const auto& forkdb) { return fork_db_head(forkdb, irreversible_mode())->id(); });
   }

   uint32_t fork_db_head_irreversible_blocknum() const {
      return fork_db.apply<uint32_t>(
         [&](const auto& forkdb) { return fork_db_head(forkdb, irreversible_mode())->irreversible_blocknum(); });
   }

   // --------------- access fork_db root ----------------------------------------------------------------------
   bool fork_db_has_root() const {
      return fork_db.apply<bool>([&](const auto& forkdb) { return !!forkdb.has_root(); });
   }

   block_id_type fork_db_root_block_id() const {
      return fork_db.apply<block_id_type>([&](const auto& forkdb) { return forkdb.root()->id(); });
   }

   uint32_t fork_db_root_block_num() const {
      return fork_db.apply<uint32_t>([&](const auto& forkdb) { return forkdb.root()->block_num(); });
   }

   block_timestamp_type  fork_db_root_timestamp() const {
      return fork_db.apply<block_timestamp_type>([&](const auto& forkdb) { return forkdb.root()->timestamp(); });
   }

   // ---------------  fork_db APIs ----------------------------------------------------------------------
   template<typename ForkDB>
   uint32_t pop_block(ForkDB& forkdb) {
      typename ForkDB::bsp_t prev = forkdb.get_block( forkdb.chain_head->previous() );

      if( !prev ) {
         EOS_ASSERT( forkdb.root()->id() == forkdb.chain_head->previous(), block_validate_exception,
                     "attempt to pop beyond last irreversible block" );
         prev = forkdb.root();
      }

      EOS_ASSERT( forkdb.chain_head->block, block_validate_exception,
                  "attempting to pop a block that was sparsely loaded from a snapshot");
      forkdb.chain_head = prev;

      return prev->block_num();
   }

   void fork_db_reset_root_to_head() {
      return fork_db.apply<void>([&](auto& forkdb) {
         forkdb.reset_root(*forkdb.chain_head);
      });
   }

   signed_block_ptr fork_db_fetch_block_by_id( const block_id_type& id ) const {
      return fork_db.apply<signed_block_ptr>([&](const auto& forkdb) {
         auto bsp = forkdb.get_block(id);
         return bsp ? bsp->block : nullptr;
      });
   }

   signed_block_ptr fork_db_fetch_block_by_num(uint32_t block_num) const {
      return fork_db.apply<signed_block_ptr>([&](const auto& forkdb) {
         auto bsp = forkdb.search_on_branch(forkdb.head()->id(), block_num);
         if (bsp) return bsp->block;
         return signed_block_ptr{};
      });
   }

   std::optional<block_id_type> fork_db_fetch_block_id_by_num(uint32_t block_num) const {
      return fork_db.apply<std::optional<block_id_type>>([&](const auto& forkdb) -> std::optional<block_id_type> {
         auto bsp = forkdb.search_on_branch(forkdb.head()->id(), block_num);
         if (bsp) return bsp->id();
         return {};
      });
   }

   // search on the branch of head
   block_state_ptr fork_db_fetch_bsp_by_num(uint32_t block_num) const {
      return fork_db.apply<block_state_ptr>(
         overloaded{
            [](const fork_database_legacy_t&) -> block_state_ptr { return nullptr; },
            [&](const fork_database_if_t&forkdb) -> block_state_ptr {
               auto bsp = forkdb.search_on_branch(forkdb.head()->id(), block_num);
               return bsp;
            }
         }
      );
   }

   // search on the branch of given id
   block_state_ptr fork_db_fetch_bsp_by_num(const block_id_type& id, uint32_t block_num) const {
      return fork_db.apply<block_state_ptr>(
         overloaded{
            [](const fork_database_legacy_t&) -> block_state_ptr { return nullptr; },
            [&](const fork_database_if_t&forkdb) -> block_state_ptr {
               auto bsp = forkdb.search_on_branch(id, block_num);
               return bsp;
            }
         }
      );
   }

   void pop_block() {
      uint32_t prev_block_num = fork_db.apply<uint32_t>([&](auto& forkdb) {
         return pop_block(forkdb);
      });
      db.undo();
      protocol_features.popped_blocks_to(prev_block_num);
   }

   // -------------------------------------------

   template<builtin_protocol_feature_t F>
   void on_activation();

   template<builtin_protocol_feature_t F>
   inline void set_activation_handler() {
      auto res = protocol_feature_activation_handlers.emplace( F, &controller_impl::on_activation<F> );
      EOS_ASSERT( res.second, misc_exception, "attempting to set activation handler twice" );
   }

   inline void trigger_activation_handler( builtin_protocol_feature_t f ) {
      auto itr = protocol_feature_activation_handlers.find( f );
      if( itr == protocol_feature_activation_handlers.end() ) return;
      (itr->second)( *this );
   }

   void set_apply_handler( account_name receiver, account_name contract, action_name action, apply_handler v ) {
      apply_handlers[receiver][make_pair(contract,action)] = v;
   }

   controller_impl( const controller::config& cfg, controller& s, protocol_feature_set&& pfs, const chain_id_type& chain_id )
   :rnh(),
    self(s),
    db( cfg.state_dir,
        cfg.read_only ? database::read_only : database::read_write,
        cfg.state_size, false, cfg.db_map_mode ),
    blog( cfg.blocks_dir, cfg.blog ),
    fork_db(cfg.blocks_dir / config::reversible_blocks_dir_name),
    resource_limits( db, [&s](bool is_trx_transient) { return s.get_deep_mind_logger(is_trx_transient); }),
    authorization( s, db ),
    protocol_features( std::move(pfs), [&s](bool is_trx_transient) { return s.get_deep_mind_logger(is_trx_transient); } ),
    conf( cfg ),
    chain_id( chain_id ),
    read_mode( cfg.read_mode ),
    thread_pool(),
    my_finalizers{ .t_startup = fc::time_point::now(), .persist_file_path = cfg.finalizers_dir / "safety.dat" },
    wasmif( conf.wasm_runtime, conf.eosvmoc_tierup, db, conf.state_dir, conf.eosvmoc_config, !conf.profile_accounts.empty() )
   {
      fork_db.open([this](block_timestamp_type timestamp, const flat_set<digest_type>& cur_features,
                          const vector<digest_type>& new_features) {
         check_protocol_features(timestamp, cur_features, new_features);
      });

      thread_pool.start( cfg.thread_pool_size, [this]( const fc::exception& e ) {
         elog( "Exception in chain thread pool, exiting: ${e}", ("e", e.to_detail_string()) );
         if( shutdown ) shutdown();
      } );

      set_activation_handler<builtin_protocol_feature_t::preactivate_feature>();
      set_activation_handler<builtin_protocol_feature_t::replace_deferred>();
      set_activation_handler<builtin_protocol_feature_t::get_sender>();
      set_activation_handler<builtin_protocol_feature_t::webauthn_key>();
      set_activation_handler<builtin_protocol_feature_t::wtmsig_block_signatures>();
      set_activation_handler<builtin_protocol_feature_t::action_return_value>();
      set_activation_handler<builtin_protocol_feature_t::configurable_wasm_limits>();
      set_activation_handler<builtin_protocol_feature_t::blockchain_parameters>();
      set_activation_handler<builtin_protocol_feature_t::get_code_hash>();
      set_activation_handler<builtin_protocol_feature_t::get_block_num>();
      set_activation_handler<builtin_protocol_feature_t::crypto_primitives>();
      set_activation_handler<builtin_protocol_feature_t::bls_primitives>();
      set_activation_handler<builtin_protocol_feature_t::disable_deferred_trxs_stage_2>();
      set_activation_handler<builtin_protocol_feature_t::instant_finality>();

      irreversible_block.connect([this](const block_signal_params& t) {
         const auto& [ block, id] = t;
         wasmif.current_lib(block->block_num());
      });


#define SET_APP_HANDLER( receiver, contract, action) \
   set_apply_handler( account_name(#receiver), account_name(#contract), action_name(#action), \
                      &BOOST_PP_CAT(apply_, BOOST_PP_CAT(contract, BOOST_PP_CAT(_,action) ) ) )

   SET_APP_HANDLER( eosio, eosio, newaccount );
   SET_APP_HANDLER( eosio, eosio, setcode );
   SET_APP_HANDLER( eosio, eosio, setabi );
   SET_APP_HANDLER( eosio, eosio, updateauth );
   SET_APP_HANDLER( eosio, eosio, deleteauth );
   SET_APP_HANDLER( eosio, eosio, linkauth );
   SET_APP_HANDLER( eosio, eosio, unlinkauth );

   SET_APP_HANDLER( eosio, eosio, canceldelay );
   }

   /**
    *  Plugins / observers listening to signals emited might trigger
    *  errors and throw exceptions. Unless those exceptions are caught it could impact consensus and/or
    *  cause a node to fork.
    *
    *  If it is ever desirable to let a signal handler bubble an exception out of this method
    *  a full audit of its uses needs to be undertaken.
    *
    */
   template<typename Signal, typename Arg>
   void emit( const Signal& s, Arg&& a ) {
      try {
         s( std::forward<Arg>( a ));
      } catch (std::bad_alloc& e) {
         wlog( "std::bad_alloc: ${w}", ("w", e.what()) );
         throw e;
      } catch (boost::interprocess::bad_alloc& e) {
         wlog( "boost::interprocess::bad alloc: ${w}", ("w", e.what()) );
         throw e;
      } catch ( controller_emit_signal_exception& e ) {
         wlog( "controller_emit_signal_exception: ${details}", ("details", e.to_detail_string()) );
         throw e;
      } catch ( fc::exception& e ) {
         wlog( "fc::exception: ${details}", ("details", e.to_detail_string()) );
      } catch ( std::exception& e ) {
         wlog( "std::exception: ${details}", ("details", e.what()) );
      } catch ( ... ) {
         wlog( "signal handler threw exception" );
      }
   }

   void dmlog_applied_transaction(const transaction_trace_ptr& t, const signed_transaction* trx = nullptr) {
      // dmlog_applied_transaction is called by push_scheduled_transaction
      // where transient transactions are not possible, and by push_transaction
      // only when the transaction is not transient
      if (auto dm_logger = get_deep_mind_logger(false)) {
         if (trx && is_onblock(*t))
            dm_logger->on_onblock(*trx);
         dm_logger->on_applied_transaction(head_block_num() + 1, t);
      }
   }

   void log_irreversible() {
      EOS_ASSERT( fork_db_has_root(), fork_database_exception, "fork database not properly initialized" );

      const std::optional<block_id_type> log_head_id = blog.head_id();
      const bool valid_log_head = !!log_head_id;

      const auto lib_num = valid_log_head ? block_header::num_from_id(*log_head_id) : (blog.first_block_num() - 1);

      auto root_id = fork_db_root_block_id();

      if( valid_log_head ) {
         EOS_ASSERT( root_id == log_head_id, fork_database_exception, "fork database root does not match block log head" );
      } else {
         EOS_ASSERT( fork_db_root_block_num() == lib_num, fork_database_exception,
                     "The first block ${lib_num} when starting with an empty block log should be the block after fork database root ${bn}.",
                     ("lib_num", lib_num)("bn", fork_db_root_block_num()) );
      }

      const uint32_t if_lib = if_irreversible_block_num;
      const uint32_t new_lib = if_lib > 0 ? if_lib : fork_db_head_irreversible_blocknum();

      if( new_lib <= lib_num )
         return;

      auto mark_branch_irreversible = [&, this](auto& forkdb) {
         auto branch = forkdb.fetch_branch( fork_db_head(forkdb, irreversible_mode())->id(), new_lib );
         try {
            std::vector<std::future<std::vector<char>>> v;
            v.reserve( branch.size() );
            for( auto bitr = branch.rbegin(); bitr != branch.rend(); ++bitr ) {
               v.emplace_back( post_async_task( thread_pool.get_executor(), [b=(*bitr)->block]() { return fc::raw::pack(*b); } ) );
            }
            auto it = v.begin();

            for( auto bitr = branch.rbegin(); bitr != branch.rend(); ++bitr ) {
               if( read_mode == db_read_mode::IRREVERSIBLE ) {
                  controller::block_report br;
                  apply_block( br, *bitr, controller::block_status::complete, trx_meta_cache_lookup{} );
               }

               emit( irreversible_block, std::tie((*bitr)->block, (*bitr)->id()) );

               // blog.append could fail due to failures like running out of space.
               // Do it before commit so that in case it throws, DB can be rolled back.
               blog.append( (*bitr)->block, (*bitr)->id(), it->get() );
               ++it;

               db.commit( (*bitr)->block_num() );
               root_id = (*bitr)->id();
            }
         } catch( std::exception& ) {
            if( root_id != forkdb.root()->id() ) {
               forkdb.advance_root( root_id );
            }
            throw;
         }

         //db.commit( new_lib ); // redundant

         if( root_id != forkdb.root()->id() ) {
            branch.emplace_back(forkdb.root());
            forkdb.advance_root( root_id );
         }

         // delete branch in thread pool
         boost::asio::post( thread_pool.get_executor(), [branch{std::move(branch)}]() {} );
      };

      fork_db.apply<void>(mark_branch_irreversible);
   }

   /**
    *  Sets fork database head to the genesis state.
    */
   void initialize_blockchain_state(const genesis_state& genesis) {
      wlog( "Initializing new blockchain with genesis state" );

      auto init_blockchain = [&genesis](auto& forkdb) {
         producer_authority_schedule initial_schedule = { 0, { producer_authority{config::system_account_name, block_signing_authority_v0{ 1, {{genesis.initial_key, 1}} } } } };
         legacy::producer_schedule_type initial_legacy_schedule{ 0, {{config::system_account_name, genesis.initial_key}} };

         block_header_state_legacy genheader;
         genheader.active_schedule                = initial_schedule;
         genheader.pending_schedule.schedule      = initial_schedule;
         // NOTE: if wtmsig block signatures are enabled at genesis time this should be the hash of a producer authority schedule
         genheader.pending_schedule.schedule_hash = fc::sha256::hash(initial_legacy_schedule);
         genheader.header.timestamp               = genesis.initial_timestamp;
         genheader.header.action_mroot            = genesis.compute_chain_id();
         genheader.id                             = genheader.header.calculate_id();
         genheader.block_num                      = genheader.header.block_num();

         forkdb.chain_head = std::make_shared<block_state_legacy>();
         static_cast<block_header_state_legacy&>(*forkdb.chain_head) = genheader;
         forkdb.chain_head->activated_protocol_features = std::make_shared<protocol_feature_activation_set>();
         forkdb.chain_head->block = std::make_shared<signed_block>(genheader.header);
      };

      fork_db.apply_legacy<void>(init_blockchain); // assuming here that genesis_state is always dpos
      
      db.set_revision( head_block_num() );
      initialize_database(genesis);
   }

   void replay(std::function<bool()> check_shutdown) {
      auto blog_head = blog.head();
      if( !fork_db_has_root() ) {
         fork_db_reset_root_to_head();
         if (!blog_head)
            return;
      }

      replaying = true;
      auto start_block_num = head_block_num() + 1;
      auto start = fc::time_point::now();

      std::exception_ptr except_ptr;

      auto replay_blog = [&](auto& forkdb) {
         using BSP = std::decay_t<decltype(forkdb.chain_head)>;
         auto& head = forkdb.chain_head;
         if( blog_head && start_block_num <= blog_head->block_num() ) {
            ilog( "existing block log, attempting to replay from ${s} to ${n} blocks",
                  ("s", start_block_num)("n", blog_head->block_num()) );
            try {
               while( auto next = blog.read_block_by_num( head->block_num() + 1 ) ) {
                  replay_push_block<BSP>( next, controller::block_status::irreversible );
                  if( check_shutdown() ) break;
                  if( next->block_num() % 500 == 0 ) {
                     ilog( "${n} of ${head}", ("n", next->block_num())("head", blog_head->block_num()) );
                  }
               }
            } catch(  const database_guard_exception& e ) {
               except_ptr = std::current_exception();
            }
            ilog( "${n} irreversible blocks replayed", ("n", 1 + head->block_num() - start_block_num) );

            auto pending_head = forkdb.pending_head();
            if( pending_head ) {
               ilog( "fork database head ${h}, root ${r}", ("h", pending_head->block_num())( "r", forkdb.root()->block_num() ) );
               if( pending_head->block_num() < head->block_num() || head->block_num() < forkdb.root()->block_num() ) {
                  ilog( "resetting fork database with new last irreversible block as the new root: ${id}", ("id", head->id()) );
                  forkdb.reset_root( *head );
               } else if( head->block_num() != forkdb.root()->block_num() ) {
                  auto new_root = forkdb.search_on_branch( pending_head->id(), head->block_num() );
                  EOS_ASSERT( new_root, fork_database_exception,
                              "unexpected error: could not find new LIB in fork database" );
                  ilog( "advancing fork database root to new last irreversible block within existing fork database: ${id}",
                        ("id", new_root->id()) );
                  forkdb.mark_valid( new_root );
                  forkdb.advance_root( new_root->id() );
               }
            }

            // if the irreverible log is played without undo sessions enabled, we need to sync the
            // revision ordinal to the appropriate expected value here.
            if( skip_db_sessions( controller::block_status::irreversible ) )
               db.set_revision( head->block_num() );
         } else {
            ilog( "no irreversible blocks need to be replayed" );
         }

         if (snapshot_head_block != 0 && !blog_head) {
            // loading from snapshot without a block log so fork_db can't be considered valid
            forkdb.reset_root( *head );
         } else if( !except_ptr && !check_shutdown() && forkdb.head() ) {
            auto head_block_num = head->block_num();
            auto branch = fork_db.fetch_branch_from_head();
            int rev = 0;
            for( auto i = branch.rbegin(); i != branch.rend(); ++i ) {
               if( check_shutdown() ) break;
               if( (*i)->block_num() <= head_block_num ) continue;
               ++rev;
               replay_push_block<BSP>( *i, controller::block_status::validated );
            }
            ilog( "${n} reversible blocks replayed", ("n",rev) );
         }

         if( !forkdb.head() ) {
            forkdb.reset_root( *head );
         }

         auto end = fc::time_point::now();
         ilog( "replayed ${n} blocks in ${duration} seconds, ${mspb} ms/block",
               ("n", head->block_num() + 1 - start_block_num)("duration", (end-start).count()/1000000)
               ("mspb", ((end-start).count()/1000.0)/(head->block_num()-start_block_num)) );
         replaying = false;
      };

      fork_db.apply<void>(replay_blog);

      if( except_ptr ) {
         std::rethrow_exception( except_ptr );
      }
   }

   void startup(std::function<void()> shutdown, std::function<bool()> check_shutdown, const snapshot_reader_ptr& snapshot) {
      EOS_ASSERT( snapshot, snapshot_exception, "No snapshot reader provided" );
      this->shutdown = shutdown;
      try {
         auto snapshot_load_start_time = fc::time_point::now();
         snapshot->validate();
         if( auto blog_head = blog.head() ) {
            ilog( "Starting initialization from snapshot and block log ${b}-${e}, this may take a significant amount of time",
                  ("b", blog.first_block_num())("e", blog_head->block_num()) );
            read_from_snapshot( snapshot, blog.first_block_num(), blog_head->block_num() );
         } else {
            ilog( "Starting initialization from snapshot and no block log, this may take a significant amount of time" );
            read_from_snapshot( snapshot, 0, std::numeric_limits<uint32_t>::max() );
            EOS_ASSERT( head_block_num() > 0, snapshot_exception,
                        "Snapshot indicates controller head at block number 0, but that is not allowed. "
                        "Snapshot is invalid." );
            blog.reset( chain_id, head_block_num() + 1 );
         }
         ilog( "Snapshot loaded, lib: ${lib}", ("lib", head_block_num()) );

         init(std::move(check_shutdown));
         auto snapshot_load_time = (fc::time_point::now() - snapshot_load_start_time).to_seconds();
         ilog( "Finished initialization from snapshot (snapshot load time was ${t}s)", ("t", snapshot_load_time) );
      } catch (boost::interprocess::bad_alloc& e) {
         elog( "Failed initialization from snapshot - db storage not configured to have enough storage for the provided snapshot, please increase and retry snapshot" );
         shutdown();
      }
   }

   void startup(std::function<void()> shutdown, std::function<bool()> check_shutdown, const genesis_state& genesis) {
      EOS_ASSERT( db.revision() < 1, database_exception, "This version of controller::startup only works with a fresh state database." );
      const auto& genesis_chain_id = genesis.compute_chain_id();
      EOS_ASSERT( genesis_chain_id == chain_id, chain_id_type_exception,
                  "genesis state provided to startup corresponds to a chain ID (${genesis_chain_id}) that does not match the chain ID that controller was constructed with (${controller_chain_id})",
                  ("genesis_chain_id", genesis_chain_id)("controller_chain_id", chain_id)
      );

      this->shutdown = std::move(shutdown);

      auto do_startup = [&](auto& forkdb) {
         if( forkdb.head() ) {
            if( read_mode == db_read_mode::IRREVERSIBLE && forkdb.head()->id() != forkdb.root()->id() ) {
               forkdb.rollback_head_to_root();
            }
            wlog( "No existing chain state. Initializing fresh blockchain state." );
         } else {
            wlog( "No existing chain state or fork database. Initializing fresh blockchain state and resetting fork database.");
         }
         initialize_blockchain_state(genesis); // sets head to genesis state

         if( !forkdb.head() ) {
            forkdb.reset_root( *forkdb.chain_head );
         }
      };

      fork_db.apply<void>(do_startup);

      if( blog.head() ) {
         EOS_ASSERT( blog.first_block_num() == 1, block_log_exception,
                     "block log does not start with genesis block"
         );
      } else {
         blog.reset( genesis, head_block() );
      }
      init(std::move(check_shutdown));
   }

   void startup(std::function<void()> shutdown, std::function<bool()> check_shutdown) {
      EOS_ASSERT( db.revision() >= 1, database_exception,
                  "This version of controller::startup does not work with a fresh state database." );
      EOS_ASSERT( fork_db_has_head(), fork_database_exception,
                  "No existing fork database despite existing chain state. Replay required." );

      this->shutdown = std::move(shutdown);
      uint32_t lib_num = fork_db_root_block_num();
      auto first_block_num = blog.first_block_num();
      if( auto blog_head = blog.head() ) {
         EOS_ASSERT( first_block_num <= lib_num && lib_num <= blog_head->block_num(),
                     block_log_exception,
                     "block log (ranging from ${block_log_first_num} to ${block_log_last_num}) does not contain the last irreversible block (${fork_db_lib})",
                     ("block_log_first_num", first_block_num)
                     ("block_log_last_num", blog_head->block_num())
                     ("fork_db_lib", lib_num)
         );
         lib_num = blog_head->block_num();
      } else {
         if( first_block_num != (lib_num + 1) ) {
            blog.reset( chain_id, lib_num + 1 );
         }
      }

      auto do_startup = [&](auto& forkdb) {
         if( read_mode == db_read_mode::IRREVERSIBLE && forkdb.head()->id() != forkdb.root()->id() ) {
            forkdb.rollback_head_to_root();
         }
         forkdb.chain_head = forkdb.head();
      };

      fork_db.apply<void>(do_startup);

      init(std::move(check_shutdown));
   }


   static auto validate_db_version( const chainbase::database& db ) {
      // check database version
      const auto& header_idx = db.get_index<database_header_multi_index>().indices().get<by_id>();

      EOS_ASSERT(header_idx.begin() != header_idx.end(), bad_database_version_exception,
                 "state database version pre-dates versioning, please restore from a compatible snapshot or replay!");

      auto header_itr = header_idx.begin();
      header_itr->validate();

      return header_itr;
   }

   void init(std::function<bool()> check_shutdown) {
      auto header_itr = validate_db_version( db );

      {
         const auto& state_chain_id = db.get<global_property_object>().chain_id;
         EOS_ASSERT( state_chain_id == chain_id, chain_id_type_exception,
                     "chain ID in state (${state_chain_id}) does not match the chain ID that controller was constructed with (${controller_chain_id})",
                     ("state_chain_id", state_chain_id)("controller_chain_id", chain_id)
         );
      }

      // upgrade to the latest compatible version
      if (header_itr->version != database_header_object::current_version) {
         db.modify(*header_itr, [](auto& header) {
            header.version = database_header_object::current_version;
         });
      }

      // At this point head != nullptr
      EOS_ASSERT( db.revision() >= head_block_num(), fork_database_exception,
                  "fork database head (${head}) is inconsistent with state (${db})",
                  ("db",db.revision())("head",head_block_num()) );

      if( db.revision() > head_block_num() ) {
         wlog( "database revision (${db}) is greater than head block number (${head}), "
               "attempting to undo pending changes",
               ("db",db.revision())("head",head_block_num()) );
      }
      while( db.revision() > head_block_num() ) {
         db.undo();
      }

      protocol_features.init( db );

      // At startup, no transaction specific logging is possible
      if (auto dm_logger = get_deep_mind_logger(false)) {
         dm_logger->on_startup(db, head_block_num());
      }

      if( conf.integrity_hash_on_start )
         ilog( "chain database started with hash: ${hash}", ("hash", calculate_integrity_hash()) );
      okay_to_print_integrity_hash_on_stop = true;

      replay( check_shutdown ); // replay any irreversible and reversible blocks ahead of current head

      if( check_shutdown() ) return;

      // At this point head != nullptr && fork_db.head() != nullptr && fork_db.root() != nullptr.
      // Furthermore, fork_db.root()->block_num() <= lib_num.
      // Also, even though blog.head() may still be nullptr, blog.first_block_num() is guaranteed to be lib_num + 1.

      auto finish_init = [&](auto& forkdb) {
         if( read_mode != db_read_mode::IRREVERSIBLE
             && forkdb.pending_head()->id() != forkdb.head()->id()
             && forkdb.head()->id() == forkdb.root()->id()
            ) {
            wlog( "read_mode has changed from irreversible: applying best branch from fork database" );

            for( auto pending_head = forkdb.pending_head();
                 pending_head->id() != forkdb.head()->id();
                 pending_head = forkdb.pending_head()
               ) {
               wlog( "applying branch from fork database ending with block: ${id}", ("id", pending_head->id()) );
               controller::block_report br;
               maybe_switch_forks( br, pending_head, controller::block_status::complete, {}, trx_meta_cache_lookup{} );
            }
         }
      };

      fork_db.apply<void>(finish_init);

      // At Leap startup, we want to provide to our local finalizers the correct safety information
      // to use if they don't already have one.
      // If we start at a block prior to the IF transition, that information will be provided when
      // we create the new `fork_db_if`.
      // If we start at a block during or after the IF transition, we need to provide this information
      // at startup.
      // ---------------------------------------------------------------------------------------------
      if (fork_db.fork_db_if_present()) {
         // we are already past the IF transition point where we create the updated fork_db.
         // so we can't rely on the finalizer safety information update happening during the transition.
         // see https://github.com/AntelopeIO/leap/issues/2070#issuecomment-1941901836
         // -------------------------------------------------------------------------------------------
         if (fork_db.fork_db_legacy_present()) {
            // fork_db_legacy is present as well, which means that we have not completed the transition
            auto set_finalizer_defaults = [&](auto& forkdb) -> void {
               auto lib = forkdb.root();
               my_finalizers.set_default_safety_information(
                  finalizer::safety_information{ .last_vote_range_start = block_timestamp_type(0),
                                                 .last_vote = {},
                                                 .lock      = finalizer::proposal_ref(lib) });
            };
            fork_db.apply_if<void>(set_finalizer_defaults);
         } else {
            // we are past the IF transition.
            auto set_finalizer_defaults = [&](auto& forkdb) -> void {
               auto lib = forkdb.root();
               my_finalizers.set_default_safety_information(
                  finalizer::safety_information{ .last_vote_range_start = block_timestamp_type(0),
                                                 .last_vote = {},
                                                 .lock      = finalizer::proposal_ref(lib) });
            };
            fork_db.apply_if<void>(set_finalizer_defaults);
         }
      }
   }

   ~controller_impl() {
      pending.reset();
      //only log this not just if configured to, but also if initialization made it to the point we'd log the startup too
      if(okay_to_print_integrity_hash_on_stop && conf.integrity_hash_on_stop)
         ilog( "chain database stopped with hash: ${hash}", ("hash", calculate_integrity_hash()) );
   }

   void add_indices() {
      controller_index_set::add_indices(db);
      contract_database_index_set::add_indices(db);

      authorization.add_indices();
      resource_limits.add_indices();
   }

   void clear_all_undo() {
      // Rewind the database to the last irreversible block
      db.undo_all();
   }

   void add_contract_tables_to_snapshot( const snapshot_writer_ptr& snapshot ) const {
      snapshot->write_section("contract_tables", [this]( auto& section ) {
         index_utils<table_id_multi_index>::walk(db, [this, &section]( const table_id_object& table_row ){
            // add a row for the table
            section.add_row(table_row, db);

            // followed by a size row and then N data rows for each type of table
            contract_database_index_set::walk_indices([this, &section, &table_row]( auto utils ) {
               using utils_t = decltype(utils);
               using value_t = typename decltype(utils)::index_t::value_type;
               using by_table_id = object_to_table_id_tag_t<value_t>;

               auto tid_key = boost::make_tuple(table_row.id);
               auto next_tid_key = boost::make_tuple(table_id_object::id_type(table_row.id._id + 1));

               unsigned_int size = utils_t::template size_range<by_table_id>(db, tid_key, next_tid_key);
               section.add_row(size, db);

               utils_t::template walk_range<by_table_id>(db, tid_key, next_tid_key, [this, &section]( const auto &row ) {
                  section.add_row(row, db);
               });
            });
         });
      });
   }

   void read_contract_tables_from_snapshot( const snapshot_reader_ptr& snapshot ) {
      snapshot->read_section("contract_tables", [this]( auto& section ) {
         bool more = !section.empty();
         while (more) {
            // read the row for the table
            table_id_object::id_type t_id;
            index_utils<table_id_multi_index>::create(db, [this, &section, &t_id](auto& row) {
               section.read_row(row, db);
               t_id = row.id;
            });

            // read the size and data rows for each type of table
            contract_database_index_set::walk_indices([this, &section, &t_id, &more](auto utils) {
               using utils_t = decltype(utils);

               unsigned_int size;
               more = section.read_row(size, db);

               for (size_t idx = 0; idx < size.value; idx++) {
                  utils_t::create(db, [this, &section, &more, &t_id](auto& row) {
                     row.t_id = t_id;
                     more = section.read_row(row, db);
                  });
               }
            });
         }
      });
   }

   void add_to_snapshot( const snapshot_writer_ptr& snapshot ) {
      // clear in case the previous call to clear did not finish in time of deadline
      clear_expired_input_transactions( fc::time_point::maximum() );

      snapshot->write_section<chain_snapshot_header>([this]( auto &section ){
         section.add_row(chain_snapshot_header(), db);
      });

#warning todo: add snapshot support for new (IF) block_state section
      auto write_block_state_section = [&](auto& forkdb) {
         snapshot->write_section("eosio::chain::block_state", [&]( auto &section ) {
            section.template add_row<block_header_state_legacy>(*forkdb.chain_head, db);
         });
      };
      fork_db.apply_legacy<void>(write_block_state_section);
      
      controller_index_set::walk_indices([this, &snapshot]( auto utils ){
         using value_t = typename decltype(utils)::index_t::value_type;

         // skip the table_id_object as its inlined with contract tables section
         if (std::is_same<value_t, table_id_object>::value) {
            return;
         }

         // skip the database_header as it is only relevant to in-memory database
         if (std::is_same<value_t, database_header_object>::value) {
            return;
         }

         snapshot->write_section<value_t>([this]( auto& section ){
            decltype(utils)::walk(db, [this, &section]( const auto &row ) {
               section.add_row(row, db);
            });
         });
      });

      add_contract_tables_to_snapshot(snapshot);

      authorization.add_to_snapshot(snapshot);
      resource_limits.add_to_snapshot(snapshot);
   }

   static std::optional<genesis_state> extract_legacy_genesis_state( snapshot_reader& snapshot, uint32_t version ) {
      std::optional<genesis_state> genesis;
      using v2 = legacy::snapshot_global_property_object_v2;

      if (std::clamp(version, v2::minimum_version, v2::maximum_version) == version ) {
         genesis.emplace();
         snapshot.read_section<genesis_state>([&genesis=*genesis]( auto &section ){
            section.read_row(genesis);
         });
      }
      return genesis;
   }

   void read_from_snapshot( const snapshot_reader_ptr& snapshot, uint32_t blog_start, uint32_t blog_end ) {
      chain_snapshot_header header;
      snapshot->read_section<chain_snapshot_header>([this, &header]( auto &section ){
         section.read_row(header, db);
         header.validate();
      });

#warning todo: add snapshot support for new (IF) block_state section
      auto read_block_state_section = [&](auto& forkdb) { /// load and upgrade the block header state
         block_header_state_legacy head_header_state;
         using v2 = legacy::snapshot_block_header_state_v2;

         if (std::clamp(header.version, v2::minimum_version, v2::maximum_version) == header.version ) {
            snapshot->read_section("eosio::chain::block_state", [this, &head_header_state]( auto &section ) {
               legacy::snapshot_block_header_state_v2 legacy_header_state;
               section.read_row(legacy_header_state, db);
               head_header_state = block_header_state_legacy(std::move(legacy_header_state));
            });
         } else {
            snapshot->read_section("eosio::chain::block_state", [this,&head_header_state]( auto &section ){
               section.read_row(head_header_state, db);
            });
         }

         snapshot_head_block = head_header_state.block_num;
         EOS_ASSERT( blog_start <= (snapshot_head_block + 1) && snapshot_head_block <= blog_end,
                     block_log_exception,
                     "Block log is provided with snapshot but does not contain the head block from the snapshot nor a block right after it",
                     ("snapshot_head_block", snapshot_head_block)
                     ("block_log_first_num", blog_start)
                     ("block_log_last_num", blog_end)
         );

         forkdb.chain_head = std::make_shared<block_state_legacy>();
         static_cast<block_header_state_legacy&>(*forkdb.chain_head) = head_header_state;
      };
      fork_db.apply_legacy<void>(read_block_state_section);

      controller_index_set::walk_indices([this, &snapshot, &header]( auto utils ){
         using value_t = typename decltype(utils)::index_t::value_type;

         // skip the table_id_object as its inlined with contract tables section
         if (std::is_same<value_t, table_id_object>::value) {
            return;
         }

         // skip the database_header as it is only relevant to in-memory database
         if (std::is_same<value_t, database_header_object>::value) {
            return;
         }

         // special case for in-place upgrade of global_property_object
         if (std::is_same<value_t, global_property_object>::value) {
            using v2 = legacy::snapshot_global_property_object_v2;
            using v3 = legacy::snapshot_global_property_object_v3;
            using v4 = legacy::snapshot_global_property_object_v4;

            if (std::clamp(header.version, v2::minimum_version, v2::maximum_version) == header.version ) {
               std::optional<genesis_state> genesis = extract_legacy_genesis_state(*snapshot, header.version);
               EOS_ASSERT( genesis, snapshot_exception,
                           "Snapshot indicates chain_snapshot_header version 2, but does not contain a genesis_state. "
                           "It must be corrupted.");
               snapshot->read_section<global_property_object>([&db=this->db,gs_chain_id=genesis->compute_chain_id()]( auto &section ) {
                  v2 legacy_global_properties;
                  section.read_row(legacy_global_properties, db);

                  db.create<global_property_object>([&legacy_global_properties,&gs_chain_id](auto& gpo ){
                     gpo.initalize_from(legacy_global_properties, gs_chain_id, kv_database_config{},
                                       genesis_state::default_initial_wasm_configuration);
                  });
               });
               return; // early out to avoid default processing
            }

            if (std::clamp(header.version, v3::minimum_version, v3::maximum_version) == header.version ) {
               snapshot->read_section<global_property_object>([&db=this->db]( auto &section ) {
                  v3 legacy_global_properties;
                  section.read_row(legacy_global_properties, db);

                  db.create<global_property_object>([&legacy_global_properties](auto& gpo ){
                     gpo.initalize_from(legacy_global_properties, kv_database_config{},
                                        genesis_state::default_initial_wasm_configuration);
                  });
               });
               return; // early out to avoid default processing
            }

            if (std::clamp(header.version, v4::minimum_version, v4::maximum_version) == header.version) {
               snapshot->read_section<global_property_object>([&db = this->db](auto& section) {
                  v4 legacy_global_properties;
                  section.read_row(legacy_global_properties, db);

                  db.create<global_property_object>([&legacy_global_properties](auto& gpo) {
                     gpo.initalize_from(legacy_global_properties);
                  });
               });
               return; // early out to avoid default processing
            }
         }

         snapshot->read_section<value_t>([this]( auto& section ) {
            bool more = !section.empty();
            while(more) {
               decltype(utils)::create(db, [this, &section, &more]( auto &row ) {
                  more = section.read_row(row, db);
               });
            }
         });
      });

      read_contract_tables_from_snapshot(snapshot);

      authorization.read_from_snapshot(snapshot);
      resource_limits.read_from_snapshot(snapshot);

      db.set_revision( head_block_num() );
      db.create<database_header_object>([](const auto& header){
         // nothing to do
      });

      const auto& gpo = db.get<global_property_object>();
      EOS_ASSERT( gpo.chain_id == chain_id, chain_id_type_exception,
                  "chain ID in snapshot (${snapshot_chain_id}) does not match the chain ID that controller was constructed with (${controller_chain_id})",
                  ("snapshot_chain_id", gpo.chain_id)("controller_chain_id", chain_id)
      );
   }

   digest_type get_strong_digest_by_id( const block_id_type& id ) const {
      return fork_db.apply<digest_type>(
         overloaded{
            [](const fork_database_legacy_t&) -> digest_type { return digest_type{}; },
            [&](const fork_database_if_t& forkdb) -> digest_type {
               auto bsp = forkdb.get_block(id);
               return bsp ? bsp->strong_digest : digest_type{};
            }
         }
      );
   }

   fc::sha256 calculate_integrity_hash() {
      fc::sha256::encoder enc;
      auto hash_writer = std::make_shared<integrity_hash_snapshot_writer>(enc);
      add_to_snapshot(hash_writer);
      hash_writer->finalize();

      return enc.result();
   }

   void create_native_account( const fc::time_point& initial_timestamp, account_name name, const authority& owner, const authority& active, bool is_privileged = false ) {
      db.create<account_object>([&](auto& a) {
         a.name = name;
         a.creation_date = initial_timestamp;

         if( name == config::system_account_name ) {
            // The initial eosio ABI value affects consensus; see  https://github.com/EOSIO/eos/issues/7794
            // TODO: This doesn't charge RAM; a fix requires a consensus upgrade.
            a.abi.assign(eosio_abi_bin, sizeof(eosio_abi_bin));
         }
      });
      db.create<account_metadata_object>([&](auto & a) {
         a.name = name;
         a.set_privileged( is_privileged );
      });

      const auto& owner_permission  = authorization.create_permission(name, config::owner_name, 0,
                                                                      owner, false, initial_timestamp );
      const auto& active_permission = authorization.create_permission(name, config::active_name, owner_permission.id,
                                                                      active, false, initial_timestamp );

      resource_limits.initialize_account(name, false);

      int64_t ram_delta = config::overhead_per_account_ram_bytes;
      ram_delta += 2*config::billable_size_v<permission_object>;
      ram_delta += owner_permission.auth.get_billable_size();
      ram_delta += active_permission.auth.get_billable_size();

      // This is only called at startup, no transaction specific logging is possible
      if (auto dm_logger = get_deep_mind_logger(false)) {
         dm_logger->on_ram_trace(RAM_EVENT_ID("${name}", ("name", name)), "account", "add", "newaccount");
      }

      resource_limits.add_pending_ram_usage(name, ram_delta, false); // false for doing dm logging
      resource_limits.verify_account_ram_usage(name);
   }

   void initialize_database(const genesis_state& genesis) {
      // create the database header sigil
      db.create<database_header_object>([&]( auto& header ){
         // nothing to do for now
      });

      // Initialize block summary index
      for (int i = 0; i < 0x10000; i++)
         db.create<block_summary_object>([&](block_summary_object&) {});

      const auto& tapos_block_summary = db.get<block_summary_object>(1);
      db.modify( tapos_block_summary, [&]( auto& bs ) {
         bs.block_id = head_block_id();
      });

      genesis.initial_configuration.validate();
      db.create<global_property_object>([&genesis,&chain_id=this->chain_id](auto& gpo ){
         gpo.configuration = genesis.initial_configuration;
         // TODO: Update this when genesis protocol features are enabled.
         gpo.wasm_configuration = genesis_state::default_initial_wasm_configuration;
         gpo.chain_id = chain_id;
      });

      db.create<protocol_state_object>([&](auto& pso ){
         pso.num_supported_key_types = config::genesis_num_supported_key_types;
         for( const auto& i : genesis_intrinsics ) {
            add_intrinsic_to_whitelist( pso.whitelisted_intrinsics, i );
         }
      });

      db.create<dynamic_global_property_object>([](auto&){});

      authorization.initialize_database();
      resource_limits.initialize_database();

      authority system_auth(genesis.initial_key);
      create_native_account( genesis.initial_timestamp, config::system_account_name, system_auth, system_auth, true );

      auto empty_authority = authority(1, {}, {});
      auto active_producers_authority = authority(1, {}, {});
      active_producers_authority.accounts.push_back({{config::system_account_name, config::active_name}, 1});

      create_native_account( genesis.initial_timestamp, config::null_account_name, empty_authority, empty_authority );
      create_native_account( genesis.initial_timestamp, config::producers_account_name, empty_authority, active_producers_authority );
      const auto& active_permission       = authorization.get_permission({config::producers_account_name, config::active_name});
      const auto& majority_permission     = authorization.create_permission( config::producers_account_name,
                                                                             config::majority_producers_permission_name,
                                                                             active_permission.id,
                                                                             active_producers_authority,
                                                                             false,
                                                                             genesis.initial_timestamp );
                                            authorization.create_permission( config::producers_account_name,
                                                                             config::minority_producers_permission_name,
                                                                             majority_permission.id,
                                                                             active_producers_authority,
                                                                             false,
                                                                             genesis.initial_timestamp );

   }

   // The returned scoped_exit should not exceed the lifetime of the pending which existed when make_block_restore_point was called.
   fc::scoped_exit<std::function<void()>> make_block_restore_point( bool is_read_only = false ) {
      if ( is_read_only ) {
         std::function<void()> callback = []() { };
         return fc::make_scoped_exit( std::move(callback) );
      }

      auto& bb = std::get<building_block>(pending->_block_stage);
      return fc::make_scoped_exit(bb.make_block_restore_point());
   }

   transaction_trace_ptr apply_onerror( const generated_transaction& gtrx,
                                        fc::time_point block_deadline,
                                        fc::microseconds max_transaction_time,
                                        fc::time_point start,
                                        uint32_t& cpu_time_to_bill_us, // only set on failure
                                        uint32_t billed_cpu_time_us,
                                        bool explicit_billed_cpu_time = false,
                                        bool enforce_whiteblacklist = true
                                      )
   {
      signed_transaction etrx;
      // Deliver onerror action containing the failed deferred transaction directly back to the sender.
      etrx.actions.emplace_back( vector<permission_level>{{gtrx.sender, config::active_name}},
                                 onerror( gtrx.sender_id, gtrx.packed_trx.data(), gtrx.packed_trx.size() ) );
      if( is_builtin_activated( builtin_protocol_feature_t::no_duplicate_deferred_id ) ) {
         etrx.expiration = time_point_sec();
         etrx.ref_block_num = 0;
         etrx.ref_block_prefix = 0;
      } else {
         etrx.expiration = time_point_sec{pending_block_time() + fc::microseconds(999'999)}; // Round up to nearest second to avoid appearing expired
         etrx.set_reference_block( head_block_id() );
      }

      transaction_checktime_timer trx_timer(timer);
      const packed_transaction trx( std::move( etrx ) );
      transaction_context trx_context( self, trx, trx.id(), std::move(trx_timer), start );

      if (auto dm_logger = get_deep_mind_logger(trx_context.is_transient())) {
         dm_logger->on_onerror(etrx);
      }

      trx_context.block_deadline = block_deadline;
      trx_context.max_transaction_time_subjective = max_transaction_time;
      trx_context.explicit_billed_cpu_time = explicit_billed_cpu_time;
      trx_context.billed_cpu_time_us = billed_cpu_time_us;
      trx_context.enforce_whiteblacklist = enforce_whiteblacklist;
      transaction_trace_ptr trace = trx_context.trace;

      auto handle_exception = [&](const auto& e)
      {
         cpu_time_to_bill_us = trx_context.update_billed_cpu_time( fc::time_point::now() );
         trace->error_code = controller::convert_exception_to_error_code( e );
         trace->except = e;
         trace->except_ptr = std::current_exception();
      };

      try {
         trx_context.init_for_implicit_trx();
         trx_context.published = gtrx.published;
         trx_context.execute_action( trx_context.schedule_action( trx.get_transaction().actions.back(), gtrx.sender, false, 0, 0 ), 0 );
         trx_context.finalize(); // Automatically rounds up network and CPU usage in trace and bills payers if successful

         auto restore = make_block_restore_point();
         trace->receipt = push_receipt( gtrx.trx_id, transaction_receipt::soft_fail,
                                        trx_context.billed_cpu_time_us, trace->net_usage );
         auto& bb = std::get<building_block>(pending->_block_stage);
         fc::move_append( bb.action_receipt_digests(), std::move(trx_context.executed_action_receipt_digests) );

         trx_context.squash();
         restore.cancel();
         return trace;
      } catch( const disallowed_transaction_extensions_bad_block_exception& ) {
         throw;
      } catch( const protocol_feature_bad_block_exception& ) {
         throw;
      } catch ( const std::bad_alloc& ) {
         throw;
      } catch ( const boost::interprocess::bad_alloc& ) {
         throw;
      } catch( const fc::exception& e ) {
         handle_exception(e);
      } catch ( const std::exception& e ) {
         auto wrapper = fc::std_exception_wrapper::from_current_exception(e);
         handle_exception(wrapper);
      }
      return trace;
   }

   int64_t remove_scheduled_transaction( const generated_transaction_object& gto ) {
      // deferred transactions cannot be transient.
      if (auto dm_logger = get_deep_mind_logger(false)) {
         dm_logger->on_ram_trace(RAM_EVENT_ID("${id}", ("id", gto.id)), "deferred_trx", "remove", "deferred_trx_removed");
      }

      int64_t ram_delta = -(config::billable_size_v<generated_transaction_object> + gto.packed_trx.size());
      resource_limits.add_pending_ram_usage( gto.payer, ram_delta, false ); // false for doing dm logging
      // No need to verify_account_ram_usage since we are only reducing memory

      db.remove( gto );
      return ram_delta;
   }

   bool failure_is_subjective( const fc::exception& e ) const {
      auto code = e.code();
      return    (code == subjective_block_production_exception::code_value)
             || (code == block_net_usage_exceeded::code_value)
             || (code == greylist_net_usage_exceeded::code_value)
             || (code == block_cpu_usage_exceeded::code_value)
             || (code == greylist_cpu_usage_exceeded::code_value)
             || (code == deadline_exception::code_value)
             || (code == leeway_deadline_exception::code_value)
             || (code == actor_whitelist_exception::code_value)
             || (code == actor_blacklist_exception::code_value)
             || (code == contract_whitelist_exception::code_value)
             || (code == contract_blacklist_exception::code_value)
             || (code == action_blacklist_exception::code_value)
             || (code == key_blacklist_exception::code_value)
             || (code == sig_variable_size_limit_exception::code_value);
   }

   bool scheduled_failure_is_subjective( const fc::exception& e ) const {
      auto code = e.code();
      return    (code == tx_cpu_usage_exceeded::code_value)
             || failure_is_subjective(e);
   }

   transaction_trace_ptr push_scheduled_transaction( const transaction_id_type& trxid,
                                                     fc::time_point block_deadline, fc::microseconds max_transaction_time,
                                                     uint32_t billed_cpu_time_us, bool explicit_billed_cpu_time = false )
   {
      const auto& idx = db.get_index<generated_transaction_multi_index,by_trx_id>();
      auto itr = idx.find( trxid );
      EOS_ASSERT( itr != idx.end(), unknown_transaction_exception, "unknown transaction" );
      return push_scheduled_transaction( *itr, block_deadline, max_transaction_time, billed_cpu_time_us, explicit_billed_cpu_time );
   }

   transaction_trace_ptr push_scheduled_transaction( const generated_transaction_object& gto,
                                                     fc::time_point block_deadline, fc::microseconds max_transaction_time,
                                                     uint32_t billed_cpu_time_us, bool explicit_billed_cpu_time = false )
   { try {

      auto start = fc::time_point::now();
      const bool validating = !is_speculative_block();
      EOS_ASSERT( !validating || explicit_billed_cpu_time, transaction_exception, "validating requires explicit billing" );

      maybe_session undo_session;
      if ( !skip_db_sessions() )
         undo_session = maybe_session(db);

      auto gtrx = generated_transaction(gto);

      // remove the generated transaction object after making a copy
      // this will ensure that anything which affects the GTO multi-index-container will not invalidate
      // data we need to successfully retire this transaction.
      //
      // IF the transaction FAILs in a subjective way, `undo_session` should expire without being squashed
      // resulting in the GTO being restored and available for a future block to retire.
      int64_t trx_removal_ram_delta = remove_scheduled_transaction(gto);

      fc::datastream<const char*> ds( gtrx.packed_trx.data(), gtrx.packed_trx.size() );

      // check delay_until only before disable_deferred_trxs_stage_1 is activated.
      if( !is_builtin_activated( builtin_protocol_feature_t::disable_deferred_trxs_stage_1 ) ) {
         EOS_ASSERT( gtrx.delay_until <= pending_block_time(), transaction_exception, "this transaction isn't ready",
                    ("gtrx.delay_until",gtrx.delay_until)("pbt",pending_block_time()) );
      }

      signed_transaction dtrx;
      fc::raw::unpack(ds,static_cast<transaction&>(dtrx) );
      transaction_metadata_ptr trx =
            transaction_metadata::create_no_recover_keys( std::make_shared<packed_transaction>( std::move(dtrx)  ),
                                                          transaction_metadata::trx_type::scheduled );
      trx->accepted = true;

      // After disable_deferred_trxs_stage_1 is activated, a deferred transaction
      // can only be retired as expired, and it can be retired as expired
      // regardless of whether its delay_util or expiration times have been reached.
      transaction_trace_ptr trace;
      if( is_builtin_activated( builtin_protocol_feature_t::disable_deferred_trxs_stage_1 ) || gtrx.expiration < pending_block_time() ) {
         trace = std::make_shared<transaction_trace>();
         trace->id = gtrx.trx_id;
         trace->block_num = head_block_num() + 1;
         trace->block_time = pending_block_time();
         trace->producer_block_id = pending_producer_block_id();
         trace->scheduled = true;
         trace->receipt = push_receipt( gtrx.trx_id, transaction_receipt::expired, billed_cpu_time_us, 0 ); // expire the transaction
         trace->account_ram_delta = account_delta( gtrx.payer, trx_removal_ram_delta );
         trace->elapsed = fc::time_point::now() - start;
         pending->_block_report.total_cpu_usage_us += billed_cpu_time_us;
         pending->_block_report.total_elapsed_time += trace->elapsed;
         pending->_block_report.total_time += trace->elapsed;
         dmlog_applied_transaction(trace);
         emit( applied_transaction, std::tie(trace, trx->packed_trx()) );
         undo_session.squash();
         return trace;
      }

      auto reset_in_trx_requiring_checks = fc::make_scoped_exit([old_value=in_trx_requiring_checks,this](){
         in_trx_requiring_checks = old_value;
      });
      in_trx_requiring_checks = true;

      uint32_t cpu_time_to_bill_us = billed_cpu_time_us;

      transaction_checktime_timer trx_timer( timer );
      transaction_context trx_context( self, *trx->packed_trx(), gtrx.trx_id, std::move(trx_timer) );
      trx_context.leeway =  fc::microseconds(0); // avoid stealing cpu resource
      trx_context.block_deadline = block_deadline;
      trx_context.max_transaction_time_subjective = max_transaction_time;
      trx_context.explicit_billed_cpu_time = explicit_billed_cpu_time;
      trx_context.billed_cpu_time_us = billed_cpu_time_us;
      trx_context.enforce_whiteblacklist = gtrx.sender.empty() ? true : !sender_avoids_whitelist_blacklist_enforcement( gtrx.sender );
      trace = trx_context.trace;

      auto handle_exception = [&](const auto& e)
      {
         cpu_time_to_bill_us = trx_context.update_billed_cpu_time( fc::time_point::now() );
         trace->error_code = controller::convert_exception_to_error_code( e );
         trace->except = e;
         trace->except_ptr = std::current_exception();
         trace->elapsed = fc::time_point::now() - start;

         // deferred transactions cannot be transient
         if (auto dm_logger = get_deep_mind_logger(false)) {
            dm_logger->on_fail_deferred();
         }
      };

      try {
         trx_context.init_for_deferred_trx( gtrx.published );

         if( trx_context.enforce_whiteblacklist && is_speculative_block() ) {
            flat_set<account_name> actors;
            for( const auto& act : trx->packed_trx()->get_transaction().actions ) {
               for( const auto& auth : act.authorization ) {
                  actors.insert( auth.actor );
               }
            }
            check_actor_list( actors );
         }

         trx_context.exec();
         trx_context.finalize(); // Automatically rounds up network and CPU usage in trace and bills payers if successful

         auto restore = make_block_restore_point();

         trace->receipt = push_receipt( gtrx.trx_id,
                                        transaction_receipt::executed,
                                        trx_context.billed_cpu_time_us,
                                        trace->net_usage );

         fc::move_append( std::get<building_block>(pending->_block_stage).action_receipt_digests(),
                          std::move(trx_context.executed_action_receipt_digests) );

         trace->account_ram_delta = account_delta( gtrx.payer, trx_removal_ram_delta );

         dmlog_applied_transaction(trace);
         emit( applied_transaction, std::tie(trace, trx->packed_trx()) );

         trx_context.squash();
         undo_session.squash();

         restore.cancel();

         pending->_block_report.total_net_usage += trace->net_usage;
         pending->_block_report.total_cpu_usage_us += trace->receipt->cpu_usage_us;
         pending->_block_report.total_elapsed_time += trace->elapsed;
         pending->_block_report.total_time += fc::time_point::now() - start;

         return trace;
      } catch( const disallowed_transaction_extensions_bad_block_exception& ) {
         throw;
      } catch( const protocol_feature_bad_block_exception& ) {
         throw;
      } catch ( const std::bad_alloc& ) {
         throw;
      } catch ( const boost::interprocess::bad_alloc& ) {
         throw;
      } catch( const fc::exception& e ) {
        handle_exception(e);
      } catch ( const std::exception& e) {
        auto wrapper = fc::std_exception_wrapper::from_current_exception(e);
        handle_exception(wrapper);
      }

      trx_context.undo();

      // Only subjective OR soft OR hard failure logic below:

      if( gtrx.sender != account_name() && !(validating ? failure_is_subjective(*trace->except) : scheduled_failure_is_subjective(*trace->except))) {
         // Attempt error handling for the generated transaction.

         auto error_trace = apply_onerror( gtrx, block_deadline, max_transaction_time, trx_context.pseudo_start,
                                           cpu_time_to_bill_us, billed_cpu_time_us, explicit_billed_cpu_time,
                                           trx_context.enforce_whiteblacklist );
         error_trace->failed_dtrx_trace = trace;
         trace = error_trace;
         if( !trace->except_ptr ) {
            trace->account_ram_delta = account_delta( gtrx.payer, trx_removal_ram_delta );
            trace->elapsed = fc::time_point::now() - start;
            dmlog_applied_transaction(trace);
            emit( applied_transaction, std::tie(trace, trx->packed_trx()) );
            undo_session.squash();
            pending->_block_report.total_net_usage += trace->net_usage;
            if( trace->receipt ) pending->_block_report.total_cpu_usage_us += trace->receipt->cpu_usage_us;
            pending->_block_report.total_elapsed_time += trace->elapsed;
            pending->_block_report.total_time += trace->elapsed;
            return trace;
         }
         trace->elapsed = fc::time_point::now() - start;
      }

      // Only subjective OR hard failure logic below:

      // subjectivity changes based on producing vs validating
      bool subjective  = false;
      if (validating) {
         subjective = failure_is_subjective(*trace->except);
      } else {
         subjective = scheduled_failure_is_subjective(*trace->except);
      }

      if ( !subjective ) {
         // hard failure logic

         if( !validating ) {
            resource_limits.update_account_usage( trx_context.bill_to_accounts, block_timestamp_type(pending_block_time()).slot );
            int64_t account_cpu_limit = 0;
            std::tie( std::ignore, account_cpu_limit, std::ignore, std::ignore ) = trx_context.max_bandwidth_billed_accounts_can_pay( true );

            uint32_t limited_cpu_time_to_bill_us = static_cast<uint32_t>( std::min(
                  std::min( static_cast<int64_t>(cpu_time_to_bill_us), account_cpu_limit ),
                  trx_context.initial_objective_duration_limit.count() ) );
            EOS_ASSERT( !explicit_billed_cpu_time || (cpu_time_to_bill_us == limited_cpu_time_to_bill_us),
                        transaction_exception, "cpu to bill ${cpu} != limited ${limit}", ("cpu", cpu_time_to_bill_us)("limit", limited_cpu_time_to_bill_us) );
            cpu_time_to_bill_us = limited_cpu_time_to_bill_us;
         }

         resource_limits.add_transaction_usage( trx_context.bill_to_accounts, cpu_time_to_bill_us, 0,
                                                block_timestamp_type(pending_block_time()).slot ); // Should never fail

         trace->receipt = push_receipt(gtrx.trx_id, transaction_receipt::hard_fail, cpu_time_to_bill_us, 0);
         trace->account_ram_delta = account_delta( gtrx.payer, trx_removal_ram_delta );

         dmlog_applied_transaction(trace);
         emit( applied_transaction, std::tie(trace, trx->packed_trx()) );

         undo_session.squash();
      } else {
         dmlog_applied_transaction(trace);
         emit( applied_transaction, std::tie(trace, trx->packed_trx()) );
      }

      pending->_block_report.total_net_usage += trace->net_usage;
      if( trace->receipt ) pending->_block_report.total_cpu_usage_us += trace->receipt->cpu_usage_us;
      pending->_block_report.total_elapsed_time += trace->elapsed;
      pending->_block_report.total_time += fc::time_point::now() - start;

      return trace;
   } FC_CAPTURE_AND_RETHROW() } /// push_scheduled_transaction


   /**
    *  Adds the transaction receipt to the pending block and returns it.
    */
   template<typename T>
   const transaction_receipt& push_receipt( const T& trx, transaction_receipt_header::status_enum status,
                                            uint64_t cpu_usage_us, uint64_t net_usage ) {
      uint64_t net_usage_words = net_usage / 8;
      EOS_ASSERT( net_usage_words*8 == net_usage, transaction_exception, "net_usage is not divisible by 8" );
      auto& bb = std::get<building_block>(pending->_block_stage);
      auto& receipts = bb.pending_trx_receipts();
      receipts.emplace_back( trx );
      transaction_receipt& r = receipts.back();
      r.cpu_usage_us         = cpu_usage_us;
      r.net_usage_words      = net_usage_words;
      r.status               = status;
      auto& mroot_or_digests = bb.trx_mroot_or_receipt_digests();
      if( std::holds_alternative<digests_t>(mroot_or_digests) )
         std::get<digests_t>(mroot_or_digests).emplace_back( r.digest() );
      return r;
   }

   /**
    *  This is the entry point for new transactions to the block state. It will check authorization and
    *  determine whether to execute it now or to delay it. Lastly it inserts a transaction receipt into
    *  the pending block.
    */
   transaction_trace_ptr push_transaction( const transaction_metadata_ptr& trx,
                                           fc::time_point block_deadline,
                                           fc::microseconds max_transaction_time,
                                           uint32_t billed_cpu_time_us,
                                           bool explicit_billed_cpu_time,
                                           int64_t subjective_cpu_bill_us )
   {
      EOS_ASSERT(block_deadline != fc::time_point(), transaction_exception, "deadline cannot be uninitialized");

      transaction_trace_ptr trace;
      try {
         auto start = fc::time_point::now();
         const bool check_auth = !skip_auth_check() && !trx->implicit() && !trx->is_read_only();
         const fc::microseconds sig_cpu_usage = trx->signature_cpu_usage();

         if( !explicit_billed_cpu_time ) {
            fc::microseconds already_consumed_time( EOS_PERCENT(sig_cpu_usage.count(), conf.sig_cpu_bill_pct) );

            if( start.time_since_epoch() <  already_consumed_time ) {
               start = fc::time_point();
            } else {
               start -= already_consumed_time;
            }
         }

         const signed_transaction& trn = trx->packed_trx()->get_signed_transaction();
         transaction_checktime_timer trx_timer(timer);
         transaction_context trx_context(self, *trx->packed_trx(), trx->id(), std::move(trx_timer), start, trx->get_trx_type());
         if ((bool)subjective_cpu_leeway && is_speculative_block()) {
            trx_context.leeway = *subjective_cpu_leeway;
         }
         trx_context.block_deadline = block_deadline;
         trx_context.max_transaction_time_subjective = max_transaction_time;
         trx_context.explicit_billed_cpu_time = explicit_billed_cpu_time;
         trx_context.billed_cpu_time_us = billed_cpu_time_us;
         trx_context.subjective_cpu_bill_us = subjective_cpu_bill_us;
         trace = trx_context.trace;

         auto handle_exception =[&](const auto& e)
         {
            trace->error_code = controller::convert_exception_to_error_code( e );
            trace->except = e;
            trace->except_ptr = std::current_exception();
            trace->elapsed = fc::time_point::now() - trx_context.start;
         };

         try {
            if( trx->implicit() ) {
               trx_context.init_for_implicit_trx();
               trx_context.enforce_whiteblacklist = false;
            } else {
               trx_context.init_for_input_trx( trx->packed_trx()->get_unprunable_size(),
                                               trx->packed_trx()->get_prunable_size() );
            }

            trx_context.delay = fc::seconds(trn.delay_sec);

            if( check_auth ) {
               authorization.check_authorization(
                       trn.actions,
                       trx->recovered_keys(),
                       {},
                       trx_context.delay,
                       [&trx_context](){ trx_context.checktime(); },
                       false,
                       trx->is_dry_run()
               );
            }
            trx_context.exec();
            trx_context.finalize(); // Automatically rounds up network and CPU usage in trace and bills payers if successful

            auto restore = make_block_restore_point( trx->is_read_only() );

            auto& bb = std::get<building_block>(pending->_block_stage);
            trx->billed_cpu_time_us = trx_context.billed_cpu_time_us;
            if (!trx->implicit() && !trx->is_read_only()) {
               transaction_receipt::status_enum s = (trx_context.delay == fc::seconds(0))
                                                    ? transaction_receipt::executed
                                                    : transaction_receipt::delayed;
               trace->receipt = push_receipt(*trx->packed_trx(), s, trx_context.billed_cpu_time_us, trace->net_usage);
               bb.pending_trx_metas().emplace_back(trx);
            } else {
               transaction_receipt_header r;
               r.status = transaction_receipt::executed;
               r.cpu_usage_us = trx_context.billed_cpu_time_us;
               r.net_usage_words = trace->net_usage / 8;
               trace->receipt = r;
            }

            if ( !trx->is_read_only() ) {
               fc::move_append( bb.action_receipt_digests(),
                                std::move(trx_context.executed_action_receipt_digests) );
                if ( !trx->is_dry_run() ) {
                   // call the accept signal but only once for this transaction
                   if (!trx->accepted) {
                       trx->accepted = true;
                   }

                   dmlog_applied_transaction(trace, &trn);
                   emit(applied_transaction, std::tie(trace, trx->packed_trx()));
                }
            }

            if ( trx->is_transient() ) {
               // remove trx from pending block by not canceling 'restore'
               trx_context.undo(); // this will happen automatically in destructor, but make it more explicit
            } else if ( read_mode != db_read_mode::SPECULATIVE && pending->_block_status == controller::block_status::ephemeral ) {
               // An ephemeral block will never become a full block, but on a producer node the trxs should be saved
               // in the un-applied transaction queue for execution during block production. For a non-producer node
               // save the trxs in the un-applied transaction queue for use during block validation to skip signature
               // recovery.
               restore.cancel();   // maintain trx metas for abort block
               trx_context.undo(); // this will happen automatically in destructor, but make it more explicit
            } else {
               restore.cancel();
               trx_context.squash();
            }

            if( !trx->is_transient() ) {
               pending->_block_report.total_net_usage += trace->net_usage;
               pending->_block_report.total_cpu_usage_us += trace->receipt->cpu_usage_us;
               pending->_block_report.total_elapsed_time += trace->elapsed;
               pending->_block_report.total_time += fc::time_point::now() - start;
            }

            return trace;
         } catch( const disallowed_transaction_extensions_bad_block_exception& ) {
            throw;
         } catch( const protocol_feature_bad_block_exception& ) {
            throw;
         } catch ( const std::bad_alloc& ) {
           throw;
         } catch ( const boost::interprocess::bad_alloc& ) {
           throw;
         } catch (const fc::exception& e) {
           handle_exception(e);
         } catch (const std::exception& e) {
           auto wrapper = fc::std_exception_wrapper::from_current_exception(e);
           handle_exception(wrapper);
         }

         if (!trx->is_transient()) {
            dmlog_applied_transaction(trace);
            emit(applied_transaction, std::tie(trace, trx->packed_trx()));

            pending->_block_report.total_net_usage += trace->net_usage;
            if( trace->receipt ) pending->_block_report.total_cpu_usage_us += trace->receipt->cpu_usage_us;
            pending->_block_report.total_elapsed_time += trace->elapsed;
            pending->_block_report.total_time += fc::time_point::now() - start;
         }

         return trace;
      } FC_CAPTURE_AND_RETHROW((trace))
   } /// push_transaction

   void start_block( block_timestamp_type when,
                     uint16_t confirm_block_count,
                     const vector<digest_type>& new_protocol_feature_activations,
                     controller::block_status s,
                     const std::optional<block_id_type>& producer_block_id,
                     const fc::time_point& deadline )
   {
      EOS_ASSERT( !pending, block_validate_exception, "pending block already exists" );

      emit( block_start, head_block_num() + 1 );

      // at block level, no transaction specific logging is possible
      if (auto dm_logger = get_deep_mind_logger(false)) {
         // The head block represents the block just before this one that is about to start, so add 1 to get this block num
         dm_logger->on_start_block(head_block_num() + 1);
      }

      auto guard_pending = fc::make_scoped_exit([this, head_block_num=head_block_num()]() {
         protocol_features.popped_blocks_to( head_block_num );
         pending.reset();
      });

      EOS_ASSERT( skip_db_sessions(s) || db.revision() == head_block_num(), database_exception,
                  "db revision is not on par with head block",
                  ("db.revision()", db.revision())("controller_head_block", head_block_num())("fork_db_head_block", fork_db_head_block_num()) );

      fork_db.apply<void>(
         [&](auto& forkdb) { // legacy
            maybe_session session = skip_db_sessions(s) ? maybe_session() : maybe_session(db);
            pending.emplace(std::move(session), *forkdb.chain_head, when, confirm_block_count, new_protocol_feature_activations);
         },
         [&](auto& forkdb) { // instant-finality
            maybe_session        session = skip_db_sessions(s) ? maybe_session() : maybe_session(db);
            building_block_input bbi{forkdb.chain_head->id(), forkdb.chain_head->timestamp(), when, forkdb.chain_head->get_scheduled_producer(when).producer_name,
                                     new_protocol_feature_activations};
            pending.emplace(std::move(session), *forkdb.chain_head, bbi);
         });

      pending->_block_status = s;
      pending->_producer_block_id = producer_block_id;

      auto& bb = std::get<building_block>(pending->_block_stage);

      // block status is either ephemeral or incomplete. Modify state of speculative block only if we are building a
      // speculative incomplete block (otherwise we need clean state for head mode, ephemeral block)
      if ( pending->_block_status != controller::block_status::ephemeral ) {
         const auto& pso = db.get<protocol_state_object>();

         auto num_preactivated_protocol_features = pso.preactivated_protocol_features.size();
         bool handled_all_preactivated_features = (num_preactivated_protocol_features == 0);

         if( new_protocol_feature_activations.size() > 0 ) {
            flat_map<digest_type, bool> activated_protocol_features;
            activated_protocol_features.reserve( std::max( num_preactivated_protocol_features,
                                                           new_protocol_feature_activations.size() ) );
            for( const auto& feature_digest : pso.preactivated_protocol_features ) {
               activated_protocol_features.emplace( feature_digest, false );
            }

            size_t num_preactivated_features_that_have_activated = 0;

            const auto& pfs = protocol_features.get_protocol_feature_set();
            for( const auto& feature_digest : new_protocol_feature_activations ) {
               const auto& f = pfs.get_protocol_feature( feature_digest );

               auto res = activated_protocol_features.emplace( feature_digest, true );
               if( res.second ) {
                  // feature_digest was not preactivated
                  EOS_ASSERT( !f.preactivation_required, protocol_feature_exception,
                              "attempted to activate protocol feature without prior required preactivation: ${digest}",
                              ("digest", feature_digest)
                  );
               } else {
                  EOS_ASSERT( !res.first->second, block_validate_exception,
                              "attempted duplicate activation within a single block: ${digest}",
                              ("digest", feature_digest)
                  );
                  // feature_digest was preactivated
                  res.first->second = true;
                  ++num_preactivated_features_that_have_activated;
               }

               if( f.builtin_feature ) {
                  trigger_activation_handler( *f.builtin_feature );
               }

               protocol_features.activate_feature( feature_digest, bb.block_num() );

               ++bb.num_new_protocol_features_activated();
            }

            if( num_preactivated_features_that_have_activated == num_preactivated_protocol_features ) {
               handled_all_preactivated_features = true;
            }
         }

         EOS_ASSERT( handled_all_preactivated_features, block_validate_exception,
                     "There are pre-activated protocol features that were not activated at the start of this block"
         );

         if( new_protocol_feature_activations.size() > 0 ) {
            db.modify( pso, [&]( auto& ps ) {
               ps.preactivated_protocol_features.clear();

               for (const auto& digest : new_protocol_feature_activations)
                  ps.activated_protocol_features.emplace_back(digest, bb.block_num());
            });
         }

         const auto& gpo = db.get<global_property_object>();

         // instant finality uses alternative method for chaning producer schedule
         bb.apply_legacy<void>([&](building_block::building_block_legacy& bb_legacy) {
            pending_block_header_state_legacy& pbhs = bb_legacy.pending_block_header_state;

            if( gpo.proposed_schedule_block_num && // if there is a proposed schedule that was proposed in a block ...
                ( *gpo.proposed_schedule_block_num <= pbhs.dpos_irreversible_blocknum ) && // ... that has now become irreversible ...
                pbhs.prev_pending_schedule.schedule.producers.size() == 0 // ... and there was room for a new pending schedule prior to any possible promotion
               )
            {
               // Promote proposed schedule to pending schedule; happens in next block after hotstuff activated
               EOS_ASSERT( gpo.proposed_schedule.version == pbhs.active_schedule_version + 1,
                           producer_schedule_exception, "wrong producer schedule version specified" );

               bb_legacy.new_pending_producer_schedule = producer_authority_schedule::from_shared(gpo.proposed_schedule);

               if( !replaying ) {
                  ilog( "promoting proposed schedule (set in block ${proposed_num}) to pending; current block: ${n} lib: ${lib} schedule: ${schedule} ",
                        ("proposed_num", *gpo.proposed_schedule_block_num)("n", pbhs.block_num)
                        ("lib", pbhs.dpos_irreversible_blocknum)
                        ("schedule", bb_legacy.new_pending_producer_schedule ) );
               }

               db.modify( gpo, [&]( auto& gp ) {
                  gp.proposed_schedule_block_num = std::optional<block_num_type>();
                  gp.proposed_schedule.version=0;
                  gp.proposed_schedule.producers.clear();
               });
            }
         });

         try {
            transaction_metadata_ptr onbtrx =
                  transaction_metadata::create_no_recover_keys( std::make_shared<packed_transaction>( get_on_block_transaction() ),
                                                                transaction_metadata::trx_type::implicit );
            auto reset_in_trx_requiring_checks = fc::make_scoped_exit([old_value=in_trx_requiring_checks,this](){
                  in_trx_requiring_checks = old_value;
               });
            in_trx_requiring_checks = true;
            auto trace = push_transaction( onbtrx, fc::time_point::maximum(), fc::microseconds::maximum(),
                                           gpo.configuration.min_transaction_cpu_usage, true, 0 );
            if( trace->except ) {
               wlog("onblock ${block_num} is REJECTING: ${entire_trace}",("block_num", head_block_num() + 1)("entire_trace", trace));
            }
         } catch( const std::bad_alloc& e ) {
            elog( "on block transaction failed due to a std::bad_alloc" );
            throw;
         } catch( const boost::interprocess::bad_alloc& e ) {
            elog( "on block transaction failed due to a bad allocation" );
            throw;
         } catch( const fc::exception& e ) {
            wlog( "on block transaction failed, but shouldn't impact block generation, system contract needs update" );
            edump((e.to_detail_string()));
         } catch( const std::exception& e ) {
            wlog( "on block transaction failed due to unexpected exception" );
            edump((e.what()));
         } catch( ... ) {
            elog( "on block transaction failed due to unknown exception" );
         }

         clear_expired_input_transactions(deadline);
         update_producers_authority();
      }

      guard_pending.cancel();
   } /// start_block

   void assemble_block(bool validating = false, std::optional<qc_data_t> validating_qc_data = {})
   {
      EOS_ASSERT( pending, block_validate_exception, "it is not valid to finalize when there is no pending block");
      EOS_ASSERT( std::holds_alternative<building_block>(pending->_block_stage), block_validate_exception, "already called finish_block");

      try {
         auto& bb = std::get<building_block>(pending->_block_stage);

         // Update resource limits:
         resource_limits.process_account_limit_updates();
         const auto& chain_config = db.get<global_property_object>().configuration;
         resource_limits.set_block_parameters(
            { EOS_PERCENT(chain_config.max_block_cpu_usage, chain_config.target_block_cpu_usage_pct),
              chain_config.max_block_cpu_usage,
              config::block_cpu_usage_average_window_ms / config::block_interval_ms,
              config::maximum_elastic_resource_multiplier, {99, 100}, {1000, 999}},
            { EOS_PERCENT(chain_config.max_block_net_usage, chain_config.target_block_net_usage_pct),
              chain_config.max_block_net_usage,
              config::block_size_average_window_ms / config::block_interval_ms,
              config::maximum_elastic_resource_multiplier, {99, 100}, {1000, 999}}
            );
         resource_limits.process_block_usage(bb.block_num());

         // Any proposer policy?
         std::unique_ptr<proposer_policy> new_proposer_policy;
         auto process_new_proposer_policy = [&](auto& forkdb) -> void {
            const auto& gpo = db.get<global_property_object>();
            if (gpo.proposed_schedule_block_num != 0) {
               new_proposer_policy                    = std::make_unique<proposer_policy>();
               new_proposer_policy->active_time       = detail::get_next_next_round_block_time(bb.timestamp());
               new_proposer_policy->proposer_schedule = producer_authority_schedule::from_shared(gpo.proposed_schedule);

               db.modify( gpo, [&]( auto& gp ) {
                  gp.proposed_schedule_block_num = 0;
                  gp.proposed_schedule.version = 0;
                  gp.proposed_schedule.producers.clear();
               });
            }
         };
         fork_db.apply_if<void>(process_new_proposer_policy);

         auto assembled_block =
            bb.assemble_block(thread_pool.get_executor(), protocol_features.get_protocol_feature_set(), fork_db, std::move(new_proposer_policy),
                              validating, std::move(validating_qc_data));

         // Update TaPoS table:
         create_block_summary(  assembled_block.id() );

         pending->_block_stage = std::move(assembled_block);
      }
      FC_CAPTURE_AND_RETHROW()
   }

   /**
    * @post regardless of the success of commit block there is no active pending block
    */
   void commit_block( controller::block_status s ) {
      auto reset_pending_on_exit = fc::make_scoped_exit([this]{
         pending.reset();
      });

      try {
         EOS_ASSERT( std::holds_alternative<completed_block>(pending->_block_stage), block_validate_exception,
                     "cannot call commit_block until pending block is completed" );

         const auto& cb = std::get<completed_block>(pending->_block_stage);

         auto add_completed_block = [&](auto& forkdb) {
            const auto& bsp = std::get<std::decay_t<decltype(forkdb.chain_head)>>(cb.bsp);

            if( s == controller::block_status::incomplete ) {
               forkdb.add( bsp );
               forkdb.mark_valid( bsp );
               emit( accepted_block_header, std::tie(bsp->block, bsp->id()) );
               EOS_ASSERT( bsp == forkdb.head(), fork_database_exception, "committed block did not become the new head in fork database");
            } else if (s != controller::block_status::irreversible) {
               forkdb.mark_valid( bsp );
            }
            forkdb.chain_head = bsp;
            
            emit( accepted_block, std::tie(bsp->block, bsp->id()) );
         };

         fork_db.apply<void>(add_completed_block);

         fork_db.apply_legacy<void>([this](auto& forkdb) {
#warning todo: support deep_mind_logger even when in IF mode (use apply instead of apply_legacy)
               // at block level, no transaction specific logging is possible
               if (auto* dm_logger = get_deep_mind_logger(false)) {
                  dm_logger->on_accepted_block(forkdb.chain_head);
               }});

         if( s == controller::block_status::incomplete ) {
            log_irreversible();
         }

         fork_db.apply_if<void>([&](auto& forkdb) { create_and_send_vote_msg(forkdb.chain_head, forkdb); });

         // TODO: temp transition to instant-finality, happens immediately after block with new_finalizer_policy
         auto transition = [&](auto& forkdb) -> bool {
            std::optional<block_header_extension> ext = forkdb.chain_head->block->extract_header_extension(instant_finality_extension::extension_id());
            if (ext) {
               const auto& if_extension = std::get<instant_finality_extension>(*ext);
               if (if_extension.new_finalizer_policy) {
                  ilog("Transition to instant finality happening after block ${b}", ("b", forkdb.chain_head->block_num()));
                  if_irreversible_block_num = forkdb.chain_head->block_num();

                  // cancel any proposed schedule changes, prepare for new ones under instant_finality
                  const auto& gpo = db.get<global_property_object>();
                  db.modify(gpo, [&](auto& gp) {
                     gp.proposed_schedule_block_num = 0;
                     gp.proposed_schedule.version   = 0;
                     gp.proposed_schedule.producers.clear();
                  });

                  {
                     // If Leap started at a block prior to the IF transition, it needs to provide a default safety
                     // information for those finalizers that don't already have one. This typically should be done when
                     // we create the non-legacy fork_db, as from this point we may need to cast votes to participate
                     // to the IF consensus.
                     // See https://github.com/AntelopeIO/leap/issues/2070#issuecomment-1941901836
                     // [if todo] set values accurately
                     // -----------------------------------------------------------------------------------------------
                     auto start_block = forkdb.chain_head;
                     auto lib_block   = forkdb.chain_head;
                     my_finalizers.set_default_safety_information(
                        finalizer::safety_information{ .last_vote_range_start = block_timestamp_type(0),
                                                       .last_vote = finalizer::proposal_ref(start_block),
                                                       .lock      = finalizer::proposal_ref(lib_block) });
                  }

                  log_irreversible();
                  return true;
               }
            }
            return false;
         };
         if (fork_db.apply_legacy<bool>(transition)) {
            fork_db.switch_from_legacy();
         }

      } catch (...) {
         // dont bother resetting pending, instead abort the block
         reset_pending_on_exit.cancel();
         abort_block();
         throw;
      }

      // push the state for pending.
      pending->push();
   }

   void set_proposed_finalizers(const finalizer_policy& fin_pol) {
      assert(pending); // has to exist and be building_block since called from host function
      auto& bb = std::get<building_block>(pending->_block_stage);
      bb.set_proposed_finalizer_policy(fin_pol);
   }

   /**
    *  This method is called from other threads. The controller_impl should outlive those threads.
    *  However, to avoid race conditions, it means that the behavior of this function should not change
    *  after controller_impl construction.

    *  This should not be an issue since the purpose of this function is to ensure all of the protocol features
    *  in the supplied vector are recognized by the software, and the set of recognized protocol features is
    *  determined at startup and cannot be changed without a restart.
    */
   void check_protocol_features( block_timestamp_type timestamp,
                                 const flat_set<digest_type>& currently_activated_protocol_features,
                                 const vector<digest_type>& new_protocol_features )
   {
      const auto& pfs = protocol_features.get_protocol_feature_set();

      for( auto itr = new_protocol_features.begin(); itr != new_protocol_features.end(); ++itr ) {
         const auto& f = *itr;

         auto status = pfs.is_recognized( f, timestamp );
         switch( status ) {
            case protocol_feature_set::recognized_t::unrecognized:
               EOS_THROW( protocol_feature_exception,
                          "protocol feature with digest '${digest}' is unrecognized", ("digest", f) );
            break;
            case protocol_feature_set::recognized_t::disabled:
               EOS_THROW( protocol_feature_exception,
                          "protocol feature with digest '${digest}' is disabled", ("digest", f) );
            break;
            case protocol_feature_set::recognized_t::too_early:
               EOS_THROW( protocol_feature_exception,
                          "${timestamp} is too early for the earliest allowed activation time of the protocol feature with digest '${digest}'", ("digest", f)("timestamp", timestamp) );
            break;
            case protocol_feature_set::recognized_t::ready:
            break;
            default:
               EOS_THROW( protocol_feature_exception, "unexpected recognized_t status" );
            break;
         }

         EOS_ASSERT( currently_activated_protocol_features.find( f ) == currently_activated_protocol_features.end(),
                     protocol_feature_exception,
                     "protocol feature with digest '${digest}' has already been activated",
                     ("digest", f)
         );

         auto dependency_checker = [&currently_activated_protocol_features, &new_protocol_features, &itr]
                                   ( const digest_type& f ) -> bool
         {
            if( currently_activated_protocol_features.find( f ) != currently_activated_protocol_features.end() )
               return true;

            return (std::find( new_protocol_features.begin(), itr, f ) != itr);
         };

         EOS_ASSERT( pfs.validate_dependencies( f, dependency_checker ), protocol_feature_exception,
                     "not all dependencies of protocol feature with digest '${digest}' have been activated",
                     ("digest", f)
         );
      }
   }

   void report_block_header_diff( const block_header& b, const block_header& ab ) {

#define EOS_REPORT(DESC,A,B) \
      if( A != B ) {                                                    \
         elog("${desc}: ${bv} != ${abv}", ("desc", DESC)("bv", A)("abv", B)); \
      }

      EOS_REPORT( "timestamp", b.timestamp, ab.timestamp )
      EOS_REPORT( "producer", b.producer, ab.producer )
      EOS_REPORT( "confirmed", b.confirmed, ab.confirmed )
      EOS_REPORT( "previous", b.previous, ab.previous )
      EOS_REPORT( "transaction_mroot", b.transaction_mroot, ab.transaction_mroot )
      EOS_REPORT( "action_mroot", b.action_mroot, ab.action_mroot )
      EOS_REPORT( "schedule_version", b.schedule_version, ab.schedule_version )
      EOS_REPORT( "new_producers", b.new_producers, ab.new_producers )
      EOS_REPORT( "header_extensions", b.header_extensions, ab.header_extensions )

      if (b.header_extensions != ab.header_extensions) {
         flat_multimap<uint16_t, block_header_extension> bheader_exts = b.validate_and_extract_header_extensions();
         if (bheader_exts.count(instant_finality_extension::extension_id())) {
            const auto& if_extension =
               std::get<instant_finality_extension>(bheader_exts.lower_bound(instant_finality_extension::extension_id())->second);
            elog("b  if: ${i}", ("i", if_extension));
         }
         flat_multimap<uint16_t, block_header_extension> abheader_exts = ab.validate_and_extract_header_extensions();
         if (abheader_exts.count(instant_finality_extension::extension_id())) {
            const auto& if_extension =
               std::get<instant_finality_extension>(abheader_exts.lower_bound(instant_finality_extension::extension_id())->second);
            elog("ab if: ${i}", ("i", if_extension));
         }
      }

#undef EOS_REPORT
   }

   static std::optional<qc_data_t> extract_qc_data(const signed_block_ptr& b) {
      std::optional<qc_data_t> qc_data;
      auto hexts = b->validate_and_extract_header_extensions();
      if (auto if_entry = hexts.lower_bound(instant_finality_extension::extension_id()); if_entry != hexts.end()) {
         auto& if_ext   = std::get<instant_finality_extension>(if_entry->second);

         // get the matching qc extension if present
         auto exts = b->validate_and_extract_extensions();
         if (auto entry = exts.lower_bound(quorum_certificate_extension::extension_id()); entry != exts.end()) {
            auto& qc_ext = std::get<quorum_certificate_extension>(entry->second);
            return qc_data_t{ std::move(qc_ext.qc), if_ext.qc_claim };
         }
         return qc_data_t{ {}, if_ext.qc_claim };
      }
      return {};
   }

   template<class BSP>
   void apply_block( controller::block_report& br, const BSP& bsp, controller::block_status s,
                     const trx_meta_cache_lookup& trx_lookup ) {
      try {
         try {
            auto start = fc::time_point::now();
            const signed_block_ptr& b = bsp->block;
            const auto& new_protocol_feature_activations = bsp->get_new_protocol_feature_activations();

            auto producer_block_id = bsp->id();
            start_block( b->timestamp, b->confirmed, new_protocol_feature_activations, s, producer_block_id, fc::time_point::maximum() );

            // validated in create_block_handle()
            std::get<building_block>(pending->_block_stage).trx_mroot_or_receipt_digests() = b->transaction_mroot;

            const bool existing_trxs_metas = !bsp->trxs_metas().empty();
            const bool pub_keys_recovered = bsp->is_pub_keys_recovered();
            const bool skip_auth_checks = skip_auth_check();
            std::vector<std::tuple<transaction_metadata_ptr, recover_keys_future>> trx_metas;
            bool use_bsp_cached = false;
            if( pub_keys_recovered || (skip_auth_checks && existing_trxs_metas) ) {
               use_bsp_cached = true;
            } else {
               trx_metas.reserve( b->transactions.size() );
               for( const auto& receipt : b->transactions ) {
                  if( std::holds_alternative<packed_transaction>(receipt.trx)) {
                     const auto& pt = std::get<packed_transaction>(receipt.trx);
                     transaction_metadata_ptr trx_meta_ptr = trx_lookup ? trx_lookup( pt.id() ) : transaction_metadata_ptr{};
                     if( trx_meta_ptr && *trx_meta_ptr->packed_trx() != pt ) trx_meta_ptr = nullptr;
                     if( trx_meta_ptr && ( skip_auth_checks || !trx_meta_ptr->recovered_keys().empty() ) ) {
                        trx_metas.emplace_back( std::move( trx_meta_ptr ), recover_keys_future{} );
                     } else if( skip_auth_checks ) {
                        packed_transaction_ptr ptrx( b, &pt ); // alias signed_block_ptr
                        trx_metas.emplace_back(
                           transaction_metadata::create_no_recover_keys( std::move(ptrx), transaction_metadata::trx_type::input ),
                           recover_keys_future{} );
                     } else {
                        packed_transaction_ptr ptrx( b, &pt ); // alias signed_block_ptr
                        auto fut = transaction_metadata::start_recover_keys(
                           std::move( ptrx ), thread_pool.get_executor(), chain_id, fc::microseconds::maximum(),
                           transaction_metadata::trx_type::input  );
                        trx_metas.emplace_back( transaction_metadata_ptr{}, std::move( fut ) );
                     }
                  }
               }
            }

            transaction_trace_ptr trace;

            size_t packed_idx = 0;
            const auto& trx_receipts = std::get<building_block>(pending->_block_stage).pending_trx_receipts();
            for( const auto& receipt : b->transactions ) {
               auto num_pending_receipts = trx_receipts.size();
               if( std::holds_alternative<packed_transaction>(receipt.trx) ) {
                  const auto& trx_meta = (use_bsp_cached ? bsp->trxs_metas().at(packed_idx)
                                                         : (!!std::get<0>(trx_metas.at(packed_idx))
                                                               ? std::get<0>(trx_metas.at(packed_idx))
                                                               : std::get<1>(trx_metas.at(packed_idx)).get()));
                  trace = push_transaction(trx_meta, fc::time_point::maximum(), fc::microseconds::maximum(),
                                           receipt.cpu_usage_us, true, 0);
                  ++packed_idx;
               } else if( std::holds_alternative<transaction_id_type>(receipt.trx) ) {
                  trace = push_scheduled_transaction(std::get<transaction_id_type>(receipt.trx), fc::time_point::maximum(),
                                                     fc::microseconds::maximum(), receipt.cpu_usage_us, true);
               } else {
                  EOS_ASSERT( false, block_validate_exception, "encountered unexpected receipt type" );
               }

               bool transaction_failed   = trace && trace->except;
               bool transaction_can_fail = receipt.status == transaction_receipt_header::hard_fail &&
                                           std::holds_alternative<transaction_id_type>(receipt.trx);

               if( transaction_failed && !transaction_can_fail) {
                  edump((*trace));
                  throw *trace->except;
               }

               EOS_ASSERT(trx_receipts.size() > 0, block_validate_exception,
                          "expected a receipt, block_num ${bn}, block_id ${id}, receipt ${e}",
                          ("bn", b->block_num())("id", producer_block_id)("e", receipt));
               EOS_ASSERT(trx_receipts.size() == num_pending_receipts + 1, block_validate_exception,
                          "expected receipt was not added, block_num ${bn}, block_id ${id}, receipt ${e}",
                          ("bn", b->block_num())("id", producer_block_id)("e", receipt));
               const transaction_receipt_header& r = trx_receipts.back();
               EOS_ASSERT(r == static_cast<const transaction_receipt_header&>(receipt), block_validate_exception,
                          "receipt does not match, ${lhs} != ${rhs}",
                          ("lhs", r)("rhs", static_cast<const transaction_receipt_header&>(receipt)));
            }

            assemble_block(true, extract_qc_data(b));
            auto& ab = std::get<assembled_block>(pending->_block_stage);

            if( producer_block_id != ab.id() ) {
               elog( "Validation block id does not match producer block id" );

               report_block_header_diff(*b, ab.header());

               // this implicitly asserts that all header fields (less the signature) are identical
               EOS_ASSERT(producer_block_id == ab.id(), block_validate_exception, "Block ID does not match",
                          ("producer_block_id", producer_block_id)("validator_block_id", ab.id()));
            }

            if( !use_bsp_cached ) {
               bsp->set_trxs_metas( ab.extract_trx_metas(), !skip_auth_checks );
            }
            // create completed_block with the existing block_state as we just verified it is the same as assembled_block
            pending->_block_stage = completed_block{ bsp };

            br = pending->_block_report; // copy before commit block destroys pending
            commit_block(s);
            br.total_time = fc::time_point::now() - start;

         } catch ( const std::bad_alloc& ) {
            throw;
         } catch ( const boost::interprocess::bad_alloc& ) {
            throw;
         } catch ( const fc::exception& e ) {
            edump((e.to_detail_string()));
            abort_block();
            throw;
         } catch ( const std::exception& e ) {
            edump((e.what()));
            abort_block();
            throw;
         }
      } FC_CAPTURE_AND_RETHROW();
   } /// apply_block


   // called from net threads and controller's thread pool
   vote_status process_vote_message( const vote_message& vote ) {
<<<<<<< HEAD
      auto do_vote = [&vote](auto& forkdb) -> std::pair<vote_status, std::optional<uint32_t>> {
          auto bsp = forkdb.get_block(vote.proposal_id);
          if (bsp) {
             auto [vote_state, state, block_num] = bsp->aggregate_vote(vote);
             if (vote_state == vote_status::success && state == pending_quorum_certificate::state_t::strong) { // if block_num then strong vote
                forkdb.update_best_qc_strong(bsp->id());
             }
             return {vote_state, block_num};
          }
          return {vote_status::unknown_block, {}};
=======
      auto aggregate_vote = [&vote](auto& forkdb) -> std::pair<vote_status, std::optional<uint32_t>> {
         auto bsp = forkdb.get_block(vote.proposal_id);
         if (bsp)
            return bsp->aggregate_vote(vote);
         return {vote_status::unknown_block, {}};
>>>>>>> 74da986c
      };
      // TODO: https://github.com/AntelopeIO/leap/issues/2057
      // TODO: Do not aggregate votes on block_state if in legacy block fork_db
      auto aggregate_vote_legacy = [](auto&) -> std::pair<vote_status, std::optional<uint32_t>> {
         return {vote_status::unknown_block, {}};
      };
      auto [status, new_lib] = fork_db.apply<std::pair<vote_status, std::optional<uint32_t>>>(aggregate_vote_legacy, aggregate_vote);
      if (new_lib) {
         set_if_irreversible_block_num(*new_lib);
      }
      return status;
   }

   void create_and_send_vote_msg(const block_state_ptr& bsp, const fork_database_if_t& fork_db) {
      auto finalizer_digest = bsp->compute_finalizer_digest();

      // Each finalizer configured on the node which is present in the active finalizer policy
      // may create and sign a vote
      // TODO: as a future optimization, we could run maybe_vote on a thread (it would need a
      // lock around the file access). We should document that the voted_block is emitted
      // off the main thread. net_plugin is fine for this to be emitted from any thread.
      // Just need to update the comment in net_plugin
      my_finalizers.maybe_vote(
          *bsp->active_finalizer_policy, bsp, fork_db, finalizer_digest, [&](const vote_message& vote) {
              // net plugin subscribed to this signal. it will broadcast the vote message
              // on receiving the signal
              emit(voted_block, vote);

              // also aggregate our own vote into the pending_qc for this block.
              boost::asio::post(thread_pool.get_executor(),
                                [control = this, vote]() { control->process_vote_message(vote); });
          });
   }

   // expected to be called from application thread as it modifies bsp->valid_qc,
   void integrate_received_qc_to_block(const block_state_ptr& bsp_in) {
      // extract QC from block extension
      const auto& block_exts = bsp_in->block->validate_and_extract_extensions();
      auto qc_ext_id = quorum_certificate_extension::extension_id();

      if( block_exts.count(qc_ext_id) == 0 ) {
         return;
      }
      const auto& qc_ext = std::get<quorum_certificate_extension>(block_exts.lower_bound(qc_ext_id)->second);
      const auto& received_qc = qc_ext.qc.qc;

      const auto bsp = fork_db_fetch_bsp_by_num( bsp_in->previous(), qc_ext.qc.block_num );
      if( !bsp ) {
         return;
      }

      // Don't save the QC from block extension if the claimed block has a better valid_qc.
      if (bsp->valid_qc && (bsp->valid_qc->is_strong() || received_qc.is_weak())) {
         return;
      }

      // Save the QC. This is safe as the function is called by push_block from application thread.
      bsp->valid_qc = received_qc;

      // advance LIB if QC is strong
      if( received_qc.is_strong() ) {
         // We evaluate a block extension qc and advance lib if strong.
         // This is done before evaluating the block. It is possible the block
         // will not be valid or forked out. This is safe because the block is
         // just acting as a carrier of this info. It doesn't matter if the block
         // is actually valid as it simply is used as a network message for this data.
         set_if_irreversible_block_num(bsp->core.final_on_strong_qc_block_num);
      }
   }

   // Verify QC claim made by instant_finality_extension in header extension
   // and quorum_certificate_extension in block extension are valid.
   // Called from net-threads. It is thread safe as signed_block is never modified
   // after creation.
   // -----------------------------------------------------------------------------
   void verify_qc_claim( const block_id_type& id, const signed_block_ptr& b, const block_header_state& prev ) {
      auto qc_ext_id = quorum_certificate_extension::extension_id();
      auto if_ext_id = instant_finality_extension::extension_id();

      // extract current block extension and previous header extension
      auto block_exts = b->validate_and_extract_extensions();
      std::optional<block_header_extension> prev_header_ext = prev.header.extract_header_extension(if_ext_id);
      std::optional<block_header_extension> header_ext      = b->extract_header_extension(if_ext_id);

      bool qc_extension_present = block_exts.count(qc_ext_id) != 0;
      uint32_t block_num = b->block_num();

      if( !header_ext ) {
         // If there is no header extension, ensure the block does not have a QC and also the previous
         // block doesn't have a header extension either. Then return early.
         // ------------------------------------------------------------------------------------------
         EOS_ASSERT( !qc_extension_present,
                     invalid_qc_claim,
                     "Block #${b} includes a QC block extension, but doesn't have a finality header extension",
                     ("b", block_num) );

         EOS_ASSERT( !prev_header_ext,
                     invalid_qc_claim,
                     "Block #${b} doesn't have a finality header extension even though its predecessor does.",
                     ("b", block_num) );
         return;
      }

      assert(header_ext);
      const auto& if_ext   = std::get<instant_finality_extension>(*header_ext);
      const auto  new_qc_claim = if_ext.qc_claim;

      // If there is a header extension, but the previous block does not have a header extension,
      // ensure the block does not have a QC and the QC claim of the current block has a block_num
      // of the current block’s number and that it is a claim of a weak QC. Then return early.
      // -------------------------------------------------------------------------------------------------
      if (!prev_header_ext) {
         EOS_ASSERT( !qc_extension_present && new_qc_claim.block_num == block_num && new_qc_claim.is_strong_qc == false,
                     invalid_qc_claim,
                     "Block #${b}, which is the finality transition block, doesn't have the expected extensions",
                     ("b", block_num) );
         return;
      }

      // at this point both current block and its parent have IF extensions, and we are past the
      // IF transition block
      // ----------------------------------------------------------------------------------------
      assert(header_ext && prev_header_ext);

      const auto& prev_if_ext   = std::get<instant_finality_extension>(*prev_header_ext);
      const auto  prev_qc_claim = prev_if_ext.qc_claim;

      // validate QC claim against previous block QC info

      // new claimed QC block number cannot be smaller than previous block's
      EOS_ASSERT( new_qc_claim.block_num >= prev_qc_claim.block_num,
                  invalid_qc_claim,
                  "Block #${b} claims a block_num (${n1}) less than the previous block's (${n2})",
                  ("n1", new_qc_claim.block_num)("n2", prev_qc_claim.block_num)("b", block_num) );

      if( new_qc_claim.block_num == prev_qc_claim.block_num ) {
         if( new_qc_claim.is_strong_qc == prev_qc_claim.is_strong_qc ) {
            // QC block extension is redundant
            EOS_ASSERT( !qc_extension_present,
                        invalid_qc_claim,
                        "Block #${b} should not provide a QC block extension since its QC claim is the same as the previous block's",
                        ("b", block_num) );

            // if previous block's header extension has the same claim, just return
            // (previous block already validated the claim)
            return;
         }

         // new claimed QC must be stronger than previous if the claimed block number is the same
         EOS_ASSERT( new_qc_claim.is_strong_qc,
                     invalid_qc_claim,
                     "claimed QC (${s1}) must be stricter than previous block's (${s2}) if block number is the same. Block number: ${b}",
                     ("s1", new_qc_claim.is_strong_qc)("s2", prev_qc_claim.is_strong_qc)("b", block_num) );
      }

      // At this point, we are making a new claim in this block, so it better include a QC to justify this claim.
      EOS_ASSERT( qc_extension_present,
                  invalid_qc_claim,
                  "Block #${b} is making a new finality claim, but doesn't include a qc to justify this claim", ("b", block_num) );

      const auto& qc_ext   = std::get<quorum_certificate_extension>(block_exts.lower_bound(qc_ext_id)->second);
      const auto& qc_proof = qc_ext.qc;

      // Check QC information in header extension and block extension match
      EOS_ASSERT( qc_proof.block_num == new_qc_claim.block_num,
                  invalid_qc_claim,
                  "Block #${b}: Mismatch between qc.block_num (${n1}) in block extension and block_num (${n2}) in header extension",
                  ("n1", qc_proof.block_num)("n2", new_qc_claim.block_num)("b", block_num) );

      // Verify claimed strictness is the same as in proof
      EOS_ASSERT( qc_proof.qc.is_strong() == new_qc_claim.is_strong_qc,
                  invalid_qc_claim,
                  "QC is_strong (${s1}) in block extension does not match is_strong_qc (${s2}) in header extension. Block number: ${b}",
                  ("s1", qc_proof.qc.is_strong())("s2", new_qc_claim.is_strong_qc)("b", block_num) );

      // find the claimed block's block state on branch of id
      auto bsp = fork_db_fetch_bsp_by_num( prev.id(), new_qc_claim.block_num );
      EOS_ASSERT( bsp,
                  invalid_qc_claim,
                  "Block state was not found in forkdb for block_num ${q}. Block number: ${b}",
                  ("q", new_qc_claim.block_num)("b", block_num) );

      // verify the QC proof against the claimed block
      bsp->verify_qc(qc_proof.qc);
   }

   // thread safe, expected to be called from thread other than the main thread
   block_handle create_block_state_i( const block_id_type& id, const signed_block_ptr& b, const block_header_state& prev ) {
      // Verify claim made by instant_finality_extension in block header extension and
      // quorum_certificate_extension in block extension are valid.
      // This is the only place the evaluation is done.
      verify_qc_claim(id, b, prev);

      auto trx_mroot = calculate_trx_merkle( b->transactions, true );
      EOS_ASSERT( b->transaction_mroot == trx_mroot,
                  block_validate_exception,
                  "invalid block transaction merkle root ${b} != ${c}", ("b", b->transaction_mroot)("c", trx_mroot) );

      const bool skip_validate_signee = false;
      auto bsp = std::make_shared<block_state>(
            prev,
            b,
            protocol_features.get_protocol_feature_set(),
            [this]( block_timestamp_type timestamp,
                    const flat_set<digest_type>& cur_features,
                    const vector<digest_type>& new_features )
            { check_protocol_features( timestamp, cur_features, new_features ); },
            skip_validate_signee
      );

      EOS_ASSERT( id == bsp->id(), block_validate_exception,
                  "provided id ${id} does not match calculated block id ${bid}", ("id", id)("bid", bsp->id()) );

      return block_handle{bsp};
   }

   // thread safe, expected to be called from thread other than the main thread
   block_handle create_block_state_i( const block_id_type& id, const signed_block_ptr& b, const block_header_state_legacy& prev ) {
      auto trx_mroot = calculate_trx_merkle( b->transactions, false );
      EOS_ASSERT( b->transaction_mroot == trx_mroot, block_validate_exception,
                  "invalid block transaction merkle root ${b} != ${c}", ("b", b->transaction_mroot)("c", trx_mroot) );

      const bool skip_validate_signee = false;
      auto bsp = std::make_shared<block_state_legacy>(
            prev,
            b,
            protocol_features.get_protocol_feature_set(),
            [this]( block_timestamp_type timestamp,
                    const flat_set<digest_type>& cur_features,
                    const vector<digest_type>& new_features )
            { check_protocol_features( timestamp, cur_features, new_features ); },
            skip_validate_signee
      );

      EOS_ASSERT( id == bsp->id(), block_validate_exception,
                  "provided id ${id} does not match block id ${bid}", ("id", id)("bid", bsp->id()) );
      return block_handle{bsp};
   }

   std::future<block_handle> create_block_handle_future( const block_id_type& id, const signed_block_ptr& b ) {
      EOS_ASSERT( b, block_validate_exception, "null block" );

      auto f = [&](auto& forkdb) -> std::future<block_handle> {
         return post_async_task( thread_pool.get_executor(), [b, id, &forkdb, control=this]() {
            // no reason for a block_state if fork_db already knows about block
            auto existing = forkdb.get_block( id );
            EOS_ASSERT( !existing, fork_database_exception, "we already know about this block: ${id}", ("id", id) );

            auto prev = forkdb.get_block_header( b->previous );
            EOS_ASSERT( prev, unlinkable_block_exception,
                        "unlinkable block ${id}", ("id", id)("previous", b->previous) );

            return control->create_block_state_i( id, b, *prev );
         } );
      };

      return fork_db.apply<std::future<block_handle>>(f);
   }

   // thread safe, expected to be called from thread other than the main thread
   std::optional<block_handle> create_block_handle( const block_id_type& id, const signed_block_ptr& b ) {
      EOS_ASSERT( b, block_validate_exception, "null block" );
      
      auto f = [&](auto& forkdb) -> std::optional<block_handle> {
         // no reason for a block_state if fork_db already knows about block
         auto existing = forkdb.get_block( id );
         EOS_ASSERT( !existing, fork_database_exception, "we already know about this block: ${id}", ("id", id) );

         // previous not found could mean that previous block not applied yet
         auto prev = forkdb.get_block_header( b->previous );
         if( !prev ) return {};

         return create_block_state_i( id, b, *prev );
      };

      return fork_db.apply<std::optional<block_handle>>(f);
   }

   template <class BSP>
   void push_block( controller::block_report& br,
                    const BSP& bsp,
                    const forked_callback_t& forked_branch_cb,
                    const trx_meta_cache_lookup& trx_lookup )
   {
      // Save the received QC as soon as possible, no matter whether the block itself is valid or not
      if constexpr (std::is_same_v<BSP, block_state_ptr>) {
         integrate_received_qc_to_block(bsp);
      }

      controller::block_status s = controller::block_status::complete;
      EOS_ASSERT(!pending, block_validate_exception, "it is not valid to push a block when there is a pending block");

      auto reset_prod_light_validation = fc::make_scoped_exit([old_value=trusted_producer_light_validation, this]() {
         trusted_producer_light_validation = old_value;
      });
      try {
         EOS_ASSERT( bsp, block_validate_exception, "null block" );
         const auto& b = bsp->block;

         if( conf.terminate_at_block > 0 && conf.terminate_at_block <= head_block_num()) {
            ilog("Reached configured maximum block ${num}; terminating", ("num", conf.terminate_at_block) );
            shutdown();
            return;
         }
         
         auto do_push = [&](auto& forkdb) {
            if constexpr (std::is_same_v<BSP, typename std::decay_t<decltype(forkdb.chain_head)>>)
               forkdb.add( bsp );

            if (is_trusted_producer(b->producer)) {
               trusted_producer_light_validation = true;
            };

            emit( accepted_block_header, std::tie(bsp->block, bsp->id()) );

            if( read_mode != db_read_mode::IRREVERSIBLE ) {
               if constexpr (std::is_same_v<BSP, typename std::decay_t<decltype(forkdb.chain_head)>>)
                  maybe_switch_forks( br, forkdb.pending_head(), s, forked_branch_cb, trx_lookup );
            } else {
               log_irreversible();
            }
         };

         fork_db.apply<void>(do_push);

      } FC_LOG_AND_RETHROW( )
   }

   template <class BSP>
   void replay_push_block( const signed_block_ptr& b, controller::block_status s ) {
      validate_db_available_size();

      EOS_ASSERT(!pending, block_validate_exception, "it is not valid to push a block when there is a pending block");

      try {
         EOS_ASSERT( b, block_validate_exception, "trying to push empty block" );
         EOS_ASSERT( (s == controller::block_status::irreversible || s == controller::block_status::validated),
                     block_validate_exception, "invalid block status for replay" );

         if( conf.terminate_at_block > 0 && conf.terminate_at_block <= head_block_num() ) {
            ilog("Reached configured maximum block ${num}; terminating", ("num", conf.terminate_at_block) );
            shutdown();
            return;
         }

         const bool skip_validate_signee = !conf.force_all_checks;
         validator_t validator = [this](block_timestamp_type timestamp, const flat_set<digest_type>& cur_features,
                                        const vector<digest_type>& new_features) {
            check_protocol_features(timestamp, cur_features, new_features);
         };

         auto do_push = [&](auto& forkdb) {
            if constexpr (std::is_same_v<BSP, typename std::decay_t<decltype(forkdb.chain_head)>>) {
               auto bsp = std::make_shared<typename BSP::element_type>(
                  *forkdb.chain_head, b, protocol_features.get_protocol_feature_set(), validator, skip_validate_signee);

               if (s != controller::block_status::irreversible) {
                  forkdb.add(bsp, true);
               }

               emit(accepted_block_header, std::tie(bsp->block, bsp->id()));

               controller::block_report br;
               if (s == controller::block_status::irreversible) {
                  apply_block(br, bsp, s, trx_meta_cache_lookup{});

                  // On replay, log_irreversible is not called and so no irreversible_block signal is emitted.
                  // So emit it explicitly here.
                  emit(irreversible_block, std::tie(bsp->block, bsp->id()));

                  if (!skip_db_sessions(s)) {
                     db.commit(bsp->block_num());
                  }
               } else {
                  EOS_ASSERT(read_mode != db_read_mode::IRREVERSIBLE, block_validate_exception,
                             "invariant failure: cannot replay reversible blocks while in irreversible mode");
                  maybe_switch_forks(br, bsp, s, {}, trx_meta_cache_lookup{});
               }
            }
         };

         fork_db.apply<void>(do_push);

      } FC_LOG_AND_RETHROW( )
   }

   template<class BSP>
   void maybe_switch_forks( controller::block_report& br, const BSP& new_head, controller::block_status s,
                            const forked_callback_t& forked_cb, const trx_meta_cache_lookup& trx_lookup )
   {
      auto do_maybe_switch_forks = [&](auto& forkdb) {
         bool head_changed = true;
         auto& head = forkdb.chain_head;
         if( new_head->header.previous == head->id() ) {
            try {
               apply_block( br, new_head, s, trx_lookup );
            } catch ( const std::exception& e ) {
               forkdb.remove( new_head->id() );
               throw;
            }
         } else if( new_head->id() != head->id() ) {
            ilog("switching forks from ${current_head_id} (block number ${current_head_num}) to ${new_head_id} (block number ${new_head_num})",
                 ("current_head_id", head->id())("current_head_num", head_block_num())("new_head_id", new_head->id())("new_head_num", new_head->block_num()) );

            // not possible to log transaction specific infor when switching forks
            if (auto dm_logger = get_deep_mind_logger(false)) {
               dm_logger->on_switch_forks(head->id(), new_head->id());
            }

            auto branches = forkdb.fetch_branch_from( new_head->id(), head->id() );

            if( branches.second.size() > 0 ) {
               for( auto itr = branches.second.begin(); itr != branches.second.end(); ++itr ) {
                  pop_block();
               }
               EOS_ASSERT( head_block_id() == branches.second.back()->header.previous, fork_database_exception,
                           "loss of sync between fork_db and chainbase during fork switch" ); // _should_ never fail

               if( forked_cb ) {
                  // forked_branch is in reverse order, maintain execution order
                  for( auto ritr = branches.second.rbegin(), rend = branches.second.rend(); ritr != rend; ++ritr ) {
                     const auto& bsptr = *ritr;
                     for( auto itr = bsptr->trxs_metas().begin(), end = bsptr->trxs_metas().end(); itr != end; ++itr ) {
                        forked_cb(*itr);
                     }
                  }
               }
            }

            for( auto ritr = branches.first.rbegin(); ritr != branches.first.rend(); ++ritr ) {
               auto except = std::exception_ptr{};
               try {
                  br = controller::block_report{};
                  apply_block( br, *ritr, (*ritr)->is_valid() ? controller::block_status::validated
                               : controller::block_status::complete, trx_lookup );
               } catch ( const std::bad_alloc& ) {
                  throw;
               } catch ( const boost::interprocess::bad_alloc& ) {
                  throw;
               } catch (const fc::exception& e) {
                  elog("exception thrown while switching forks ${e}", ("e", e.to_detail_string()));
                  except = std::current_exception();
               } catch (const std::exception& e) {
                  elog("exception thrown while switching forks ${e}", ("e", e.what()));
                  except = std::current_exception();
               }

               if( except ) {
                  // ritr currently points to the block that threw
                  // Remove the block that threw and all forks built off it.
                  forkdb.remove( (*ritr)->id() );

                  // pop all blocks from the bad fork, discarding their transactions
                  // ritr base is a forward itr to the last block successfully applied
                  auto applied_itr = ritr.base();
                  for( auto itr = applied_itr; itr != branches.first.end(); ++itr ) {
                     pop_block();
                  }
                  EOS_ASSERT( head_block_id() == branches.second.back()->header.previous, fork_database_exception,
                              "loss of sync between fork_db and chainbase during fork switch reversal" ); // _should_ never fail

                  // re-apply good blocks
                  for( auto ritr = branches.second.rbegin(); ritr != branches.second.rend(); ++ritr ) {
                     br = controller::block_report{};
                     apply_block( br, *ritr, controller::block_status::validated /* we previously validated these blocks*/, trx_lookup );
                  }
                  std::rethrow_exception(except);
               } // end if exception
            } /// end for each block in branch

            if (fc::logger::get(DEFAULT_LOGGER).is_enabled(fc::log_level::info)) {
               auto get_ids = [&](auto& container)->std::string {
                  std::string ids;
                  for(auto ritr = container.rbegin(), e = container.rend(); ritr != e; ++ritr) {
                     ids += std::to_string((*ritr)->block_num()) + ":" + (*ritr)->id().str() + ",";
                  }
                  if (!ids.empty()) ids.resize(ids.size()-1);
                  return ids;
               };
               ilog("successfully switched fork to new head ${new_head_id}, removed {${rm_ids}}, applied {${new_ids}}",
                    ("new_head_id", new_head->id())("rm_ids", get_ids(branches.second))("new_ids", get_ids(branches.first)));
            }
         } else {
            head_changed = false;
         }

         if( head_changed )
            log_irreversible();
      };

      fork_db.apply<void>(do_maybe_switch_forks);

   } /// push_block

   deque<transaction_metadata_ptr> abort_block() {
      deque<transaction_metadata_ptr> applied_trxs;
      if( pending ) {
         applied_trxs = pending->extract_trx_metas();
         pending.reset();
         protocol_features.popped_blocks_to( head_block_num() );
      }
      return applied_trxs;
   }

   // @param if_active true if instant finality is active
   static checksum256_type calc_merkle( deque<digest_type>&& digests, bool if_active ) {
      if (if_active) {
         return calculate_merkle( std::move(digests) );
      } else {
         return canonical_merkle( std::move(digests) );
      }
   }

   static checksum256_type calculate_trx_merkle( const deque<transaction_receipt>& trxs, bool if_active ) {
      deque<digest_type> trx_digests;
      for( const auto& a : trxs )
         trx_digests.emplace_back( a.digest() );

      return calc_merkle(std::move(trx_digests), if_active);
   }

   void update_producers_authority() {
      // this is not called when hotstuff is activated
      auto& bb = std::get<building_block>(pending->_block_stage);
      bb.apply_legacy<void>([this](building_block::building_block_legacy& legacy_header) {
         pending_block_header_state_legacy& pbhs = legacy_header.pending_block_header_state;
         const auto& producers = pbhs.active_schedule.producers;

         auto update_permission = [&](auto& permission, auto threshold) {
            auto auth = authority(threshold, {}, {});
            for (auto& p : producers) {
               auth.accounts.push_back({
                  {p.producer_name, config::active_name},
                  1
               });
            }

            if (permission.auth != auth) {
               db.modify(permission, [&](auto& po) { po.auth = auth; });
            }
         };

         uint32_t num_producers       = producers.size();
         auto     calculate_threshold = [=](uint32_t numerator, uint32_t denominator) {
            return ((num_producers * numerator) / denominator) + 1;
         };

         update_permission(authorization.get_permission({config::producers_account_name, config::active_name}),
                           calculate_threshold(2, 3) /* more than two-thirds */);

         update_permission(
            authorization.get_permission({config::producers_account_name, config::majority_producers_permission_name}),
            calculate_threshold(1, 2) /* more than one-half */);

         update_permission(
            authorization.get_permission({config::producers_account_name, config::minority_producers_permission_name}),
            calculate_threshold(1, 3) /* more than one-third */);

         // TODO: Add tests
      });
   }

   void create_block_summary(const block_id_type& id) {
      auto block_num = block_header::num_from_id(id);
      auto sid = block_num & 0xffff;
      db.modify( db.get<block_summary_object,by_id>(sid), [&](block_summary_object& bso ) {
          bso.block_id = id;
      });
   }


   void clear_expired_input_transactions(const fc::time_point& deadline) {
      //Look for expired transactions in the deduplication list, and remove them.
      auto& transaction_idx = db.get_mutable_index<transaction_multi_index>();
      const auto& dedupe_index = transaction_idx.indices().get<by_expiration>();
      auto now = is_building_block() ? pending_block_time() : head_block_time().to_time_point();
      const auto total = dedupe_index.size();
      uint32_t num_removed = 0;
      while( (!dedupe_index.empty()) && ( now > dedupe_index.begin()->expiration.to_time_point() ) ) {
         transaction_idx.remove(*dedupe_index.begin());
         ++num_removed;
         if( deadline <= fc::time_point::now() ) {
            break;
         }
      }
      dlog("removed ${n} expired transactions of the ${t} input dedup list, pending block time ${pt}",
           ("n", num_removed)("t", total)("pt", now));
   }

   bool sender_avoids_whitelist_blacklist_enforcement( account_name sender )const {
      if( conf.sender_bypass_whiteblacklist.size() > 0 &&
          ( conf.sender_bypass_whiteblacklist.find( sender ) != conf.sender_bypass_whiteblacklist.end() ) )
      {
         return true;
      }

      return false;
   }

   void check_actor_list( const flat_set<account_name>& actors )const {
      if( actors.size() == 0 ) return;

      if( conf.actor_whitelist.size() > 0 ) {
         // throw if actors is not a subset of whitelist
         const auto& whitelist = conf.actor_whitelist;
         bool is_subset = true;

         // quick extents check, then brute force the check actors
         if (*actors.cbegin() >= *whitelist.cbegin() && *actors.crbegin() <= *whitelist.crbegin() ) {
            auto lower_bound = whitelist.cbegin();
            for (const auto& actor: actors) {
               lower_bound = std::lower_bound(lower_bound, whitelist.cend(), actor);

               // if the actor is not found, this is not a subset
               if (lower_bound == whitelist.cend() || *lower_bound != actor ) {
                  is_subset = false;
                  break;
               }

               // if the actor was found, we are guaranteed that other actors are either not present in the whitelist
               // or will be present in the range defined as [next actor,end)
               lower_bound = std::next(lower_bound);
            }
         } else {
            is_subset = false;
         }

         // helper lambda to lazily calculate the actors for error messaging
         static auto generate_missing_actors = [](const flat_set<account_name>& actors, const flat_set<account_name>& whitelist) -> vector<account_name> {
            vector<account_name> excluded;
            excluded.reserve( actors.size() );
            set_difference( actors.begin(), actors.end(),
                            whitelist.begin(), whitelist.end(),
                            std::back_inserter(excluded) );
            return excluded;
         };

         EOS_ASSERT( is_subset,  actor_whitelist_exception,
                     "authorizing actor(s) in transaction are not on the actor whitelist: ${actors}",
                     ("actors", generate_missing_actors(actors, whitelist))
                   );
      } else if( conf.actor_blacklist.size() > 0 ) {
         // throw if actors intersects blacklist
         const auto& blacklist = conf.actor_blacklist;
         bool intersects = false;

         // quick extents check then brute force check actors
         if( *actors.cbegin() <= *blacklist.crbegin() && *actors.crbegin() >= *blacklist.cbegin() ) {
            auto lower_bound = blacklist.cbegin();
            for (const auto& actor: actors) {
               lower_bound = std::lower_bound(lower_bound, blacklist.cend(), actor);

               // if the lower bound in the blacklist is at the end, all other actors are guaranteed to
               // not exist in the blacklist
               if (lower_bound == blacklist.cend()) {
                  break;
               }

               // if the lower bound of an actor IS the actor, then we have an intersection
               if (*lower_bound == actor) {
                  intersects = true;
                  break;
               }
            }
         }

         // helper lambda to lazily calculate the actors for error messaging
         static auto generate_blacklisted_actors = [](const flat_set<account_name>& actors, const flat_set<account_name>& blacklist) -> vector<account_name> {
            vector<account_name> blacklisted;
            blacklisted.reserve( actors.size() );
            set_intersection( actors.begin(), actors.end(),
                              blacklist.begin(), blacklist.end(),
                              std::back_inserter(blacklisted)
                            );
            return blacklisted;
         };

         EOS_ASSERT( !intersects, actor_blacklist_exception,
                     "authorizing actor(s) in transaction are on the actor blacklist: ${actors}",
                     ("actors", generate_blacklisted_actors(actors, blacklist))
                   );
      }
   }

   void check_contract_list( account_name code )const {
      if( conf.contract_whitelist.size() > 0 ) {
         EOS_ASSERT( conf.contract_whitelist.find( code ) != conf.contract_whitelist.end(),
                     contract_whitelist_exception,
                     "account '${code}' is not on the contract whitelist", ("code", code)
                   );
      } else if( conf.contract_blacklist.size() > 0 ) {
         EOS_ASSERT( conf.contract_blacklist.find( code ) == conf.contract_blacklist.end(),
                     contract_blacklist_exception,
                     "account '${code}' is on the contract blacklist", ("code", code)
                   );
      }
   }

   void check_action_list( account_name code, action_name action )const {
      if( conf.action_blacklist.size() > 0 ) {
         EOS_ASSERT( conf.action_blacklist.find( std::make_pair(code, action) ) == conf.action_blacklist.end(),
                     action_blacklist_exception,
                     "action '${code}::${action}' is on the action blacklist",
                     ("code", code)("action", action)
                   );
      }
   }

   void check_key_list( const public_key_type& key )const {
      if( conf.key_blacklist.size() > 0 ) {
         EOS_ASSERT( conf.key_blacklist.find( key ) == conf.key_blacklist.end(),
                     key_blacklist_exception,
                     "public key '${key}' is on the key blacklist",
                     ("key", key)
                   );
      }
   }

   /**
    *  At the start of each block we notify the system contract with a transaction that passes in
    *  the block header of the prior block (which is currently our head block)
    */
   signed_transaction get_on_block_transaction()
   {
      action on_block_act;
      on_block_act.account = config::system_account_name;
      on_block_act.name = "onblock"_n;
      on_block_act.authorization = vector<permission_level>{{config::system_account_name, config::active_name}};
      on_block_act.data = fc::raw::pack(head_block_header());

      signed_transaction trx;
      trx.actions.emplace_back(std::move(on_block_act));
      if( is_builtin_activated( builtin_protocol_feature_t::no_duplicate_deferred_id ) ) {
         trx.expiration = time_point_sec();
         trx.ref_block_num = 0;
         trx.ref_block_prefix = 0;
      } else {
         trx.expiration = time_point_sec{pending_block_time() + fc::microseconds(999'999)}; // Round up to nearest second to avoid appearing expired
         trx.set_reference_block( head_block_id() );
      }

      return trx;
   }

   inline deep_mind_handler* get_deep_mind_logger(bool is_trx_transient) const {
      // do not perform deep mind logging for read-only and dry-run transactions
      return is_trx_transient ? nullptr : deep_mind_logger;
   }

   void set_if_irreversible_block_num(uint32_t block_num) {
      if( block_num > if_irreversible_block_num ) {
         if_irreversible_block_num = block_num;
         dlog("irreversible block ${bn}", ("bn", block_num));
      }
   }

   uint32_t get_if_irreversible_block_num() const {
      return if_irreversible_block_num;
   }

   uint32_t earliest_available_block_num() const {
      return (blog.first_block_num() != 0) ? blog.first_block_num() : fork_db_root_block_num();
   }

   void set_to_write_window() {
      app_window = app_window_type::write;
   }
   void set_to_read_window() {
      app_window = app_window_type::read;
   }
   bool is_write_window() const {
      return app_window == app_window_type::write;
   }

#ifdef EOSIO_EOS_VM_OC_RUNTIME_ENABLED
   bool is_eos_vm_oc_enabled() const {
      return wasmif.is_eos_vm_oc_enabled();
   }
#endif

   // Only called from read-only trx execution threads when producer_plugin
   // starts them. Only OC requires initialize thread specific data.
   void init_thread_local_data() {
#ifdef EOSIO_EOS_VM_OC_RUNTIME_ENABLED
      if ( is_eos_vm_oc_enabled() ) {
         wasmif.init_thread_local_data();
      }
#endif
   }

   wasm_interface& get_wasm_interface() {
      return wasmif;
   }

   void code_block_num_last_used(const digest_type& code_hash, uint8_t vm_type, uint8_t vm_version, uint32_t block_num) {
      wasmif.code_block_num_last_used(code_hash, vm_type, vm_version, block_num);
   }

   void set_node_finalizer_keys(const bls_pub_priv_key_map_t& finalizer_keys) {
      my_finalizers.set_keys(finalizer_keys);
   }

   bool irreversible_mode() const { return read_mode == db_read_mode::IRREVERSIBLE; }

   bool light_validation_allowed() const {
      if (!pending || in_trx_requiring_checks) {
         return false;
      }

      const auto pb_status = pending->_block_status;

      // in a pending irreversible or previously validated block and we have forcing all checks
      const bool consider_skipping_on_replay =
            (pb_status == controller::block_status::irreversible || pb_status == controller::block_status::validated) && !conf.force_all_checks;

      // OR in a signed block and in light validation mode
      const bool consider_skipping_on_validate = pb_status == controller::block_status::complete &&
                                                 (conf.block_validation_mode == validation_mode::LIGHT || trusted_producer_light_validation);

      return consider_skipping_on_replay || consider_skipping_on_validate;
   }


   bool skip_auth_check() const {
      return light_validation_allowed();
   }

   bool skip_trx_checks() const {
      return light_validation_allowed();
   }

   bool skip_db_sessions( controller::block_status bs ) const {
      bool consider_skipping = bs == controller::block_status::irreversible;
      return consider_skipping
         && !conf.disable_replay_opts
         && !in_trx_requiring_checks;
   }

   bool skip_db_sessions() const {
      if (pending) {
         return skip_db_sessions(pending->_block_status);
      } else {
         return false;
      }
   }

   bool is_trusted_producer( const account_name& producer) const {
      return conf.block_validation_mode == validation_mode::LIGHT || conf.trusted_producers.count(producer);
   }

   bool is_builtin_activated( builtin_protocol_feature_t f )const {
      uint32_t current_block_num = head_block_num();

      if( pending ) {
         ++current_block_num;
      }

      return protocol_features.is_builtin_activated( f, current_block_num );
   }

   block_timestamp_type pending_block_timestamp()const {
      EOS_ASSERT( pending, block_validate_exception, "no pending block" );

      return pending->timestamp();
   }

   time_point pending_block_time()const {
      return pending_block_timestamp();
   }

   bool is_building_block()const {
      return pending.has_value() && !std::holds_alternative<completed_block>(pending->_block_stage);
   }

   bool is_speculative_block()const {
      if( !pending ) return false;

      return (pending->_block_status == controller::block_status::incomplete || pending->_block_status == controller::block_status::ephemeral );
   }

   std::optional<block_id_type> pending_producer_block_id()const {
      EOS_ASSERT( pending, block_validate_exception, "no pending block" );
      return pending->_producer_block_id;
   }

   void validate_db_available_size() const {
      const auto free = db.get_free_memory();
      const auto guard = conf.state_guard_size;
      EOS_ASSERT(free >= guard, database_guard_exception, "database free: ${f}, guard size: ${g}", ("f", free)("g",guard));
   }

   const producer_authority_schedule& active_producers()const {
      if( !(pending) )
         return head_active_schedule_auth();

      return pending->active_producers();
   }

   const producer_authority_schedule* pending_producers_legacy()const {
      if( !(pending) )
         return head_pending_schedule_auth_legacy();

      return pending->pending_producers_legacy();
   }

}; /// controller_impl

thread_local platform_timer controller_impl::timer;
#if defined(EOSIO_EOS_VM_RUNTIME_ENABLED) || defined(EOSIO_EOS_VM_JIT_RUNTIME_ENABLED)
thread_local eosio::vm::wasm_allocator controller_impl::wasm_alloc;
#endif

const resource_limits_manager&   controller::get_resource_limits_manager()const
{
   return my->resource_limits;
}
resource_limits_manager&         controller::get_mutable_resource_limits_manager()
{
   return my->resource_limits;
}

const authorization_manager&   controller::get_authorization_manager()const
{
   return my->authorization;
}
authorization_manager&         controller::get_mutable_authorization_manager()
{
   return my->authorization;
}

const protocol_feature_manager& controller::get_protocol_feature_manager()const
{
   return my->protocol_features;
}

const subjective_billing& controller::get_subjective_billing()const {
   return my->subjective_bill;
}

subjective_billing& controller::get_mutable_subjective_billing() {
   return my->subjective_bill;
}


controller::controller( const controller::config& cfg, const chain_id_type& chain_id )
:my( new controller_impl( cfg, *this, protocol_feature_set{}, chain_id ) )
{
}

controller::controller( const config& cfg, protocol_feature_set&& pfs, const chain_id_type& chain_id )
:my( new controller_impl( cfg, *this, std::move(pfs), chain_id ) )
{
}

controller::~controller() {
   my->abort_block();
   // controller_impl (my) holds a reference to controller (controller_impl.self).
   // The self is passed to transaction_context which passes it on to apply_context.
   // Currently nothing posted to the thread_pool accesses the `self` reference, but to make
   // sure it is safe in case something is added to the thread pool that does access self,
   // stop the thread pool before the unique_ptr (my) destructor runs.
   my->thread_pool.stop();
}

void controller::add_indices() {
   my->add_indices();
}

void controller::startup( std::function<void()> shutdown, std::function<bool()> check_shutdown, const snapshot_reader_ptr& snapshot ) {
   my->startup(shutdown, check_shutdown, snapshot);
}

void controller::startup( std::function<void()> shutdown, std::function<bool()> check_shutdown, const genesis_state& genesis ) {
   my->startup(shutdown, check_shutdown, genesis);
}

void controller::startup(std::function<void()> shutdown, std::function<bool()> check_shutdown) {
   my->startup(shutdown, check_shutdown);
}

const chainbase::database& controller::db()const { return my->db; }

chainbase::database& controller::mutable_db()const { return my->db; }

void controller::preactivate_feature( const digest_type& feature_digest, bool is_trx_transient ) {
   const auto& pfs = my->protocol_features.get_protocol_feature_set();
   auto cur_time = pending_block_time();

   auto status = pfs.is_recognized( feature_digest, cur_time );
   switch( status ) {
      case protocol_feature_set::recognized_t::unrecognized:
         if( is_speculative_block() ) {
            EOS_THROW( subjective_block_production_exception,
                       "protocol feature with digest '${digest}' is unrecognized", ("digest", feature_digest) );
         } else {
            EOS_THROW( protocol_feature_bad_block_exception,
                       "protocol feature with digest '${digest}' is unrecognized", ("digest", feature_digest) );
         }
      break;
      case protocol_feature_set::recognized_t::disabled:
         if( is_speculative_block() ) {
            EOS_THROW( subjective_block_production_exception,
                       "protocol feature with digest '${digest}' is disabled", ("digest", feature_digest) );
         } else {
            EOS_THROW( protocol_feature_bad_block_exception,
                       "protocol feature with digest '${digest}' is disabled", ("digest", feature_digest) );
         }
      break;
      case protocol_feature_set::recognized_t::too_early:
         if( is_speculative_block() ) {
            EOS_THROW( subjective_block_production_exception,
                       "${timestamp} is too early for the earliest allowed activation time of the protocol feature with digest '${digest}'", ("digest", feature_digest)("timestamp", cur_time) );
         } else {
            EOS_THROW( protocol_feature_bad_block_exception,
                       "${timestamp} is too early for the earliest allowed activation time of the protocol feature with digest '${digest}'", ("digest", feature_digest)("timestamp", cur_time) );
         }
      break;
      case protocol_feature_set::recognized_t::ready:
      break;
      default:
         if( is_speculative_block() ) {
            EOS_THROW( subjective_block_production_exception, "unexpected recognized_t status" );
         } else {
            EOS_THROW( protocol_feature_bad_block_exception, "unexpected recognized_t status" );
         }
      break;
   }

   // The above failures depend on subjective information.
   // Because of deferred transactions, this complicates things considerably.

   // If producing a block, we throw a subjective failure if the feature is not properly recognized in order
   // to try to avoid retiring into a block a deferred transacton driven by subjective information.

   // But it is still possible for a producer to retire a deferred transaction that deals with this subjective
   // information. If they recognized the feature, they would retire it successfully, but a validator that
   // does not recognize the feature should reject the entire block (not just fail the deferred transaction).
   // Even if they don't recognize the feature, the producer could change their nodeos code to treat it like an
   // objective failure thus leading the deferred transaction to retire with soft_fail or hard_fail.
   // In this case, validators that don't recognize the feature would reject the whole block immediately, and
   // validators that do recognize the feature would likely lead to a different retire status which would
   // ultimately cause a validation failure and thus rejection of the block.
   // In either case, it results in rejection of the block which is the desired behavior in this scenario.

   // If the feature is properly recognized by producer and validator, we have dealt with the subjectivity and
   // now only consider the remaining failure modes which are deterministic and objective.
   // Thus the exceptions that can be thrown below can be regular objective exceptions
   // that do not cause immediate rejection of the block.

   EOS_ASSERT( !is_protocol_feature_activated( feature_digest ),
               protocol_feature_exception,
               "protocol feature with digest '${digest}' is already activated",
               ("digest", feature_digest)
   );

   const auto& pso = my->db.get<protocol_state_object>();

   EOS_ASSERT( std::find( pso.preactivated_protocol_features.begin(),
                          pso.preactivated_protocol_features.end(),
                          feature_digest
               ) == pso.preactivated_protocol_features.end(),
               protocol_feature_exception,
               "protocol feature with digest '${digest}' is already pre-activated",
               ("digest", feature_digest)
   );

   auto dependency_checker = [&]( const digest_type& d ) -> bool
   {
      if( is_protocol_feature_activated( d ) ) return true;

      return ( std::find( pso.preactivated_protocol_features.begin(),
                          pso.preactivated_protocol_features.end(),
                          d ) != pso.preactivated_protocol_features.end() );
   };

   EOS_ASSERT( pfs.validate_dependencies( feature_digest, dependency_checker ),
               protocol_feature_exception,
               "not all dependencies of protocol feature with digest '${digest}' have been activated or pre-activated",
               ("digest", feature_digest)
   );

   if (auto dm_logger = get_deep_mind_logger(is_trx_transient)) {
      const auto feature = pfs.get_protocol_feature(feature_digest);

      dm_logger->on_preactivate_feature(feature);
   }

   my->db.modify( pso, [&]( auto& ps ) {
      ps.preactivated_protocol_features.emplace_back(feature_digest);
   } );
}

vector<digest_type> controller::get_preactivated_protocol_features()const {
   const auto& pso = my->db.get<protocol_state_object>();

   if( pso.preactivated_protocol_features.size() == 0 ) return {};

   vector<digest_type> preactivated_protocol_features;

   for( const auto& f : pso.preactivated_protocol_features ) {
      preactivated_protocol_features.emplace_back( f );
   }

   return preactivated_protocol_features;
}

void controller::validate_protocol_features( const vector<digest_type>& features_to_activate )const {
   my->check_protocol_features( my->head_block_time(),
                                my->head_activated_protocol_features()->protocol_features,
                                features_to_activate );
}

void controller::start_block( block_timestamp_type when,
                              uint16_t confirm_block_count,
                              const vector<digest_type>& new_protocol_feature_activations,
                              block_status bs,
                              const fc::time_point& deadline )
{
   validate_db_available_size();

   if( new_protocol_feature_activations.size() > 0 ) {
      validate_protocol_features( new_protocol_feature_activations );
   }

   EOS_ASSERT( bs == block_status::incomplete || bs == block_status::ephemeral, block_validate_exception, "speculative block type required" );

   my->start_block( when, confirm_block_count, new_protocol_feature_activations,
                    bs, std::optional<block_id_type>(), deadline );
}

void controller::assemble_and_complete_block( block_report& br, const signer_callback_type& signer_callback ) {
   validate_db_available_size();

   my->assemble_block();

   auto& ab = std::get<assembled_block>(my->pending->_block_stage);
   const auto& valid_block_signing_authority = my->head_active_schedule_auth().get_scheduled_producer(ab.timestamp()).authority;
   my->pending->_block_stage = ab.complete_block(
      my->protocol_features.get_protocol_feature_set(),
      [](block_timestamp_type timestamp, const flat_set<digest_type>& cur_features, const vector<digest_type>& new_features) {},
      signer_callback,
      valid_block_signing_authority);

   br = my->pending->_block_report;
}

void controller::commit_block() {
   validate_db_available_size();
   my->commit_block(block_status::incomplete);
}

deque<transaction_metadata_ptr> controller::abort_block() {
   return my->abort_block();
}

boost::asio::io_context& controller::get_thread_pool() {
   return my->thread_pool.get_executor();
}

std::future<block_handle> controller::create_block_handle_future( const block_id_type& id, const signed_block_ptr& b ) {
   return my->create_block_handle_future( id, b );
}

std::optional<block_handle> controller::create_block_handle( const block_id_type& id, const signed_block_ptr& b ) const {
   return my->create_block_handle( id, b );
}

void controller::push_block( block_report& br,
                             const block_handle& bt,
                             const forked_callback_t& forked_cb,
                             const trx_meta_cache_lookup& trx_lookup )
{
   validate_db_available_size();
   std::visit([&](const auto& bsp) { my->push_block( br, bsp, forked_cb, trx_lookup); }, bt.bsp);
}

transaction_trace_ptr controller::push_transaction( const transaction_metadata_ptr& trx,
                                                    fc::time_point block_deadline, fc::microseconds max_transaction_time,
                                                    uint32_t billed_cpu_time_us, bool explicit_billed_cpu_time,
                                                    int64_t subjective_cpu_bill_us ) {
   validate_db_available_size();
   EOS_ASSERT( get_read_mode() != db_read_mode::IRREVERSIBLE, transaction_type_exception, "push transaction not allowed in irreversible mode" );
   EOS_ASSERT( trx && !trx->implicit() && !trx->scheduled(), transaction_type_exception, "Implicit/Scheduled transaction not allowed" );
   return my->push_transaction(trx, block_deadline, max_transaction_time, billed_cpu_time_us, explicit_billed_cpu_time, subjective_cpu_bill_us );
}

transaction_trace_ptr controller::push_scheduled_transaction( const transaction_id_type& trxid,
                                                              fc::time_point block_deadline, fc::microseconds max_transaction_time,
                                                              uint32_t billed_cpu_time_us, bool explicit_billed_cpu_time )
{
   EOS_ASSERT( get_read_mode() != db_read_mode::IRREVERSIBLE, transaction_type_exception, "push scheduled transaction not allowed in irreversible mode" );
   validate_db_available_size();
   return my->push_scheduled_transaction( trxid, block_deadline, max_transaction_time, billed_cpu_time_us, explicit_billed_cpu_time );
}

const flat_set<account_name>& controller::get_actor_whitelist() const {
   return my->conf.actor_whitelist;
}
const flat_set<account_name>& controller::get_actor_blacklist() const {
   return my->conf.actor_blacklist;
}
const flat_set<account_name>& controller::get_contract_whitelist() const {
   return my->conf.contract_whitelist;
}
const flat_set<account_name>& controller::get_contract_blacklist() const {
   return my->conf.contract_blacklist;
}
const flat_set< pair<account_name, action_name> >& controller::get_action_blacklist() const {
   return my->conf.action_blacklist;
}
const flat_set<public_key_type>& controller::get_key_blacklist() const {
   return my->conf.key_blacklist;
}

void controller::set_actor_whitelist( const flat_set<account_name>& new_actor_whitelist ) {
   my->conf.actor_whitelist = new_actor_whitelist;
}
void controller::set_actor_blacklist( const flat_set<account_name>& new_actor_blacklist ) {
   my->conf.actor_blacklist = new_actor_blacklist;
}
void controller::set_contract_whitelist( const flat_set<account_name>& new_contract_whitelist ) {
   my->conf.contract_whitelist = new_contract_whitelist;
}
void controller::set_contract_blacklist( const flat_set<account_name>& new_contract_blacklist ) {
   my->conf.contract_blacklist = new_contract_blacklist;
}
void controller::set_action_blacklist( const flat_set< pair<account_name, action_name> >& new_action_blacklist ) {
   for (auto& act: new_action_blacklist) {
      EOS_ASSERT(act.first != account_name(), name_type_exception, "Action blacklist - contract name should not be empty");
      EOS_ASSERT(act.second != action_name(), action_type_exception, "Action blacklist - action name should not be empty");
   }
   my->conf.action_blacklist = new_action_blacklist;
}
void controller::set_key_blacklist( const flat_set<public_key_type>& new_key_blacklist ) {
   my->conf.key_blacklist = new_key_blacklist;
}

void controller::set_disable_replay_opts( bool v ) {
   my->conf.disable_replay_opts = v;
}

uint32_t controller::head_block_num()const {
   return my->head_block_num();
}
block_timestamp_type controller::head_block_timestamp()const {
   return my->head_block_time();
}
time_point controller::head_block_time()const {
   return my->head_block_time();
}
block_id_type controller::head_block_id()const {
   return my->head_block_id();
}

account_name  controller::head_block_producer()const {
   return my->head_block_producer();
}

const block_header& controller::head_block_header()const {
   return my->head_block_header();
}

block_state_legacy_ptr controller::head_block_state_legacy()const {
   // returns null after instant finality activated
   return my->fork_db.apply_legacy<block_state_legacy_ptr>(
      [](auto& forkdb) -> block_state_legacy_ptr { return forkdb.chain_head; });
}

const signed_block_ptr& controller::head_block()const {
   return my->head_block();
}

uint32_t controller::fork_db_head_block_num()const {
   return my->fork_db_head_block_num();
}

block_id_type controller::fork_db_head_block_id()const {
   return my->fork_db_head_block_id();
}

block_timestamp_type controller::pending_block_timestamp()const {
   return my->pending_block_timestamp();
}

time_point controller::pending_block_time()const {
   return my->pending_block_time();
}

uint32_t controller::pending_block_num()const {
   EOS_ASSERT( my->pending, block_validate_exception, "no pending block" );
   return my->pending->block_num();
}

account_name controller::pending_block_producer()const {
   EOS_ASSERT( my->pending, block_validate_exception, "no pending block" );
   return my->pending->producer();
}

const block_signing_authority& controller::pending_block_signing_authority() const {
   EOS_ASSERT( my->pending, block_validate_exception, "no pending block" );
   return my->pending->pending_block_signing_authority();
}

std::optional<block_id_type> controller::pending_producer_block_id()const {
   return my->pending_producer_block_id();
}

void controller::set_if_irreversible_block_num(uint32_t block_num) {
   // needs to be set by qc_chain at startup and as irreversible changes
   assert(block_num > 0);
   my->set_if_irreversible_block_num(block_num);
}

uint32_t controller::if_irreversible_block_num() const {
   return my->get_if_irreversible_block_num();
}

uint32_t controller::last_irreversible_block_num() const {
   return my->fork_db_root_block_num();
}

block_id_type controller::last_irreversible_block_id() const {
   return my->fork_db_root_block_id();
}

time_point controller::last_irreversible_block_time() const {
   return my->fork_db_root_timestamp().to_time_point();
}


const dynamic_global_property_object& controller::get_dynamic_global_properties()const {
  return my->db.get<dynamic_global_property_object>();
}
const global_property_object& controller::get_global_properties()const {
  return my->db.get<global_property_object>();
}

signed_block_ptr controller::fetch_block_by_id( const block_id_type& id )const {
   auto sb_ptr = my->fork_db_fetch_block_by_id(id);
   if( sb_ptr ) return sb_ptr;
   auto bptr = my->blog.read_block_by_num( block_header::num_from_id(id) );
   if( bptr && bptr->calculate_id() == id ) return bptr;
   return signed_block_ptr();
}

bool controller::block_exists(const block_id_type&id) const {
   signed_block_ptr sb_ptr = my->fork_db_fetch_block_by_id(id);
   if( sb_ptr ) return true;
   std::optional<signed_block_header> sbh = my->blog.read_block_header_by_num( block_header::num_from_id(id) );
   if( sbh && sbh->calculate_id() == id ) return true;
   return false;
}

std::optional<signed_block_header> controller::fetch_block_header_by_id( const block_id_type& id )const {
   auto sb_ptr = my->fork_db_fetch_block_by_id(id);
   if( sb_ptr ) return *static_cast<signed_block_header*>(sb_ptr.get());
   auto result = my->blog.read_block_header_by_num( block_header::num_from_id(id) );
   if( result && result->calculate_id() == id ) return result;
   return {};
}

signed_block_ptr controller::fetch_block_by_number( uint32_t block_num )const  { try {
   auto b = my->fork_db_fetch_block_by_num( block_num );
   if (b)
      return b;

   return my->blog.read_block_by_num(block_num);
} FC_CAPTURE_AND_RETHROW( (block_num) ) }

std::optional<signed_block_header> controller::fetch_block_header_by_number( uint32_t block_num )const  { try {
   auto b = my->fork_db_fetch_block_by_num(block_num);
   if (b)
      return *b;

   return my->blog.read_block_header_by_num(block_num);
} FC_CAPTURE_AND_RETHROW( (block_num) ) }


block_id_type controller::get_block_id_for_num( uint32_t block_num )const { try {
   const auto& blog_head = my->blog.head();

   bool find_in_blog = (blog_head && block_num <= blog_head->block_num());

   if( !find_in_blog ) {
      std::optional<block_id_type> id = my->fork_db_fetch_block_id_by_num(block_num);
      if (id) return *id;
   }

   auto id = my->blog.read_block_id_by_num(block_num);

   EOS_ASSERT( BOOST_LIKELY( id != block_id_type() ), unknown_block_exception,
               "Could not find block: ${block}", ("block", block_num) );

   return id;
} FC_CAPTURE_AND_RETHROW( (block_num) ) }

digest_type controller::get_strong_digest_by_id( const block_id_type& id ) const {
   return my->get_strong_digest_by_id(id);
}

fc::sha256 controller::calculate_integrity_hash() { try {
   return my->calculate_integrity_hash();
} FC_LOG_AND_RETHROW() }

void controller::write_snapshot( const snapshot_writer_ptr& snapshot ) {
   EOS_ASSERT( !my->pending, block_validate_exception, "cannot take a consistent snapshot with a pending block" );
   my->writing_snapshot.store(true, std::memory_order_release);
   fc::scoped_exit<std::function<void()>> e = [&] {
      my->writing_snapshot.store(false, std::memory_order_release);
   };
   my->add_to_snapshot(snapshot);
}

bool controller::is_writing_snapshot() const {
   return my->writing_snapshot.load(std::memory_order_acquire);
}

int64_t controller::set_proposed_producers( vector<producer_authority> producers ) {
   assert(my->pending);
   if (my->pending->is_legacy()) {
      return my->set_proposed_producers_legacy(std::move(producers));
   } else {
      return my->set_proposed_producers(std::move(producers));
   }
}

int64_t controller_impl::set_proposed_producers( vector<producer_authority> producers ) {
   // Savanna sets the global_property_object.proposed_schedule similar to legacy, but it is only set during the building of the block.
   // global_property_object is used instead of building_block so that if the transaction fails it is rolledback.

   if (producers.empty())
      return -1; // regardless of disallow_empty_producer_schedule

   assert(pending);
   const auto& gpo = db.get<global_property_object>();
   auto cur_block_num = head_block_num() + 1;

   producer_authority_schedule sch;

   sch.version = pending->get_next_proposer_schedule_version();
   sch.producers = std::move(producers);

   ilog( "proposed producer schedule with version ${v}", ("v", sch.version) );

   // overwrite any existing proposed_schedule set earlier in this block
   db.modify( gpo, [&]( auto& gp ) {
      gp.proposed_schedule_block_num = cur_block_num;
      gp.proposed_schedule = sch;
   });

   return sch.version;
}

int64_t controller_impl::set_proposed_producers_legacy( vector<producer_authority> producers ) {
   const auto& gpo = db.get<global_property_object>();
   auto cur_block_num = head_block_num() + 1;

   if( producers.size() == 0 && is_builtin_activated( builtin_protocol_feature_t::disallow_empty_producer_schedule ) ) {
      return -1;
   }

   if( gpo.proposed_schedule_block_num ) {
      if( *gpo.proposed_schedule_block_num != cur_block_num )
         return -1; // there is already a proposed schedule set in a previous block, wait for it to become pending

      if( std::equal( producers.begin(), producers.end(),
                      gpo.proposed_schedule.producers.begin(), gpo.proposed_schedule.producers.end() ) )
         return -1; // the proposed producer schedule does not change
   }

   producer_authority_schedule sch;

   decltype(sch.producers.cend()) end;
   decltype(end)                  begin;

   const auto* pending_sch = pending_producers_legacy();
   assert(pending_sch); // can't be null during dpos

   if( pending_sch->producers.size() == 0 ) {
      const auto& active_sch = active_producers();
      begin = active_sch.producers.begin();
      end   = active_sch.producers.end();
      sch.version = active_sch.version + 1;
   } else {
      begin = pending_sch->producers.begin();
      end   = pending_sch->producers.end();
      sch.version = pending_sch->version + 1;
   }

   if( std::equal( producers.begin(), producers.end(), begin, end ) )
      return -1; // the producer schedule would not change

   sch.producers = std::move(producers);

   int64_t version = sch.version;

   ilog( "proposed producer schedule with version ${v}", ("v", version) );

   db.modify( gpo, [&]( auto& gp ) {
      gp.proposed_schedule_block_num = cur_block_num;
      gp.proposed_schedule = sch;
   });
   return version;
}

void controller::set_proposed_finalizers( const finalizer_policy& fin_pol ) {
   my->set_proposed_finalizers(fin_pol);
}

// called from net threads
vote_status controller::process_vote_message( const vote_message& vote ) {
   return my->process_vote_message( vote );
};

const producer_authority_schedule& controller::active_producers()const {
   return my->active_producers();
}

const producer_authority_schedule& controller::head_active_producers()const {
   return my->head_active_schedule_auth();
}

const producer_authority_schedule* controller::pending_producers_legacy()const {
   return my->pending_producers_legacy();
}

std::optional<producer_authority_schedule> controller::proposed_producers_legacy()const {
   const auto& gpo = get_global_properties();
   if( !gpo.proposed_schedule_block_num )
      return std::optional<producer_authority_schedule>();

   return producer_authority_schedule::from_shared(gpo.proposed_schedule);
}

const producer_authority_schedule* controller::next_producers()const {
   if( !(my->pending) )
      return my->next_producers();

   return my->pending->next_producers();
}

bool controller::light_validation_allowed() const {
   return my->light_validation_allowed();
}

bool controller::skip_auth_check() const {
   return my->skip_auth_check();
}

bool controller::skip_trx_checks() const {
   return my->skip_trx_checks();
}

bool controller::skip_db_sessions( block_status bs ) const {
   return my->skip_db_sessions( bs );
}

bool controller::skip_db_sessions() const {
   return my->skip_db_sessions();
}

bool controller::is_trusted_producer( const account_name& producer) const {
   return my->is_trusted_producer( producer );
}

bool controller::contracts_console()const {
   return my->conf.contracts_console;
}

bool controller::is_profiling(account_name account) const {
   return my->conf.profile_accounts.find(account) != my->conf.profile_accounts.end();
}

chain_id_type controller::get_chain_id()const {
   return my->chain_id;
}

db_read_mode controller::get_read_mode()const {
   return my->read_mode;
}

validation_mode controller::get_validation_mode()const {
   return my->conf.block_validation_mode;
}

uint32_t controller::get_terminate_at_block()const {
   return my->conf.terminate_at_block;
}

const apply_handler* controller::find_apply_handler( account_name receiver, account_name scope, action_name act ) const
{
   auto native_handler_scope = my->apply_handlers.find( receiver );
   if( native_handler_scope != my->apply_handlers.end() ) {
      auto handler = native_handler_scope->second.find( make_pair( scope, act ) );
      if( handler != native_handler_scope->second.end() )
         return &handler->second;
   }
   return nullptr;
}
wasm_interface& controller::get_wasm_interface() {
   return my->get_wasm_interface();
}

const account_object& controller::get_account( account_name name )const
{ try {
   return my->db.get<account_object, by_name>(name);
} FC_CAPTURE_AND_RETHROW( (name) ) }

bool controller::sender_avoids_whitelist_blacklist_enforcement( account_name sender )const {
   return my->sender_avoids_whitelist_blacklist_enforcement( sender );
}

void controller::check_actor_list( const flat_set<account_name>& actors )const {
   my->check_actor_list( actors );
}

void controller::check_contract_list( account_name code )const {
   my->check_contract_list( code );
}

void controller::check_action_list( account_name code, action_name action )const {
   my->check_action_list( code, action );
}

void controller::check_key_list( const public_key_type& key )const {
   my->check_key_list( key );
}

bool controller::is_building_block()const {
   return my->is_building_block();
}

bool controller::is_speculative_block()const {
   return my->is_speculative_block();
}

bool controller::is_ram_billing_in_notify_allowed()const {
   return my->conf.disable_all_subjective_mitigations || !is_speculative_block() || my->conf.allow_ram_billing_in_notify;
}

uint32_t controller::configured_subjective_signature_length_limit()const {
   return my->conf.maximum_variable_signature_length;
}

void controller::validate_expiration( const transaction& trx )const { try {
   const auto& chain_configuration = get_global_properties().configuration;

   EOS_ASSERT( trx.expiration.to_time_point() >= pending_block_time(),
               expired_tx_exception,
               "transaction has expired, "
               "expiration is ${trx.expiration} and pending block time is ${pending_block_time}",
               ("trx.expiration",trx.expiration)("pending_block_time",pending_block_time()));
   EOS_ASSERT( trx.expiration.to_time_point() <= pending_block_time() + fc::seconds(chain_configuration.max_transaction_lifetime),
               tx_exp_too_far_exception,
               "Transaction expiration is too far in the future relative to the reference time of ${reference_time}, "
               "expiration is ${trx.expiration} and the maximum transaction lifetime is ${max_til_exp} seconds",
               ("trx.expiration",trx.expiration)("reference_time",pending_block_time())
               ("max_til_exp",chain_configuration.max_transaction_lifetime) );
} FC_CAPTURE_AND_RETHROW((trx)) }

void controller::validate_tapos( const transaction& trx )const { try {
   const auto& tapos_block_summary = db().get<block_summary_object>((uint16_t)trx.ref_block_num);

   //Verify TaPoS block summary has correct ID prefix, and that this block's time is not past the expiration
   EOS_ASSERT(trx.verify_reference_block(tapos_block_summary.block_id), invalid_ref_block_exception,
              "Transaction's reference block did not match. Is this transaction from a different fork?",
              ("tapos_summary", tapos_block_summary));
} FC_CAPTURE_AND_RETHROW() }

void controller::validate_db_available_size() const {
   return my->validate_db_available_size();
}

bool controller::is_protocol_feature_activated( const digest_type& feature_digest )const {
   if( my->pending )
      return my->pending->is_protocol_feature_activated( feature_digest );

   const auto& activated_features = my->head_activated_protocol_features()->protocol_features;
   return (activated_features.find( feature_digest ) != activated_features.end());
}

bool controller::is_builtin_activated( builtin_protocol_feature_t f )const {
   return my->is_builtin_activated( f );
}

bool controller::is_known_unexpired_transaction( const transaction_id_type& id) const {
   return db().find<transaction_object, by_trx_id>(id);
}

void controller::set_subjective_cpu_leeway(fc::microseconds leeway) {
   my->subjective_cpu_leeway = leeway;
}

std::optional<fc::microseconds> controller::get_subjective_cpu_leeway() const {
    return my->subjective_cpu_leeway;
}

void controller::set_greylist_limit( uint32_t limit ) {
   EOS_ASSERT( 0 < limit && limit <= chain::config::maximum_elastic_resource_multiplier,
               misc_exception,
               "Invalid limit (${limit}) passed into set_greylist_limit. "
               "Must be between 1 and ${max}.",
               ("limit", limit)("max", chain::config::maximum_elastic_resource_multiplier)
   );
   my->conf.greylist_limit = limit;
}

uint32_t controller::get_greylist_limit()const {
   return my->conf.greylist_limit;
}

void controller::add_resource_greylist(const account_name &name) {
   my->conf.resource_greylist.insert(name);
}

void controller::remove_resource_greylist(const account_name &name) {
   my->conf.resource_greylist.erase(name);
}

bool controller::is_resource_greylisted(const account_name &name) const {
   return my->conf.resource_greylist.find(name) !=  my->conf.resource_greylist.end();
}

const flat_set<account_name> &controller::get_resource_greylist() const {
   return  my->conf.resource_greylist;
}


void controller::add_to_ram_correction( account_name account, uint64_t ram_bytes ) {
   auto ptr = my->db.find<account_ram_correction_object, by_name>( account );
   if( ptr ) {
      my->db.modify<account_ram_correction_object>( *ptr, [&]( auto& rco ) {
         rco.ram_correction += ram_bytes;
      } );
   } else {
      ptr = &my->db.create<account_ram_correction_object>( [&]( auto& rco ) {
         rco.name = account;
         rco.ram_correction = ram_bytes;
      } );
   }

   // on_add_ram_correction is only called for deferred transaction
   // (in apply_context::schedule_deferred_transaction)
   if (auto dm_logger = get_deep_mind_logger(false)) {
      dm_logger->on_add_ram_correction(*ptr, ram_bytes);
   }
}

bool controller::all_subjective_mitigations_disabled()const {
   return my->conf.disable_all_subjective_mitigations;
}

deep_mind_handler* controller::get_deep_mind_logger(bool is_trx_transient)const {
   return my->get_deep_mind_logger(is_trx_transient);
}

void controller::enable_deep_mind(deep_mind_handler* logger) {
   EOS_ASSERT( logger != nullptr, misc_exception, "Invalid logger passed into enable_deep_mind, must be set" );
   my->deep_mind_logger = logger;
}

uint32_t controller::earliest_available_block_num() const{
   return my->earliest_available_block_num();
}
#if defined(EOSIO_EOS_VM_RUNTIME_ENABLED) || defined(EOSIO_EOS_VM_JIT_RUNTIME_ENABLED)
vm::wasm_allocator& controller::get_wasm_allocator() {
   return my->wasm_alloc;
}
#endif
#ifdef EOSIO_EOS_VM_OC_RUNTIME_ENABLED
bool controller::is_eos_vm_oc_enabled() const {
   return my->is_eos_vm_oc_enabled();
}
#endif

std::optional<uint64_t> controller::convert_exception_to_error_code( const fc::exception& e ) {
   const chain_exception* e_ptr = dynamic_cast<const chain_exception*>( &e );

   if( e_ptr == nullptr ) return {};

   if( !e_ptr->error_code ) return static_cast<uint64_t>(system_error_code::generic_system_error);

   return e_ptr->error_code;
}

signal<void(uint32_t)>&                    controller::block_start() { return my->block_start; }
signal<void(const block_signal_params&)>&  controller::accepted_block_header() { return my->accepted_block_header; }
signal<void(const block_signal_params&)>&  controller::accepted_block() { return my->accepted_block; }
signal<void(const block_signal_params&)>&  controller::irreversible_block() { return my->irreversible_block; }
signal<void(std::tuple<const transaction_trace_ptr&, const packed_transaction_ptr&>)>& controller::applied_transaction() { return my->applied_transaction; }
signal<void(const vote_message&)>&         controller::voted_block() { return my->voted_block; }

chain_id_type controller::extract_chain_id(snapshot_reader& snapshot) {
   chain_snapshot_header header;
   snapshot.read_section<chain_snapshot_header>([&header]( auto &section ){
      section.read_row(header);
      header.validate();
   });

   // check if this is a legacy version of the snapshot, which has a genesis state instead of chain id
   std::optional<genesis_state> genesis = controller_impl::extract_legacy_genesis_state(snapshot, header.version);
   if (genesis) {
      return genesis->compute_chain_id();
   }

   chain_id_type chain_id;

   using v4 = legacy::snapshot_global_property_object_v4;
   if (header.version <= v4::maximum_version) {
      snapshot.read_section<global_property_object>([&chain_id]( auto &section ){
         v4 global_properties;
         section.read_row(global_properties);
         chain_id = global_properties.chain_id;
      });
   }
   else {
      snapshot.read_section<global_property_object>([&chain_id]( auto &section ){
         snapshot_global_property_object global_properties;
         section.read_row(global_properties);
         chain_id = global_properties.chain_id;
      });
   }

   return chain_id;
}

std::optional<chain_id_type> controller::extract_chain_id_from_db( const path& state_dir ) {
   try {
      chainbase::database db( state_dir, chainbase::database::read_only );

      db.add_index<database_header_multi_index>();
      db.add_index<global_property_multi_index>();

      controller_impl::validate_db_version( db );

      if( db.revision() < 1 ) return {};

      auto * gpo = db.find<global_property_object>();
      if (gpo==nullptr) return {};

      return gpo->chain_id;
   } catch( const std::system_error& e ) {
      // do not propagate db_error_code::not_found for absent db, so it will be created
      if( e.code().value() != chainbase::db_error_code::not_found )
         throw;
   }

   return {};
}

void controller::replace_producer_keys( const public_key_type& key ) {
   ilog("Replace producer keys with ${k}", ("k", key));
   // can be done even after instant-finality, will be no-op then
   mutable_db().modify( db().get<global_property_object>(), [&]( auto& gp ) {
      gp.proposed_schedule_block_num = {};
      gp.proposed_schedule.version = 0;
      gp.proposed_schedule.producers.clear();
   });

   my->replace_producer_keys(key);
}

void controller::replace_account_keys( name account, name permission, const public_key_type& key ) {
   auto& rlm = get_mutable_resource_limits_manager();
   auto* perm = db().find<permission_object, by_owner>(boost::make_tuple(account, permission));
   if (!perm)
      return;
   int64_t old_size = (int64_t)(chain::config::billable_size_v<permission_object> + perm->auth.get_billable_size());
   mutable_db().modify(*perm, [&](auto& p) {
      p.auth = authority(key);
   });
   int64_t new_size = (int64_t)(chain::config::billable_size_v<permission_object> + perm->auth.get_billable_size());
   rlm.add_pending_ram_usage(account, new_size - old_size, false); // false for doing dm logging
   rlm.verify_account_ram_usage(account);
}

void controller::set_producer_node(bool is_producer_node) {
   my->is_producer_node = is_producer_node;
}

bool controller::is_producer_node()const {
   return my->is_producer_node;
}

void controller::set_db_read_only_mode() {
   mutable_db().set_read_only_mode();
}

void controller::unset_db_read_only_mode() {
   mutable_db().unset_read_only_mode();
}

void controller::init_thread_local_data() {
   my->init_thread_local_data();
}

void controller::set_to_write_window() {
   my->set_to_write_window();
}
void controller::set_to_read_window() {
   my->set_to_read_window();
}
bool controller::is_write_window() const {
   return my->is_write_window();
}

void controller::code_block_num_last_used(const digest_type& code_hash, uint8_t vm_type, uint8_t vm_version, uint32_t block_num) {
   return my->code_block_num_last_used(code_hash, vm_type, vm_version, block_num);
}

void controller::set_node_finalizer_keys(const bls_pub_priv_key_map_t& finalizer_keys) {
   my->set_node_finalizer_keys(finalizer_keys);
}

/// Protocol feature activation handlers:

template<>
void controller_impl::on_activation<builtin_protocol_feature_t::preactivate_feature>() {
   db.modify( db.get<protocol_state_object>(), [&]( auto& ps ) {
      add_intrinsic_to_whitelist( ps.whitelisted_intrinsics, "preactivate_feature" );
      add_intrinsic_to_whitelist( ps.whitelisted_intrinsics, "is_feature_activated" );
   } );
}

template<>
void controller_impl::on_activation<builtin_protocol_feature_t::get_sender>() {
   db.modify( db.get<protocol_state_object>(), [&]( auto& ps ) {
      add_intrinsic_to_whitelist( ps.whitelisted_intrinsics, "get_sender" );
   } );
}

template<>
void controller_impl::on_activation<builtin_protocol_feature_t::replace_deferred>() {
   const auto& indx = db.get_index<account_ram_correction_index, by_id>();
   for( auto itr = indx.begin(); itr != indx.end(); itr = indx.begin() ) {
      int64_t current_ram_usage = resource_limits.get_account_ram_usage( itr->name );
      int64_t ram_delta = -static_cast<int64_t>(itr->ram_correction);
      if( itr->ram_correction > static_cast<uint64_t>(current_ram_usage) ) {
         ram_delta = -current_ram_usage;
         elog( "account ${name} was to be reduced by ${adjust} bytes of RAM despite only using ${current} bytes of RAM",
               ("name", itr->name)("adjust", itr->ram_correction)("current", current_ram_usage) );
      }

      // This method is only called for deferred transaction
      if (auto dm_logger = get_deep_mind_logger(false)) {
         dm_logger->on_ram_trace(RAM_EVENT_ID("${id}", ("id", itr->id._id)), "deferred_trx", "correction", "deferred_trx_ram_correction");
      }

      resource_limits.add_pending_ram_usage( itr->name, ram_delta, false ); // false for doing dm logging
      db.remove( *itr );
   }
}

template<>
void controller_impl::on_activation<builtin_protocol_feature_t::webauthn_key>() {
   db.modify( db.get<protocol_state_object>(), [&]( auto& ps ) {
      ps.num_supported_key_types = 3;
   } );
}

template<>
void controller_impl::on_activation<builtin_protocol_feature_t::wtmsig_block_signatures>() {
   db.modify( db.get<protocol_state_object>(), [&]( auto& ps ) {
      add_intrinsic_to_whitelist( ps.whitelisted_intrinsics, "set_proposed_producers_ex" );
   } );
}

template<>
void controller_impl::on_activation<builtin_protocol_feature_t::action_return_value>() {
   db.modify( db.get<protocol_state_object>(), [&]( auto& ps ) {
      add_intrinsic_to_whitelist( ps.whitelisted_intrinsics, "set_action_return_value" );
   } );
}

template<>
void controller_impl::on_activation<builtin_protocol_feature_t::configurable_wasm_limits>() {
   db.modify( db.get<protocol_state_object>(), [&]( auto& ps ) {
      add_intrinsic_to_whitelist( ps.whitelisted_intrinsics, "set_wasm_parameters_packed" );
      add_intrinsic_to_whitelist( ps.whitelisted_intrinsics, "get_wasm_parameters_packed" );
   } );
}

template<>
void controller_impl::on_activation<builtin_protocol_feature_t::blockchain_parameters>() {
   db.modify( db.get<protocol_state_object>(), [&]( auto& ps ) {
      add_intrinsic_to_whitelist( ps.whitelisted_intrinsics, "get_parameters_packed" );
      add_intrinsic_to_whitelist( ps.whitelisted_intrinsics, "set_parameters_packed" );
   } );
}

template<>
void controller_impl::on_activation<builtin_protocol_feature_t::get_code_hash>() {
   db.modify( db.get<protocol_state_object>(), [&]( auto& ps ) {
      add_intrinsic_to_whitelist( ps.whitelisted_intrinsics, "get_code_hash" );
   } );
}

template<>
void controller_impl::on_activation<builtin_protocol_feature_t::get_block_num>() {
   db.modify( db.get<protocol_state_object>(), [&]( auto& ps ) {
      add_intrinsic_to_whitelist( ps.whitelisted_intrinsics, "get_block_num" );
   } );
}

template<>
void controller_impl::on_activation<builtin_protocol_feature_t::crypto_primitives>() {
   db.modify( db.get<protocol_state_object>(), [&]( auto& ps ) {
      add_intrinsic_to_whitelist( ps.whitelisted_intrinsics, "alt_bn128_add" );
      add_intrinsic_to_whitelist( ps.whitelisted_intrinsics, "alt_bn128_mul" );
      add_intrinsic_to_whitelist( ps.whitelisted_intrinsics, "alt_bn128_pair" );
      add_intrinsic_to_whitelist( ps.whitelisted_intrinsics, "mod_exp" );
      add_intrinsic_to_whitelist( ps.whitelisted_intrinsics, "blake2_f" );
      add_intrinsic_to_whitelist( ps.whitelisted_intrinsics, "sha3" );
      add_intrinsic_to_whitelist( ps.whitelisted_intrinsics, "k1_recover" );
   } );
}

template<>
void controller_impl::on_activation<builtin_protocol_feature_t::bls_primitives>() {
   db.modify( db.get<protocol_state_object>(), [&]( auto& ps ) {
      add_intrinsic_to_whitelist( ps.whitelisted_intrinsics, "bls_g1_add" );
      add_intrinsic_to_whitelist( ps.whitelisted_intrinsics, "bls_g2_add" );
      add_intrinsic_to_whitelist( ps.whitelisted_intrinsics, "bls_g1_weighted_sum" );
      add_intrinsic_to_whitelist( ps.whitelisted_intrinsics, "bls_g2_weighted_sum" );
      add_intrinsic_to_whitelist( ps.whitelisted_intrinsics, "bls_pairing" );
      add_intrinsic_to_whitelist( ps.whitelisted_intrinsics, "bls_g1_map" );
      add_intrinsic_to_whitelist( ps.whitelisted_intrinsics, "bls_g2_map" );
      add_intrinsic_to_whitelist( ps.whitelisted_intrinsics, "bls_fp_mod" );
      add_intrinsic_to_whitelist( ps.whitelisted_intrinsics, "bls_fp_mul" );
      add_intrinsic_to_whitelist( ps.whitelisted_intrinsics, "bls_fp_exp" );
   } );
}

template<>
void controller_impl::on_activation<builtin_protocol_feature_t::disable_deferred_trxs_stage_2>() {
   const auto& idx = db.get_index<generated_transaction_multi_index, by_trx_id>();
   // remove all deferred trxs and refund their payers
   for( auto itr = idx.begin(); itr != idx.end(); itr = idx.begin() ) {
      remove_scheduled_transaction(*itr);
   }
}

template<>
void controller_impl::on_activation<builtin_protocol_feature_t::instant_finality>() {
   db.modify( db.get<protocol_state_object>(), [&]( auto& ps ) {
      add_intrinsic_to_whitelist( ps.whitelisted_intrinsics, "set_finalizers" );
   } );
}

/// End of protocol feature activation handlers

} /// eosio::chain<|MERGE_RESOLUTION|>--- conflicted
+++ resolved
@@ -3111,24 +3111,16 @@
 
    // called from net threads and controller's thread pool
    vote_status process_vote_message( const vote_message& vote ) {
-<<<<<<< HEAD
-      auto do_vote = [&vote](auto& forkdb) -> std::pair<vote_status, std::optional<uint32_t>> {
-          auto bsp = forkdb.get_block(vote.proposal_id);
-          if (bsp) {
-             auto [vote_state, state, block_num] = bsp->aggregate_vote(vote);
-             if (vote_state == vote_status::success && state == pending_quorum_certificate::state_t::strong) { // if block_num then strong vote
-                forkdb.update_best_qc_strong(bsp->id());
-             }
-             return {vote_state, block_num};
-          }
-          return {vote_status::unknown_block, {}};
-=======
       auto aggregate_vote = [&vote](auto& forkdb) -> std::pair<vote_status, std::optional<uint32_t>> {
          auto bsp = forkdb.get_block(vote.proposal_id);
-         if (bsp)
-            return bsp->aggregate_vote(vote);
+         if (bsp) {
+            auto [vote_state, state, block_num] = bsp->aggregate_vote(vote);
+            if (vote_state == vote_status::success && state == pending_quorum_certificate::state_t::strong) { // if block_num then strong vote
+               forkdb.update_best_qc_strong(bsp->id());
+            }
+            return {vote_state, block_num};
+         }
          return {vote_status::unknown_block, {}};
->>>>>>> 74da986c
       };
       // TODO: https://github.com/AntelopeIO/leap/issues/2057
       // TODO: Do not aggregate votes on block_state if in legacy block fork_db
