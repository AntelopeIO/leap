#include <eosio/chain/controller.hpp>
#include <eosio/chain/transaction_context.hpp>

#include <eosio/chain/block_log.hpp>
#include <eosio/chain/fork_database.hpp>
#include <eosio/chain/exceptions.hpp>

#include <eosio/chain/account_object.hpp>
#include <eosio/chain/code_object.hpp>
#include <eosio/chain/block_summary_object.hpp>
#include <eosio/chain/eosio_contract.hpp>
#include <eosio/chain/global_property_object.hpp>
#include <eosio/chain/protocol_state_object.hpp>
#include <eosio/chain/contract_table_objects.hpp>
#include <eosio/chain/generated_transaction_object.hpp>
#include <eosio/chain/transaction_object.hpp>
#include <eosio/chain/genesis_intrinsics.hpp>
#include <eosio/chain/whitelisted_intrinsics.hpp>
#include <eosio/chain/database_header_object.hpp>

#include <eosio/chain/protocol_feature_manager.hpp>
#include <eosio/chain/authorization_manager.hpp>
#include <eosio/chain/resource_limits.hpp>
#include <eosio/chain/subjective_billing.hpp>
#include <eosio/chain/chain_snapshot.hpp>
#include <eosio/chain/thread_utils.hpp>
#include <eosio/chain/platform_timer.hpp>
#include <eosio/chain/block_header_state_utils.hpp>
#include <eosio/chain/deep_mind.hpp>
#include <eosio/chain/hotstuff/finalizer_policy.hpp>
#include <eosio/chain/hotstuff/finalizer_authority.hpp>
#include <eosio/chain/hotstuff/hotstuff.hpp>

#include <chainbase/chainbase.hpp>
#include <eosio/vm/allocator.hpp>
#include <fc/io/json.hpp>
#include <fc/log/logger_config.hpp>
#include <fc/scoped_exit.hpp>
#include <fc/variant_object.hpp>
#include <bls12-381/bls12-381.hpp>

#include <new>
#include <shared_mutex>
#include <utility>

namespace eosio::chain {

using resource_limits::resource_limits_manager;

using controller_index_set = index_set<
   account_index,
   account_metadata_index,
   account_ram_correction_index,
   global_property_multi_index,
   protocol_state_multi_index,
   dynamic_global_property_multi_index,
   block_summary_multi_index,
   transaction_multi_index,
   generated_transaction_multi_index,
   table_id_multi_index,
   code_index,
   database_header_multi_index
>;

using contract_database_index_set = index_set<
   key_value_index,
   index64_index,
   index128_index,
   index256_index,
   index_double_index,
   index_long_double_index
>;

class maybe_session {
   public:
      maybe_session() = default;

      maybe_session( maybe_session&& other) noexcept
         :_session(std::move(other._session))
      {
      }

      explicit maybe_session(database& db) {
         _session.emplace(db.start_undo_session(true));
      }

      maybe_session(const maybe_session&) = delete;

      void squash() {
         if (_session)
            _session->squash();
      }

      void undo() {
         if (_session)
            _session->undo();
      }

      void push() {
         if (_session)
            _session->push();
      }

      maybe_session& operator=( maybe_session&& mv )  noexcept {
         if (mv._session) {
            _session.emplace(std::move(*mv._session));
            mv._session.reset();
         } else {
            _session.reset();
         }

         return *this;
      };

   private:
      std::optional<database::session>     _session;
};

struct completed_block {
   std::variant<block_state_legacy_ptr, block_state_ptr> bsp;

   bool is_legacy() const { return std::holds_alternative<block_state_legacy_ptr>(bsp); }

   deque<transaction_metadata_ptr> extract_trx_metas() {
      return std::visit([](auto& bsp) { return bsp->extract_trxs_metas(); }, bsp);
   }

   const flat_set<digest_type>& get_activated_protocol_features() const {
      return std::visit([](const auto& bsp) -> const flat_set<digest_type>& {
            return bsp->get_activated_protocol_features()->protocol_features; }, bsp);
   }

   const block_id_type& id() const  {
      return std::visit([](const auto& bsp) -> const block_id_type& { return bsp->id(); }, bsp);
   }
   
   uint32_t block_num() const { return std::visit([](const auto& bsp) { return bsp->block_num(); }, bsp); }

   block_timestamp_type timestamp() const {
      return std::visit([](const auto& bsp) { return bsp->timestamp(); }, bsp);
   }

   account_name producer() const {
      return std::visit([](const auto& bsp) { return bsp->producer(); }, bsp);
   }

   const producer_authority_schedule& active_producers() const {
      return std::visit([](const auto& bsp) -> const producer_authority_schedule& { return bsp->active_schedule_auth(); }, bsp);
   }

   const producer_authority_schedule* next_producers() const {
      return std::visit(overloaded{[](const block_state_legacy_ptr& bsp) -> const producer_authority_schedule* {
                                      return bsp->pending_schedule_auth();
                                   },
                                   [](const block_state_ptr& bsp) -> const producer_authority_schedule* {
                                      return bsp->proposer_policies.empty()
                                                ? nullptr
                                                : &bsp->proposer_policies.begin()->second->proposer_schedule;
                                   }},
                        bsp);
   }

   const producer_authority_schedule* pending_producers_legacy() const {
      return std::visit(
         overloaded{[](const block_state_legacy_ptr& bsp) -> const producer_authority_schedule* {
                       return &bsp->pending_schedule.schedule;
                    },
                    [](const block_state_ptr&) -> const producer_authority_schedule* { return nullptr; }},
         bsp);
   }

   bool is_protocol_feature_activated(const digest_type& digest) const {
      const auto& activated_features = get_activated_protocol_features();
      return (activated_features.find(digest) != activated_features.end());
   }

   const block_signing_authority& pending_block_signing_authority() const {
      // this should never be called on completed_block because `controller::is_building_block()` returns false
      assert(0); 
      static block_signing_authority bsa; return bsa; // just so it builds
   }
};

struct assembled_block {
   // --------------------------------------------------------------------------------
   struct assembled_block_legacy {
      block_id_type                     id;
      pending_block_header_state_legacy pending_block_header_state;
      deque<transaction_metadata_ptr>   trx_metas;
      signed_block_ptr                  unsigned_block;

      // if the unsigned_block pre-dates block-signing authorities this may be present.
      std::optional<producer_authority_schedule> new_producer_authority_cache;

   };

   // --------------------------------------------------------------------------------
   struct assembled_block_if {
      producer_authority                active_producer_authority; 
      block_header_state                bhs;
      deque<transaction_metadata_ptr>   trx_metas;                 // Comes from building_block::pending_trx_metas
                                                                   // Carried over to put into block_state (optimization for fork reorgs)
      deque<transaction_receipt>        trx_receipts;              // Comes from building_block::pending_trx_receipts
      std::optional<quorum_certificate> qc;                        // QC to add as block extension to new block

      block_header_state& get_bhs() { return bhs; }
   };

   std::variant<assembled_block_legacy, assembled_block_if> v;

   bool is_legacy() const { return std::holds_alternative<assembled_block_legacy>(v); }

   template <class R, class F>
   R apply_legacy(F&& f) {
      if constexpr (std::is_same_v<void, R>)
         std::visit(overloaded{[&](assembled_block_legacy& ab) { std::forward<F>(f)(ab); },
                               [&](assembled_block_if& ab)   {}}, v);
      else
         return std::visit(overloaded{[&](assembled_block_legacy& ab) -> R { return std::forward<F>(f)(ab); },
                                      [&](assembled_block_if& ab)   -> R { return {}; }}, v);
   }

   deque<transaction_metadata_ptr> extract_trx_metas() {
      return std::visit([](auto& ab) { return std::move(ab.trx_metas); }, v);
   }

   bool is_protocol_feature_activated(const digest_type& digest) const {
      // Calling is_protocol_feature_activated during the assembled_block stage is not efficient.
      // We should avoid doing it.
      // In fact for now it isn't even implemented.
      EOS_THROW( misc_exception,
                 "checking if protocol feature is activated in the assembled_block stage is not yet supported" );
      // TODO: implement this
   }

   const block_id_type& id() const {
      return std::visit(
         overloaded{[](const assembled_block_legacy& ab) -> const block_id_type& { return ab.id; },
                    [](const assembled_block_if& ab)   -> const block_id_type& { return ab.bhs.id; }},
         v);
   }
   
   block_timestamp_type timestamp() const {
      return std::visit(
         overloaded{[](const assembled_block_legacy& ab)  { return ab.pending_block_header_state.timestamp; },
                    [](const assembled_block_if& ab)    { return ab.bhs.header.timestamp; }},
         v);
   }

   uint32_t block_num() const {
      return std::visit(
         overloaded{[](const assembled_block_legacy& ab) { return ab.pending_block_header_state.block_num; },
                    [](const assembled_block_if& ab)   { return ab.bhs.block_num(); }},
         v);
   }

   account_name producer() const {
      return std::visit(
         overloaded{[](const assembled_block_legacy& ab) { return ab.pending_block_header_state.producer; },
                    [](const assembled_block_if& ab)   { return ab.active_producer_authority.producer_name; }},
         v);
   }

   const block_header& header() const {
      return std::visit(
         overloaded{[](const assembled_block_legacy& ab) -> const block_header& { return *ab.unsigned_block; },
                    [](const assembled_block_if& ab)   -> const block_header& { return ab.bhs.header; }},
         v);
   }

   const producer_authority_schedule& active_producers() const {
      return std::visit(overloaded{[](const assembled_block_legacy& ab) -> const producer_authority_schedule& {
                                      return ab.pending_block_header_state.active_schedule;
                                   },
                                   [](const assembled_block_if& ab) -> const producer_authority_schedule& {
                                      return ab.bhs.active_schedule_auth();
                                   }},
                        v);
   }

   const producer_authority_schedule* next_producers() const {
      return std::visit(overloaded{[](const assembled_block_legacy& ab) -> const producer_authority_schedule* {
                                      return ab.new_producer_authority_cache.has_value()
                                                ? &ab.new_producer_authority_cache.value()
                                                : nullptr;
                                   },
                                   [](const assembled_block_if& ab) -> const producer_authority_schedule* {
                                      return ab.bhs.proposer_policies.empty()
                                                ? nullptr
                                                : &ab.bhs.proposer_policies.begin()->second->proposer_schedule;
                                   }},
                        v);
   }

   const producer_authority_schedule* pending_producers_legacy() const {
      return std::visit(
         overloaded{[](const assembled_block_legacy& ab) -> const producer_authority_schedule* {
                       return ab.new_producer_authority_cache.has_value() ? &ab.new_producer_authority_cache.value()
                                                                          : nullptr;
                    },
                    [](const assembled_block_if&) -> const producer_authority_schedule* { return nullptr; }},
         v);
   }

   const block_signing_authority& pending_block_signing_authority() const {
      return std::visit(overloaded{[](const assembled_block_legacy& ab) -> const block_signing_authority& {
                                      return ab.pending_block_header_state.valid_block_signing_authority;
                                   },
                                   [](const assembled_block_if& ab) -> const block_signing_authority& {
                                      return ab.active_producer_authority.authority;
                                   }},
                        v);
   }

   completed_block complete_block(const protocol_feature_set& pfs, validator_t validator,
                                  const signer_callback_type& signer) {
      return std::visit(overloaded{[&](assembled_block_legacy& ab) {
                                      auto bsp = std::make_shared<block_state_legacy>(
                                         std::move(ab.pending_block_header_state), std::move(ab.unsigned_block),
                                         std::move(ab.trx_metas), pfs, validator, signer);

                                      return completed_block{std::move(bsp)};
                                   },
                                   [&](assembled_block_if& ab) {
                                      auto bsp = std::make_shared<block_state>(ab.bhs, std::move(ab.trx_metas),
                                                                               std::move(ab.trx_receipts), ab.qc);
                                      return completed_block{std::move(bsp)};
                                   }},
                        v);
   }
};

struct building_block {
   // --------------------------------------------------------------------------------
   struct building_block_common {
      using checksum_or_digests = std::variant<checksum256_type, digests_t>;
      const vector<digest_type>           new_protocol_feature_activations;
      size_t                              num_new_protocol_features_that_have_activated = 0;
      deque<transaction_metadata_ptr>     pending_trx_metas;
      deque<transaction_receipt>          pending_trx_receipts;
      checksum_or_digests                 trx_mroot_or_receipt_digests {digests_t{}};
      digests_t                           action_receipt_digests;
      std::optional<finalizer_policy>     new_finalizer_policy;

      building_block_common(const vector<digest_type>& new_protocol_feature_activations) :
         new_protocol_feature_activations(new_protocol_feature_activations)
      {}
      
      bool is_protocol_feature_activated(const digest_type& digest, const flat_set<digest_type>& activated_features) const {
         if (activated_features.find(digest) != activated_features.end())
            return true;
         if (num_new_protocol_features_that_have_activated == 0)
            return false;
         auto end = new_protocol_feature_activations.begin() + num_new_protocol_features_that_have_activated;
         return (std::find(new_protocol_feature_activations.begin(), end, digest) != end);
      }

      std::function<void()> make_block_restore_point() {
         auto orig_trx_receipts_size           = pending_trx_receipts.size();
         auto orig_trx_metas_size              = pending_trx_metas.size();
         auto orig_trx_receipt_digests_size    = std::holds_alternative<digests_t>(trx_mroot_or_receipt_digests) ?
                                                 std::get<digests_t>(trx_mroot_or_receipt_digests).size() : 0;
         auto orig_action_receipt_digests_size = action_receipt_digests.size();
         return [this,
                 orig_trx_receipts_size,
                 orig_trx_metas_size,
                 orig_trx_receipt_digests_size,
                 orig_action_receipt_digests_size]()
         {
            pending_trx_receipts.resize(orig_trx_receipts_size);
            pending_trx_metas.resize(orig_trx_metas_size);
            if (std::holds_alternative<digests_t>(trx_mroot_or_receipt_digests))
               std::get<digests_t>(trx_mroot_or_receipt_digests).resize(orig_trx_receipt_digests_size);
            action_receipt_digests.resize(orig_action_receipt_digests_size);
         };
      }
   };
   
   // --------------------------------------------------------------------------------
   struct building_block_legacy : public building_block_common {
      pending_block_header_state_legacy          pending_block_header_state;
      std::optional<producer_authority_schedule> new_pending_producer_schedule;

      building_block_legacy( const block_header_state_legacy& prev,
                           block_timestamp_type when,
                           uint16_t num_prev_blocks_to_confirm,
                           const vector<digest_type>& new_protocol_feature_activations)
         : building_block_common(new_protocol_feature_activations),
           pending_block_header_state(prev.next(when, num_prev_blocks_to_confirm))
      {}

      bool is_protocol_feature_activated(const digest_type& digest) const {
         return building_block_common::is_protocol_feature_activated(
            digest, pending_block_header_state.prev_activated_protocol_features->protocol_features);
      }

      uint32_t get_block_num() const { return pending_block_header_state.block_num; }
   };

   // --------------------------------------------------------------------------------
   struct building_block_if : public building_block_common {
      const block_header_state&                  parent;
      const block_id_type                        parent_id;                        // Comes from building_block_input::parent_id
      const block_timestamp_type                 timestamp;                        // Comes from building_block_input::timestamp
      const producer_authority                   active_producer_authority;        // Comes from parent.get_scheduled_producer(timestamp)
      const protocol_feature_activation_set_ptr  prev_activated_protocol_features; // Cached: parent.activated_protocol_features()
      const proposer_policy_ptr                  active_proposer_policy;           // Cached: parent.get_next_active_proposer_policy(timestamp)
      const uint32_t                             block_num;                        // Cached: parent.block_num() + 1

      // Members below (as well as non-const members of building_block_common) start from initial state and are mutated as the block is built.
      std::shared_ptr<proposer_policy>           new_proposer_policy;

      building_block_if(const block_header_state& parent, const building_block_input& input)
         : building_block_common(input.new_protocol_feature_activations)
         , parent (parent)
         , parent_id(input.parent_id)
         , timestamp(input.timestamp)
         , active_producer_authority{input.producer,
                              [&]() -> block_signing_authority {
                                 const auto& pas = parent.active_proposer_policy->proposer_schedule;
                                 for (const auto& pa : pas.producers)
                                    if (pa.producer_name == input.producer)
                                       return pa.authority;
                                 assert(0); // we should find the authority
                                 return {};
                              }()}
         , prev_activated_protocol_features(parent.activated_protocol_features)
         , active_proposer_policy(parent.active_proposer_policy)
         , block_num(parent.block_num() + 1) {}

      bool is_protocol_feature_activated(const digest_type& digest) const {
         return building_block_common::is_protocol_feature_activated(digest, prev_activated_protocol_features->protocol_features);
      }

      uint32_t get_block_num() const { return block_num; }

      uint32_t get_next_proposer_schedule_version() const {
         if (!parent.proposer_policies.empty()) {
            return (--parent.proposer_policies.end())->second->proposer_schedule.version + 1;
         }
         assert(active_proposer_policy);
         return active_proposer_policy->proposer_schedule.version + 1;
      }

   };

   std::variant<building_block_legacy, building_block_if> v;

   // legacy constructor
   building_block(const block_header_state_legacy& prev, block_timestamp_type when, uint16_t num_prev_blocks_to_confirm,
                  const vector<digest_type>& new_protocol_feature_activations) :
      v(building_block_legacy(prev, when, num_prev_blocks_to_confirm, new_protocol_feature_activations))
   {}

   // if constructor
   building_block(const block_header_state& prev, const building_block_input& input) :
      v(building_block_if(prev, input))
   {}

   bool is_legacy() const { return std::holds_alternative<building_block_legacy>(v); }

   template <class R, class F>
   R apply_legacy(F&& f) {
      if constexpr (std::is_same_v<void, R>)
         std::visit(overloaded{[&](building_block_legacy& bb) { std::forward<F>(f)(bb); },
                               [&](building_block_if& bb)   {}}, v);
      else
         return std::visit(overloaded{[&](building_block_legacy& bb) -> R { return std::forward<F>(f)(bb); },
                                      [&](building_block_if& bb)   -> R { return {}; }}, v);
   }

   void set_proposed_finalizer_policy(const finalizer_policy& fin_pol) {
      std::visit([&](auto& bb) { bb.new_finalizer_policy = fin_pol; }, v);
   }

   int64_t set_proposed_producers( std::vector<producer_authority> producers ) {
      return std::visit(
         overloaded{[](building_block_legacy&) -> int64_t { return -1; },
                    [&](building_block_if& bb) -> int64_t {
                       bb.new_proposer_policy = std::make_shared<proposer_policy>();
                       bb.new_proposer_policy->active_time = detail::get_next_next_round_block_time(bb.timestamp);
                       bb.new_proposer_policy->proposer_schedule.producers = std::move(producers);
                       bb.new_proposer_policy->proposer_schedule.version = bb.get_next_proposer_schedule_version();
                       return bb.new_proposer_policy->proposer_schedule.version;
                    }},
         v);
   }

   deque<transaction_metadata_ptr> extract_trx_metas() {
      return std::visit([](auto& bb) { return std::move(bb.pending_trx_metas); }, v);
   }

   bool is_protocol_feature_activated(const digest_type& digest) const {
      return std::visit([&digest](const auto& bb) { return bb.is_protocol_feature_activated(digest); }, v);
   }

   std::function<void()> make_block_restore_point() {
      return std::visit([](auto& bb) { return bb.make_block_restore_point(); }, v);
   }

   uint32_t block_num() const {
      return std::visit([](const auto& bb) { return bb.get_block_num(); }, v);
   }

   block_timestamp_type timestamp() const {
      return std::visit(
         overloaded{[](const building_block_legacy& bb)  { return bb.pending_block_header_state.timestamp; },
                    [](const building_block_if& bb)    { return bb.timestamp; }},
         v);
   }

   block_id_type parent_id() const {
      return std::visit(
         overloaded{[](const building_block_legacy& bb)  { return bb.pending_block_header_state.previous; },
                    [](const building_block_if& bb)    { return bb.parent_id; }},
         v);
   }

   account_name producer() const {
      return std::visit(
         overloaded{[](const building_block_legacy& bb)  { return bb.pending_block_header_state.producer; },
                    [](const building_block_if& bb)    { return bb.active_producer_authority.producer_name; }},
         v);
   }

   const vector<digest_type>& new_protocol_feature_activations() {
      return std::visit([](auto& bb) -> const vector<digest_type>& { return bb.new_protocol_feature_activations; }, v);
   }

   const block_signing_authority& pending_block_signing_authority() const {
      return std::visit(overloaded{[](const building_block_legacy& bb) -> const block_signing_authority& {
                                      return bb.pending_block_header_state.valid_block_signing_authority;
                                   },
                                   [](const building_block_if& bb) -> const block_signing_authority& {
                                      return bb.active_producer_authority.authority;
                                   }},
                        v);
   }

   size_t& num_new_protocol_features_activated() {
      return std::visit([](auto& bb) -> size_t& { return bb.num_new_protocol_features_that_have_activated; }, v);
   }

   deque<transaction_metadata_ptr>& pending_trx_metas() {
      return std::visit([](auto& bb) -> deque<transaction_metadata_ptr>& { return bb.pending_trx_metas; }, v);
   }

   deque<transaction_receipt>& pending_trx_receipts() {
      return std::visit([](auto& bb) -> deque<transaction_receipt>& { return bb.pending_trx_receipts; }, v);
   }

   building_block_common::checksum_or_digests& trx_mroot_or_receipt_digests() {
      return std::visit(
         [](auto& bb) -> building_block_common::checksum_or_digests& { return bb.trx_mroot_or_receipt_digests; }, v);
   }

   digests_t& action_receipt_digests() {
      return std::visit([](auto& bb) -> digests_t& { return bb.action_receipt_digests; }, v);
   }

   const producer_authority_schedule& active_producers() const {
      return std::visit(overloaded{[](const building_block_legacy& bb) -> const producer_authority_schedule& {
                                      return bb.pending_block_header_state.active_schedule;
                                   },
                                   [](const building_block_if& bb) -> const producer_authority_schedule& {
                                      return bb.active_proposer_policy->proposer_schedule;
                                   }},
                        v);
   }

   const producer_authority_schedule* next_producers() const {
      return std::visit(overloaded{[](const building_block_legacy& bb) -> const producer_authority_schedule* {
                                      if (bb.new_pending_producer_schedule)
                                         return &bb.new_pending_producer_schedule.value();
                                      return &bb.pending_block_header_state.prev_pending_schedule.schedule;
                                   },
                                   [](const building_block_if& bb) -> const producer_authority_schedule* {
                                      if (!bb.parent.proposer_policies.empty())
                                         return &bb.parent.proposer_policies.begin()->second->proposer_schedule;
                                      if (bb.new_proposer_policy)
                                         return &bb.new_proposer_policy->proposer_schedule;
                                      return nullptr;
                                   }},
                        v);
   }

   const producer_authority_schedule* pending_producers_legacy() const {
      return std::visit(overloaded{[](const building_block_legacy& bb) -> const producer_authority_schedule* {
                                      if (bb.new_pending_producer_schedule)
                                         return &bb.new_pending_producer_schedule.value();
                                      return &bb.pending_block_header_state.prev_pending_schedule.schedule;
                                   },
                                   [](const building_block_if&) -> const producer_authority_schedule* {
                                      return nullptr;
                                   }},
                        v);
   }

   assembled_block assemble_block(boost::asio::io_context& ioc,
                                  const protocol_feature_set& pfs,
                                  fork_database& fork_db,
                                  bool validating,
                                  std::optional<qc_data_t> validating_qc_data) {
      digests_t& action_receipts = action_receipt_digests();
      return std::visit(
         overloaded{
            [&](building_block_legacy& bb) -> assembled_block {
               // compute the action_mroot and transaction_mroot
               auto [transaction_mroot, action_mroot] = std::visit(
                  overloaded{[&](digests_t& trx_receipts) { // calculate the two merkle roots in separate threads
                                auto trx_merkle_fut =
                                   post_async_task(ioc, [&]() { return canonical_merkle(std::move(trx_receipts)); });
                                auto action_merkle_fut =
                                   post_async_task(ioc, [&]() { return canonical_merkle(std::move(action_receipts)); });
                                return std::make_pair(trx_merkle_fut.get(), action_merkle_fut.get());
                             },
                             [&](const checksum256_type& trx_checksum) {
                                return std::make_pair(trx_checksum, canonical_merkle(std::move(action_receipts)));
                             }},
                  trx_mroot_or_receipt_digests());

               // in dpos, we create a signed_block here. In IF mode, we do it later (when we are ready to sign it)
               auto block_ptr = std::make_shared<signed_block>(bb.pending_block_header_state.make_block_header(
                  transaction_mroot, action_mroot, bb.new_pending_producer_schedule, std::move(bb.new_finalizer_policy),
                  vector<digest_type>(bb.new_protocol_feature_activations), pfs));

               block_ptr->transactions = std::move(bb.pending_trx_receipts);

               return assembled_block{
                  .v = assembled_block::assembled_block_legacy{block_ptr->calculate_id(),
                                                             std::move(bb.pending_block_header_state),
                                                             std::move(bb.pending_trx_metas), std::move(block_ptr),
                                                             std::move(bb.new_pending_producer_schedule)}
               };
            },
            [&](building_block_if& bb) -> assembled_block {
               // compute the action_mroot and transaction_mroot
               auto [transaction_mroot, action_mroot] = std::visit(
                  overloaded{[&](digests_t& trx_receipts) { // calculate the two merkle roots in separate threads
                                auto trx_merkle_fut =
                                   post_async_task(ioc, [&]() { return calculate_merkle(std::move(trx_receipts)); });
                                auto action_merkle_fut =
                                   post_async_task(ioc, [&]() { return calculate_merkle(std::move(action_receipts)); });
                                return std::make_pair(trx_merkle_fut.get(), action_merkle_fut.get());
                             },
                             [&](const checksum256_type& trx_checksum) {
                                return std::make_pair(trx_checksum, calculate_merkle(std::move(action_receipts)));
                             }},
                  trx_mroot_or_receipt_digests());

               // find most recent ancestor block that has a QC by traversing fork db
               // branch from parent
               std::optional<qc_data_t> qc_data;
               if (validating) {
                  // we are simulating a block received from the network. Use the embedded qc from the block
                  qc_data = std::move(validating_qc_data);
               } else {
                  fork_db.apply_if<void>([&](const auto& forkdb) {
                     auto branch = forkdb.fetch_branch(parent_id());
                     for( auto it = branch.begin(); it != branch.end(); ++it ) {
                        auto qc = (*it)->get_best_qc();
                        if( qc ) {
                           EOS_ASSERT( qc->block_height <= block_header::num_from_id(parent_id()), block_validate_exception,
                                       "most recent ancestor QC block number (${a}) cannot be greater than parent's block number (${p})",
                                       ("a", qc->block_height)("p", block_header::num_from_id(parent_id())) );
                           if( bb.parent.is_needed(*qc) ) {
                              qc_data = qc_data_t{ *qc, qc_info_t{ qc->block_height, qc->qc.is_strong() }};
                           } else {
                              qc_data = qc_data_t{ {}, qc_info_t{ qc->block_height, qc->qc.is_strong() }};
                           }
                           break;
                        }
                     }
                  });
               }

               building_block_input bb_input {
                  .parent_id = parent_id(),
                  .timestamp = timestamp(),
                  .producer  = producer(),
                  .new_protocol_feature_activations = new_protocol_feature_activations()
               };

               block_header_state_input bhs_input{
                  bb_input, transaction_mroot, action_mroot, std::move(bb.new_proposer_policy),
                  std::move(bb.new_finalizer_policy),
                  qc_data ? qc_data->qc_info : std::optional<qc_info_t>{}
               };

               assembled_block::assembled_block_if ab{std::move(bb.active_producer_authority), bb.parent.next(bhs_input),
                                                      std::move(bb.pending_trx_metas), std::move(bb.pending_trx_receipts),
                                                      qc_data ? std::move(qc_data->qc) : std::optional<quorum_certificate>{}};

               return assembled_block{.v = std::move(ab)};
            }},
         v);
   }
};


using block_stage_type = std::variant<building_block, assembled_block, completed_block>;
      
struct pending_state {
   maybe_session                  _db_session;
   block_stage_type               _block_stage;
   controller::block_status       _block_status = controller::block_status::ephemeral;
   std::optional<block_id_type>   _producer_block_id;
   controller::block_report       _block_report{};

   pending_state(maybe_session&& s,
                 const block_header_state_legacy& prev,
                 block_timestamp_type when,
                 uint16_t num_prev_blocks_to_confirm,
                 const vector<digest_type>& new_protocol_feature_activations)
   :_db_session(std::move(s))
   ,_block_stage(building_block(prev, when, num_prev_blocks_to_confirm, new_protocol_feature_activations))
   {}

   pending_state(maybe_session&& s,
                 const block_header_state& prev,
                 const building_block_input& input) :
      _db_session(std::move(s)),
      _block_stage(building_block(prev, input))
   {}

   deque<transaction_metadata_ptr> extract_trx_metas() {
      return std::visit([](auto& stage) { return stage.extract_trx_metas(); }, _block_stage);
   }

   bool is_protocol_feature_activated(const digest_type& digest) const {
      return std::visit([&](const auto& stage) { return stage.is_protocol_feature_activated(digest); }, _block_stage);
   }

   block_timestamp_type timestamp() const {
      return std::visit([](const auto& stage) { return stage.timestamp(); }, _block_stage);
   }
   
   uint32_t block_num() const {
      return std::visit([](const auto& stage) { return stage.block_num(); }, _block_stage);
   }

   account_name producer() const {
      return std::visit([](const auto& stage) { return stage.producer(); }, _block_stage);
   }

   void push() {
      _db_session.push();
   }

   bool is_legacy() const { return std::visit([](const auto& stage) { return stage.is_legacy(); }, _block_stage); }
   
   const block_signing_authority& pending_block_signing_authority() const {
      return std::visit(
         [](const auto& stage) -> const block_signing_authority& { return stage.pending_block_signing_authority(); },
         _block_stage);
   }

   const producer_authority_schedule& active_producers() const {
      return std::visit(
         [](const auto& stage) -> const producer_authority_schedule& { return stage.active_producers(); },
         _block_stage);
   }

   const producer_authority_schedule* pending_producers_legacy() const {
      return std::visit(
         [](const auto& stage) -> const producer_authority_schedule* { return stage.pending_producers_legacy(); },
         _block_stage);
   }

   const producer_authority_schedule* next_producers()const {
      return std::visit(
         [](const auto& stage) -> const producer_authority_schedule* { return stage.next_producers(); },
         _block_stage);
   }

};

struct controller_impl {
   enum class app_window_type {
      write, // Only main thread is running; read-only threads are not running.
             // All read-write and read-only tasks are sequentially executed.
      read   // Main thread and read-only threads are running read-ony tasks in parallel.
             // Read-write tasks are not being executed.
   };

   // LLVM sets the new handler, we need to reset this to throw a bad_alloc exception so we can possibly exit cleanly
   // and not just abort.
   struct reset_new_handler {
      reset_new_handler() { std::set_new_handler([](){ throw std::bad_alloc(); }); }
   };

   reset_new_handler               rnh; // placed here to allow for this to be set before constructing the other fields
   controller&                     self;
   std::function<void()>           shutdown;
   chainbase::database             db;
   block_log                       blog;
   std::optional<pending_state>    pending;
   fork_database                   fork_db;
   std::atomic<uint32_t>           if_irreversible_block_num{0};
   resource_limits_manager         resource_limits;
   subjective_billing              subjective_bill;
   authorization_manager           authorization;
   protocol_feature_manager        protocol_features;
   controller::config              conf;
   const chain_id_type             chain_id; // read by thread_pool threads, value will not be changed
   bool                            replaying = false;
   bool                            is_producer_node = false; // true if node is configured as a block producer
   db_read_mode                    read_mode = db_read_mode::HEAD;
   bool                            in_trx_requiring_checks = false; ///< if true, checks that are normally skipped on replay (e.g. auth checks) cannot be skipped
   std::optional<fc::microseconds> subjective_cpu_leeway;
   bool                            trusted_producer_light_validation = false;
   uint32_t                        snapshot_head_block = 0;
   struct chain; // chain is a namespace so use an embedded type for the named_thread_pool tag
   named_thread_pool<chain>        thread_pool;
   deep_mind_handler*              deep_mind_logger = nullptr;
   bool                            okay_to_print_integrity_hash_on_stop = false;
   bls_key_map_t                   node_finalizer_keys;

   thread_local static platform_timer timer; // a copy for main thread and each read-only thread
#if defined(EOSIO_EOS_VM_RUNTIME_ENABLED) || defined(EOSIO_EOS_VM_JIT_RUNTIME_ENABLED)
   thread_local static vm::wasm_allocator wasm_alloc; // a copy for main thread and each read-only thread
#endif
   wasm_interface wasmif;
   app_window_type app_window = app_window_type::write;

   typedef pair<scope_name,action_name>                   handler_key;
   map< account_name, map<handler_key, apply_handler> >   apply_handlers;
   unordered_map< builtin_protocol_feature_t, std::function<void(controller_impl&)>, enum_hash<builtin_protocol_feature_t> > protocol_feature_activation_handlers;

   int64_t set_proposed_producers( vector<producer_authority> producers );
   int64_t set_proposed_producers_legacy( vector<producer_authority> producers );

   uint32_t head_block_num() const {
      return fork_db.apply<uint32_t>([](const auto& forkdb) { return forkdb.chain_head->block_num(); });
   }
   block_timestamp_type head_block_time() const {
      return fork_db.apply<block_timestamp_type>([](const auto& forkdb) { return forkdb.chain_head->timestamp(); });
   }
   account_name head_block_producer() const {
      return fork_db.apply<account_name>([](const auto& forkdb) { return forkdb.chain_head->producer(); });
   }
   const block_id_type& head_block_id() const {
      return fork_db.apply<const block_id_type&>(
         [](const auto& forkdb) -> const block_id_type& { return forkdb.chain_head->id(); });
   }
   const block_header& head_block_header() const {
      return fork_db.apply<const block_header&>(
         [](const auto& forkdb) -> const block_header& { return forkdb.chain_head->header; });
   }
   const signed_block_ptr& head_block() const {
      return fork_db.apply<const signed_block_ptr&>(
         [](const auto& forkdb) -> const signed_block_ptr& { return forkdb.chain_head->block; });
   }

   protocol_feature_activation_set_ptr head_activated_protocol_features() const {
      return fork_db.apply<protocol_feature_activation_set_ptr>([](const auto& forkdb) {
         return forkdb.chain_head->get_activated_protocol_features();
      });
   }

   const producer_authority_schedule& head_active_schedule_auth() const {
      return fork_db.apply<const producer_authority_schedule&>([](const auto& forkdb) -> const producer_authority_schedule& {
         return forkdb.chain_head->active_schedule_auth();
      });
   }

   const producer_authority_schedule* head_pending_schedule_auth_legacy() {
      return fork_db.apply<const producer_authority_schedule*>(overloaded{
         [](const fork_database_legacy_t& forkdb) -> const producer_authority_schedule* {
            return forkdb.chain_head->pending_schedule_auth();
         },
         [](const fork_database_if_t&) -> const producer_authority_schedule* { return nullptr; }
      });
   }

   const producer_authority_schedule* next_producers() {
      return fork_db.apply<const producer_authority_schedule*>(overloaded{
         [](const fork_database_legacy_t& forkdb) -> const producer_authority_schedule* {
            return forkdb.chain_head->pending_schedule_auth();
         },
         [](const fork_database_if_t& forkdb) -> const producer_authority_schedule* {
            return forkdb.chain_head->proposer_policies.empty()
                      ? nullptr
                      : &forkdb.chain_head->proposer_policies.begin()->second->proposer_schedule;
         }
      });
   }

   void replace_producer_keys( const public_key_type& key ) {
      ilog("Replace producer keys with ${k}", ("k", key));

      fork_db.apply<void>(
         overloaded{
            [&](const fork_database_legacy_t& forkdb) {
               auto version = forkdb.chain_head->pending_schedule.schedule.version;
               forkdb.chain_head->pending_schedule = {};
               forkdb.chain_head->pending_schedule.schedule.version = version;
               for (auto& prod: forkdb.chain_head->active_schedule.producers ) {
                  ilog("${n}", ("n", prod.producer_name));
                  std::visit([&](auto &auth) {
                     auth.threshold = 1;
                     auth.keys = {key_weight{key, 1}};
                  }, prod.authority);
               }
            },
            [](const fork_database_if_t&) {
               // TODO IF: add instant-finality implementation, will need to replace finalizers as well
            }
         });
   }

   // --------------- access fork_db head ----------------------------------------------------------------------
   bool fork_db_has_head() const {
      return fork_db.apply<uint32_t>([&](const auto& forkdb) { return !!forkdb.head(); });
   }

   template <typename ForkDB>
   typename ForkDB::bsp_t fork_db_head(const ForkDB& forkdb, bool irreversible_mode) const {
      if (irreversible_mode) {
         // When in IRREVERSIBLE mode fork_db blocks are marked valid when they become irreversible so that
         // fork_db.head() returns irreversible block
         // Use pending_head since this method should return the chain head and not last irreversible.
         return forkdb.pending_head();
      } else {
         return forkdb.head();
      }
   }

   uint32_t fork_db_head_block_num() const {
      return fork_db.apply<uint32_t>(
         [&](const auto& forkdb) { return fork_db_head(forkdb, irreversible_mode())->block_num(); });
   }

   block_id_type fork_db_head_block_id() const {
      return fork_db.apply<block_id_type>(
         [&](const auto& forkdb) { return fork_db_head(forkdb, irreversible_mode())->id(); });
   }

   uint32_t fork_db_head_irreversible_blocknum() const {
      return fork_db.apply<uint32_t>(
         [&](const auto& forkdb) { return fork_db_head(forkdb, irreversible_mode())->irreversible_blocknum(); });
   }

   // --------------- access fork_db root ----------------------------------------------------------------------
   bool fork_db_has_root() const {
      return fork_db.apply<bool>([&](const auto& forkdb) { return !!forkdb.root(); });
   }

   block_id_type fork_db_root_block_id() const {
      return fork_db.apply<block_id_type>([&](const auto& forkdb) { return forkdb.root()->id(); });
   }

   uint32_t fork_db_root_block_num() const {
      return fork_db.apply<uint32_t>([&](const auto& forkdb) { return forkdb.root()->block_num(); });
   }

   block_timestamp_type  fork_db_root_timestamp() const {
      return fork_db.apply<block_timestamp_type>([&](const auto& forkdb) { return forkdb.root()->timestamp(); });
   }

   // ---------------  fork_db APIs ----------------------------------------------------------------------
   template<typename ForkDB>
   uint32_t pop_block(ForkDB& forkdb) {
      typename ForkDB::bsp_t prev = forkdb.get_block( forkdb.chain_head->previous() );

      if( !prev ) {
         EOS_ASSERT( forkdb.root()->id() == forkdb.chain_head->previous(), block_validate_exception,
                     "attempt to pop beyond last irreversible block" );
         prev = forkdb.root();
      }

      EOS_ASSERT( forkdb.chain_head->block, block_validate_exception,
                  "attempting to pop a block that was sparsely loaded from a snapshot");
      forkdb.chain_head = prev;

      return prev->block_num();
   }

   void fork_db_reset_to_head() {
      return fork_db.apply<void>([&](auto& forkdb) {
         forkdb.reset(*forkdb.chain_head);
      });
   }

   signed_block_ptr fork_db_fetch_block_by_id( const block_id_type& id ) const {
      return fork_db.apply<signed_block_ptr>([&](const auto& forkdb) {
         auto bsp = forkdb.get_block(id);
         return bsp ? bsp->block : nullptr;
      });
   }

   signed_block_ptr fork_db_fetch_block_by_num(uint32_t block_num) const {
      return fork_db.apply<signed_block_ptr>([&](const auto& forkdb) {
         auto bsp = forkdb.search_on_branch(forkdb.head()->id(), block_num);
         if (bsp) return bsp->block;
         return signed_block_ptr{};
      });
   }

   std::optional<block_id_type> fork_db_fetch_block_id_by_num(uint32_t block_num) const {
      return fork_db.apply<std::optional<block_id_type>>([&](const auto& forkdb) -> std::optional<block_id_type> {
         auto bsp = forkdb.search_on_branch(forkdb.head()->id(), block_num);
         if (bsp) return bsp->id();
         return {};
      });
   }

   // search on the branch of head
   block_state_ptr fork_db_fetch_bsp_by_num(uint32_t block_num) const {
      return fork_db.apply<block_state_ptr>(
         overloaded{
            [](const fork_database_legacy_t&) -> block_state_ptr { return nullptr; },
            [&](const fork_database_if_t&forkdb) -> block_state_ptr {
               auto bsp = forkdb.search_on_branch(forkdb.head()->id(), block_num);
               return bsp;
            }
         }
      );
   }

   // search on the branch of given id
   block_state_ptr fork_db_fetch_bsp_by_num(const block_id_type& id, uint32_t block_num) const {
      return fork_db.apply<block_state_ptr>(
         overloaded{
            [](const fork_database_legacy_t&) -> block_state_ptr { return nullptr; },
            [&](const fork_database_if_t&forkdb) -> block_state_ptr {
               auto bsp = forkdb.search_on_branch(id, block_num);
               return bsp;
            }
         }
      );
   }

   void pop_block() {
      uint32_t prev_block_num = fork_db.apply<uint32_t>([&](auto& forkdb) {
         return pop_block(forkdb);
      });
      db.undo();
      protocol_features.popped_blocks_to(prev_block_num);
   }

   // -------------------------------------------

   template<builtin_protocol_feature_t F>
   void on_activation();

   template<builtin_protocol_feature_t F>
   inline void set_activation_handler() {
      auto res = protocol_feature_activation_handlers.emplace( F, &controller_impl::on_activation<F> );
      EOS_ASSERT( res.second, misc_exception, "attempting to set activation handler twice" );
   }

   inline void trigger_activation_handler( builtin_protocol_feature_t f ) {
      auto itr = protocol_feature_activation_handlers.find( f );
      if( itr == protocol_feature_activation_handlers.end() ) return;
      (itr->second)( *this );
   }

   void set_apply_handler( account_name receiver, account_name contract, action_name action, apply_handler v ) {
      apply_handlers[receiver][make_pair(contract,action)] = v;
   }

   controller_impl( const controller::config& cfg, controller& s, protocol_feature_set&& pfs, const chain_id_type& chain_id )
   :rnh(),
    self(s),
    db( cfg.state_dir,
        cfg.read_only ? database::read_only : database::read_write,
        cfg.state_size, false, cfg.db_map_mode ),
    blog( cfg.blocks_dir, cfg.blog ),
    fork_db(cfg.blocks_dir / config::reversible_blocks_dir_name),
    resource_limits( db, [&s](bool is_trx_transient) { return s.get_deep_mind_logger(is_trx_transient); }),
    authorization( s, db ),
    protocol_features( std::move(pfs), [&s](bool is_trx_transient) { return s.get_deep_mind_logger(is_trx_transient); } ),
    conf( cfg ),
    chain_id( chain_id ),
    read_mode( cfg.read_mode ),
    thread_pool(),
    wasmif( conf.wasm_runtime, conf.eosvmoc_tierup, db, conf.state_dir, conf.eosvmoc_config, !conf.profile_accounts.empty() )
   {
      fork_db.open([this](block_timestamp_type timestamp, const flat_set<digest_type>& cur_features,
                          const vector<digest_type>& new_features) {
         check_protocol_features(timestamp, cur_features, new_features);
      });

      thread_pool.start( cfg.thread_pool_size, [this]( const fc::exception& e ) {
         elog( "Exception in chain thread pool, exiting: ${e}", ("e", e.to_detail_string()) );
         if( shutdown ) shutdown();
      } );

      set_activation_handler<builtin_protocol_feature_t::preactivate_feature>();
      set_activation_handler<builtin_protocol_feature_t::replace_deferred>();
      set_activation_handler<builtin_protocol_feature_t::get_sender>();
      set_activation_handler<builtin_protocol_feature_t::webauthn_key>();
      set_activation_handler<builtin_protocol_feature_t::wtmsig_block_signatures>();
      set_activation_handler<builtin_protocol_feature_t::action_return_value>();
      set_activation_handler<builtin_protocol_feature_t::configurable_wasm_limits>();
      set_activation_handler<builtin_protocol_feature_t::blockchain_parameters>();
      set_activation_handler<builtin_protocol_feature_t::get_code_hash>();
      set_activation_handler<builtin_protocol_feature_t::get_block_num>();
      set_activation_handler<builtin_protocol_feature_t::crypto_primitives>();
      set_activation_handler<builtin_protocol_feature_t::bls_primitives>();
      set_activation_handler<builtin_protocol_feature_t::disable_deferred_trxs_stage_2>();
      set_activation_handler<builtin_protocol_feature_t::instant_finality>();

      self.irreversible_block.connect([this](const block_signal_params& t) {
         const auto& [ block, id] = t;
         wasmif.current_lib(block->block_num());
      });


#define SET_APP_HANDLER( receiver, contract, action) \
   set_apply_handler( account_name(#receiver), account_name(#contract), action_name(#action), \
                      &BOOST_PP_CAT(apply_, BOOST_PP_CAT(contract, BOOST_PP_CAT(_,action) ) ) )

   SET_APP_HANDLER( eosio, eosio, newaccount );
   SET_APP_HANDLER( eosio, eosio, setcode );
   SET_APP_HANDLER( eosio, eosio, setabi );
   SET_APP_HANDLER( eosio, eosio, updateauth );
   SET_APP_HANDLER( eosio, eosio, deleteauth );
   SET_APP_HANDLER( eosio, eosio, linkauth );
   SET_APP_HANDLER( eosio, eosio, unlinkauth );

   SET_APP_HANDLER( eosio, eosio, canceldelay );
   }

   /**
    *  Plugins / observers listening to signals emited might trigger
    *  errors and throw exceptions. Unless those exceptions are caught it could impact consensus and/or
    *  cause a node to fork.
    *
    *  If it is ever desirable to let a signal handler bubble an exception out of this method
    *  a full audit of its uses needs to be undertaken.
    *
    */
   template<typename Signal, typename Arg>
   void emit( const Signal& s, Arg&& a ) {
      try {
         s( std::forward<Arg>( a ));
      } catch (std::bad_alloc& e) {
         wlog( "std::bad_alloc: ${w}", ("w", e.what()) );
         throw e;
      } catch (boost::interprocess::bad_alloc& e) {
         wlog( "boost::interprocess::bad alloc: ${w}", ("w", e.what()) );
         throw e;
      } catch ( controller_emit_signal_exception& e ) {
         wlog( "controller_emit_signal_exception: ${details}", ("details", e.to_detail_string()) );
         throw e;
      } catch ( fc::exception& e ) {
         wlog( "fc::exception: ${details}", ("details", e.to_detail_string()) );
      } catch ( std::exception& e ) {
         wlog( "std::exception: ${details}", ("details", e.what()) );
      } catch ( ... ) {
         wlog( "signal handler threw exception" );
      }
   }

   void dmlog_applied_transaction(const transaction_trace_ptr& t, const signed_transaction* trx = nullptr) {
      // dmlog_applied_transaction is called by push_scheduled_transaction
      // where transient transactions are not possible, and by push_transaction
      // only when the transaction is not transient
      if (auto dm_logger = get_deep_mind_logger(false)) {
         if (trx && is_onblock(*t))
            dm_logger->on_onblock(*trx);
         dm_logger->on_applied_transaction(self.head_block_num() + 1, t);
      }
   }

   void log_irreversible() {
      EOS_ASSERT( fork_db_has_root(), fork_database_exception, "fork database not properly initialized" );

      const std::optional<block_id_type> log_head_id = blog.head_id();
      const bool valid_log_head = !!log_head_id;

      const auto lib_num = valid_log_head ? block_header::num_from_id(*log_head_id) : (blog.first_block_num() - 1);

      auto root_id = fork_db_root_block_id();

      if( valid_log_head ) {
         EOS_ASSERT( root_id == log_head_id, fork_database_exception, "fork database root does not match block log head" );
      } else {
         EOS_ASSERT( fork_db_root_block_num() == lib_num, fork_database_exception,
                     "The first block ${lib_num} when starting with an empty block log should be the block after fork database root ${bn}.",
                     ("lib_num", lib_num)("bn", fork_db_root_block_num()) );
      }

      const uint32_t if_lib = if_irreversible_block_num;
      const uint32_t new_lib = if_lib > 0 ? if_lib : fork_db_head_irreversible_blocknum();

      if( new_lib <= lib_num )
         return;

      auto mark_branch_irreversible = [&, this](auto& forkdb) {
         auto branch = forkdb.fetch_branch( fork_db_head(forkdb, irreversible_mode())->id(), new_lib );
         try {
            std::vector<std::future<std::vector<char>>> v;
            v.reserve( branch.size() );
            for( auto bitr = branch.rbegin(); bitr != branch.rend(); ++bitr ) {
               v.emplace_back( post_async_task( thread_pool.get_executor(), [b=(*bitr)->block]() { return fc::raw::pack(*b); } ) );
            }
            auto it = v.begin();

            for( auto bitr = branch.rbegin(); bitr != branch.rend(); ++bitr ) {
               if( read_mode == db_read_mode::IRREVERSIBLE ) {
                  controller::block_report br;
                  apply_block( br, *bitr, controller::block_status::complete, trx_meta_cache_lookup{} );
               }

               emit( self.irreversible_block, std::tie((*bitr)->block, (*bitr)->id()) );

               // blog.append could fail due to failures like running out of space.
               // Do it before commit so that in case it throws, DB can be rolled back.
               blog.append( (*bitr)->block, (*bitr)->id(), it->get() );
               ++it;

               db.commit( (*bitr)->block_num() );
               root_id = (*bitr)->id();
            }
         } catch( std::exception& ) {
            if( root_id != forkdb.root()->id() ) {
               forkdb.advance_root( root_id );
            }
            throw;
         }

         //db.commit( new_lib ); // redundant

         if( root_id != forkdb.root()->id() ) {
            branch.emplace_back(forkdb.root());
            forkdb.advance_root( root_id );
         }

         // delete branch in thread pool
         boost::asio::post( thread_pool.get_executor(), [branch{std::move(branch)}]() {} );
      };

      fork_db.apply<void>(mark_branch_irreversible);
   }

   /**
    *  Sets fork database head to the genesis state.
    */
   void initialize_blockchain_state(const genesis_state& genesis) {
      wlog( "Initializing new blockchain with genesis state" );

      auto init_blockchain = [&genesis](auto& forkdb) {
         producer_authority_schedule initial_schedule = { 0, { producer_authority{config::system_account_name, block_signing_authority_v0{ 1, {{genesis.initial_key, 1}} } } } };
         legacy::producer_schedule_type initial_legacy_schedule{ 0, {{config::system_account_name, genesis.initial_key}} };

         block_header_state_legacy genheader;
         genheader.active_schedule                = initial_schedule;
         genheader.pending_schedule.schedule      = initial_schedule;
         // NOTE: if wtmsig block signatures are enabled at genesis time this should be the hash of a producer authority schedule
         genheader.pending_schedule.schedule_hash = fc::sha256::hash(initial_legacy_schedule);
         genheader.header.timestamp               = genesis.initial_timestamp;
         genheader.header.action_mroot            = genesis.compute_chain_id();
         genheader.id                             = genheader.header.calculate_id();
         genheader.block_num                      = genheader.header.block_num();

         forkdb.chain_head = std::make_shared<block_state_legacy>();
         static_cast<block_header_state_legacy&>(*forkdb.chain_head) = genheader;
         forkdb.chain_head->activated_protocol_features = std::make_shared<protocol_feature_activation_set>();
         forkdb.chain_head->block = std::make_shared<signed_block>(genheader.header);
      };

      fork_db.apply_legacy<void>(init_blockchain); // assuming here that genesis_state is always dpos
      
      db.set_revision( head_block_num() );
      initialize_database(genesis);
   }

   void replay(std::function<bool()> check_shutdown) {
      auto blog_head = blog.head();
      if( !fork_db_has_root() ) {
         fork_db_reset_to_head();
         if (!blog_head)
            return;
      }

      replaying = true;
      auto start_block_num = head_block_num() + 1;
      auto start = fc::time_point::now();

      std::exception_ptr except_ptr;

      auto replay_blog = [&](auto& forkdb) {
         using BSP = std::decay_t<decltype(forkdb.chain_head)>;
         auto& head = forkdb.chain_head;
         if( blog_head && start_block_num <= blog_head->block_num() ) {
            ilog( "existing block log, attempting to replay from ${s} to ${n} blocks",
                  ("s", start_block_num)("n", blog_head->block_num()) );
            try {
               while( auto next = blog.read_block_by_num( head->block_num() + 1 ) ) {
                  replay_push_block<BSP>( next, controller::block_status::irreversible );
                  if( check_shutdown() ) break;
                  if( next->block_num() % 500 == 0 ) {
                     ilog( "${n} of ${head}", ("n", next->block_num())("head", blog_head->block_num()) );
                  }
               }
            } catch(  const database_guard_exception& e ) {
               except_ptr = std::current_exception();
            }
            ilog( "${n} irreversible blocks replayed", ("n", 1 + head->block_num() - start_block_num) );

            auto pending_head = forkdb.pending_head();
            if( pending_head ) {
               ilog( "fork database head ${h}, root ${r}", ("h", pending_head->block_num())( "r", forkdb.root()->block_num() ) );
               if( pending_head->block_num() < head->block_num() || head->block_num() < forkdb.root()->block_num() ) {
                  ilog( "resetting fork database with new last irreversible block as the new root: ${id}", ("id", head->id()) );
                  forkdb.reset( *head );
               } else if( head->block_num() != forkdb.root()->block_num() ) {
                  auto new_root = forkdb.search_on_branch( pending_head->id(), head->block_num() );
                  EOS_ASSERT( new_root, fork_database_exception,
                              "unexpected error: could not find new LIB in fork database" );
                  ilog( "advancing fork database root to new last irreversible block within existing fork database: ${id}",
                        ("id", new_root->id()) );
                  forkdb.mark_valid( new_root );
                  forkdb.advance_root( new_root->id() );
               }
            }

            // if the irreverible log is played without undo sessions enabled, we need to sync the
            // revision ordinal to the appropriate expected value here.
            if( self.skip_db_sessions( controller::block_status::irreversible ) )
               db.set_revision( head->block_num() );
         } else {
            ilog( "no irreversible blocks need to be replayed" );
         }

         if (snapshot_head_block != 0 && !blog_head) {
            // loading from snapshot without a block log so fork_db can't be considered valid
            forkdb.reset( *head );
         } else if( !except_ptr && !check_shutdown() && forkdb.head() ) {
            auto head_block_num = head->block_num();
            auto branch = forkdb.fetch_branch( forkdb.head()->id() );
            int rev = 0;
            for( auto i = branch.rbegin(); i != branch.rend(); ++i ) {
               if( check_shutdown() ) break;
               if( (*i)->block_num() <= head_block_num ) continue;
               ++rev;
               replay_push_block<BSP>( (*i)->block, controller::block_status::validated );
            }
            ilog( "${n} reversible blocks replayed", ("n",rev) );
         }

         if( !forkdb.head() ) {
            forkdb.reset( *head );
         }

         auto end = fc::time_point::now();
         ilog( "replayed ${n} blocks in ${duration} seconds, ${mspb} ms/block",
               ("n", head->block_num() + 1 - start_block_num)("duration", (end-start).count()/1000000)
               ("mspb", ((end-start).count()/1000.0)/(head->block_num()-start_block_num)) );
         replaying = false;
      };

      fork_db.apply<void>(replay_blog);

      if( except_ptr ) {
         std::rethrow_exception( except_ptr );
      }
   }

   void startup(std::function<void()> shutdown, std::function<bool()> check_shutdown, const snapshot_reader_ptr& snapshot) {
      EOS_ASSERT( snapshot, snapshot_exception, "No snapshot reader provided" );
      this->shutdown = shutdown;
      try {
         auto snapshot_load_start_time = fc::time_point::now();
         snapshot->validate();
         if( auto blog_head = blog.head() ) {
            ilog( "Starting initialization from snapshot and block log ${b}-${e}, this may take a significant amount of time",
                  ("b", blog.first_block_num())("e", blog_head->block_num()) );
            read_from_snapshot( snapshot, blog.first_block_num(), blog_head->block_num() );
         } else {
            ilog( "Starting initialization from snapshot and no block log, this may take a significant amount of time" );
            read_from_snapshot( snapshot, 0, std::numeric_limits<uint32_t>::max() );
            EOS_ASSERT( head_block_num() > 0, snapshot_exception,
                        "Snapshot indicates controller head at block number 0, but that is not allowed. "
                        "Snapshot is invalid." );
            blog.reset( chain_id, head_block_num() + 1 );
         }
         ilog( "Snapshot loaded, lib: ${lib}", ("lib", head_block_num()) );

         init(std::move(check_shutdown));
         auto snapshot_load_time = (fc::time_point::now() - snapshot_load_start_time).to_seconds();
         ilog( "Finished initialization from snapshot (snapshot load time was ${t}s)", ("t", snapshot_load_time) );
      } catch (boost::interprocess::bad_alloc& e) {
         elog( "Failed initialization from snapshot - db storage not configured to have enough storage for the provided snapshot, please increase and retry snapshot" );
         shutdown();
      }
   }

   void startup(std::function<void()> shutdown, std::function<bool()> check_shutdown, const genesis_state& genesis) {
      EOS_ASSERT( db.revision() < 1, database_exception, "This version of controller::startup only works with a fresh state database." );
      const auto& genesis_chain_id = genesis.compute_chain_id();
      EOS_ASSERT( genesis_chain_id == chain_id, chain_id_type_exception,
                  "genesis state provided to startup corresponds to a chain ID (${genesis_chain_id}) that does not match the chain ID that controller was constructed with (${controller_chain_id})",
                  ("genesis_chain_id", genesis_chain_id)("controller_chain_id", chain_id)
      );

      this->shutdown = std::move(shutdown);

      auto do_startup = [&](auto& forkdb) {
         if( forkdb.head() ) {
            if( read_mode == db_read_mode::IRREVERSIBLE && forkdb.head()->id() != forkdb.root()->id() ) {
               forkdb.rollback_head_to_root();
            }
            wlog( "No existing chain state. Initializing fresh blockchain state." );
         } else {
            wlog( "No existing chain state or fork database. Initializing fresh blockchain state and resetting fork database.");
         }
         initialize_blockchain_state(genesis); // sets head to genesis state

         if( !forkdb.head() ) {
            forkdb.reset( *forkdb.chain_head );
         }
      };

      fork_db.apply<void>(do_startup);

      if( blog.head() ) {
         EOS_ASSERT( blog.first_block_num() == 1, block_log_exception,
                     "block log does not start with genesis block"
         );
      } else {
         blog.reset( genesis, head_block() );
      }
      init(std::move(check_shutdown));
   }

   void startup(std::function<void()> shutdown, std::function<bool()> check_shutdown) {
      EOS_ASSERT( db.revision() >= 1, database_exception,
                  "This version of controller::startup does not work with a fresh state database." );
      EOS_ASSERT( fork_db_has_head(), fork_database_exception,
                  "No existing fork database despite existing chain state. Replay required." );

      this->shutdown = std::move(shutdown);
      uint32_t lib_num = fork_db_root_block_num();
      auto first_block_num = blog.first_block_num();
      if( auto blog_head = blog.head() ) {
         EOS_ASSERT( first_block_num <= lib_num && lib_num <= blog_head->block_num(),
                     block_log_exception,
                     "block log (ranging from ${block_log_first_num} to ${block_log_last_num}) does not contain the last irreversible block (${fork_db_lib})",
                     ("block_log_first_num", first_block_num)
                     ("block_log_last_num", blog_head->block_num())
                     ("fork_db_lib", lib_num)
         );
         lib_num = blog_head->block_num();
      } else {
         if( first_block_num != (lib_num + 1) ) {
            blog.reset( chain_id, lib_num + 1 );
         }
      }

      auto do_startup = [&](auto& forkdb) {
         if( read_mode == db_read_mode::IRREVERSIBLE && forkdb.head()->id() != forkdb.root()->id() ) {
            forkdb.rollback_head_to_root();
         }
         forkdb.chain_head = forkdb.head();
      };

      fork_db.apply<void>(do_startup);

      init(std::move(check_shutdown));
   }


   static auto validate_db_version( const chainbase::database& db ) {
      // check database version
      const auto& header_idx = db.get_index<database_header_multi_index>().indices().get<by_id>();

      EOS_ASSERT(header_idx.begin() != header_idx.end(), bad_database_version_exception,
                 "state database version pre-dates versioning, please restore from a compatible snapshot or replay!");

      auto header_itr = header_idx.begin();
      header_itr->validate();

      return header_itr;
   }

   void init(std::function<bool()> check_shutdown) {
      auto header_itr = validate_db_version( db );

      {
         const auto& state_chain_id = db.get<global_property_object>().chain_id;
         EOS_ASSERT( state_chain_id == chain_id, chain_id_type_exception,
                     "chain ID in state (${state_chain_id}) does not match the chain ID that controller was constructed with (${controller_chain_id})",
                     ("state_chain_id", state_chain_id)("controller_chain_id", chain_id)
         );
      }

      // upgrade to the latest compatible version
      if (header_itr->version != database_header_object::current_version) {
         db.modify(*header_itr, [](auto& header) {
            header.version = database_header_object::current_version;
         });
      }

      // At this point head != nullptr
      EOS_ASSERT( db.revision() >= head_block_num(), fork_database_exception,
                  "fork database head (${head}) is inconsistent with state (${db})",
                  ("db",db.revision())("head",head_block_num()) );

      if( db.revision() > head_block_num() ) {
         wlog( "database revision (${db}) is greater than head block number (${head}), "
               "attempting to undo pending changes",
               ("db",db.revision())("head",head_block_num()) );
      }
      while( db.revision() > head_block_num() ) {
         db.undo();
      }

      protocol_features.init( db );

      // At startup, no transaction specific logging is possible
      if (auto dm_logger = get_deep_mind_logger(false)) {
         dm_logger->on_startup(db, head_block_num());
      }

      if( conf.integrity_hash_on_start )
         ilog( "chain database started with hash: ${hash}", ("hash", calculate_integrity_hash()) );
      okay_to_print_integrity_hash_on_stop = true;

      replay( check_shutdown ); // replay any irreversible and reversible blocks ahead of current head

      if( check_shutdown() ) return;

      // At this point head != nullptr && fork_db.head() != nullptr && fork_db.root() != nullptr.
      // Furthermore, fork_db.root()->block_num() <= lib_num.
      // Also, even though blog.head() may still be nullptr, blog.first_block_num() is guaranteed to be lib_num + 1.

      auto finish_init = [&](auto& forkdb) {
         if( read_mode != db_read_mode::IRREVERSIBLE
             && forkdb.pending_head()->id() != forkdb.head()->id()
             && forkdb.head()->id() == forkdb.root()->id()
            ) {
            wlog( "read_mode has changed from irreversible: applying best branch from fork database" );

            for( auto pending_head = forkdb.pending_head();
                 pending_head->id() != forkdb.head()->id();
                 pending_head = forkdb.pending_head()
               ) {
               wlog( "applying branch from fork database ending with block: ${id}", ("id", pending_head->id()) );
               controller::block_report br;
               maybe_switch_forks( br, pending_head, controller::block_status::complete, {}, trx_meta_cache_lookup{} );
            }
         }
      };

      fork_db.apply<void>(finish_init);
   }

   ~controller_impl() {
      thread_pool.stop();
      pending.reset();
      //only log this not just if configured to, but also if initialization made it to the point we'd log the startup too
      if(okay_to_print_integrity_hash_on_stop && conf.integrity_hash_on_stop)
         ilog( "chain database stopped with hash: ${hash}", ("hash", calculate_integrity_hash()) );
   }

   void add_indices() {
      controller_index_set::add_indices(db);
      contract_database_index_set::add_indices(db);

      authorization.add_indices();
      resource_limits.add_indices();
   }

   void clear_all_undo() {
      // Rewind the database to the last irreversible block
      db.undo_all();
      /*
      FC_ASSERT(db.revision() == self.head_block_num(),
                  "Chainbase revision does not match head block num",
                  ("rev", db.revision())("head_block", self.head_block_num()));
                  */
   }

   void add_contract_tables_to_snapshot( const snapshot_writer_ptr& snapshot ) const {
      snapshot->write_section("contract_tables", [this]( auto& section ) {
         index_utils<table_id_multi_index>::walk(db, [this, &section]( const table_id_object& table_row ){
            // add a row for the table
            section.add_row(table_row, db);

            // followed by a size row and then N data rows for each type of table
            contract_database_index_set::walk_indices([this, &section, &table_row]( auto utils ) {
               using utils_t = decltype(utils);
               using value_t = typename decltype(utils)::index_t::value_type;
               using by_table_id = object_to_table_id_tag_t<value_t>;

               auto tid_key = boost::make_tuple(table_row.id);
               auto next_tid_key = boost::make_tuple(table_id_object::id_type(table_row.id._id + 1));

               unsigned_int size = utils_t::template size_range<by_table_id>(db, tid_key, next_tid_key);
               section.add_row(size, db);

               utils_t::template walk_range<by_table_id>(db, tid_key, next_tid_key, [this, &section]( const auto &row ) {
                  section.add_row(row, db);
               });
            });
         });
      });
   }

   void read_contract_tables_from_snapshot( const snapshot_reader_ptr& snapshot ) {
      snapshot->read_section("contract_tables", [this]( auto& section ) {
         bool more = !section.empty();
         while (more) {
            // read the row for the table
            table_id_object::id_type t_id;
            index_utils<table_id_multi_index>::create(db, [this, &section, &t_id](auto& row) {
               section.read_row(row, db);
               t_id = row.id;
            });

            // read the size and data rows for each type of table
            contract_database_index_set::walk_indices([this, &section, &t_id, &more](auto utils) {
               using utils_t = decltype(utils);

               unsigned_int size;
               more = section.read_row(size, db);

               for (size_t idx = 0; idx < size.value; idx++) {
                  utils_t::create(db, [this, &section, &more, &t_id](auto& row) {
                     row.t_id = t_id;
                     more = section.read_row(row, db);
                  });
               }
            });
         }
      });
   }

   void add_to_snapshot( const snapshot_writer_ptr& snapshot ) {
      // clear in case the previous call to clear did not finish in time of deadline
      clear_expired_input_transactions( fc::time_point::maximum() );

      snapshot->write_section<chain_snapshot_header>([this]( auto &section ){
         section.add_row(chain_snapshot_header(), db);
      });

#warning todo: add snapshot support for new (IF) block_state section
      auto write_block_state_section = [&](auto& forkdb) {
         snapshot->write_section("eosio::chain::block_state", [&]( auto &section ) {
            section.template add_row<block_header_state_legacy>(*forkdb.chain_head, db);
         });
      };
      fork_db.apply_legacy<void>(write_block_state_section);
      
      controller_index_set::walk_indices([this, &snapshot]( auto utils ){
         using value_t = typename decltype(utils)::index_t::value_type;

         // skip the table_id_object as its inlined with contract tables section
         if (std::is_same<value_t, table_id_object>::value) {
            return;
         }

         // skip the database_header as it is only relevant to in-memory database
         if (std::is_same<value_t, database_header_object>::value) {
            return;
         }

         snapshot->write_section<value_t>([this]( auto& section ){
            decltype(utils)::walk(db, [this, &section]( const auto &row ) {
               section.add_row(row, db);
            });
         });
      });

      add_contract_tables_to_snapshot(snapshot);

      authorization.add_to_snapshot(snapshot);
      resource_limits.add_to_snapshot(snapshot);
   }

   static std::optional<genesis_state> extract_legacy_genesis_state( snapshot_reader& snapshot, uint32_t version ) {
      std::optional<genesis_state> genesis;
      using v2 = legacy::snapshot_global_property_object_v2;

      if (std::clamp(version, v2::minimum_version, v2::maximum_version) == version ) {
         genesis.emplace();
         snapshot.read_section<genesis_state>([&genesis=*genesis]( auto &section ){
            section.read_row(genesis);
         });
      }
      return genesis;
   }

   void read_from_snapshot( const snapshot_reader_ptr& snapshot, uint32_t blog_start, uint32_t blog_end ) {
      chain_snapshot_header header;
      snapshot->read_section<chain_snapshot_header>([this, &header]( auto &section ){
         section.read_row(header, db);
         header.validate();
      });

#warning todo: add snapshot support for new (IF) block_state section
      auto read_block_state_section = [&](auto& forkdb) { /// load and upgrade the block header state
         block_header_state_legacy head_header_state;
         using v2 = legacy::snapshot_block_header_state_v2;

         if (std::clamp(header.version, v2::minimum_version, v2::maximum_version) == header.version ) {
            snapshot->read_section("eosio::chain::block_state", [this, &head_header_state]( auto &section ) {
               legacy::snapshot_block_header_state_v2 legacy_header_state;
               section.read_row(legacy_header_state, db);
               head_header_state = block_header_state_legacy(std::move(legacy_header_state));
            });
         } else {
            snapshot->read_section("eosio::chain::block_state", [this,&head_header_state]( auto &section ){
               section.read_row(head_header_state, db);
            });
         }

         snapshot_head_block = head_header_state.block_num;
         EOS_ASSERT( blog_start <= (snapshot_head_block + 1) && snapshot_head_block <= blog_end,
                     block_log_exception,
                     "Block log is provided with snapshot but does not contain the head block from the snapshot nor a block right after it",
                     ("snapshot_head_block", snapshot_head_block)
                     ("block_log_first_num", blog_start)
                     ("block_log_last_num", blog_end)
         );

         forkdb.chain_head = std::make_shared<block_state_legacy>();
         static_cast<block_header_state_legacy&>(*forkdb.chain_head) = head_header_state;
      };
      fork_db.apply_legacy<void>(read_block_state_section);

      controller_index_set::walk_indices([this, &snapshot, &header]( auto utils ){
         using value_t = typename decltype(utils)::index_t::value_type;

         // skip the table_id_object as its inlined with contract tables section
         if (std::is_same<value_t, table_id_object>::value) {
            return;
         }

         // skip the database_header as it is only relevant to in-memory database
         if (std::is_same<value_t, database_header_object>::value) {
            return;
         }

         // special case for in-place upgrade of global_property_object
         if (std::is_same<value_t, global_property_object>::value) {
            using v2 = legacy::snapshot_global_property_object_v2;
            using v3 = legacy::snapshot_global_property_object_v3;
            using v4 = legacy::snapshot_global_property_object_v4;

            if (std::clamp(header.version, v2::minimum_version, v2::maximum_version) == header.version ) {
               std::optional<genesis_state> genesis = extract_legacy_genesis_state(*snapshot, header.version);
               EOS_ASSERT( genesis, snapshot_exception,
                           "Snapshot indicates chain_snapshot_header version 2, but does not contain a genesis_state. "
                           "It must be corrupted.");
               snapshot->read_section<global_property_object>([&db=this->db,gs_chain_id=genesis->compute_chain_id()]( auto &section ) {
                  v2 legacy_global_properties;
                  section.read_row(legacy_global_properties, db);

                  db.create<global_property_object>([&legacy_global_properties,&gs_chain_id](auto& gpo ){
                     gpo.initalize_from(legacy_global_properties, gs_chain_id, kv_database_config{},
                                       genesis_state::default_initial_wasm_configuration);
                  });
               });
               return; // early out to avoid default processing
            }

            if (std::clamp(header.version, v3::minimum_version, v3::maximum_version) == header.version ) {
               snapshot->read_section<global_property_object>([&db=this->db]( auto &section ) {
                  v3 legacy_global_properties;
                  section.read_row(legacy_global_properties, db);

                  db.create<global_property_object>([&legacy_global_properties](auto& gpo ){
                     gpo.initalize_from(legacy_global_properties, kv_database_config{},
                                        genesis_state::default_initial_wasm_configuration);
                  });
               });
               return; // early out to avoid default processing
            }

            if (std::clamp(header.version, v4::minimum_version, v4::maximum_version) == header.version) {
               snapshot->read_section<global_property_object>([&db = this->db](auto& section) {
                  v4 legacy_global_properties;
                  section.read_row(legacy_global_properties, db);

                  db.create<global_property_object>([&legacy_global_properties](auto& gpo) {
                     gpo.initalize_from(legacy_global_properties);
                  });
               });
               return; // early out to avoid default processing
            }
         }

         snapshot->read_section<value_t>([this]( auto& section ) {
            bool more = !section.empty();
            while(more) {
               decltype(utils)::create(db, [this, &section, &more]( auto &row ) {
                  more = section.read_row(row, db);
               });
            }
         });
      });

      read_contract_tables_from_snapshot(snapshot);

      authorization.read_from_snapshot(snapshot);
      resource_limits.read_from_snapshot(snapshot);

      db.set_revision( head_block_num() );
      db.create<database_header_object>([](const auto& header){
         // nothing to do
      });

      const auto& gpo = db.get<global_property_object>();
      EOS_ASSERT( gpo.chain_id == chain_id, chain_id_type_exception,
                  "chain ID in snapshot (${snapshot_chain_id}) does not match the chain ID that controller was constructed with (${controller_chain_id})",
                  ("snapshot_chain_id", gpo.chain_id)("controller_chain_id", chain_id)
      );
   }

   fc::sha256 calculate_integrity_hash() {
      fc::sha256::encoder enc;
      auto hash_writer = std::make_shared<integrity_hash_snapshot_writer>(enc);
      add_to_snapshot(hash_writer);
      hash_writer->finalize();

      return enc.result();
   }

   void create_native_account( const fc::time_point& initial_timestamp, account_name name, const authority& owner, const authority& active, bool is_privileged = false ) {
      db.create<account_object>([&](auto& a) {
         a.name = name;
         a.creation_date = initial_timestamp;

         if( name == config::system_account_name ) {
            // The initial eosio ABI value affects consensus; see  https://github.com/EOSIO/eos/issues/7794
            // TODO: This doesn't charge RAM; a fix requires a consensus upgrade.
            a.abi.assign(eosio_abi_bin, sizeof(eosio_abi_bin));
         }
      });
      db.create<account_metadata_object>([&](auto & a) {
         a.name = name;
         a.set_privileged( is_privileged );
      });

      const auto& owner_permission  = authorization.create_permission(name, config::owner_name, 0,
                                                                      owner, false, initial_timestamp );
      const auto& active_permission = authorization.create_permission(name, config::active_name, owner_permission.id,
                                                                      active, false, initial_timestamp );

      resource_limits.initialize_account(name, false);

      int64_t ram_delta = config::overhead_per_account_ram_bytes;
      ram_delta += 2*config::billable_size_v<permission_object>;
      ram_delta += owner_permission.auth.get_billable_size();
      ram_delta += active_permission.auth.get_billable_size();

      // This is only called at startup, no transaction specific logging is possible
      if (auto dm_logger = get_deep_mind_logger(false)) {
         dm_logger->on_ram_trace(RAM_EVENT_ID("${name}", ("name", name)), "account", "add", "newaccount");
      }

      resource_limits.add_pending_ram_usage(name, ram_delta, false); // false for doing dm logging
      resource_limits.verify_account_ram_usage(name);
   }

   void initialize_database(const genesis_state& genesis) {
      // create the database header sigil
      db.create<database_header_object>([&]( auto& header ){
         // nothing to do for now
      });

      // Initialize block summary index
      for (int i = 0; i < 0x10000; i++)
         db.create<block_summary_object>([&](block_summary_object&) {});

      const auto& tapos_block_summary = db.get<block_summary_object>(1);
      db.modify( tapos_block_summary, [&]( auto& bs ) {
         bs.block_id = head_block_id();
      });

      genesis.initial_configuration.validate();
      db.create<global_property_object>([&genesis,&chain_id=this->chain_id](auto& gpo ){
         gpo.configuration = genesis.initial_configuration;
         // TODO: Update this when genesis protocol features are enabled.
         gpo.wasm_configuration = genesis_state::default_initial_wasm_configuration;
         gpo.chain_id = chain_id;
      });

      db.create<protocol_state_object>([&](auto& pso ){
         pso.num_supported_key_types = config::genesis_num_supported_key_types;
         for( const auto& i : genesis_intrinsics ) {
            add_intrinsic_to_whitelist( pso.whitelisted_intrinsics, i );
         }
      });

      db.create<dynamic_global_property_object>([](auto&){});

      authorization.initialize_database();
      resource_limits.initialize_database();

      authority system_auth(genesis.initial_key);
      create_native_account( genesis.initial_timestamp, config::system_account_name, system_auth, system_auth, true );

      auto empty_authority = authority(1, {}, {});
      auto active_producers_authority = authority(1, {}, {});
      active_producers_authority.accounts.push_back({{config::system_account_name, config::active_name}, 1});

      create_native_account( genesis.initial_timestamp, config::null_account_name, empty_authority, empty_authority );
      create_native_account( genesis.initial_timestamp, config::producers_account_name, empty_authority, active_producers_authority );
      const auto& active_permission       = authorization.get_permission({config::producers_account_name, config::active_name});
      const auto& majority_permission     = authorization.create_permission( config::producers_account_name,
                                                                             config::majority_producers_permission_name,
                                                                             active_permission.id,
                                                                             active_producers_authority,
                                                                             false,
                                                                             genesis.initial_timestamp );
                                            authorization.create_permission( config::producers_account_name,
                                                                             config::minority_producers_permission_name,
                                                                             majority_permission.id,
                                                                             active_producers_authority,
                                                                             false,
                                                                             genesis.initial_timestamp );

   }

   // The returned scoped_exit should not exceed the lifetime of the pending which existed when make_block_restore_point was called.
   fc::scoped_exit<std::function<void()>> make_block_restore_point( bool is_read_only = false ) {
      if ( is_read_only ) {
         std::function<void()> callback = []() { };
         return fc::make_scoped_exit( std::move(callback) );
      }

      auto& bb = std::get<building_block>(pending->_block_stage);
      return fc::make_scoped_exit(bb.make_block_restore_point());
   }

   transaction_trace_ptr apply_onerror( const generated_transaction& gtrx,
                                        fc::time_point block_deadline,
                                        fc::microseconds max_transaction_time,
                                        fc::time_point start,
                                        uint32_t& cpu_time_to_bill_us, // only set on failure
                                        uint32_t billed_cpu_time_us,
                                        bool explicit_billed_cpu_time = false,
                                        bool enforce_whiteblacklist = true
                                      )
   {
      signed_transaction etrx;
      // Deliver onerror action containing the failed deferred transaction directly back to the sender.
      etrx.actions.emplace_back( vector<permission_level>{{gtrx.sender, config::active_name}},
                                 onerror( gtrx.sender_id, gtrx.packed_trx.data(), gtrx.packed_trx.size() ) );
      if( self.is_builtin_activated( builtin_protocol_feature_t::no_duplicate_deferred_id ) ) {
         etrx.expiration = time_point_sec();
         etrx.ref_block_num = 0;
         etrx.ref_block_prefix = 0;
      } else {
         etrx.expiration = time_point_sec{self.pending_block_time() + fc::microseconds(999'999)}; // Round up to nearest second to avoid appearing expired
         etrx.set_reference_block( self.head_block_id() );
      }

      transaction_checktime_timer trx_timer(timer);
      const packed_transaction trx( std::move( etrx ) );
      transaction_context trx_context( self, trx, trx.id(), std::move(trx_timer), start );

      if (auto dm_logger = get_deep_mind_logger(trx_context.is_transient())) {
         dm_logger->on_onerror(etrx);
      }

      trx_context.block_deadline = block_deadline;
      trx_context.max_transaction_time_subjective = max_transaction_time;
      trx_context.explicit_billed_cpu_time = explicit_billed_cpu_time;
      trx_context.billed_cpu_time_us = billed_cpu_time_us;
      trx_context.enforce_whiteblacklist = enforce_whiteblacklist;
      transaction_trace_ptr trace = trx_context.trace;

      auto handle_exception = [&](const auto& e)
      {
         cpu_time_to_bill_us = trx_context.update_billed_cpu_time( fc::time_point::now() );
         trace->error_code = controller::convert_exception_to_error_code( e );
         trace->except = e;
         trace->except_ptr = std::current_exception();
      };

      try {
         trx_context.init_for_implicit_trx();
         trx_context.published = gtrx.published;
         trx_context.execute_action( trx_context.schedule_action( trx.get_transaction().actions.back(), gtrx.sender, false, 0, 0 ), 0 );
         trx_context.finalize(); // Automatically rounds up network and CPU usage in trace and bills payers if successful

         auto restore = make_block_restore_point();
         trace->receipt = push_receipt( gtrx.trx_id, transaction_receipt::soft_fail,
                                        trx_context.billed_cpu_time_us, trace->net_usage );
         auto& bb = std::get<building_block>(pending->_block_stage);
         fc::move_append( bb.action_receipt_digests(), std::move(trx_context.executed_action_receipt_digests) );

         trx_context.squash();
         restore.cancel();
         return trace;
      } catch( const disallowed_transaction_extensions_bad_block_exception& ) {
         throw;
      } catch( const protocol_feature_bad_block_exception& ) {
         throw;
      } catch ( const std::bad_alloc& ) {
         throw;
      } catch ( const boost::interprocess::bad_alloc& ) {
         throw;
      } catch( const fc::exception& e ) {
         handle_exception(e);
      } catch ( const std::exception& e ) {
         auto wrapper = fc::std_exception_wrapper::from_current_exception(e);
         handle_exception(wrapper);
      }
      return trace;
   }

   int64_t remove_scheduled_transaction( const generated_transaction_object& gto ) {
      // deferred transactions cannot be transient.
      if (auto dm_logger = get_deep_mind_logger(false)) {
         dm_logger->on_ram_trace(RAM_EVENT_ID("${id}", ("id", gto.id)), "deferred_trx", "remove", "deferred_trx_removed");
      }

      int64_t ram_delta = -(config::billable_size_v<generated_transaction_object> + gto.packed_trx.size());
      resource_limits.add_pending_ram_usage( gto.payer, ram_delta, false ); // false for doing dm logging
      // No need to verify_account_ram_usage since we are only reducing memory

      db.remove( gto );
      return ram_delta;
   }

   bool failure_is_subjective( const fc::exception& e ) const {
      auto code = e.code();
      return    (code == subjective_block_production_exception::code_value)
             || (code == block_net_usage_exceeded::code_value)
             || (code == greylist_net_usage_exceeded::code_value)
             || (code == block_cpu_usage_exceeded::code_value)
             || (code == greylist_cpu_usage_exceeded::code_value)
             || (code == deadline_exception::code_value)
             || (code == leeway_deadline_exception::code_value)
             || (code == actor_whitelist_exception::code_value)
             || (code == actor_blacklist_exception::code_value)
             || (code == contract_whitelist_exception::code_value)
             || (code == contract_blacklist_exception::code_value)
             || (code == action_blacklist_exception::code_value)
             || (code == key_blacklist_exception::code_value)
             || (code == sig_variable_size_limit_exception::code_value);
   }

   bool scheduled_failure_is_subjective( const fc::exception& e ) const {
      auto code = e.code();
      return    (code == tx_cpu_usage_exceeded::code_value)
             || failure_is_subjective(e);
   }

   transaction_trace_ptr push_scheduled_transaction( const transaction_id_type& trxid,
                                                     fc::time_point block_deadline, fc::microseconds max_transaction_time,
                                                     uint32_t billed_cpu_time_us, bool explicit_billed_cpu_time = false )
   {
      const auto& idx = db.get_index<generated_transaction_multi_index,by_trx_id>();
      auto itr = idx.find( trxid );
      EOS_ASSERT( itr != idx.end(), unknown_transaction_exception, "unknown transaction" );
      return push_scheduled_transaction( *itr, block_deadline, max_transaction_time, billed_cpu_time_us, explicit_billed_cpu_time );
   }

   transaction_trace_ptr push_scheduled_transaction( const generated_transaction_object& gto,
                                                     fc::time_point block_deadline, fc::microseconds max_transaction_time,
                                                     uint32_t billed_cpu_time_us, bool explicit_billed_cpu_time = false )
   { try {

      auto start = fc::time_point::now();
      const bool validating = !self.is_speculative_block();
      EOS_ASSERT( !validating || explicit_billed_cpu_time, transaction_exception, "validating requires explicit billing" );

      maybe_session undo_session;
      if ( !self.skip_db_sessions() )
         undo_session = maybe_session(db);

      auto gtrx = generated_transaction(gto);

      // remove the generated transaction object after making a copy
      // this will ensure that anything which affects the GTO multi-index-container will not invalidate
      // data we need to successfully retire this transaction.
      //
      // IF the transaction FAILs in a subjective way, `undo_session` should expire without being squashed
      // resulting in the GTO being restored and available for a future block to retire.
      int64_t trx_removal_ram_delta = remove_scheduled_transaction(gto);

      fc::datastream<const char*> ds( gtrx.packed_trx.data(), gtrx.packed_trx.size() );

      // check delay_until only before disable_deferred_trxs_stage_1 is activated.
      if( !self.is_builtin_activated( builtin_protocol_feature_t::disable_deferred_trxs_stage_1 ) ) {
         EOS_ASSERT( gtrx.delay_until <= self.pending_block_time(), transaction_exception, "this transaction isn't ready",
                    ("gtrx.delay_until",gtrx.delay_until)("pbt",self.pending_block_time()) );
      }

      signed_transaction dtrx;
      fc::raw::unpack(ds,static_cast<transaction&>(dtrx) );
      transaction_metadata_ptr trx =
            transaction_metadata::create_no_recover_keys( std::make_shared<packed_transaction>( std::move(dtrx)  ),
                                                          transaction_metadata::trx_type::scheduled );
      trx->accepted = true;

      // After disable_deferred_trxs_stage_1 is activated, a deferred transaction
      // can only be retired as expired, and it can be retired as expired
      // regardless of whether its delay_util or expiration times have been reached.
      transaction_trace_ptr trace;
      if( self.is_builtin_activated( builtin_protocol_feature_t::disable_deferred_trxs_stage_1 ) || gtrx.expiration < self.pending_block_time() ) {
         trace = std::make_shared<transaction_trace>();
         trace->id = gtrx.trx_id;
         trace->block_num = self.head_block_num() + 1;
         trace->block_time = self.pending_block_time();
         trace->producer_block_id = self.pending_producer_block_id();
         trace->scheduled = true;
         trace->receipt = push_receipt( gtrx.trx_id, transaction_receipt::expired, billed_cpu_time_us, 0 ); // expire the transaction
         trace->account_ram_delta = account_delta( gtrx.payer, trx_removal_ram_delta );
         trace->elapsed = fc::time_point::now() - start;
         pending->_block_report.total_cpu_usage_us += billed_cpu_time_us;
         pending->_block_report.total_elapsed_time += trace->elapsed;
         pending->_block_report.total_time += trace->elapsed;
         dmlog_applied_transaction(trace);
         emit( self.applied_transaction, std::tie(trace, trx->packed_trx()) );
         undo_session.squash();
         return trace;
      }

      auto reset_in_trx_requiring_checks = fc::make_scoped_exit([old_value=in_trx_requiring_checks,this](){
         in_trx_requiring_checks = old_value;
      });
      in_trx_requiring_checks = true;

      uint32_t cpu_time_to_bill_us = billed_cpu_time_us;

      transaction_checktime_timer trx_timer( timer );
      transaction_context trx_context( self, *trx->packed_trx(), gtrx.trx_id, std::move(trx_timer) );
      trx_context.leeway =  fc::microseconds(0); // avoid stealing cpu resource
      trx_context.block_deadline = block_deadline;
      trx_context.max_transaction_time_subjective = max_transaction_time;
      trx_context.explicit_billed_cpu_time = explicit_billed_cpu_time;
      trx_context.billed_cpu_time_us = billed_cpu_time_us;
      trx_context.enforce_whiteblacklist = gtrx.sender.empty() ? true : !sender_avoids_whitelist_blacklist_enforcement( gtrx.sender );
      trace = trx_context.trace;

      auto handle_exception = [&](const auto& e)
      {
         cpu_time_to_bill_us = trx_context.update_billed_cpu_time( fc::time_point::now() );
         trace->error_code = controller::convert_exception_to_error_code( e );
         trace->except = e;
         trace->except_ptr = std::current_exception();
         trace->elapsed = fc::time_point::now() - start;

         // deferred transactions cannot be transient
         if (auto dm_logger = get_deep_mind_logger(false)) {
            dm_logger->on_fail_deferred();
         }
      };

      try {
         trx_context.init_for_deferred_trx( gtrx.published );

         if( trx_context.enforce_whiteblacklist && self.is_speculative_block() ) {
            flat_set<account_name> actors;
            for( const auto& act : trx->packed_trx()->get_transaction().actions ) {
               for( const auto& auth : act.authorization ) {
                  actors.insert( auth.actor );
               }
            }
            check_actor_list( actors );
         }

         trx_context.exec();
         trx_context.finalize(); // Automatically rounds up network and CPU usage in trace and bills payers if successful

         auto restore = make_block_restore_point();

         trace->receipt = push_receipt( gtrx.trx_id,
                                        transaction_receipt::executed,
                                        trx_context.billed_cpu_time_us,
                                        trace->net_usage );

         fc::move_append( std::get<building_block>(pending->_block_stage).action_receipt_digests(),
                          std::move(trx_context.executed_action_receipt_digests) );

         trace->account_ram_delta = account_delta( gtrx.payer, trx_removal_ram_delta );

         dmlog_applied_transaction(trace);
         emit( self.applied_transaction, std::tie(trace, trx->packed_trx()) );

         trx_context.squash();
         undo_session.squash();

         restore.cancel();

         pending->_block_report.total_net_usage += trace->net_usage;
         pending->_block_report.total_cpu_usage_us += trace->receipt->cpu_usage_us;
         pending->_block_report.total_elapsed_time += trace->elapsed;
         pending->_block_report.total_time += fc::time_point::now() - start;

         return trace;
      } catch( const disallowed_transaction_extensions_bad_block_exception& ) {
         throw;
      } catch( const protocol_feature_bad_block_exception& ) {
         throw;
      } catch ( const std::bad_alloc& ) {
         throw;
      } catch ( const boost::interprocess::bad_alloc& ) {
         throw;
      } catch( const fc::exception& e ) {
        handle_exception(e);
      } catch ( const std::exception& e) {
        auto wrapper = fc::std_exception_wrapper::from_current_exception(e);
        handle_exception(wrapper);
      }

      trx_context.undo();

      // Only subjective OR soft OR hard failure logic below:

      if( gtrx.sender != account_name() && !(validating ? failure_is_subjective(*trace->except) : scheduled_failure_is_subjective(*trace->except))) {
         // Attempt error handling for the generated transaction.

         auto error_trace = apply_onerror( gtrx, block_deadline, max_transaction_time, trx_context.pseudo_start,
                                           cpu_time_to_bill_us, billed_cpu_time_us, explicit_billed_cpu_time,
                                           trx_context.enforce_whiteblacklist );
         error_trace->failed_dtrx_trace = trace;
         trace = error_trace;
         if( !trace->except_ptr ) {
            trace->account_ram_delta = account_delta( gtrx.payer, trx_removal_ram_delta );
            trace->elapsed = fc::time_point::now() - start;
            dmlog_applied_transaction(trace);
            emit( self.applied_transaction, std::tie(trace, trx->packed_trx()) );
            undo_session.squash();
            pending->_block_report.total_net_usage += trace->net_usage;
            if( trace->receipt ) pending->_block_report.total_cpu_usage_us += trace->receipt->cpu_usage_us;
            pending->_block_report.total_elapsed_time += trace->elapsed;
            pending->_block_report.total_time += trace->elapsed;
            return trace;
         }
         trace->elapsed = fc::time_point::now() - start;
      }

      // Only subjective OR hard failure logic below:

      // subjectivity changes based on producing vs validating
      bool subjective  = false;
      if (validating) {
         subjective = failure_is_subjective(*trace->except);
      } else {
         subjective = scheduled_failure_is_subjective(*trace->except);
      }

      if ( !subjective ) {
         // hard failure logic

         if( !validating ) {
            auto& rl = self.get_mutable_resource_limits_manager();
            rl.update_account_usage( trx_context.bill_to_accounts, block_timestamp_type(self.pending_block_time()).slot );
            int64_t account_cpu_limit = 0;
            std::tie( std::ignore, account_cpu_limit, std::ignore, std::ignore ) = trx_context.max_bandwidth_billed_accounts_can_pay( true );

            uint32_t limited_cpu_time_to_bill_us = static_cast<uint32_t>( std::min(
                  std::min( static_cast<int64_t>(cpu_time_to_bill_us), account_cpu_limit ),
                  trx_context.initial_objective_duration_limit.count() ) );
            EOS_ASSERT( !explicit_billed_cpu_time || (cpu_time_to_bill_us == limited_cpu_time_to_bill_us),
                        transaction_exception, "cpu to bill ${cpu} != limited ${limit}", ("cpu", cpu_time_to_bill_us)("limit", limited_cpu_time_to_bill_us) );
            cpu_time_to_bill_us = limited_cpu_time_to_bill_us;
         }

         resource_limits.add_transaction_usage( trx_context.bill_to_accounts, cpu_time_to_bill_us, 0,
                                                block_timestamp_type(self.pending_block_time()).slot ); // Should never fail

         trace->receipt = push_receipt(gtrx.trx_id, transaction_receipt::hard_fail, cpu_time_to_bill_us, 0);
         trace->account_ram_delta = account_delta( gtrx.payer, trx_removal_ram_delta );

         dmlog_applied_transaction(trace);
         emit( self.applied_transaction, std::tie(trace, trx->packed_trx()) );

         undo_session.squash();
      } else {
         dmlog_applied_transaction(trace);
         emit( self.applied_transaction, std::tie(trace, trx->packed_trx()) );
      }

      pending->_block_report.total_net_usage += trace->net_usage;
      if( trace->receipt ) pending->_block_report.total_cpu_usage_us += trace->receipt->cpu_usage_us;
      pending->_block_report.total_elapsed_time += trace->elapsed;
      pending->_block_report.total_time += fc::time_point::now() - start;

      return trace;
   } FC_CAPTURE_AND_RETHROW() } /// push_scheduled_transaction


   /**
    *  Adds the transaction receipt to the pending block and returns it.
    */
   template<typename T>
   const transaction_receipt& push_receipt( const T& trx, transaction_receipt_header::status_enum status,
                                            uint64_t cpu_usage_us, uint64_t net_usage ) {
      uint64_t net_usage_words = net_usage / 8;
      EOS_ASSERT( net_usage_words*8 == net_usage, transaction_exception, "net_usage is not divisible by 8" );
      auto& bb = std::get<building_block>(pending->_block_stage);
      auto& receipts = bb.pending_trx_receipts();
      receipts.emplace_back( trx );
      transaction_receipt& r = receipts.back();
      r.cpu_usage_us         = cpu_usage_us;
      r.net_usage_words      = net_usage_words;
      r.status               = status;
      auto& mroot_or_digests = bb.trx_mroot_or_receipt_digests();
      if( std::holds_alternative<digests_t>(mroot_or_digests) )
         std::get<digests_t>(mroot_or_digests).emplace_back( r.digest() );
      return r;
   }

   /**
    *  This is the entry point for new transactions to the block state. It will check authorization and
    *  determine whether to execute it now or to delay it. Lastly it inserts a transaction receipt into
    *  the pending block.
    */
   transaction_trace_ptr push_transaction( const transaction_metadata_ptr& trx,
                                           fc::time_point block_deadline,
                                           fc::microseconds max_transaction_time,
                                           uint32_t billed_cpu_time_us,
                                           bool explicit_billed_cpu_time,
                                           int64_t subjective_cpu_bill_us )
   {
      EOS_ASSERT(block_deadline != fc::time_point(), transaction_exception, "deadline cannot be uninitialized");

      transaction_trace_ptr trace;
      try {
         auto start = fc::time_point::now();
         const bool check_auth = !self.skip_auth_check() && !trx->implicit() && !trx->is_read_only();
         const fc::microseconds sig_cpu_usage = trx->signature_cpu_usage();

         if( !explicit_billed_cpu_time ) {
            fc::microseconds already_consumed_time( EOS_PERCENT(sig_cpu_usage.count(), conf.sig_cpu_bill_pct) );

            if( start.time_since_epoch() <  already_consumed_time ) {
               start = fc::time_point();
            } else {
               start -= already_consumed_time;
            }
         }

         const signed_transaction& trn = trx->packed_trx()->get_signed_transaction();
         transaction_checktime_timer trx_timer(timer);
         transaction_context trx_context(self, *trx->packed_trx(), trx->id(), std::move(trx_timer), start, trx->get_trx_type());
         if ((bool)subjective_cpu_leeway && self.is_speculative_block()) {
            trx_context.leeway = *subjective_cpu_leeway;
         }
         trx_context.block_deadline = block_deadline;
         trx_context.max_transaction_time_subjective = max_transaction_time;
         trx_context.explicit_billed_cpu_time = explicit_billed_cpu_time;
         trx_context.billed_cpu_time_us = billed_cpu_time_us;
         trx_context.subjective_cpu_bill_us = subjective_cpu_bill_us;
         trace = trx_context.trace;

         auto handle_exception =[&](const auto& e)
         {
            trace->error_code = controller::convert_exception_to_error_code( e );
            trace->except = e;
            trace->except_ptr = std::current_exception();
            trace->elapsed = fc::time_point::now() - trx_context.start;
         };

         try {
            if( trx->implicit() ) {
               trx_context.init_for_implicit_trx();
               trx_context.enforce_whiteblacklist = false;
            } else {
               trx_context.init_for_input_trx( trx->packed_trx()->get_unprunable_size(),
                                               trx->packed_trx()->get_prunable_size() );
            }

            trx_context.delay = fc::seconds(trn.delay_sec);

            if( check_auth ) {
               authorization.check_authorization(
                       trn.actions,
                       trx->recovered_keys(),
                       {},
                       trx_context.delay,
                       [&trx_context](){ trx_context.checktime(); },
                       false,
                       trx->is_dry_run()
               );
            }
            trx_context.exec();
            trx_context.finalize(); // Automatically rounds up network and CPU usage in trace and bills payers if successful

            auto restore = make_block_restore_point( trx->is_read_only() );

            auto& bb = std::get<building_block>(pending->_block_stage);
            trx->billed_cpu_time_us = trx_context.billed_cpu_time_us;
            if (!trx->implicit() && !trx->is_read_only()) {
               transaction_receipt::status_enum s = (trx_context.delay == fc::seconds(0))
                                                    ? transaction_receipt::executed
                                                    : transaction_receipt::delayed;
               trace->receipt = push_receipt(*trx->packed_trx(), s, trx_context.billed_cpu_time_us, trace->net_usage);
               bb.pending_trx_metas().emplace_back(trx);
            } else {
               transaction_receipt_header r;
               r.status = transaction_receipt::executed;
               r.cpu_usage_us = trx_context.billed_cpu_time_us;
               r.net_usage_words = trace->net_usage / 8;
               trace->receipt = r;
            }

            if ( !trx->is_read_only() ) {
               fc::move_append( bb.action_receipt_digests(),
                                std::move(trx_context.executed_action_receipt_digests) );
                if ( !trx->is_dry_run() ) {
                   // call the accept signal but only once for this transaction
                   if (!trx->accepted) {
                       trx->accepted = true;
                   }

                   dmlog_applied_transaction(trace, &trn);
                   emit(self.applied_transaction, std::tie(trace, trx->packed_trx()));
                }
            }

            if ( trx->is_transient() ) {
               // remove trx from pending block by not canceling 'restore'
               trx_context.undo(); // this will happen automatically in destructor, but make it more explicit
            } else if ( read_mode != db_read_mode::SPECULATIVE && pending->_block_status == controller::block_status::ephemeral ) {
               // An ephemeral block will never become a full block, but on a producer node the trxs should be saved
               // in the un-applied transaction queue for execution during block production. For a non-producer node
               // save the trxs in the un-applied transaction queue for use during block validation to skip signature
               // recovery.
               restore.cancel();   // maintain trx metas for abort block
               trx_context.undo(); // this will happen automatically in destructor, but make it more explicit
            } else {
               restore.cancel();
               trx_context.squash();
            }

            if( !trx->is_transient() ) {
               pending->_block_report.total_net_usage += trace->net_usage;
               pending->_block_report.total_cpu_usage_us += trace->receipt->cpu_usage_us;
               pending->_block_report.total_elapsed_time += trace->elapsed;
               pending->_block_report.total_time += fc::time_point::now() - start;
            }

            return trace;
         } catch( const disallowed_transaction_extensions_bad_block_exception& ) {
            throw;
         } catch( const protocol_feature_bad_block_exception& ) {
            throw;
         } catch ( const std::bad_alloc& ) {
           throw;
         } catch ( const boost::interprocess::bad_alloc& ) {
           throw;
         } catch (const fc::exception& e) {
           handle_exception(e);
         } catch (const std::exception& e) {
           auto wrapper = fc::std_exception_wrapper::from_current_exception(e);
           handle_exception(wrapper);
         }

         if (!trx->is_transient()) {
            dmlog_applied_transaction(trace);
            emit(self.applied_transaction, std::tie(trace, trx->packed_trx()));

            pending->_block_report.total_net_usage += trace->net_usage;
            if( trace->receipt ) pending->_block_report.total_cpu_usage_us += trace->receipt->cpu_usage_us;
            pending->_block_report.total_elapsed_time += trace->elapsed;
            pending->_block_report.total_time += fc::time_point::now() - start;
         }

         return trace;
      } FC_CAPTURE_AND_RETHROW((trace))
   } /// push_transaction

   void start_block( block_timestamp_type when,
                     uint16_t confirm_block_count,
                     const vector<digest_type>& new_protocol_feature_activations,
                     controller::block_status s,
                     const std::optional<block_id_type>& producer_block_id,
                     const fc::time_point& deadline )
   {
      EOS_ASSERT( !pending, block_validate_exception, "pending block already exists" );

      emit( self.block_start, head_block_num() + 1 );

      // at block level, no transaction specific logging is possible
      if (auto dm_logger = get_deep_mind_logger(false)) {
         // The head block represents the block just before this one that is about to start, so add 1 to get this block num
         dm_logger->on_start_block(head_block_num() + 1);
      }

      auto guard_pending = fc::make_scoped_exit([this, head_block_num=head_block_num()]() {
         protocol_features.popped_blocks_to( head_block_num );
         pending.reset();
      });

      EOS_ASSERT( self.skip_db_sessions(s) || db.revision() == head_block_num(), database_exception,
                  "db revision is not on par with head block",
                  ("db.revision()", db.revision())("controller_head_block", head_block_num())("fork_db_head_block", fork_db_head_block_num()) );

      fork_db.apply<void>(
         [&](auto& forkdb) { // legacy
            maybe_session session = self.skip_db_sessions(s) ? maybe_session() : maybe_session(db);
            pending.emplace(std::move(session), *forkdb.chain_head, when, confirm_block_count, new_protocol_feature_activations);
         },
         [&](auto& forkdb) { // instant-finality
            maybe_session        session = self.skip_db_sessions(s) ? maybe_session() : maybe_session(db);
            building_block_input bbi{forkdb.chain_head->id(), when, forkdb.chain_head->get_scheduled_producer(when).producer_name,
                                     new_protocol_feature_activations};
            pending.emplace(std::move(session), *forkdb.chain_head, bbi);
         });

      pending->_block_status = s;
      pending->_producer_block_id = producer_block_id;

      auto& bb = std::get<building_block>(pending->_block_stage);

      // block status is either ephemeral or incomplete. Modify state of speculative block only if we are building a
      // speculative incomplete block (otherwise we need clean state for head mode, ephemeral block)
      if ( pending->_block_status != controller::block_status::ephemeral ) {
         const auto& pso = db.get<protocol_state_object>();

         auto num_preactivated_protocol_features = pso.preactivated_protocol_features.size();
         bool handled_all_preactivated_features = (num_preactivated_protocol_features == 0);

         if( new_protocol_feature_activations.size() > 0 ) {
            flat_map<digest_type, bool> activated_protocol_features;
            activated_protocol_features.reserve( std::max( num_preactivated_protocol_features,
                                                           new_protocol_feature_activations.size() ) );
            for( const auto& feature_digest : pso.preactivated_protocol_features ) {
               activated_protocol_features.emplace( feature_digest, false );
            }

            size_t num_preactivated_features_that_have_activated = 0;

            const auto& pfs = protocol_features.get_protocol_feature_set();
            for( const auto& feature_digest : new_protocol_feature_activations ) {
               const auto& f = pfs.get_protocol_feature( feature_digest );

               auto res = activated_protocol_features.emplace( feature_digest, true );
               if( res.second ) {
                  // feature_digest was not preactivated
                  EOS_ASSERT( !f.preactivation_required, protocol_feature_exception,
                              "attempted to activate protocol feature without prior required preactivation: ${digest}",
                              ("digest", feature_digest)
                  );
               } else {
                  EOS_ASSERT( !res.first->second, block_validate_exception,
                              "attempted duplicate activation within a single block: ${digest}",
                              ("digest", feature_digest)
                  );
                  // feature_digest was preactivated
                  res.first->second = true;
                  ++num_preactivated_features_that_have_activated;
               }

               if( f.builtin_feature ) {
                  trigger_activation_handler( *f.builtin_feature );
               }

               protocol_features.activate_feature( feature_digest, bb.block_num() );

               ++bb.num_new_protocol_features_activated();
            }

            if( num_preactivated_features_that_have_activated == num_preactivated_protocol_features ) {
               handled_all_preactivated_features = true;
            }
         }

         EOS_ASSERT( handled_all_preactivated_features, block_validate_exception,
                     "There are pre-activated protocol features that were not activated at the start of this block"
         );

         if( new_protocol_feature_activations.size() > 0 ) {
            db.modify( pso, [&]( auto& ps ) {
               ps.preactivated_protocol_features.clear();

               for (const auto& digest : new_protocol_feature_activations)
                  ps.activated_protocol_features.emplace_back(digest, bb.block_num());
            });
         }

         const auto& gpo = self.get_global_properties();

         // instant finality uses alternative method for chaning producer schedule
         bb.apply_legacy<void>([&](building_block::building_block_legacy& bb_legacy) {
            pending_block_header_state_legacy& pbhs = bb_legacy.pending_block_header_state;

            if( gpo.proposed_schedule_block_num && // if there is a proposed schedule that was proposed in a block ...
                ( *gpo.proposed_schedule_block_num <= pbhs.dpos_irreversible_blocknum ) && // ... that has now become irreversible ...
                pbhs.prev_pending_schedule.schedule.producers.size() == 0 // ... and there was room for a new pending schedule prior to any possible promotion
               )
            {
               // Promote proposed schedule to pending schedule; happens in next block after hotstuff activated
               EOS_ASSERT( gpo.proposed_schedule.version == pbhs.active_schedule_version + 1,
                           producer_schedule_exception, "wrong producer schedule version specified" );

               bb_legacy.new_pending_producer_schedule = producer_authority_schedule::from_shared(gpo.proposed_schedule);

               if( !replaying ) {
                  ilog( "promoting proposed schedule (set in block ${proposed_num}) to pending; current block: ${n} lib: ${lib} schedule: ${schedule} ",
                        ("proposed_num", *gpo.proposed_schedule_block_num)("n", pbhs.block_num)
                        ("lib", pbhs.dpos_irreversible_blocknum)
                        ("schedule", bb_legacy.new_pending_producer_schedule ) );
               }

               db.modify( gpo, [&]( auto& gp ) {
                  gp.proposed_schedule_block_num = std::optional<block_num_type>();
                  gp.proposed_schedule.version=0;
                  gp.proposed_schedule.producers.clear();
               });
            }
         });

         try {
            transaction_metadata_ptr onbtrx =
                  transaction_metadata::create_no_recover_keys( std::make_shared<packed_transaction>( get_on_block_transaction() ),
                                                                transaction_metadata::trx_type::implicit );
            auto reset_in_trx_requiring_checks = fc::make_scoped_exit([old_value=in_trx_requiring_checks,this](){
                  in_trx_requiring_checks = old_value;
               });
            in_trx_requiring_checks = true;
            auto trace = push_transaction( onbtrx, fc::time_point::maximum(), fc::microseconds::maximum(),
                                           gpo.configuration.min_transaction_cpu_usage, true, 0 );
            if( trace->except ) {
               wlog("onblock ${block_num} is REJECTING: ${entire_trace}",("block_num", head_block_num() + 1)("entire_trace", trace));
            }
         } catch( const std::bad_alloc& e ) {
            elog( "on block transaction failed due to a std::bad_alloc" );
            throw;
         } catch( const boost::interprocess::bad_alloc& e ) {
            elog( "on block transaction failed due to a bad allocation" );
            throw;
         } catch( const fc::exception& e ) {
            wlog( "on block transaction failed, but shouldn't impact block generation, system contract needs update" );
            edump((e.to_detail_string()));
         } catch( const std::exception& e ) {
            wlog( "on block transaction failed due to unexpected exception" );
            edump((e.what()));
         } catch( ... ) {
            elog( "on block transaction failed due to unknown exception" );
         }

         clear_expired_input_transactions(deadline);
         update_producers_authority();
      }

      guard_pending.cancel();
   } /// start_block

   void assemble_block(bool validating = false, std::optional<qc_data_t> validating_qc_data = {})
   {
      EOS_ASSERT( pending, block_validate_exception, "it is not valid to finalize when there is no pending block");
      EOS_ASSERT( std::holds_alternative<building_block>(pending->_block_stage), block_validate_exception, "already called finish_block");

      try {
         auto& bb = std::get<building_block>(pending->_block_stage);

         // Update resource limits:
         resource_limits.process_account_limit_updates();
         const auto& chain_config = self.get_global_properties().configuration;
         resource_limits.set_block_parameters(
            { EOS_PERCENT(chain_config.max_block_cpu_usage, chain_config.target_block_cpu_usage_pct),
              chain_config.max_block_cpu_usage,
              config::block_cpu_usage_average_window_ms / config::block_interval_ms,
              config::maximum_elastic_resource_multiplier, {99, 100}, {1000, 999}},
            { EOS_PERCENT(chain_config.max_block_net_usage, chain_config.target_block_net_usage_pct),
              chain_config.max_block_net_usage,
              config::block_size_average_window_ms / config::block_interval_ms,
              config::maximum_elastic_resource_multiplier, {99, 100}, {1000, 999}}
            );
         resource_limits.process_block_usage(bb.block_num());

         auto assembled_block =
            bb.assemble_block(thread_pool.get_executor(), protocol_features.get_protocol_feature_set(), fork_db,
                              validating, std::move(validating_qc_data));

         // Update TaPoS table:
         create_block_summary(  assembled_block.id() );

         pending->_block_stage = std::move(assembled_block);
      }
      FC_CAPTURE_AND_RETHROW()
   }

   /**
    * @post regardless of the success of commit block there is no active pending block
    */
   void commit_block( controller::block_status s ) {
      auto reset_pending_on_exit = fc::make_scoped_exit([this]{
         pending.reset();
      });

      try {
         EOS_ASSERT( std::holds_alternative<completed_block>(pending->_block_stage), block_validate_exception,
                     "cannot call commit_block until pending block is completed" );

         const auto& cb = std::get<completed_block>(pending->_block_stage);

         auto add_completed_block = [&](auto& forkdb) {
            const auto& bsp = std::get<std::decay_t<decltype(forkdb.chain_head)>>(cb.bsp);

            if( s == controller::block_status::incomplete ) {
               forkdb.add( bsp );
               forkdb.mark_valid( bsp );
               emit( self.accepted_block_header, std::tie(bsp->block, bsp->id()) );
               EOS_ASSERT( bsp == forkdb.head(), fork_database_exception, "committed block did not become the new head in fork database");
            } else if (s != controller::block_status::irreversible) {
               forkdb.mark_valid( bsp );
            }
            forkdb.chain_head = bsp;
            
            emit( self.accepted_block, std::tie(bsp->block, bsp->id()) );
         };

         fork_db.apply<void>(add_completed_block);

         fork_db.apply_legacy<void>([this](auto& forkdb) {
#warning todo: support deep_mind_logger even when in IF mode (use apply instead of apply_legacy)
               // at block level, no transaction specific logging is possible
               if (auto* dm_logger = get_deep_mind_logger(false)) {
                  dm_logger->on_accepted_block(forkdb.chain_head);
               }});

         if( s == controller::block_status::incomplete ) {
            log_irreversible();
         }

         fork_db.apply_if<void>([&](auto& forkdb) { create_and_send_vote_msg(forkdb.chain_head); });

         // TODO: temp transition to instant-finality, happens immediately after block with new_finalizer_policy
         auto transition = [&](auto& forkdb) -> bool {
            std::optional<block_header_extension> ext = forkdb.chain_head->block->extract_header_extension(instant_finality_extension::extension_id());
            if (ext) {
               const auto& if_extension = std::get<instant_finality_extension>(*ext);
               if (if_extension.new_finalizer_policy) {
                  ilog("Transition to instant finality happening after block ${b}", ("b", forkdb.chain_head->block_num()));
                  if_irreversible_block_num = forkdb.chain_head->block_num();

                  log_irreversible();
                  return true;
               }
            }
            return false;
         };
         if (fork_db.apply_legacy<bool>(transition)) {
            fork_db.switch_from_legacy();
         }

      } catch (...) {
         // dont bother resetting pending, instead abort the block
         reset_pending_on_exit.cancel();
         abort_block();
         throw;
      }

      // push the state for pending.
      pending->push();
   }

   void set_proposed_finalizers(const finalizer_policy& fin_pol) {
      assert(pending); // has to exist and be building_block since called from host function
      auto& bb = std::get<building_block>(pending->_block_stage);
      bb.set_proposed_finalizer_policy(fin_pol);
   }

   /**
    *  This method is called from other threads. The controller_impl should outlive those threads.
    *  However, to avoid race conditions, it means that the behavior of this function should not change
    *  after controller_impl construction.

    *  This should not be an issue since the purpose of this function is to ensure all of the protocol features
    *  in the supplied vector are recognized by the software, and the set of recognized protocol features is
    *  determined at startup and cannot be changed without a restart.
    */
   void check_protocol_features( block_timestamp_type timestamp,
                                 const flat_set<digest_type>& currently_activated_protocol_features,
                                 const vector<digest_type>& new_protocol_features )
   {
      const auto& pfs = protocol_features.get_protocol_feature_set();

      for( auto itr = new_protocol_features.begin(); itr != new_protocol_features.end(); ++itr ) {
         const auto& f = *itr;

         auto status = pfs.is_recognized( f, timestamp );
         switch( status ) {
            case protocol_feature_set::recognized_t::unrecognized:
               EOS_THROW( protocol_feature_exception,
                          "protocol feature with digest '${digest}' is unrecognized", ("digest", f) );
            break;
            case protocol_feature_set::recognized_t::disabled:
               EOS_THROW( protocol_feature_exception,
                          "protocol feature with digest '${digest}' is disabled", ("digest", f) );
            break;
            case protocol_feature_set::recognized_t::too_early:
               EOS_THROW( protocol_feature_exception,
                          "${timestamp} is too early for the earliest allowed activation time of the protocol feature with digest '${digest}'", ("digest", f)("timestamp", timestamp) );
            break;
            case protocol_feature_set::recognized_t::ready:
            break;
            default:
               EOS_THROW( protocol_feature_exception, "unexpected recognized_t status" );
            break;
         }

         EOS_ASSERT( currently_activated_protocol_features.find( f ) == currently_activated_protocol_features.end(),
                     protocol_feature_exception,
                     "protocol feature with digest '${digest}' has already been activated",
                     ("digest", f)
         );

         auto dependency_checker = [&currently_activated_protocol_features, &new_protocol_features, &itr]
                                   ( const digest_type& f ) -> bool
         {
            if( currently_activated_protocol_features.find( f ) != currently_activated_protocol_features.end() )
               return true;

            return (std::find( new_protocol_features.begin(), itr, f ) != itr);
         };

         EOS_ASSERT( pfs.validate_dependencies( f, dependency_checker ), protocol_feature_exception,
                     "not all dependencies of protocol feature with digest '${digest}' have been activated",
                     ("digest", f)
         );
      }
   }

   void report_block_header_diff( const block_header& b, const block_header& ab ) {

#define EOS_REPORT(DESC,A,B) \
      if( A != B ) {                                                    \
         elog("${desc}: ${bv} != ${abv}", ("desc", DESC)("bv", A)("abv", B)); \
      }

      EOS_REPORT( "timestamp", b.timestamp, ab.timestamp )
      EOS_REPORT( "producer", b.producer, ab.producer )
      EOS_REPORT( "confirmed", b.confirmed, ab.confirmed )
      EOS_REPORT( "previous", b.previous, ab.previous )
      EOS_REPORT( "transaction_mroot", b.transaction_mroot, ab.transaction_mroot )
      EOS_REPORT( "action_mroot", b.action_mroot, ab.action_mroot )
      EOS_REPORT( "schedule_version", b.schedule_version, ab.schedule_version )
      EOS_REPORT( "new_producers", b.new_producers, ab.new_producers )
      EOS_REPORT( "header_extensions", b.header_extensions, ab.header_extensions )

      if (b.header_extensions != ab.header_extensions) {
         flat_multimap<uint16_t, block_header_extension> bheader_exts = b.validate_and_extract_header_extensions();
         if (bheader_exts.count(instant_finality_extension::extension_id())) {
            const auto& if_extension =
               std::get<instant_finality_extension>(bheader_exts.lower_bound(instant_finality_extension::extension_id())->second);
            elog("b  if: ${i}", ("i", if_extension));
         }
         flat_multimap<uint16_t, block_header_extension> abheader_exts = ab.validate_and_extract_header_extensions();
         if (abheader_exts.count(instant_finality_extension::extension_id())) {
            const auto& if_extension =
               std::get<instant_finality_extension>(abheader_exts.lower_bound(instant_finality_extension::extension_id())->second);
            elog("ab if: ${i}", ("i", if_extension));
         }
      }

#undef EOS_REPORT
   }

   static std::optional<qc_data_t> extract_qc_data(const signed_block_ptr& b) {
      std::optional<qc_data_t> qc_data;
      auto hexts = b->validate_and_extract_header_extensions();
      if (auto if_entry = hexts.lower_bound(instant_finality_extension::extension_id()); if_entry != hexts.end()) {
         auto& if_ext   = std::get<instant_finality_extension>(if_entry->second);

         // get the matching qc extension if present
         auto exts = b->validate_and_extract_extensions();
         if (auto entry = exts.lower_bound(quorum_certificate_extension::extension_id()); entry != exts.end()) {
            auto& qc_ext = std::get<quorum_certificate_extension>(entry->second);
            return qc_data_t{ std::move(qc_ext.qc), if_ext.qc_info };
         }
         return qc_data_t{ {}, if_ext.qc_info };
      }
      return {};
   }

   template<class BSP>
   void apply_block( controller::block_report& br, const BSP& bsp, controller::block_status s,
                     const trx_meta_cache_lookup& trx_lookup ) {
      try {
         try {
            auto start = fc::time_point::now();
            const signed_block_ptr& b = bsp->block;
            const auto& new_protocol_feature_activations = bsp->get_new_protocol_feature_activations();

            auto producer_block_id = bsp->id();
            start_block( b->timestamp, b->confirmed, new_protocol_feature_activations, s, producer_block_id, fc::time_point::maximum() );

            // validated in create_block_handle()
            std::get<building_block>(pending->_block_stage).trx_mroot_or_receipt_digests() = b->transaction_mroot;

            const bool existing_trxs_metas = !bsp->trxs_metas().empty();
            const bool pub_keys_recovered = bsp->is_pub_keys_recovered();
            const bool skip_auth_checks = self.skip_auth_check();
            std::vector<std::tuple<transaction_metadata_ptr, recover_keys_future>> trx_metas;
            bool use_bsp_cached = false;
            if( pub_keys_recovered || (skip_auth_checks && existing_trxs_metas) ) {
               use_bsp_cached = true;
            } else {
               trx_metas.reserve( b->transactions.size() );
               for( const auto& receipt : b->transactions ) {
                  if( std::holds_alternative<packed_transaction>(receipt.trx)) {
                     const auto& pt = std::get<packed_transaction>(receipt.trx);
                     transaction_metadata_ptr trx_meta_ptr = trx_lookup ? trx_lookup( pt.id() ) : transaction_metadata_ptr{};
                     if( trx_meta_ptr && *trx_meta_ptr->packed_trx() != pt ) trx_meta_ptr = nullptr;
                     if( trx_meta_ptr && ( skip_auth_checks || !trx_meta_ptr->recovered_keys().empty() ) ) {
                        trx_metas.emplace_back( std::move( trx_meta_ptr ), recover_keys_future{} );
                     } else if( skip_auth_checks ) {
                        packed_transaction_ptr ptrx( b, &pt ); // alias signed_block_ptr
                        trx_metas.emplace_back(
                           transaction_metadata::create_no_recover_keys( std::move(ptrx), transaction_metadata::trx_type::input ),
                           recover_keys_future{} );
                     } else {
                        packed_transaction_ptr ptrx( b, &pt ); // alias signed_block_ptr
                        auto fut = transaction_metadata::start_recover_keys(
                           std::move( ptrx ), thread_pool.get_executor(), chain_id, fc::microseconds::maximum(),
                           transaction_metadata::trx_type::input  );
                        trx_metas.emplace_back( transaction_metadata_ptr{}, std::move( fut ) );
                     }
                  }
               }
            }

            transaction_trace_ptr trace;

            size_t packed_idx = 0;
            const auto& trx_receipts = std::get<building_block>(pending->_block_stage).pending_trx_receipts();
            for( const auto& receipt : b->transactions ) {
               auto num_pending_receipts = trx_receipts.size();
               if( std::holds_alternative<packed_transaction>(receipt.trx) ) {
                  const auto& trx_meta = (use_bsp_cached ? bsp->trxs_metas().at(packed_idx)
                                                         : (!!std::get<0>(trx_metas.at(packed_idx))
                                                               ? std::get<0>(trx_metas.at(packed_idx))
                                                               : std::get<1>(trx_metas.at(packed_idx)).get()));
                  trace = push_transaction(trx_meta, fc::time_point::maximum(), fc::microseconds::maximum(),
                                           receipt.cpu_usage_us, true, 0);
                  ++packed_idx;
               } else if( std::holds_alternative<transaction_id_type>(receipt.trx) ) {
                  trace = push_scheduled_transaction(std::get<transaction_id_type>(receipt.trx), fc::time_point::maximum(),
                                                     fc::microseconds::maximum(), receipt.cpu_usage_us, true);
               } else {
                  EOS_ASSERT( false, block_validate_exception, "encountered unexpected receipt type" );
               }

               bool transaction_failed   = trace && trace->except;
               bool transaction_can_fail = receipt.status == transaction_receipt_header::hard_fail &&
                                           std::holds_alternative<transaction_id_type>(receipt.trx);

               if( transaction_failed && !transaction_can_fail) {
                  edump((*trace));
                  throw *trace->except;
               }

               EOS_ASSERT(trx_receipts.size() > 0, block_validate_exception,
                          "expected a receipt, block_num ${bn}, block_id ${id}, receipt ${e}",
                          ("bn", b->block_num())("id", producer_block_id)("e", receipt));
               EOS_ASSERT(trx_receipts.size() == num_pending_receipts + 1, block_validate_exception,
                          "expected receipt was not added, block_num ${bn}, block_id ${id}, receipt ${e}",
                          ("bn", b->block_num())("id", producer_block_id)("e", receipt));
               const transaction_receipt_header& r = trx_receipts.back();
               EOS_ASSERT(r == static_cast<const transaction_receipt_header&>(receipt), block_validate_exception,
                          "receipt does not match, ${lhs} != ${rhs}",
                          ("lhs", r)("rhs", static_cast<const transaction_receipt_header&>(receipt)));
            }

            assemble_block(true, extract_qc_data(b));
            auto& ab = std::get<assembled_block>(pending->_block_stage);

            if( producer_block_id != ab.id() ) {
               elog( "Validation block id does not match producer block id" );

               report_block_header_diff(*b, ab.header());

               // this implicitly asserts that all header fields (less the signature) are identical
               EOS_ASSERT(producer_block_id == ab.id(), block_validate_exception, "Block ID does not match",
                          ("producer_block_id", producer_block_id)("validator_block_id", ab.id()));
            }

            if( !use_bsp_cached ) {
               bsp->set_trxs_metas( ab.extract_trx_metas(), !skip_auth_checks );
            }
            // create completed_block with the existing block_state as we just verified it is the same as assembled_block
            pending->_block_stage = completed_block{ bsp };

            br = pending->_block_report; // copy before commit block destroys pending
            commit_block(s);
            br.total_time = fc::time_point::now() - start;

         } catch ( const std::bad_alloc& ) {
            throw;
         } catch ( const boost::interprocess::bad_alloc& ) {
            throw;
         } catch ( const fc::exception& e ) {
            edump((e.to_detail_string()));
            abort_block();
            throw;
         } catch ( const std::exception& e ) {
            edump((e.what()));
            abort_block();
            throw;
         }
      } FC_CAPTURE_AND_RETHROW();
   } /// apply_block

   void create_and_send_vote_msg(const block_state_ptr& bsp) {
#warning use decide_vote() for strong after it is implementd by https://github.com/AntelopeIO/leap/issues/2070
      bool strong = true;

      // A vote is created and signed by each finalizer configured on the node that
      // in active finalizer policy
      for (const auto& f: bsp->active_finalizer_policy->finalizers) {
         auto it = node_finalizer_keys.find( f.public_key );
         if( it != node_finalizer_keys.end() ) {
            const auto& private_key = it->second;
            const auto& digest = bsp->compute_finalizer_digest();

            auto sig =  private_key.sign(std::vector<uint8_t>(digest.data(), digest.data() + digest.data_size()));

            // construct the vote message
            vote_message vote{ bsp->id(), strong, f.public_key, sig };

            // net plugin subscribed this signal. it will broadcast the vote message
            // on receiving the signal
            emit( self.voted_block, vote );

            boost::asio::post(thread_pool.get_executor(), [control=this, vote]() {
               control->self.process_vote_message(vote);
            });
         }
      }
   }

   // thread safe, expected to be called from thread other than the main thread
   block_handle create_block_state_i( const block_id_type& id, const signed_block_ptr& b, const block_header_state_legacy& prev ) {
      auto trx_mroot = calculate_trx_merkle( b->transactions, false );
      EOS_ASSERT( b->transaction_mroot == trx_mroot, block_validate_exception,
                  "invalid block transaction merkle root ${b} != ${c}", ("b", b->transaction_mroot)("c", trx_mroot) );

      const bool skip_validate_signee = false;
      auto bsp = std::make_shared<block_state_legacy>(
            prev,
            b,
            protocol_features.get_protocol_feature_set(),
            [this]( block_timestamp_type timestamp,
                    const flat_set<digest_type>& cur_features,
                    const vector<digest_type>& new_features )
            { check_protocol_features( timestamp, cur_features, new_features ); },
            skip_validate_signee
      );

      EOS_ASSERT( id == bsp->id(), block_validate_exception,
                  "provided id ${id} does not match block id ${bid}", ("id", id)("bid", bsp->id()) );
      return block_handle{bsp};
   }

   // expected to be called from application thread as it modifies bsp->valid_qc,
   void integrate_received_qc_to_block(const block_state_ptr& bsp_in) {
      // extract QC from block extension
      const auto& block_exts = bsp_in->block->validate_and_extract_extensions();
      if( block_exts.count(quorum_certificate_extension::extension_id()) == 0 ) {
         return;
      }
      const auto& qc_ext = std::get<quorum_certificate_extension>(block_exts. lower_bound(quorum_certificate_extension::extension_id())->second);
      const auto& received_qc = qc_ext.qc.qc;

      const auto bsp = fork_db_fetch_bsp_by_num( bsp_in->previous(), qc_ext.qc.block_height );
      if( !bsp ) {
         return;
      }

      // Don't save the QC from block extension if the claimed block has a better valid_qc.
      if (bsp->valid_qc && (bsp->valid_qc->is_strong() || received_qc.is_weak())) {
         return;
      }

      // Save the QC. This is safe as the function is called by push_block from application thread.
      bsp->valid_qc = received_qc;

      // advance LIB if QC is strong and final_on_strong_qc_block_num has value
      if( received_qc.is_strong() && bsp->core.final_on_strong_qc_block_num ) {
         // We evaluate a block extension qc and advance lib if strong.
         // This is done before evaluating the block. It is possible the block
         // will not be valid or forked out. This is safe because the block is
         // just acting as a carrier of this info. It doesn't matter if the block
         // is actually valid as it simply is used as a network message for this data.
         set_if_irreversible_block_num(*bsp->core.final_on_strong_qc_block_num);
      }
   }

   // Verify QC claim made by instant_finality_extension in header extension
   // and quorum_certificate_extension in block extension are valid.
   // Called from net-threads. It is thread safe as signed_block is never modified
   // after creation.
   void verify_qc_claim( const block_id_type& id, const signed_block_ptr& b, const block_header_state& prev ) {
      // extract current block extension and previous header extension
      auto block_exts = b->validate_and_extract_extensions();
      std::optional<block_header_extension> prev_header_ext = prev.header.extract_header_extension(instant_finality_extension::extension_id());

      std::optional<block_header_extension> header_ext = b->extract_header_extension(instant_finality_extension::extension_id());
      if( !header_ext ) {
         EOS_ASSERT( block_exts.count(quorum_certificate_extension::extension_id()) == 0,
                     block_validate_exception,
                     "A block must have QC header extension if it provides QC block extension. Block number: ${b}",
                     ("b", b->block_num()) );

         // If the previous block has the QC header extension,
         // then the current block must also have the header extension.
         EOS_ASSERT( !prev_header_ext,
                     block_validate_exception,
                     "A block must have QC header extension because its previous block has the extension. Block number: ${b}",
                     ("b", b->block_num()) );

         // If header extension does not have instant_finality_extension,
         // do not continue.
         return;
      }

      const auto& if_ext = std::get<instant_finality_extension>(*header_ext);
<<<<<<< HEAD
=======
      if( !if_ext.qc_info ) {
         EOS_ASSERT( block_exts.count(quorum_certificate_extension::extension_id()) == 0,
                     block_validate_exception,
                     "A block must have QC claim if it provides QC block extension. Block number: ${b}",
                     ("b", b->block_num()) );

         // If header extension does not have QC claim,
         // do not continue.
         return;
      }
>>>>>>> 22bb8e56

      // extract QC claim
      qc_info_t qc_claim{ if_ext.qc_info };

      // A block should not be able to claim there was a QC on a block that
      // is prior to the transition to IF.
      EOS_ASSERT( prev_header_ext,
                  block_validate_exception,
                  "Previous header extension must include instant_finality_extension. Block number: ${b}",
                  ("b", b->block_num()) );

      auto prev_if_ext = std::get<instant_finality_extension>(*prev_header_ext);
      auto prev_qc_info = prev_if_ext.qc_info;

      // validate QC claim against previous block QC info
      {
         // new claimed QC block nubmber cannot be smaller than previous block's
         EOS_ASSERT( qc_claim.last_qc_block_num >= prev_qc_info.last_qc_block_num,
                     block_validate_exception,
<<<<<<< HEAD
                     "claimed last_qc_block_num (${n1}) must be equal to or greater than previous block's last_qc_block_num (${n2})",
                     ("n1", qc_claim.last_qc_block_num)("n2", prev_qc_info.last_qc_block_num) );
=======
                     "claimed last_qc_block_num (${n1}) must be equal to or greater than previous block's last_qc_block_num (${n2}). Block number: ${b}",
                     ("n1", qc_claim.last_qc_block_num)("n2", prev_qc_info->last_qc_block_num)("b", b->block_num()) );
>>>>>>> 22bb8e56

         if( qc_claim.last_qc_block_num == prev_qc_info.last_qc_block_num ) {
            if( qc_claim.is_last_qc_strong == prev_qc_info.is_last_qc_strong ) {
               // QC block extension is redundant
               EOS_ASSERT( block_exts.count(quorum_certificate_extension::extension_id()) == 0,
                           block_validate_exception,
                           "A block should not provide QC block extension if QC claim is the same as previous block. Block number: ${b}",
                           ("b", b->block_num()) );

               // if previous block's header extension has the same claim, just return
               // (previous block already validated the claim)
               return;
            }

            // new claimed QC must be stricter than previous if block number is the same
            EOS_ASSERT( qc_claim.is_last_qc_strong || !prev_qc_info.is_last_qc_strong,
                        block_validate_exception,
<<<<<<< HEAD
                        "claimed QC (${s1}) must be stricter than previous block's (${s2}) if block number is the same",
                       ("s1", qc_claim.is_last_qc_strong)("s2", prev_qc_info.is_last_qc_strong) );
=======
                        "claimed QC (${s1}) must be stricter than previous block's (${s2}) if block number is the same. Block number: ${b}",
                       ("s1", qc_claim.is_last_qc_strong)("s2", prev_qc_info->is_last_qc_strong)("b", b->block_num()) );
>>>>>>> 22bb8e56
         }
      }

      if( block_exts.count(quorum_certificate_extension::extension_id()) == 0 ) {
         // If claim is a strong QC and there wasn't already an identical claim
         // in the previous block (checked earlier), QC proof must be provided
         EOS_ASSERT( !qc_claim.is_last_qc_strong,
                     block_validate_exception,
                     "QC block extension must be provided if the claimed QC block is strong. Block number: ${b}",
                     ("b", b->block_num()) );

         // Conditions:
         //    * the claim is that the last QC is a weak QC,
         //    * it wasn't already satisfied by the claim in the prior block,
         //    * and there is no block extension
         // Actions:
         //    * if it claims a block number lower than that of the current
         //      last irreversible block, then the new block should be rejected;
         //    * if it claims a block number greater than that of the current last
         //      irreversible block, then the new block must have a corresponding
         //      QC in the extension that must be validated;
         //    * if it claims a block number exactly equal to that of the current
         //      last irreversible block number, then the claim of the QC being
         //      weak can be accepted without a block extension.
         // Notes:
         //   This block wouldn't advance LIB as it has no QC.
         //   So the LIB from that branch's POV should be the same as the
         //   last_final_block_num in the core of the block state it is building.
         //   It is safer to use that rather than if_irreversible_block_num
         //   because if_irreversible_block_num changes in non-deterministic ways
         //   as other blocks are received and validated.
         //
         EOS_ASSERT( qc_claim.last_qc_block_num == prev.core.last_final_block_num,
                     block_validate_exception,
                     "QC block extension must be included if the claimed QC block is not current irreversible block. Block number: ${b}",
                     ("b", b->block_num()) );

         return;
      }

      const auto& qc_ext = std::get<quorum_certificate_extension>(block_exts.lower_bound(quorum_certificate_extension::extension_id())->second);
      const auto& qc_proof = qc_ext.qc;

      // Check QC information in header extension and block extension match
      EOS_ASSERT( qc_proof.block_height == qc_claim.last_qc_block_num,
                  block_validate_exception,
                  "QC block number (${n1}) in block extension does not match last_qc_block_num (${n2}) in header extension. Block number: ${b}",
                  ("n1", qc_proof.block_height)("n2", qc_claim.last_qc_block_num)("b", b->block_num()) );

      // Verify claimed strictness is the same as in proof
      EOS_ASSERT( qc_proof.qc.is_strong() == qc_claim.is_last_qc_strong,
                  block_validate_exception,
                  "QC is_strong (${s1}) in block extension does not match is_last_qc_strong (${22}) in header extension. Block number: ${b}",
                  ("s1", qc_proof.qc.is_strong())("s2", qc_claim.is_last_qc_strong)("b", b->block_num()) );

      // find the claimed block's block state on branch of id
      auto bsp = fork_db_fetch_bsp_by_num( prev.id, qc_claim.last_qc_block_num );
      EOS_ASSERT( bsp,
                  block_validate_exception,
                  "Block state was not found in forkdb for last_qc_block_num ${q}. Block number: ${b}",
                  ("q", qc_claim.last_qc_block_num)("b", b->block_num()) );

      // verify the QC proof against the claimed block
      bsp->verify_qc(qc_proof.qc);
   }

   // thread safe, expected to be called from thread other than the main thread
   block_handle create_block_state_i( const block_id_type& id, const signed_block_ptr& b, const block_header_state& prev ) {
      // Verify claim made by instant_finality_extension in block header extension and
      // quorum_certificate_extension in block extension are valid.
      // This is the only place the evaluation is done.
      verify_qc_claim(id, b, prev);

      auto trx_mroot = calculate_trx_merkle( b->transactions, true );
      EOS_ASSERT( b->transaction_mroot == trx_mroot, block_validate_exception,
                  "invalid block transaction merkle root ${b} != ${c}", ("b", b->transaction_mroot)("c", trx_mroot) );

      const bool skip_validate_signee = false;
      auto bsp = std::make_shared<block_state>(
            prev,
            b,
            protocol_features.get_protocol_feature_set(),
            [this]( block_timestamp_type timestamp,
                    const flat_set<digest_type>& cur_features,
                    const vector<digest_type>& new_features )
            { check_protocol_features( timestamp, cur_features, new_features ); },
            skip_validate_signee
      );

      EOS_ASSERT( id == bsp->id(), block_validate_exception,
                  "provided id ${id} does not match calculated block id ${bid}", ("id", id)("bid", bsp->id()) );

      return block_handle{bsp};
   }

   std::future<block_handle> create_block_handle_future( const block_id_type& id, const signed_block_ptr& b ) {
      EOS_ASSERT( b, block_validate_exception, "null block" );

      auto f = [&](auto& forkdb) -> std::future<block_handle> {
         return post_async_task( thread_pool.get_executor(), [b, id, &forkdb, control=this]() {
            // no reason for a block_state if fork_db already knows about block
            auto existing = forkdb.get_block( id );
            EOS_ASSERT( !existing, fork_database_exception, "we already know about this block: ${id}", ("id", id) );

            auto prev = forkdb.get_block_header( b->previous );
            EOS_ASSERT( prev, unlinkable_block_exception,
                        "unlinkable block ${id}", ("id", id)("previous", b->previous) );

            return control->create_block_state_i( id, b, *prev );
         } );
      };

      return fork_db.apply<std::future<block_handle>>(f);
   }

   // thread safe, expected to be called from thread other than the main thread
   std::optional<block_handle> create_block_handle( const block_id_type& id, const signed_block_ptr& b ) {
      EOS_ASSERT( b, block_validate_exception, "null block" );
      
      auto f = [&](auto& forkdb) -> std::optional<block_handle> {
         // no reason for a block_state if fork_db already knows about block
         auto existing = forkdb.get_block( id );
         EOS_ASSERT( !existing, fork_database_exception, "we already know about this block: ${id}", ("id", id) );

         // previous not found could mean that previous block not applied yet
         auto prev = forkdb.get_block_header( b->previous );
         if( !prev ) return {};

         return create_block_state_i( id, b, *prev );
      };

      return fork_db.apply<std::optional<block_handle>>(f);
   }

   template <class BSP>
   void push_block( controller::block_report& br,
                    const BSP& bsp,
                    const forked_callback_t& forked_branch_cb,
                    const trx_meta_cache_lookup& trx_lookup )
   {
      // Save the received QC as soon as possible, no matter whether the block itself is valid or not
      if constexpr (std::is_same_v<BSP, block_state_ptr>) {
         integrate_received_qc_to_block(bsp);
      }

      controller::block_status s = controller::block_status::complete;
      EOS_ASSERT(!pending, block_validate_exception, "it is not valid to push a block when there is a pending block");

      auto reset_prod_light_validation = fc::make_scoped_exit([old_value=trusted_producer_light_validation, this]() {
         trusted_producer_light_validation = old_value;
      });
      try {
         EOS_ASSERT( bsp, block_validate_exception, "null block" );
         const auto& b = bsp->block;

         if( conf.terminate_at_block > 0 && conf.terminate_at_block <= self.head_block_num()) {
            ilog("Reached configured maximum block ${num}; terminating", ("num", conf.terminate_at_block) );
            shutdown();
            return;
         }
         
         auto do_push = [&](auto& forkdb) {
            if constexpr (std::is_same_v<BSP, typename std::decay_t<decltype(forkdb.chain_head)>>)
               forkdb.add( bsp );

            if (self.is_trusted_producer(b->producer)) {
               trusted_producer_light_validation = true;
            };

            emit( self.accepted_block_header, std::tie(bsp->block, bsp->id()) );

            if( read_mode != db_read_mode::IRREVERSIBLE ) {
               if constexpr (std::is_same_v<BSP, typename std::decay_t<decltype(forkdb.chain_head)>>)
                  maybe_switch_forks( br, forkdb.pending_head(), s, forked_branch_cb, trx_lookup );
            } else {
               log_irreversible();
            }
         };

         fork_db.apply<void>(do_push);

      } FC_LOG_AND_RETHROW( )
   }

   template <class BSP>
   void replay_push_block( const signed_block_ptr& b, controller::block_status s ) {
      self.validate_db_available_size();

      EOS_ASSERT(!pending, block_validate_exception, "it is not valid to push a block when there is a pending block");

      try {
         EOS_ASSERT( b, block_validate_exception, "trying to push empty block" );
         EOS_ASSERT( (s == controller::block_status::irreversible || s == controller::block_status::validated),
                     block_validate_exception, "invalid block status for replay" );

         if( conf.terminate_at_block > 0 && conf.terminate_at_block <= self.head_block_num() ) {
            ilog("Reached configured maximum block ${num}; terminating", ("num", conf.terminate_at_block) );
            shutdown();
            return;
         }

         const bool skip_validate_signee = !conf.force_all_checks;
         validator_t validator = [this](block_timestamp_type timestamp, const flat_set<digest_type>& cur_features,
                                        const vector<digest_type>& new_features) {
            check_protocol_features(timestamp, cur_features, new_features);
         };

         auto do_push = [&](auto& forkdb) {
            if constexpr (std::is_same_v<BSP, typename std::decay_t<decltype(forkdb.chain_head)>>) {
               auto bsp = std::make_shared<typename BSP::element_type>(
                  *forkdb.chain_head, b, protocol_features.get_protocol_feature_set(), validator, skip_validate_signee);

               if (s != controller::block_status::irreversible) {
                  forkdb.add(bsp, true);
               }

               emit(self.accepted_block_header, std::tie(bsp->block, bsp->id()));

               controller::block_report br;
               if (s == controller::block_status::irreversible) {
                  apply_block(br, bsp, s, trx_meta_cache_lookup{});

                  // On replay, log_irreversible is not called and so no irreversible_block signal is emitted.
                  // So emit it explicitly here.
                  emit(self.irreversible_block, std::tie(bsp->block, bsp->id()));

                  if (!self.skip_db_sessions(s)) {
                     db.commit(bsp->block_num());
                  }
               } else {
                  EOS_ASSERT(read_mode != db_read_mode::IRREVERSIBLE, block_validate_exception,
                             "invariant failure: cannot replay reversible blocks while in irreversible mode");
                  maybe_switch_forks(br, bsp, s, {}, trx_meta_cache_lookup{});
               }
            }
         };

         fork_db.apply<void>(do_push);

      } FC_LOG_AND_RETHROW( )
   }

   template<class BSP>
   void maybe_switch_forks( controller::block_report& br, const BSP& new_head, controller::block_status s,
                            const forked_callback_t& forked_cb, const trx_meta_cache_lookup& trx_lookup )
   {
      auto do_maybe_switch_forks = [&](auto& forkdb) {
         bool head_changed = true;
         auto& head = forkdb.chain_head;
         if( new_head->header.previous == head->id() ) {
            try {
               apply_block( br, new_head, s, trx_lookup );
            } catch ( const std::exception& e ) {
               forkdb.remove( new_head->id() );
               throw;
            }
         } else if( new_head->id() != head->id() ) {
            ilog("switching forks from ${current_head_id} (block number ${current_head_num}) to ${new_head_id} (block number ${new_head_num})",
                 ("current_head_id", head->id())("current_head_num", head_block_num())("new_head_id", new_head->id())("new_head_num", new_head->block_num()) );

            // not possible to log transaction specific infor when switching forks
            if (auto dm_logger = get_deep_mind_logger(false)) {
               dm_logger->on_switch_forks(head->id(), new_head->id());
            }

            auto branches = forkdb.fetch_branch_from( new_head->id(), head->id() );

            if( branches.second.size() > 0 ) {
               for( auto itr = branches.second.begin(); itr != branches.second.end(); ++itr ) {
                  pop_block();
               }
               EOS_ASSERT( self.head_block_id() == branches.second.back()->header.previous, fork_database_exception,
                           "loss of sync between fork_db and chainbase during fork switch" ); // _should_ never fail

               if( forked_cb ) {
                  // forked_branch is in reverse order, maintain execution order
                  for( auto ritr = branches.second.rbegin(), rend = branches.second.rend(); ritr != rend; ++ritr ) {
                     const auto& bsptr = *ritr;
                     for( auto itr = bsptr->trxs_metas().begin(), end = bsptr->trxs_metas().end(); itr != end; ++itr ) {
                        forked_cb(*itr);
                     }
                  }
               }
            }

            for( auto ritr = branches.first.rbegin(); ritr != branches.first.rend(); ++ritr ) {
               auto except = std::exception_ptr{};
               try {
                  br = controller::block_report{};
                  apply_block( br, *ritr, (*ritr)->is_valid() ? controller::block_status::validated
                               : controller::block_status::complete, trx_lookup );
               } catch ( const std::bad_alloc& ) {
                  throw;
               } catch ( const boost::interprocess::bad_alloc& ) {
                  throw;
               } catch (const fc::exception& e) {
                  elog("exception thrown while switching forks ${e}", ("e", e.to_detail_string()));
                  except = std::current_exception();
               } catch (const std::exception& e) {
                  elog("exception thrown while switching forks ${e}", ("e", e.what()));
                  except = std::current_exception();
               }

               if( except ) {
                  // ritr currently points to the block that threw
                  // Remove the block that threw and all forks built off it.
                  forkdb.remove( (*ritr)->id() );

                  // pop all blocks from the bad fork, discarding their transactions
                  // ritr base is a forward itr to the last block successfully applied
                  auto applied_itr = ritr.base();
                  for( auto itr = applied_itr; itr != branches.first.end(); ++itr ) {
                     pop_block();
                  }
                  EOS_ASSERT( self.head_block_id() == branches.second.back()->header.previous, fork_database_exception,
                              "loss of sync between fork_db and chainbase during fork switch reversal" ); // _should_ never fail

                  // re-apply good blocks
                  for( auto ritr = branches.second.rbegin(); ritr != branches.second.rend(); ++ritr ) {
                     br = controller::block_report{};
                     apply_block( br, *ritr, controller::block_status::validated /* we previously validated these blocks*/, trx_lookup );
                  }
                  std::rethrow_exception(except);
               } // end if exception
            } /// end for each block in branch

            if (fc::logger::get(DEFAULT_LOGGER).is_enabled(fc::log_level::info)) {
               auto get_ids = [&](auto& container)->std::string {
                  std::string ids;
                  for(auto ritr = container.rbegin(), e = container.rend(); ritr != e; ++ritr) {
                     ids += std::to_string((*ritr)->block_num()) + ":" + (*ritr)->id().str() + ",";
                  }
                  if (!ids.empty()) ids.resize(ids.size()-1);
                  return ids;
               };
               ilog("successfully switched fork to new head ${new_head_id}, removed {${rm_ids}}, applied {${new_ids}}",
                    ("new_head_id", new_head->id())("rm_ids", get_ids(branches.second))("new_ids", get_ids(branches.first)));
            }
         } else {
            head_changed = false;
         }

         if( head_changed )
            log_irreversible();
      };

      fork_db.apply<void>(do_maybe_switch_forks);

   } /// push_block

   deque<transaction_metadata_ptr> abort_block() {
      deque<transaction_metadata_ptr> applied_trxs;
      if( pending ) {
         applied_trxs = pending->extract_trx_metas();
         pending.reset();
         protocol_features.popped_blocks_to( head_block_num() );
      }
      return applied_trxs;
   }

   // @param if_active true if instant finality is active
   static checksum256_type calc_merkle( deque<digest_type>&& digests, bool if_active ) {
      if (if_active) {
         return calculate_merkle( std::move(digests) );
      } else {
         return canonical_merkle( std::move(digests) );
      }
   }

   static checksum256_type calculate_trx_merkle( const deque<transaction_receipt>& trxs, bool if_active ) {
      deque<digest_type> trx_digests;
      for( const auto& a : trxs )
         trx_digests.emplace_back( a.digest() );

      return calc_merkle(std::move(trx_digests), if_active);
   }

   void update_producers_authority() {
      // this is not called when hotstuff is activated
      auto& bb = std::get<building_block>(pending->_block_stage);
      bb.apply_legacy<void>([this](building_block::building_block_legacy& legacy_header) {
         pending_block_header_state_legacy& pbhs = legacy_header.pending_block_header_state;
         const auto& producers = pbhs.active_schedule.producers;

         auto update_permission = [&](auto& permission, auto threshold) {
            auto auth = authority(threshold, {}, {});
            for (auto& p : producers) {
               auth.accounts.push_back({
                  {p.producer_name, config::active_name},
                  1
               });
            }

            if (permission.auth != auth) {
               db.modify(permission, [&](auto& po) { po.auth = auth; });
            }
         };

         uint32_t num_producers       = producers.size();
         auto     calculate_threshold = [=](uint32_t numerator, uint32_t denominator) {
            return ((num_producers * numerator) / denominator) + 1;
         };

         update_permission(authorization.get_permission({config::producers_account_name, config::active_name}),
                           calculate_threshold(2, 3) /* more than two-thirds */);

         update_permission(
            authorization.get_permission({config::producers_account_name, config::majority_producers_permission_name}),
            calculate_threshold(1, 2) /* more than one-half */);

         update_permission(
            authorization.get_permission({config::producers_account_name, config::minority_producers_permission_name}),
            calculate_threshold(1, 3) /* more than one-third */);

         // TODO: Add tests
      });
   }

   void create_block_summary(const block_id_type& id) {
      auto block_num = block_header::num_from_id(id);
      auto sid = block_num & 0xffff;
      db.modify( db.get<block_summary_object,by_id>(sid), [&](block_summary_object& bso ) {
          bso.block_id = id;
      });
   }


   void clear_expired_input_transactions(const fc::time_point& deadline) {
      //Look for expired transactions in the deduplication list, and remove them.
      auto& transaction_idx = db.get_mutable_index<transaction_multi_index>();
      const auto& dedupe_index = transaction_idx.indices().get<by_expiration>();
      auto now = self.is_building_block() ? self.pending_block_time() : (time_point)self.head_block_time();
      const auto total = dedupe_index.size();
      uint32_t num_removed = 0;
      while( (!dedupe_index.empty()) && ( now > dedupe_index.begin()->expiration.to_time_point() ) ) {
         transaction_idx.remove(*dedupe_index.begin());
         ++num_removed;
         if( deadline <= fc::time_point::now() ) {
            break;
         }
      }
      dlog("removed ${n} expired transactions of the ${t} input dedup list, pending block time ${pt}",
           ("n", num_removed)("t", total)("pt", now));
   }

   bool sender_avoids_whitelist_blacklist_enforcement( account_name sender )const {
      if( conf.sender_bypass_whiteblacklist.size() > 0 &&
          ( conf.sender_bypass_whiteblacklist.find( sender ) != conf.sender_bypass_whiteblacklist.end() ) )
      {
         return true;
      }

      return false;
   }

   void check_actor_list( const flat_set<account_name>& actors )const {
      if( actors.size() == 0 ) return;

      if( conf.actor_whitelist.size() > 0 ) {
         // throw if actors is not a subset of whitelist
         const auto& whitelist = conf.actor_whitelist;
         bool is_subset = true;

         // quick extents check, then brute force the check actors
         if (*actors.cbegin() >= *whitelist.cbegin() && *actors.crbegin() <= *whitelist.crbegin() ) {
            auto lower_bound = whitelist.cbegin();
            for (const auto& actor: actors) {
               lower_bound = std::lower_bound(lower_bound, whitelist.cend(), actor);

               // if the actor is not found, this is not a subset
               if (lower_bound == whitelist.cend() || *lower_bound != actor ) {
                  is_subset = false;
                  break;
               }

               // if the actor was found, we are guaranteed that other actors are either not present in the whitelist
               // or will be present in the range defined as [next actor,end)
               lower_bound = std::next(lower_bound);
            }
         } else {
            is_subset = false;
         }

         // helper lambda to lazily calculate the actors for error messaging
         static auto generate_missing_actors = [](const flat_set<account_name>& actors, const flat_set<account_name>& whitelist) -> vector<account_name> {
            vector<account_name> excluded;
            excluded.reserve( actors.size() );
            set_difference( actors.begin(), actors.end(),
                            whitelist.begin(), whitelist.end(),
                            std::back_inserter(excluded) );
            return excluded;
         };

         EOS_ASSERT( is_subset,  actor_whitelist_exception,
                     "authorizing actor(s) in transaction are not on the actor whitelist: ${actors}",
                     ("actors", generate_missing_actors(actors, whitelist))
                   );
      } else if( conf.actor_blacklist.size() > 0 ) {
         // throw if actors intersects blacklist
         const auto& blacklist = conf.actor_blacklist;
         bool intersects = false;

         // quick extents check then brute force check actors
         if( *actors.cbegin() <= *blacklist.crbegin() && *actors.crbegin() >= *blacklist.cbegin() ) {
            auto lower_bound = blacklist.cbegin();
            for (const auto& actor: actors) {
               lower_bound = std::lower_bound(lower_bound, blacklist.cend(), actor);

               // if the lower bound in the blacklist is at the end, all other actors are guaranteed to
               // not exist in the blacklist
               if (lower_bound == blacklist.cend()) {
                  break;
               }

               // if the lower bound of an actor IS the actor, then we have an intersection
               if (*lower_bound == actor) {
                  intersects = true;
                  break;
               }
            }
         }

         // helper lambda to lazily calculate the actors for error messaging
         static auto generate_blacklisted_actors = [](const flat_set<account_name>& actors, const flat_set<account_name>& blacklist) -> vector<account_name> {
            vector<account_name> blacklisted;
            blacklisted.reserve( actors.size() );
            set_intersection( actors.begin(), actors.end(),
                              blacklist.begin(), blacklist.end(),
                              std::back_inserter(blacklisted)
                            );
            return blacklisted;
         };

         EOS_ASSERT( !intersects, actor_blacklist_exception,
                     "authorizing actor(s) in transaction are on the actor blacklist: ${actors}",
                     ("actors", generate_blacklisted_actors(actors, blacklist))
                   );
      }
   }

   void check_contract_list( account_name code )const {
      if( conf.contract_whitelist.size() > 0 ) {
         EOS_ASSERT( conf.contract_whitelist.find( code ) != conf.contract_whitelist.end(),
                     contract_whitelist_exception,
                     "account '${code}' is not on the contract whitelist", ("code", code)
                   );
      } else if( conf.contract_blacklist.size() > 0 ) {
         EOS_ASSERT( conf.contract_blacklist.find( code ) == conf.contract_blacklist.end(),
                     contract_blacklist_exception,
                     "account '${code}' is on the contract blacklist", ("code", code)
                   );
      }
   }

   void check_action_list( account_name code, action_name action )const {
      if( conf.action_blacklist.size() > 0 ) {
         EOS_ASSERT( conf.action_blacklist.find( std::make_pair(code, action) ) == conf.action_blacklist.end(),
                     action_blacklist_exception,
                     "action '${code}::${action}' is on the action blacklist",
                     ("code", code)("action", action)
                   );
      }
   }

   void check_key_list( const public_key_type& key )const {
      if( conf.key_blacklist.size() > 0 ) {
         EOS_ASSERT( conf.key_blacklist.find( key ) == conf.key_blacklist.end(),
                     key_blacklist_exception,
                     "public key '${key}' is on the key blacklist",
                     ("key", key)
                   );
      }
   }

   /*
   bool should_check_tapos()const { return true; }

   void validate_tapos( const transaction& trx )const {
      if( !should_check_tapos() ) return;

      const auto& tapos_block_summary = db.get<block_summary_object>((uint16_t)trx.ref_block_num);

      //Verify TaPoS block summary has correct ID prefix, and that this block's time is not past the expiration
      EOS_ASSERT(trx.verify_reference_block(tapos_block_summary.block_id), invalid_ref_block_exception,
                 "Transaction's reference block did not match. Is this transaction from a different fork?",
                 ("tapos_summary", tapos_block_summary));
   }
   */


   /**
    *  At the start of each block we notify the system contract with a transaction that passes in
    *  the block header of the prior block (which is currently our head block)
    */
   signed_transaction get_on_block_transaction()
   {
      action on_block_act;
      on_block_act.account = config::system_account_name;
      on_block_act.name = "onblock"_n;
      on_block_act.authorization = vector<permission_level>{{config::system_account_name, config::active_name}};
      on_block_act.data = fc::raw::pack(self.head_block_header());

      signed_transaction trx;
      trx.actions.emplace_back(std::move(on_block_act));
      if( self.is_builtin_activated( builtin_protocol_feature_t::no_duplicate_deferred_id ) ) {
         trx.expiration = time_point_sec();
         trx.ref_block_num = 0;
         trx.ref_block_prefix = 0;
      } else {
         trx.expiration = time_point_sec{self.pending_block_time() + fc::microseconds(999'999)}; // Round up to nearest second to avoid appearing expired
         trx.set_reference_block( self.head_block_id() );
      }

      return trx;
   }

   inline deep_mind_handler* get_deep_mind_logger(bool is_trx_transient) const {
      // do not perform deep mind logging for read-only and dry-run transactions
      return is_trx_transient ? nullptr : deep_mind_logger;
   }

   void set_if_irreversible_block_num(uint32_t block_num) {
      if( block_num > if_irreversible_block_num ) {
         if_irreversible_block_num = block_num;
      }
   }

   uint32_t earliest_available_block_num() const {
      return (blog.first_block_num() != 0) ? blog.first_block_num() : fork_db_root_block_num();
   }

   void set_to_write_window() {
      app_window = app_window_type::write;
   }
   void set_to_read_window() {
      app_window = app_window_type::read;
   }
   bool is_write_window() const {
      return app_window == app_window_type::write;
   }

#ifdef EOSIO_EOS_VM_OC_RUNTIME_ENABLED
   bool is_eos_vm_oc_enabled() const {
      return wasmif.is_eos_vm_oc_enabled();
   }
#endif

   // Only called from read-only trx execution threads when producer_plugin
   // starts them. Only OC requires initialize thread specific data.
   void init_thread_local_data() {
#ifdef EOSIO_EOS_VM_OC_RUNTIME_ENABLED
      if ( is_eos_vm_oc_enabled() ) {
         wasmif.init_thread_local_data();
      }
#endif
   }

   wasm_interface& get_wasm_interface() {
      return wasmif;
   }

   void code_block_num_last_used(const digest_type& code_hash, uint8_t vm_type, uint8_t vm_version, uint32_t block_num) {
      wasmif.code_block_num_last_used(code_hash, vm_type, vm_version, block_num);
   }

   void set_node_finalizer_keys(const bls_pub_priv_key_map_t& finalizer_keys) {
      for (const auto& k : finalizer_keys) {
         node_finalizer_keys[bls_public_key{k.first}] = bls_private_key{k.second};
      }
   }

   bool irreversible_mode() const { return read_mode == db_read_mode::IRREVERSIBLE; }
}; /// controller_impl

thread_local platform_timer controller_impl::timer;
#if defined(EOSIO_EOS_VM_RUNTIME_ENABLED) || defined(EOSIO_EOS_VM_JIT_RUNTIME_ENABLED)
thread_local eosio::vm::wasm_allocator controller_impl::wasm_alloc;
#endif

const resource_limits_manager&   controller::get_resource_limits_manager()const
{
   return my->resource_limits;
}
resource_limits_manager&         controller::get_mutable_resource_limits_manager()
{
   return my->resource_limits;
}

const authorization_manager&   controller::get_authorization_manager()const
{
   return my->authorization;
}
authorization_manager&         controller::get_mutable_authorization_manager()
{
   return my->authorization;
}

const protocol_feature_manager& controller::get_protocol_feature_manager()const
{
   return my->protocol_features;
}

const subjective_billing& controller::get_subjective_billing()const {
   return my->subjective_bill;
}

subjective_billing& controller::get_mutable_subjective_billing() {
   return my->subjective_bill;
}


controller::controller( const controller::config& cfg, const chain_id_type& chain_id )
:my( new controller_impl( cfg, *this, protocol_feature_set{}, chain_id ) )
{
}

controller::controller( const config& cfg, protocol_feature_set&& pfs, const chain_id_type& chain_id )
:my( new controller_impl( cfg, *this, std::move(pfs), chain_id ) )
{
}

controller::~controller() {
   my->abort_block();
   /* Shouldn't be needed anymore.
   //close fork_db here, because it can generate "irreversible" signal to this controller,
   //in case if read-mode == IRREVERSIBLE, we will apply latest irreversible block
   //for that we need 'my' to be valid pointer pointing to valid controller_impl.
   my->fork_db.close();
   */
}

void controller::add_indices() {
   my->add_indices();
}

void controller::startup( std::function<void()> shutdown, std::function<bool()> check_shutdown, const snapshot_reader_ptr& snapshot ) {
   my->startup(shutdown, check_shutdown, snapshot);
}

void controller::startup( std::function<void()> shutdown, std::function<bool()> check_shutdown, const genesis_state& genesis ) {
   my->startup(shutdown, check_shutdown, genesis);
}

void controller::startup(std::function<void()> shutdown, std::function<bool()> check_shutdown) {
   my->startup(shutdown, check_shutdown);
}

const chainbase::database& controller::db()const { return my->db; }

chainbase::database& controller::mutable_db()const { return my->db; }

void controller::preactivate_feature( const digest_type& feature_digest, bool is_trx_transient ) {
   const auto& pfs = my->protocol_features.get_protocol_feature_set();
   auto cur_time = pending_block_time();

   auto status = pfs.is_recognized( feature_digest, cur_time );
   switch( status ) {
      case protocol_feature_set::recognized_t::unrecognized:
         if( is_speculative_block() ) {
            EOS_THROW( subjective_block_production_exception,
                       "protocol feature with digest '${digest}' is unrecognized", ("digest", feature_digest) );
         } else {
            EOS_THROW( protocol_feature_bad_block_exception,
                       "protocol feature with digest '${digest}' is unrecognized", ("digest", feature_digest) );
         }
      break;
      case protocol_feature_set::recognized_t::disabled:
         if( is_speculative_block() ) {
            EOS_THROW( subjective_block_production_exception,
                       "protocol feature with digest '${digest}' is disabled", ("digest", feature_digest) );
         } else {
            EOS_THROW( protocol_feature_bad_block_exception,
                       "protocol feature with digest '${digest}' is disabled", ("digest", feature_digest) );
         }
      break;
      case protocol_feature_set::recognized_t::too_early:
         if( is_speculative_block() ) {
            EOS_THROW( subjective_block_production_exception,
                       "${timestamp} is too early for the earliest allowed activation time of the protocol feature with digest '${digest}'", ("digest", feature_digest)("timestamp", cur_time) );
         } else {
            EOS_THROW( protocol_feature_bad_block_exception,
                       "${timestamp} is too early for the earliest allowed activation time of the protocol feature with digest '${digest}'", ("digest", feature_digest)("timestamp", cur_time) );
         }
      break;
      case protocol_feature_set::recognized_t::ready:
      break;
      default:
         if( is_speculative_block() ) {
            EOS_THROW( subjective_block_production_exception, "unexpected recognized_t status" );
         } else {
            EOS_THROW( protocol_feature_bad_block_exception, "unexpected recognized_t status" );
         }
      break;
   }

   // The above failures depend on subjective information.
   // Because of deferred transactions, this complicates things considerably.

   // If producing a block, we throw a subjective failure if the feature is not properly recognized in order
   // to try to avoid retiring into a block a deferred transacton driven by subjective information.

   // But it is still possible for a producer to retire a deferred transaction that deals with this subjective
   // information. If they recognized the feature, they would retire it successfully, but a validator that
   // does not recognize the feature should reject the entire block (not just fail the deferred transaction).
   // Even if they don't recognize the feature, the producer could change their nodeos code to treat it like an
   // objective failure thus leading the deferred transaction to retire with soft_fail or hard_fail.
   // In this case, validators that don't recognize the feature would reject the whole block immediately, and
   // validators that do recognize the feature would likely lead to a different retire status which would
   // ultimately cause a validation failure and thus rejection of the block.
   // In either case, it results in rejection of the block which is the desired behavior in this scenario.

   // If the feature is properly recognized by producer and validator, we have dealt with the subjectivity and
   // now only consider the remaining failure modes which are deterministic and objective.
   // Thus the exceptions that can be thrown below can be regular objective exceptions
   // that do not cause immediate rejection of the block.

   EOS_ASSERT( !is_protocol_feature_activated( feature_digest ),
               protocol_feature_exception,
               "protocol feature with digest '${digest}' is already activated",
               ("digest", feature_digest)
   );

   const auto& pso = my->db.get<protocol_state_object>();

   EOS_ASSERT( std::find( pso.preactivated_protocol_features.begin(),
                          pso.preactivated_protocol_features.end(),
                          feature_digest
               ) == pso.preactivated_protocol_features.end(),
               protocol_feature_exception,
               "protocol feature with digest '${digest}' is already pre-activated",
               ("digest", feature_digest)
   );

   auto dependency_checker = [&]( const digest_type& d ) -> bool
   {
      if( is_protocol_feature_activated( d ) ) return true;

      return ( std::find( pso.preactivated_protocol_features.begin(),
                          pso.preactivated_protocol_features.end(),
                          d ) != pso.preactivated_protocol_features.end() );
   };

   EOS_ASSERT( pfs.validate_dependencies( feature_digest, dependency_checker ),
               protocol_feature_exception,
               "not all dependencies of protocol feature with digest '${digest}' have been activated or pre-activated",
               ("digest", feature_digest)
   );

   if (auto dm_logger = get_deep_mind_logger(is_trx_transient)) {
      const auto feature = pfs.get_protocol_feature(feature_digest);

      dm_logger->on_preactivate_feature(feature);
   }

   my->db.modify( pso, [&]( auto& ps ) {
      ps.preactivated_protocol_features.emplace_back(feature_digest);
   } );
}

vector<digest_type> controller::get_preactivated_protocol_features()const {
   const auto& pso = my->db.get<protocol_state_object>();

   if( pso.preactivated_protocol_features.size() == 0 ) return {};

   vector<digest_type> preactivated_protocol_features;

   for( const auto& f : pso.preactivated_protocol_features ) {
      preactivated_protocol_features.emplace_back( f );
   }

   return preactivated_protocol_features;
}

void controller::validate_protocol_features( const vector<digest_type>& features_to_activate )const {
   my->check_protocol_features( my->head_block_time(),
                                my->head_activated_protocol_features()->protocol_features,
                                features_to_activate );
}

void controller::start_block( block_timestamp_type when,
                              uint16_t confirm_block_count,
                              const vector<digest_type>& new_protocol_feature_activations,
                              block_status bs,
                              const fc::time_point& deadline )
{
   validate_db_available_size();

   if( new_protocol_feature_activations.size() > 0 ) {
      validate_protocol_features( new_protocol_feature_activations );
   }

   EOS_ASSERT( bs == block_status::incomplete || bs == block_status::ephemeral, block_validate_exception, "speculative block type required" );

   my->start_block( when, confirm_block_count, new_protocol_feature_activations,
                    bs, std::optional<block_id_type>(), deadline );
}

void controller::assemble_and_complete_block( block_report& br, const signer_callback_type& signer_callback ) {
   validate_db_available_size();

   my->assemble_block();

   auto& ab = std::get<assembled_block>(my->pending->_block_stage);
   my->pending->_block_stage = ab.complete_block(
      my->protocol_features.get_protocol_feature_set(),
      [](block_timestamp_type timestamp, const flat_set<digest_type>& cur_features, const vector<digest_type>& new_features) {},
      signer_callback);

   br = my->pending->_block_report;
}

void controller::commit_block() {
   validate_db_available_size();
   my->commit_block(block_status::incomplete);
}

deque<transaction_metadata_ptr> controller::abort_block() {
   return my->abort_block();
}

boost::asio::io_context& controller::get_thread_pool() {
   return my->thread_pool.get_executor();
}

std::future<block_handle> controller::create_block_handle_future( const block_id_type& id, const signed_block_ptr& b ) {
   return my->create_block_handle_future( id, b );
}

std::optional<block_handle> controller::create_block_handle( const block_id_type& id, const signed_block_ptr& b ) const {
   return my->create_block_handle( id, b );
}

void controller::push_block( block_report& br,
                             const block_handle& bt,
                             const forked_callback_t& forked_cb,
                             const trx_meta_cache_lookup& trx_lookup )
{
   validate_db_available_size();
   std::visit([&](const auto& bsp) { my->push_block( br, bsp, forked_cb, trx_lookup); }, bt.bsp);
}

transaction_trace_ptr controller::push_transaction( const transaction_metadata_ptr& trx,
                                                    fc::time_point block_deadline, fc::microseconds max_transaction_time,
                                                    uint32_t billed_cpu_time_us, bool explicit_billed_cpu_time,
                                                    int64_t subjective_cpu_bill_us ) {
   validate_db_available_size();
   EOS_ASSERT( get_read_mode() != db_read_mode::IRREVERSIBLE, transaction_type_exception, "push transaction not allowed in irreversible mode" );
   EOS_ASSERT( trx && !trx->implicit() && !trx->scheduled(), transaction_type_exception, "Implicit/Scheduled transaction not allowed" );
   return my->push_transaction(trx, block_deadline, max_transaction_time, billed_cpu_time_us, explicit_billed_cpu_time, subjective_cpu_bill_us );
}

transaction_trace_ptr controller::push_scheduled_transaction( const transaction_id_type& trxid,
                                                              fc::time_point block_deadline, fc::microseconds max_transaction_time,
                                                              uint32_t billed_cpu_time_us, bool explicit_billed_cpu_time )
{
   EOS_ASSERT( get_read_mode() != db_read_mode::IRREVERSIBLE, transaction_type_exception, "push scheduled transaction not allowed in irreversible mode" );
   validate_db_available_size();
   return my->push_scheduled_transaction( trxid, block_deadline, max_transaction_time, billed_cpu_time_us, explicit_billed_cpu_time );
}

const flat_set<account_name>& controller::get_actor_whitelist() const {
   return my->conf.actor_whitelist;
}
const flat_set<account_name>& controller::get_actor_blacklist() const {
   return my->conf.actor_blacklist;
}
const flat_set<account_name>& controller::get_contract_whitelist() const {
   return my->conf.contract_whitelist;
}
const flat_set<account_name>& controller::get_contract_blacklist() const {
   return my->conf.contract_blacklist;
}
const flat_set< pair<account_name, action_name> >& controller::get_action_blacklist() const {
   return my->conf.action_blacklist;
}
const flat_set<public_key_type>& controller::get_key_blacklist() const {
   return my->conf.key_blacklist;
}

void controller::set_actor_whitelist( const flat_set<account_name>& new_actor_whitelist ) {
   my->conf.actor_whitelist = new_actor_whitelist;
}
void controller::set_actor_blacklist( const flat_set<account_name>& new_actor_blacklist ) {
   my->conf.actor_blacklist = new_actor_blacklist;
}
void controller::set_contract_whitelist( const flat_set<account_name>& new_contract_whitelist ) {
   my->conf.contract_whitelist = new_contract_whitelist;
}
void controller::set_contract_blacklist( const flat_set<account_name>& new_contract_blacklist ) {
   my->conf.contract_blacklist = new_contract_blacklist;
}
void controller::set_action_blacklist( const flat_set< pair<account_name, action_name> >& new_action_blacklist ) {
   for (auto& act: new_action_blacklist) {
      EOS_ASSERT(act.first != account_name(), name_type_exception, "Action blacklist - contract name should not be empty");
      EOS_ASSERT(act.second != action_name(), action_type_exception, "Action blacklist - action name should not be empty");
   }
   my->conf.action_blacklist = new_action_blacklist;
}
void controller::set_key_blacklist( const flat_set<public_key_type>& new_key_blacklist ) {
   my->conf.key_blacklist = new_key_blacklist;
}

void controller::set_disable_replay_opts( bool v ) {
   my->conf.disable_replay_opts = v;
}

uint32_t controller::head_block_num()const {
   return my->head_block_num();
}
block_timestamp_type controller::head_block_timestamp()const {
   return my->head_block_time();
}
time_point controller::head_block_time()const {
   return my->head_block_time();
}
block_id_type controller::head_block_id()const {
   return my->head_block_id();
}

account_name  controller::head_block_producer()const {
   return my->head_block_producer();
}

const block_header& controller::head_block_header()const {
   return my->head_block_header();
}

block_state_legacy_ptr controller::head_block_state_legacy()const {
   // returns null after instant finality activated
   return my->fork_db.apply_legacy<block_state_legacy_ptr>(
      [](auto& forkdb) -> block_state_legacy_ptr { return forkdb.chain_head; });
}

const signed_block_ptr& controller::head_block()const {
   return my->head_block();
}

uint32_t controller::fork_db_head_block_num()const {
   return my->fork_db_head_block_num();
}

block_id_type controller::fork_db_head_block_id()const {
   return my->fork_db_head_block_id();
}

block_timestamp_type controller::pending_block_timestamp()const {
   EOS_ASSERT( my->pending, block_validate_exception, "no pending block" );
   
   return my->pending->timestamp();
}

time_point controller::pending_block_time()const {
   return pending_block_timestamp();
}

uint32_t controller::pending_block_num()const {
   EOS_ASSERT( my->pending, block_validate_exception, "no pending block" );
   return my->pending->block_num();
}

account_name controller::pending_block_producer()const {
   EOS_ASSERT( my->pending, block_validate_exception, "no pending block" );
   return my->pending->producer();
}

block_signing_authority controller::pending_block_signing_authority() const {
   EOS_ASSERT( my->pending, block_validate_exception, "no pending block" );
   return my->pending->pending_block_signing_authority();
}

std::optional<block_id_type> controller::pending_producer_block_id()const {
   EOS_ASSERT( my->pending, block_validate_exception, "no pending block" );
   return my->pending->_producer_block_id;
}

void controller::set_if_irreversible_block_num(uint32_t block_num) {
   // needs to be set by qc_chain at startup and as irreversible changes
   assert(block_num > 0);
   my->set_if_irreversible_block_num(block_num);
}

uint32_t controller::last_irreversible_block_num() const {
   return my->fork_db_root_block_num();
}

block_id_type controller::last_irreversible_block_id() const {
   return my->fork_db_root_block_id();
}

time_point controller::last_irreversible_block_time() const {
   return my->fork_db_root_timestamp().to_time_point();
}


const dynamic_global_property_object& controller::get_dynamic_global_properties()const {
  return my->db.get<dynamic_global_property_object>();
}
const global_property_object& controller::get_global_properties()const {
  return my->db.get<global_property_object>();
}

signed_block_ptr controller::fetch_block_by_id( const block_id_type& id )const {
   auto sb_ptr = my->fork_db_fetch_block_by_id(id);
   if( sb_ptr ) return sb_ptr;
   auto bptr = my->blog.read_block_by_num( block_header::num_from_id(id) );
   if( bptr && bptr->calculate_id() == id ) return bptr;
   return signed_block_ptr();
}

bool controller::block_exists(const block_id_type&id) const {
   signed_block_ptr sb_ptr = my->fork_db_fetch_block_by_id(id);
   if( sb_ptr ) return true;
   std::optional<signed_block_header> sbh = my->blog.read_block_header_by_num( block_header::num_from_id(id) );
   if( sbh && sbh->calculate_id() == id ) return true;
   return false;
}

std::optional<signed_block_header> controller::fetch_block_header_by_id( const block_id_type& id )const {
   auto sb_ptr = my->fork_db_fetch_block_by_id(id);
   if( sb_ptr ) return *static_cast<signed_block_header*>(sb_ptr.get());
   auto result = my->blog.read_block_header_by_num( block_header::num_from_id(id) );
   if( result && result->calculate_id() == id ) return result;
   return {};
}

signed_block_ptr controller::fetch_block_by_number( uint32_t block_num )const  { try {
   auto b = my->fork_db_fetch_block_by_num( block_num );
   if (b)
      return b;

   return my->blog.read_block_by_num(block_num);
} FC_CAPTURE_AND_RETHROW( (block_num) ) }

std::optional<signed_block_header> controller::fetch_block_header_by_number( uint32_t block_num )const  { try {
   auto b = my->fork_db_fetch_block_by_num(block_num);
   if (b)
      return *b;

   return my->blog.read_block_header_by_num(block_num);
} FC_CAPTURE_AND_RETHROW( (block_num) ) }


block_id_type controller::get_block_id_for_num( uint32_t block_num )const { try {
   const auto& blog_head = my->blog.head();

   bool find_in_blog = (blog_head && block_num <= blog_head->block_num());

   if( !find_in_blog ) {
      std::optional<block_id_type> id = my->fork_db_fetch_block_id_by_num(block_num);
      if (id) return *id;
   }

   auto id = my->blog.read_block_id_by_num(block_num);

   EOS_ASSERT( BOOST_LIKELY( id != block_id_type() ), unknown_block_exception,
               "Could not find block: ${block}", ("block", block_num) );

   return id;
} FC_CAPTURE_AND_RETHROW( (block_num) ) }

fc::sha256 controller::calculate_integrity_hash() { try {
   return my->calculate_integrity_hash();
} FC_LOG_AND_RETHROW() }

void controller::write_snapshot( const snapshot_writer_ptr& snapshot ) {
   EOS_ASSERT( !my->pending, block_validate_exception, "cannot take a consistent snapshot with a pending block" );
   return my->add_to_snapshot(snapshot);
}

int64_t controller::set_proposed_producers( vector<producer_authority> producers ) {
   assert(my->pending);
   if (my->pending->is_legacy()) {
      return my->set_proposed_producers_legacy(std::move(producers));
   } else {
      return my->set_proposed_producers(std::move(producers));
   }
}

int64_t controller_impl::set_proposed_producers( vector<producer_authority> producers ) {
   // TODO: zero out gpo.proposed_schedule_block_num and gpo.proposed_schedule on instant finality enabled
   if (producers.empty())
      return -1;

   auto& bb = std::get<building_block>(pending->_block_stage);
   return bb.set_proposed_producers(std::move(producers));
}

int64_t controller_impl::set_proposed_producers_legacy( vector<producer_authority> producers ) {
   const auto& gpo = self.get_global_properties();
   auto cur_block_num = head_block_num() + 1;

   if( producers.size() == 0 && self.is_builtin_activated( builtin_protocol_feature_t::disallow_empty_producer_schedule ) ) {
      return -1;
   }

   if( gpo.proposed_schedule_block_num ) {
      if( *gpo.proposed_schedule_block_num != cur_block_num )
         return -1; // there is already a proposed schedule set in a previous block, wait for it to become pending

      if( std::equal( producers.begin(), producers.end(),
                      gpo.proposed_schedule.producers.begin(), gpo.proposed_schedule.producers.end() ) )
         return -1; // the proposed producer schedule does not change
   }

   producer_authority_schedule sch;

   decltype(sch.producers.cend()) end;
   decltype(end)                  begin;

   const auto* pending_sch = self.pending_producers_legacy();
   assert(pending_sch); // can't be null during dpos

   if( pending_sch->producers.size() == 0 ) {
      const auto& active_sch = self.active_producers();
      begin = active_sch.producers.begin();
      end   = active_sch.producers.end();
      sch.version = active_sch.version + 1;
   } else {
      begin = pending_sch->producers.begin();
      end   = pending_sch->producers.end();
      sch.version = pending_sch->version + 1;
   }

   if( std::equal( producers.begin(), producers.end(), begin, end ) )
      return -1; // the producer schedule would not change

   sch.producers = std::move(producers);

   int64_t version = sch.version;

   ilog( "proposed producer schedule with version ${v}", ("v", version) );

   db.modify( gpo, [&]( auto& gp ) {
      gp.proposed_schedule_block_num = cur_block_num;
      gp.proposed_schedule = sch;
   });
   return version;
}

void controller::set_proposed_finalizers( const finalizer_policy& fin_pol ) {
   my->set_proposed_finalizers(fin_pol);
}

void controller::get_finalizer_state( finalizer_state& fs ) const {
   // TODO: determine what should be returned from chain_api_plugin get_finalizer_state
//   EOS_ASSERT( my->pacemaker, misc_exception, "chain_pacemaker not created" );
//   my->pacemaker->get_state(fs);
}

// called from net threads
bool controller::process_vote_message( const vote_message& vote ) {
   auto do_vote = [&vote](auto& forkdb) -> std::pair<bool, std::optional<uint32_t>> {
       auto bsp = forkdb.get_block(vote.proposal_id);
       if (bsp)
          return bsp->aggregate_vote(vote);
       return {false, {}};
   };
   auto [valid, new_lib] = my->fork_db.apply_if<std::pair<bool, std::optional<uint32_t>>>(do_vote);
   if (new_lib) {
      my->set_if_irreversible_block_num(*new_lib);
   }
   return valid;
};

const producer_authority_schedule& controller::active_producers()const {
   if( !(my->pending) )
      return  my->head_active_schedule_auth();

   return my->pending->active_producers();
}

const producer_authority_schedule& controller::head_active_producers()const {
   return my->head_active_schedule_auth();
}

const producer_authority_schedule* controller::pending_producers_legacy()const {
   if( !(my->pending) )
      return my->head_pending_schedule_auth_legacy();

   return my->pending->pending_producers_legacy();
}

std::optional<producer_authority_schedule> controller::proposed_producers_legacy()const {
   const auto& gpo = get_global_properties();
   if( !gpo.proposed_schedule_block_num )
      return std::optional<producer_authority_schedule>();

   return producer_authority_schedule::from_shared(gpo.proposed_schedule);
}

const producer_authority_schedule* controller::next_producers()const {
   if( !(my->pending) )
      return my->next_producers();

   return my->pending->next_producers();
}

bool controller::light_validation_allowed() const {
   if (!my->pending || my->in_trx_requiring_checks) {
      return false;
   }

   const auto pb_status = my->pending->_block_status;

   // in a pending irreversible or previously validated block and we have forcing all checks
   const bool consider_skipping_on_replay =
         (pb_status == block_status::irreversible || pb_status == block_status::validated) && !my->conf.force_all_checks;

   // OR in a signed block and in light validation mode
   const bool consider_skipping_on_validate = (pb_status == block_status::complete &&
         (my->conf.block_validation_mode == validation_mode::LIGHT || my->trusted_producer_light_validation));

   return consider_skipping_on_replay || consider_skipping_on_validate;
}


bool controller::skip_auth_check() const {
   return light_validation_allowed();
}

bool controller::skip_trx_checks() const {
   return light_validation_allowed();
}

bool controller::skip_db_sessions( block_status bs ) const {
   bool consider_skipping = bs == block_status::irreversible;
   return consider_skipping
      && !my->conf.disable_replay_opts
      && !my->in_trx_requiring_checks;
}

bool controller::skip_db_sessions() const {
   if (my->pending) {
      return skip_db_sessions(my->pending->_block_status);
   } else {
      return false;
   }
}

bool controller::is_trusted_producer( const account_name& producer) const {
   return get_validation_mode() == chain::validation_mode::LIGHT || my->conf.trusted_producers.count(producer);
}

bool controller::contracts_console()const {
   return my->conf.contracts_console;
}

bool controller::is_profiling(account_name account) const {
   return my->conf.profile_accounts.find(account) != my->conf.profile_accounts.end();
}

chain_id_type controller::get_chain_id()const {
   return my->chain_id;
}

db_read_mode controller::get_read_mode()const {
   return my->read_mode;
}

validation_mode controller::get_validation_mode()const {
   return my->conf.block_validation_mode;
}

uint32_t controller::get_terminate_at_block()const {
   return my->conf.terminate_at_block;
}

const apply_handler* controller::find_apply_handler( account_name receiver, account_name scope, action_name act ) const
{
   auto native_handler_scope = my->apply_handlers.find( receiver );
   if( native_handler_scope != my->apply_handlers.end() ) {
      auto handler = native_handler_scope->second.find( make_pair( scope, act ) );
      if( handler != native_handler_scope->second.end() )
         return &handler->second;
   }
   return nullptr;
}
wasm_interface& controller::get_wasm_interface() {
   return my->get_wasm_interface();
}

const account_object& controller::get_account( account_name name )const
{ try {
   return my->db.get<account_object, by_name>(name);
} FC_CAPTURE_AND_RETHROW( (name) ) }

bool controller::sender_avoids_whitelist_blacklist_enforcement( account_name sender )const {
   return my->sender_avoids_whitelist_blacklist_enforcement( sender );
}

void controller::check_actor_list( const flat_set<account_name>& actors )const {
   my->check_actor_list( actors );
}

void controller::check_contract_list( account_name code )const {
   my->check_contract_list( code );
}

void controller::check_action_list( account_name code, action_name action )const {
   my->check_action_list( code, action );
}

void controller::check_key_list( const public_key_type& key )const {
   my->check_key_list( key );
}

bool controller::is_building_block()const {
   return my->pending.has_value() && !std::holds_alternative<completed_block>(my->pending->_block_stage);
}

bool controller::is_speculative_block()const {
   if( !my->pending ) return false;

   return (my->pending->_block_status == block_status::incomplete || my->pending->_block_status == block_status::ephemeral );
}

bool controller::is_ram_billing_in_notify_allowed()const {
   return my->conf.disable_all_subjective_mitigations || !is_speculative_block() || my->conf.allow_ram_billing_in_notify;
}

uint32_t controller::configured_subjective_signature_length_limit()const {
   return my->conf.maximum_variable_signature_length;
}

void controller::validate_expiration( const transaction& trx )const { try {
   const auto& chain_configuration = get_global_properties().configuration;

   EOS_ASSERT( trx.expiration.to_time_point() >= pending_block_time(),
               expired_tx_exception,
               "transaction has expired, "
               "expiration is ${trx.expiration} and pending block time is ${pending_block_time}",
               ("trx.expiration",trx.expiration)("pending_block_time",pending_block_time()));
   EOS_ASSERT( trx.expiration.to_time_point() <= pending_block_time() + fc::seconds(chain_configuration.max_transaction_lifetime),
               tx_exp_too_far_exception,
               "Transaction expiration is too far in the future relative to the reference time of ${reference_time}, "
               "expiration is ${trx.expiration} and the maximum transaction lifetime is ${max_til_exp} seconds",
               ("trx.expiration",trx.expiration)("reference_time",pending_block_time())
               ("max_til_exp",chain_configuration.max_transaction_lifetime) );
} FC_CAPTURE_AND_RETHROW((trx)) }

void controller::validate_tapos( const transaction& trx )const { try {
   const auto& tapos_block_summary = db().get<block_summary_object>((uint16_t)trx.ref_block_num);

   //Verify TaPoS block summary has correct ID prefix, and that this block's time is not past the expiration
   EOS_ASSERT(trx.verify_reference_block(tapos_block_summary.block_id), invalid_ref_block_exception,
              "Transaction's reference block did not match. Is this transaction from a different fork?",
              ("tapos_summary", tapos_block_summary));
} FC_CAPTURE_AND_RETHROW() }

void controller::validate_db_available_size() const {
   const auto free = db().get_free_memory();
   const auto guard = my->conf.state_guard_size;
   EOS_ASSERT(free >= guard, database_guard_exception, "database free: ${f}, guard size: ${g}", ("f", free)("g",guard));

   // give a change to chainbase to write some pages to disk if memory becomes scarce.
   if (is_write_window()) {
      if (auto flushed_pages = mutable_db().check_memory_and_flush_if_needed()) {
         ilog("CHAINBASE: flushed ${p} pages to disk to decrease memory pressure", ("p", flushed_pages));
      }
   }
}

bool controller::is_protocol_feature_activated( const digest_type& feature_digest )const {
   if( my->pending )
      return my->pending->is_protocol_feature_activated( feature_digest );

   const auto& activated_features = my->head_activated_protocol_features()->protocol_features;
   return (activated_features.find( feature_digest ) != activated_features.end());
}

bool controller::is_builtin_activated( builtin_protocol_feature_t f )const {
   uint32_t current_block_num = head_block_num();

   if( my->pending ) {
      ++current_block_num;
   }

   return my->protocol_features.is_builtin_activated( f, current_block_num );
}

bool controller::is_known_unexpired_transaction( const transaction_id_type& id) const {
   return db().find<transaction_object, by_trx_id>(id);
}

void controller::set_subjective_cpu_leeway(fc::microseconds leeway) {
   my->subjective_cpu_leeway = leeway;
}

std::optional<fc::microseconds> controller::get_subjective_cpu_leeway() const {
    return my->subjective_cpu_leeway;
}

void controller::set_greylist_limit( uint32_t limit ) {
   EOS_ASSERT( 0 < limit && limit <= chain::config::maximum_elastic_resource_multiplier,
               misc_exception,
               "Invalid limit (${limit}) passed into set_greylist_limit. "
               "Must be between 1 and ${max}.",
               ("limit", limit)("max", chain::config::maximum_elastic_resource_multiplier)
   );
   my->conf.greylist_limit = limit;
}

uint32_t controller::get_greylist_limit()const {
   return my->conf.greylist_limit;
}

void controller::add_resource_greylist(const account_name &name) {
   my->conf.resource_greylist.insert(name);
}

void controller::remove_resource_greylist(const account_name &name) {
   my->conf.resource_greylist.erase(name);
}

bool controller::is_resource_greylisted(const account_name &name) const {
   return my->conf.resource_greylist.find(name) !=  my->conf.resource_greylist.end();
}

const flat_set<account_name> &controller::get_resource_greylist() const {
   return  my->conf.resource_greylist;
}


void controller::add_to_ram_correction( account_name account, uint64_t ram_bytes ) {
   auto ptr = my->db.find<account_ram_correction_object, by_name>( account );
   if( ptr ) {
      my->db.modify<account_ram_correction_object>( *ptr, [&]( auto& rco ) {
         rco.ram_correction += ram_bytes;
      } );
   } else {
      ptr = &my->db.create<account_ram_correction_object>( [&]( auto& rco ) {
         rco.name = account;
         rco.ram_correction = ram_bytes;
      } );
   }

   // on_add_ram_correction is only called for deferred transaction
   // (in apply_context::schedule_deferred_transaction)
   if (auto dm_logger = get_deep_mind_logger(false)) {
      dm_logger->on_add_ram_correction(*ptr, ram_bytes);
   }
}

bool controller::all_subjective_mitigations_disabled()const {
   return my->conf.disable_all_subjective_mitigations;
}

deep_mind_handler* controller::get_deep_mind_logger(bool is_trx_transient)const {
   return my->get_deep_mind_logger(is_trx_transient);
}

void controller::enable_deep_mind(deep_mind_handler* logger) {
   EOS_ASSERT( logger != nullptr, misc_exception, "Invalid logger passed into enable_deep_mind, must be set" );
   my->deep_mind_logger = logger;
}

uint32_t controller::earliest_available_block_num() const{
   return my->earliest_available_block_num();
}
#if defined(EOSIO_EOS_VM_RUNTIME_ENABLED) || defined(EOSIO_EOS_VM_JIT_RUNTIME_ENABLED)
vm::wasm_allocator& controller::get_wasm_allocator() {
   return my->wasm_alloc;
}
#endif
#ifdef EOSIO_EOS_VM_OC_RUNTIME_ENABLED
bool controller::is_eos_vm_oc_enabled() const {
   return my->is_eos_vm_oc_enabled();
}
#endif

std::optional<uint64_t> controller::convert_exception_to_error_code( const fc::exception& e ) {
   const chain_exception* e_ptr = dynamic_cast<const chain_exception*>( &e );

   if( e_ptr == nullptr ) return {};

   if( !e_ptr->error_code ) return static_cast<uint64_t>(system_error_code::generic_system_error);

   return e_ptr->error_code;
}

chain_id_type controller::extract_chain_id(snapshot_reader& snapshot) {
   chain_snapshot_header header;
   snapshot.read_section<chain_snapshot_header>([&header]( auto &section ){
      section.read_row(header);
      header.validate();
   });

   // check if this is a legacy version of the snapshot, which has a genesis state instead of chain id
   std::optional<genesis_state> genesis = controller_impl::extract_legacy_genesis_state(snapshot, header.version);
   if (genesis) {
      return genesis->compute_chain_id();
   }

   chain_id_type chain_id;

   using v4 = legacy::snapshot_global_property_object_v4;
   if (header.version <= v4::maximum_version) {
      snapshot.read_section<global_property_object>([&chain_id]( auto &section ){
         v4 global_properties;
         section.read_row(global_properties);
         chain_id = global_properties.chain_id;
      });
   }
   else {
      snapshot.read_section<global_property_object>([&chain_id]( auto &section ){
         snapshot_global_property_object global_properties;
         section.read_row(global_properties);
         chain_id = global_properties.chain_id;
      });
   }

   return chain_id;
}

std::optional<chain_id_type> controller::extract_chain_id_from_db( const path& state_dir ) {
   try {
      chainbase::database db( state_dir, chainbase::database::read_only );

      db.add_index<database_header_multi_index>();
      db.add_index<global_property_multi_index>();

      controller_impl::validate_db_version( db );

      if( db.revision() < 1 ) return {};

      auto * gpo = db.find<global_property_object>();
      if (gpo==nullptr) return {};

      return gpo->chain_id;
   } catch( const std::system_error& e ) {
      // do not propagate db_error_code::not_found for absent db, so it will be created
      if( e.code().value() != chainbase::db_error_code::not_found )
         throw;
   }

   return {};
}

void controller::replace_producer_keys( const public_key_type& key ) {
   ilog("Replace producer keys with ${k}", ("k", key));
   // can be done even after instant-finality, will be no-op then
   mutable_db().modify( db().get<global_property_object>(), [&]( auto& gp ) {
      gp.proposed_schedule_block_num = {};
      gp.proposed_schedule.version = 0;
      gp.proposed_schedule.producers.clear();
   });

   my->replace_producer_keys(key);
}

void controller::replace_account_keys( name account, name permission, const public_key_type& key ) {
   auto& rlm = get_mutable_resource_limits_manager();
   auto* perm = db().find<permission_object, by_owner>(boost::make_tuple(account, permission));
   if (!perm)
      return;
   int64_t old_size = (int64_t)(chain::config::billable_size_v<permission_object> + perm->auth.get_billable_size());
   mutable_db().modify(*perm, [&](auto& p) {
      p.auth = authority(key);
   });
   int64_t new_size = (int64_t)(chain::config::billable_size_v<permission_object> + perm->auth.get_billable_size());
   rlm.add_pending_ram_usage(account, new_size - old_size, false); // false for doing dm logging
   rlm.verify_account_ram_usage(account);
}

void controller::set_producer_node(bool is_producer_node) {
   my->is_producer_node = is_producer_node;
}

bool controller::is_producer_node()const {
   return my->is_producer_node;
}

void controller::set_db_read_only_mode() {
   mutable_db().set_read_only_mode();
}

void controller::unset_db_read_only_mode() {
   mutable_db().unset_read_only_mode();
}

void controller::init_thread_local_data() {
   my->init_thread_local_data();
}

void controller::set_to_write_window() {
   my->set_to_write_window();
}
void controller::set_to_read_window() {
   my->set_to_read_window();
}
bool controller::is_write_window() const {
   return my->is_write_window();
}

void controller::code_block_num_last_used(const digest_type& code_hash, uint8_t vm_type, uint8_t vm_version, uint32_t block_num) {
   return my->code_block_num_last_used(code_hash, vm_type, vm_version, block_num);
}

void controller::set_node_finalizer_keys(const bls_pub_priv_key_map_t& finalizer_keys) {
   my->set_node_finalizer_keys(finalizer_keys);
}

/// Protocol feature activation handlers:

template<>
void controller_impl::on_activation<builtin_protocol_feature_t::preactivate_feature>() {
   db.modify( db.get<protocol_state_object>(), [&]( auto& ps ) {
      add_intrinsic_to_whitelist( ps.whitelisted_intrinsics, "preactivate_feature" );
      add_intrinsic_to_whitelist( ps.whitelisted_intrinsics, "is_feature_activated" );
   } );
}

template<>
void controller_impl::on_activation<builtin_protocol_feature_t::get_sender>() {
   db.modify( db.get<protocol_state_object>(), [&]( auto& ps ) {
      add_intrinsic_to_whitelist( ps.whitelisted_intrinsics, "get_sender" );
   } );
}

template<>
void controller_impl::on_activation<builtin_protocol_feature_t::replace_deferred>() {
   const auto& indx = db.get_index<account_ram_correction_index, by_id>();
   for( auto itr = indx.begin(); itr != indx.end(); itr = indx.begin() ) {
      int64_t current_ram_usage = resource_limits.get_account_ram_usage( itr->name );
      int64_t ram_delta = -static_cast<int64_t>(itr->ram_correction);
      if( itr->ram_correction > static_cast<uint64_t>(current_ram_usage) ) {
         ram_delta = -current_ram_usage;
         elog( "account ${name} was to be reduced by ${adjust} bytes of RAM despite only using ${current} bytes of RAM",
               ("name", itr->name)("adjust", itr->ram_correction)("current", current_ram_usage) );
      }

      // This method is only called for deferred transaction
      if (auto dm_logger = get_deep_mind_logger(false)) {
         dm_logger->on_ram_trace(RAM_EVENT_ID("${id}", ("id", itr->id._id)), "deferred_trx", "correction", "deferred_trx_ram_correction");
      }

      resource_limits.add_pending_ram_usage( itr->name, ram_delta, false ); // false for doing dm logging
      db.remove( *itr );
   }
}

template<>
void controller_impl::on_activation<builtin_protocol_feature_t::webauthn_key>() {
   db.modify( db.get<protocol_state_object>(), [&]( auto& ps ) {
      ps.num_supported_key_types = 3;
   } );
}

template<>
void controller_impl::on_activation<builtin_protocol_feature_t::wtmsig_block_signatures>() {
   db.modify( db.get<protocol_state_object>(), [&]( auto& ps ) {
      add_intrinsic_to_whitelist( ps.whitelisted_intrinsics, "set_proposed_producers_ex" );
   } );
}

template<>
void controller_impl::on_activation<builtin_protocol_feature_t::action_return_value>() {
   db.modify( db.get<protocol_state_object>(), [&]( auto& ps ) {
      add_intrinsic_to_whitelist( ps.whitelisted_intrinsics, "set_action_return_value" );
   } );
}

template<>
void controller_impl::on_activation<builtin_protocol_feature_t::configurable_wasm_limits>() {
   db.modify( db.get<protocol_state_object>(), [&]( auto& ps ) {
      add_intrinsic_to_whitelist( ps.whitelisted_intrinsics, "set_wasm_parameters_packed" );
      add_intrinsic_to_whitelist( ps.whitelisted_intrinsics, "get_wasm_parameters_packed" );
   } );
}

template<>
void controller_impl::on_activation<builtin_protocol_feature_t::blockchain_parameters>() {
   db.modify( db.get<protocol_state_object>(), [&]( auto& ps ) {
      add_intrinsic_to_whitelist( ps.whitelisted_intrinsics, "get_parameters_packed" );
      add_intrinsic_to_whitelist( ps.whitelisted_intrinsics, "set_parameters_packed" );
   } );
}

template<>
void controller_impl::on_activation<builtin_protocol_feature_t::get_code_hash>() {
   db.modify( db.get<protocol_state_object>(), [&]( auto& ps ) {
      add_intrinsic_to_whitelist( ps.whitelisted_intrinsics, "get_code_hash" );
   } );
}

template<>
void controller_impl::on_activation<builtin_protocol_feature_t::get_block_num>() {
   db.modify( db.get<protocol_state_object>(), [&]( auto& ps ) {
      add_intrinsic_to_whitelist( ps.whitelisted_intrinsics, "get_block_num" );
   } );
}

template<>
void controller_impl::on_activation<builtin_protocol_feature_t::crypto_primitives>() {
   db.modify( db.get<protocol_state_object>(), [&]( auto& ps ) {
      add_intrinsic_to_whitelist( ps.whitelisted_intrinsics, "alt_bn128_add" );
      add_intrinsic_to_whitelist( ps.whitelisted_intrinsics, "alt_bn128_mul" );
      add_intrinsic_to_whitelist( ps.whitelisted_intrinsics, "alt_bn128_pair" );
      add_intrinsic_to_whitelist( ps.whitelisted_intrinsics, "mod_exp" );
      add_intrinsic_to_whitelist( ps.whitelisted_intrinsics, "blake2_f" );
      add_intrinsic_to_whitelist( ps.whitelisted_intrinsics, "sha3" );
      add_intrinsic_to_whitelist( ps.whitelisted_intrinsics, "k1_recover" );
   } );
}

template<>
void controller_impl::on_activation<builtin_protocol_feature_t::bls_primitives>() {
   db.modify( db.get<protocol_state_object>(), [&]( auto& ps ) {
      add_intrinsic_to_whitelist( ps.whitelisted_intrinsics, "bls_g1_add" );
      add_intrinsic_to_whitelist( ps.whitelisted_intrinsics, "bls_g2_add" );
      add_intrinsic_to_whitelist( ps.whitelisted_intrinsics, "bls_g1_weighted_sum" );
      add_intrinsic_to_whitelist( ps.whitelisted_intrinsics, "bls_g2_weighted_sum" );
      add_intrinsic_to_whitelist( ps.whitelisted_intrinsics, "bls_pairing" );
      add_intrinsic_to_whitelist( ps.whitelisted_intrinsics, "bls_g1_map" );
      add_intrinsic_to_whitelist( ps.whitelisted_intrinsics, "bls_g2_map" );
      add_intrinsic_to_whitelist( ps.whitelisted_intrinsics, "bls_fp_mod" );
      add_intrinsic_to_whitelist( ps.whitelisted_intrinsics, "bls_fp_mul" );
      add_intrinsic_to_whitelist( ps.whitelisted_intrinsics, "bls_fp_exp" );
   } );
}

template<>
void controller_impl::on_activation<builtin_protocol_feature_t::disable_deferred_trxs_stage_2>() {
   const auto& idx = db.get_index<generated_transaction_multi_index, by_trx_id>();
   // remove all deferred trxs and refund their payers
   for( auto itr = idx.begin(); itr != idx.end(); itr = idx.begin() ) {
      remove_scheduled_transaction(*itr);
   }
}

template<>
void controller_impl::on_activation<builtin_protocol_feature_t::instant_finality>() {
   db.modify( db.get<protocol_state_object>(), [&]( auto& ps ) {
      add_intrinsic_to_whitelist( ps.whitelisted_intrinsics, "set_finalizers" );
   } );
}

/// End of protocol feature activation handlers

} /// eosio::chain<|MERGE_RESOLUTION|>--- conflicted
+++ resolved
@@ -3111,19 +3111,6 @@
       }
 
       const auto& if_ext = std::get<instant_finality_extension>(*header_ext);
-<<<<<<< HEAD
-=======
-      if( !if_ext.qc_info ) {
-         EOS_ASSERT( block_exts.count(quorum_certificate_extension::extension_id()) == 0,
-                     block_validate_exception,
-                     "A block must have QC claim if it provides QC block extension. Block number: ${b}",
-                     ("b", b->block_num()) );
-
-         // If header extension does not have QC claim,
-         // do not continue.
-         return;
-      }
->>>>>>> 22bb8e56
 
       // extract QC claim
       qc_info_t qc_claim{ if_ext.qc_info };
@@ -3143,13 +3130,8 @@
          // new claimed QC block nubmber cannot be smaller than previous block's
          EOS_ASSERT( qc_claim.last_qc_block_num >= prev_qc_info.last_qc_block_num,
                      block_validate_exception,
-<<<<<<< HEAD
-                     "claimed last_qc_block_num (${n1}) must be equal to or greater than previous block's last_qc_block_num (${n2})",
-                     ("n1", qc_claim.last_qc_block_num)("n2", prev_qc_info.last_qc_block_num) );
-=======
                      "claimed last_qc_block_num (${n1}) must be equal to or greater than previous block's last_qc_block_num (${n2}). Block number: ${b}",
-                     ("n1", qc_claim.last_qc_block_num)("n2", prev_qc_info->last_qc_block_num)("b", b->block_num()) );
->>>>>>> 22bb8e56
+                     ("n1", qc_claim.last_qc_block_num)("n2", prev_qc_info.last_qc_block_num)("b", b->block_num()) );
 
          if( qc_claim.last_qc_block_num == prev_qc_info.last_qc_block_num ) {
             if( qc_claim.is_last_qc_strong == prev_qc_info.is_last_qc_strong ) {
@@ -3167,13 +3149,8 @@
             // new claimed QC must be stricter than previous if block number is the same
             EOS_ASSERT( qc_claim.is_last_qc_strong || !prev_qc_info.is_last_qc_strong,
                         block_validate_exception,
-<<<<<<< HEAD
-                        "claimed QC (${s1}) must be stricter than previous block's (${s2}) if block number is the same",
-                       ("s1", qc_claim.is_last_qc_strong)("s2", prev_qc_info.is_last_qc_strong) );
-=======
                         "claimed QC (${s1}) must be stricter than previous block's (${s2}) if block number is the same. Block number: ${b}",
-                       ("s1", qc_claim.is_last_qc_strong)("s2", prev_qc_info->is_last_qc_strong)("b", b->block_num()) );
->>>>>>> 22bb8e56
+                       ("s1", qc_claim.is_last_qc_strong)("s2", prev_qc_info.is_last_qc_strong)("b", b->block_num()) );
          }
       }
 
