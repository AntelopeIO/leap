#include <eosio/chain/controller.hpp>
#include <eosio/chain/transaction_context.hpp>

#include <eosio/chain/block_log.hpp>
#include <eosio/chain/fork_database.hpp>
#include <eosio/chain/exceptions.hpp>

#include <eosio/chain/account_object.hpp>
#include <eosio/chain/code_object.hpp>
#include <eosio/chain/block_summary_object.hpp>
#include <eosio/chain/eosio_contract.hpp>
#include <eosio/chain/global_property_object.hpp>
#include <eosio/chain/protocol_state_object.hpp>
#include <eosio/chain/contract_table_objects.hpp>
#include <eosio/chain/generated_transaction_object.hpp>
#include <eosio/chain/transaction_object.hpp>
#include <eosio/chain/genesis_intrinsics.hpp>
#include <eosio/chain/whitelisted_intrinsics.hpp>
#include <eosio/chain/database_header_object.hpp>

#include <eosio/chain/protocol_feature_manager.hpp>
#include <eosio/chain/authorization_manager.hpp>
#include <eosio/chain/resource_limits.hpp>
#include <eosio/chain/chain_snapshot.hpp>
#include <eosio/chain/thread_utils.hpp>
#include <eosio/chain/platform_timer.hpp>
#include <eosio/chain/deep_mind.hpp>

#include <chainbase/chainbase.hpp>
#include <eosio/vm/allocator.hpp>
#include <fc/io/json.hpp>
#include <fc/log/logger_config.hpp>
#include <fc/scoped_exit.hpp>
#include <fc/variant_object.hpp>

#include <new>
#include <shared_mutex>

namespace eosio { namespace chain {

using resource_limits::resource_limits_manager;

using controller_index_set = index_set<
   account_index,
   account_metadata_index,
   account_ram_correction_index,
   global_property_multi_index,
   protocol_state_multi_index,
   dynamic_global_property_multi_index,
   block_summary_multi_index,
   transaction_multi_index,
   generated_transaction_multi_index,
   table_id_multi_index,
   code_index,
   database_header_multi_index
>;

using contract_database_index_set = index_set<
   key_value_index,
   index64_index,
   index128_index,
   index256_index,
   index_double_index,
   index_long_double_index
>;

class maybe_session {
   public:
      maybe_session() = default;

      maybe_session( maybe_session&& other)
      :_session(move(other._session))
      {
      }

      explicit maybe_session(database& db) {
         _session.emplace(db.start_undo_session(true));
      }

      maybe_session(const maybe_session&) = delete;

      void squash() {
         if (_session)
            _session->squash();
      }

      void undo() {
         if (_session)
            _session->undo();
      }

      void push() {
         if (_session)
            _session->push();
      }

      maybe_session& operator = ( maybe_session&& mv ) {
         if (mv._session) {
            _session.emplace(move(*mv._session));
            mv._session.reset();
         } else {
            _session.reset();
         }

         return *this;
      };

   private:
      std::optional<database::session>     _session;
};

struct building_block {
   building_block( const block_header_state& prev,
                   block_timestamp_type when,
                   uint16_t num_prev_blocks_to_confirm,
                   const vector<digest_type>& new_protocol_feature_activations )
   :_pending_block_header_state( prev.next( when, num_prev_blocks_to_confirm ) )
   ,_new_protocol_feature_activations( new_protocol_feature_activations )
   ,_trx_mroot_or_receipt_digests( digests_t{} )
   {}

   pending_block_header_state                 _pending_block_header_state;
   std::optional<producer_authority_schedule> _new_pending_producer_schedule;
   vector<digest_type>                        _new_protocol_feature_activations;
   size_t                                     _num_new_protocol_features_that_have_activated = 0;
   deque<transaction_metadata_ptr>            _pending_trx_metas;
   deque<transaction_receipt>                 _pending_trx_receipts; // boost deque in 1.71 with 1024 elements performs better
   std::variant<checksum256_type, digests_t>  _trx_mroot_or_receipt_digests;
   digests_t                                  _action_receipt_digests;
};

struct assembled_block {
   block_id_type                     _id;
   pending_block_header_state        _pending_block_header_state;
   deque<transaction_metadata_ptr>   _trx_metas;
   signed_block_ptr                  _unsigned_block;

   // if the _unsigned_block pre-dates block-signing authorities this may be present.
   std::optional<producer_authority_schedule> _new_producer_authority_cache;
};

struct completed_block {
   block_state_ptr                   _block_state;
};

using block_stage_type = std::variant<building_block, assembled_block, completed_block>;

struct pending_state {
   pending_state( maybe_session&& s, const block_header_state& prev,
                  block_timestamp_type when,
                  uint16_t num_prev_blocks_to_confirm,
                  const vector<digest_type>& new_protocol_feature_activations )
   :_db_session( move(s) )
   ,_block_stage( building_block( prev, when, num_prev_blocks_to_confirm, new_protocol_feature_activations ) )
   {}

   maybe_session                      _db_session;
   block_stage_type                   _block_stage;
   controller::block_status           _block_status = controller::block_status::ephemeral;
   std::optional<block_id_type>       _producer_block_id;
   controller::block_report           _block_report{};

   /** @pre _block_stage cannot hold completed_block alternative */
   const pending_block_header_state& get_pending_block_header_state()const {
      if( std::holds_alternative<building_block>(_block_stage) )
         return std::get<building_block>(_block_stage)._pending_block_header_state;

      return std::get<assembled_block>(_block_stage)._pending_block_header_state;
   }

   deque<transaction_metadata_ptr> extract_trx_metas() {
      if( std::holds_alternative<building_block>(_block_stage) )
         return std::move( std::get<building_block>(_block_stage)._pending_trx_metas );

      if( std::holds_alternative<assembled_block>(_block_stage) )
         return std::move( std::get<assembled_block>(_block_stage)._trx_metas );

      return std::get<completed_block>(_block_stage)._block_state->extract_trxs_metas();
   }

   bool is_protocol_feature_activated( const digest_type& feature_digest )const {
      if( std::holds_alternative<building_block>(_block_stage) ) {
        auto& bb = std::get<building_block>(_block_stage);
         const auto& activated_features = bb._pending_block_header_state.prev_activated_protocol_features->protocol_features;

         if( activated_features.find( feature_digest ) != activated_features.end() ) return true;

         if( bb._num_new_protocol_features_that_have_activated == 0 ) return false;

         auto end = bb._new_protocol_feature_activations.begin() + bb._num_new_protocol_features_that_have_activated;
         return (std::find( bb._new_protocol_feature_activations.begin(), end, feature_digest ) != end);
      }

      if( std::holds_alternative<assembled_block>(_block_stage) ) {
         // Calling is_protocol_feature_activated during the assembled_block stage is not efficient.
         // We should avoid doing it.
         // In fact for now it isn't even implemented.
         EOS_THROW( misc_exception,
                    "checking if protocol feature is activated in the assembled_block stage is not yet supported" );
         // TODO: implement this
      }

      const auto& activated_features = std::get<completed_block>(_block_stage)._block_state->activated_protocol_features->protocol_features;
      return (activated_features.find( feature_digest ) != activated_features.end());
   }

   void push() {
      _db_session.push();
   }
};

struct controller_impl {

   // LLVM sets the new handler, we need to reset this to throw a bad_alloc exception so we can possibly exit cleanly
   // and not just abort.
   struct reset_new_handler {
      reset_new_handler() { std::set_new_handler([](){ throw std::bad_alloc(); }); }
   };

   reset_new_handler               rnh; // placed here to allow for this to be set before constructing the other fields
   controller&                     self;
   std::function<void()>           shutdown;
   chainbase::database             db;
   block_log                       blog;
   std::optional<pending_state>    pending;
   block_state_ptr                 head;
   fork_database                   fork_db;
   resource_limits_manager         resource_limits;
   authorization_manager           authorization;
   protocol_feature_manager        protocol_features;
   controller::config              conf;
   const chain_id_type             chain_id; // read by thread_pool threads, value will not be changed
   bool                            replaying = false;
   db_read_mode                    read_mode = db_read_mode::HEAD;
   bool                            in_trx_requiring_checks = false; ///< if true, checks that are normally skipped on replay (e.g. auth checks) cannot be skipped
   std::optional<fc::microseconds> subjective_cpu_leeway;
   bool                            trusted_producer_light_validation = false;
   uint32_t                        snapshot_head_block = 0;
   struct chain; // chain is a namespace so use an embedded type for the named_thread_pool tag
   named_thread_pool<chain>        thread_pool;
   deep_mind_handler*              deep_mind_logger = nullptr;
   bool                            okay_to_print_integrity_hash_on_stop = false;

   // Ideally wasmif should be thread_local which must be a static.
   // Unittests can create multiple controller objects (testers) at the same time,
   // which overwrites the same static wasmif. This same wasmif is used for eosvmoc too.
   boost::thread::id               main_thread_id;
   wasm_interface                  wasmif;
   thread_local static platform_timer timer;
#if defined(EOSIO_EOS_VM_RUNTIME_ENABLED) || defined(EOSIO_EOS_VM_JIT_RUNTIME_ENABLED)
   thread_local static vm::wasm_allocator wasm_alloc;
#endif
   // eos-vm and eos-vm-jit requires one wasmif per thread
   thread_local static std::unique_ptr<wasm_interface> wasmif_thread_local;

   typedef pair<scope_name,action_name>                   handler_key;
   map< account_name, map<handler_key, apply_handler> >   apply_handlers;
   unordered_map< builtin_protocol_feature_t, std::function<void(controller_impl&)>, enum_hash<builtin_protocol_feature_t> > protocol_feature_activation_handlers;


   void pop_block() {
      auto prev = fork_db.get_block( head->header.previous );

      if( !prev ) {
         EOS_ASSERT( fork_db.root()->id == head->header.previous, block_validate_exception, "attempt to pop beyond last irreversible block" );
         prev = fork_db.root();
      }

      if ( read_mode == db_read_mode::HEAD ) {
         EOS_ASSERT( head->block, block_validate_exception, "attempting to pop a block that was sparsely loaded from a snapshot");
      }

      head = prev;

      db.undo();

      protocol_features.popped_blocks_to( prev->block_num );
   }

   template<builtin_protocol_feature_t F>
   void on_activation();

   template<builtin_protocol_feature_t F>
   inline void set_activation_handler() {
      auto res = protocol_feature_activation_handlers.emplace( F, &controller_impl::on_activation<F> );
      EOS_ASSERT( res.second, misc_exception, "attempting to set activation handler twice" );
   }

   inline void trigger_activation_handler( builtin_protocol_feature_t f ) {
      auto itr = protocol_feature_activation_handlers.find( f );
      if( itr == protocol_feature_activation_handlers.end() ) return;
      (itr->second)( *this );
   }

   void set_apply_handler( account_name receiver, account_name contract, action_name action, apply_handler v ) {
      apply_handlers[receiver][make_pair(contract,action)] = v;
   }

   controller_impl( const controller::config& cfg, controller& s, protocol_feature_set&& pfs, const chain_id_type& chain_id )
   :rnh(),
    self(s),
    db( cfg.state_dir,
        cfg.read_only ? database::read_only : database::read_write,
        cfg.state_size, false, cfg.db_map_mode ),
    blog( cfg.blocks_dir, cfg.blog ),
    fork_db( cfg.blocks_dir / config::reversible_blocks_dir_name ),
    resource_limits( db, [&s](bool is_trx_transient) { return s.get_deep_mind_logger(is_trx_transient); }),
    authorization( s, db ),
    protocol_features( std::move(pfs), [&s](bool is_trx_transient) { return s.get_deep_mind_logger(is_trx_transient); } ),
    conf( cfg ),
    chain_id( chain_id ),
    read_mode( cfg.read_mode ),
    thread_pool(),
    main_thread_id( boost::this_thread::get_id() ),
    wasmif( conf.wasm_runtime, conf.eosvmoc_tierup, db, conf.state_dir, conf.eosvmoc_config, !conf.profile_accounts.empty() )
   {
      fork_db.open( [this]( block_timestamp_type timestamp,
                            const flat_set<digest_type>& cur_features,
                            const vector<digest_type>& new_features )
                           { check_protocol_features( timestamp, cur_features, new_features ); }
      );

      thread_pool.start( cfg.thread_pool_size, [this]( const fc::exception& e ) {
         elog( "Exception in chain thread pool, exiting: ${e}", ("e", e.to_detail_string()) );
         if( shutdown ) shutdown();
      } );

      set_activation_handler<builtin_protocol_feature_t::preactivate_feature>();
      set_activation_handler<builtin_protocol_feature_t::replace_deferred>();
      set_activation_handler<builtin_protocol_feature_t::get_sender>();
      set_activation_handler<builtin_protocol_feature_t::webauthn_key>();
      set_activation_handler<builtin_protocol_feature_t::wtmsig_block_signatures>();
      set_activation_handler<builtin_protocol_feature_t::action_return_value>();
      set_activation_handler<builtin_protocol_feature_t::configurable_wasm_limits>();
      set_activation_handler<builtin_protocol_feature_t::blockchain_parameters>();
      set_activation_handler<builtin_protocol_feature_t::get_code_hash>();
      set_activation_handler<builtin_protocol_feature_t::get_block_num>();
      set_activation_handler<builtin_protocol_feature_t::crypto_primitives>();

      self.irreversible_block.connect([this](const block_state_ptr& bsp) {
         get_wasm_interface().current_lib(bsp->block_num);
      });


#define SET_APP_HANDLER( receiver, contract, action) \
   set_apply_handler( account_name(#receiver), account_name(#contract), action_name(#action), \
                      &BOOST_PP_CAT(apply_, BOOST_PP_CAT(contract, BOOST_PP_CAT(_,action) ) ) )

   SET_APP_HANDLER( eosio, eosio, newaccount );
   SET_APP_HANDLER( eosio, eosio, setcode );
   SET_APP_HANDLER( eosio, eosio, setabi );
   SET_APP_HANDLER( eosio, eosio, updateauth );
   SET_APP_HANDLER( eosio, eosio, deleteauth );
   SET_APP_HANDLER( eosio, eosio, linkauth );
   SET_APP_HANDLER( eosio, eosio, unlinkauth );
/*
   SET_APP_HANDLER( eosio, eosio, postrecovery );
   SET_APP_HANDLER( eosio, eosio, passrecovery );
   SET_APP_HANDLER( eosio, eosio, vetorecovery );
*/

   SET_APP_HANDLER( eosio, eosio, canceldelay );
   }

   /**
    *  Plugins / observers listening to signals emited (such as accepted_transaction) might trigger
    *  errors and throw exceptions. Unless those exceptions are caught it could impact consensus and/or
    *  cause a node to fork.
    *
    *  If it is ever desirable to let a signal handler bubble an exception out of this method
    *  a full audit of its uses needs to be undertaken.
    *
    */
   template<typename Signal, typename Arg>
   void emit( const Signal& s, Arg&& a ) {
      try {
         s( std::forward<Arg>( a ));
      } catch (std::bad_alloc& e) {
         wlog( "std::bad_alloc: ${w}", ("w", e.what()) );
         throw e;
      } catch (boost::interprocess::bad_alloc& e) {
         wlog( "boost::interprocess::bad alloc: ${w}", ("w", e.what()) );
         throw e;
      } catch ( controller_emit_signal_exception& e ) {
         wlog( "controller_emit_signal_exception: ${details}", ("details", e.to_detail_string()) );
         throw e;
      } catch ( fc::exception& e ) {
         wlog( "fc::exception: ${details}", ("details", e.to_detail_string()) );
      } catch ( std::exception& e ) {
         wlog( "std::exception: ${details}", ("details", e.what()) );
      } catch ( ... ) {
         wlog( "signal handler threw exception" );
      }
   }

   void dmlog_applied_transaction(const transaction_trace_ptr& t) {
      // dmlog_applied_transaction is called by push_scheduled_transaction
      // where transient transactions are not possible, and by push_transaction
      // only when the transaction is not transient
      if (auto dm_logger = get_deep_mind_logger(false)) {
         dm_logger->on_applied_transaction(self.head_block_num() + 1, t);
      }
   }

   void log_irreversible() {
      EOS_ASSERT( fork_db.root(), fork_database_exception, "fork database not properly initialized" );

      const block_id_type log_head_id = blog.head_id();
      const bool valid_log_head = !log_head_id.empty();

      const auto lib_num = valid_log_head ? block_header::num_from_id(log_head_id) : (blog.first_block_num() - 1);

      auto root_id = fork_db.root()->id;

      if( valid_log_head ) {
         EOS_ASSERT( root_id == log_head_id, fork_database_exception, "fork database root does not match block log head" );
      } else {
         EOS_ASSERT( fork_db.root()->block_num == lib_num, fork_database_exception,
                     "empty block log expects the first appended block to build off a block that is not the fork database root. root block number: ${block_num}, lib: ${lib_num}", ("block_num", fork_db.root()->block_num) ("lib_num", lib_num) );
      }

      const auto fork_head = fork_db_head();

      if( fork_head->dpos_irreversible_blocknum <= lib_num )
         return;

      auto branch = fork_db.fetch_branch( fork_head->id, fork_head->dpos_irreversible_blocknum );
      try {

         std::vector<std::future<std::vector<char>>> v;
         v.reserve( branch.size() );
         for( auto bitr = branch.rbegin(); bitr != branch.rend(); ++bitr ) {
            v.emplace_back( post_async_task( thread_pool.get_executor(), [b=(*bitr)->block]() { return fc::raw::pack(*b); } ) );
         }
         auto it = v.begin();

         for( auto bitr = branch.rbegin(); bitr != branch.rend(); ++bitr ) {
            if( read_mode == db_read_mode::IRREVERSIBLE ) {
               controller::block_report br;
               apply_block( br, *bitr, controller::block_status::complete, trx_meta_cache_lookup{} );
               head = (*bitr);
               fork_db.mark_valid( head );
            }

            emit( self.irreversible_block, *bitr );

            // blog.append could fail due to failures like running out of space.
            // Do it before commit so that in case it throws, DB can be rolled back.
            blog.append( (*bitr)->block, (*bitr)->id, it->get() );
            ++it;

            db.commit( (*bitr)->block_num );
            root_id = (*bitr)->id;
         }
      } catch( std::exception& ) {
         if( root_id != fork_db.root()->id ) {
            fork_db.advance_root( root_id );
         }
         throw;
      }

      //db.commit( fork_head->dpos_irreversible_blocknum ); // redundant

      if( root_id != fork_db.root()->id ) {
         branch.emplace_back(fork_db.root());
         fork_db.advance_root( root_id );
      }

      // delete branch in thread pool
      boost::asio::post( thread_pool.get_executor(), [branch{std::move(branch)}]() {} );
   }

   /**
    *  Sets fork database head to the genesis state.
    */
   void initialize_blockchain_state(const genesis_state& genesis) {
      wlog( "Initializing new blockchain with genesis state" );
      producer_authority_schedule initial_schedule = { 0, { producer_authority{config::system_account_name, block_signing_authority_v0{ 1, {{genesis.initial_key, 1}} } } } };
      legacy::producer_schedule_type initial_legacy_schedule{ 0, {{config::system_account_name, genesis.initial_key}} };

      block_header_state genheader;
      genheader.active_schedule                = initial_schedule;
      genheader.pending_schedule.schedule      = initial_schedule;
      // NOTE: if wtmsig block signatures are enabled at genesis time this should be the hash of a producer authority schedule
      genheader.pending_schedule.schedule_hash = fc::sha256::hash(initial_legacy_schedule);
      genheader.header.timestamp               = genesis.initial_timestamp;
      genheader.header.action_mroot            = genesis.compute_chain_id();
      genheader.id                             = genheader.header.calculate_id();
      genheader.block_num                      = genheader.header.block_num();

      head = std::make_shared<block_state>();
      static_cast<block_header_state&>(*head) = genheader;
      head->activated_protocol_features = std::make_shared<protocol_feature_activation_set>();
      head->block = std::make_shared<signed_block>(genheader.header);
      db.set_revision( head->block_num );
      initialize_database(genesis);
   }

   void replay(std::function<bool()> check_shutdown) {
      auto blog_head = blog.head();
      if( !blog_head && !fork_db.root() ) {
         fork_db.reset( *head );
         return;
      }

      replaying = true;
      auto start_block_num = head->block_num + 1;
      auto start = fc::time_point::now();

      std::exception_ptr except_ptr;

      if( blog_head && start_block_num <= blog_head->block_num() ) {
         ilog( "existing block log, attempting to replay from ${s} to ${n} blocks",
               ("s", start_block_num)("n", blog_head->block_num()) );
         try {
            while( auto next = blog.read_block_by_num( head->block_num + 1 ) ) {
               replay_push_block( next, controller::block_status::irreversible );
               if( check_shutdown() ) break;
               if( next->block_num() % 500 == 0 ) {
                  ilog( "${n} of ${head}", ("n", next->block_num())("head", blog_head->block_num()) );
               }
            }
         } catch(  const database_guard_exception& e ) {
            except_ptr = std::current_exception();
         }
         ilog( "${n} irreversible blocks replayed", ("n", 1 + head->block_num - start_block_num) );

         auto pending_head = fork_db.pending_head();
         if( pending_head ) {
            ilog( "fork database head ${h}, root ${r}", ("h", pending_head->block_num)( "r", fork_db.root()->block_num ) );
            if( pending_head->block_num < head->block_num || head->block_num < fork_db.root()->block_num ) {
               ilog( "resetting fork database with new last irreversible block as the new root: ${id}", ("id", head->id) );
               fork_db.reset( *head );
            } else if( head->block_num != fork_db.root()->block_num ) {
               auto new_root = fork_db.search_on_branch( pending_head->id, head->block_num );
               EOS_ASSERT( new_root, fork_database_exception,
                           "unexpected error: could not find new LIB in fork database" );
               ilog( "advancing fork database root to new last irreversible block within existing fork database: ${id}",
                     ("id", new_root->id) );
               fork_db.mark_valid( new_root );
               fork_db.advance_root( new_root->id );
            }
         }

         // if the irreverible log is played without undo sessions enabled, we need to sync the
         // revision ordinal to the appropriate expected value here.
         if( self.skip_db_sessions( controller::block_status::irreversible ) )
            db.set_revision( head->block_num );
      } else {
         ilog( "no irreversible blocks need to be replayed" );
      }

      if( !except_ptr && !check_shutdown() && fork_db.head() ) {
         auto head_block_num = head->block_num;
         auto branch = fork_db.fetch_branch( fork_db.head()->id );
         int rev = 0;
         for( auto i = branch.rbegin(); i != branch.rend(); ++i ) {
            if( check_shutdown() ) break;
            if( (*i)->block_num <= head_block_num ) continue;
            ++rev;
            replay_push_block( (*i)->block, controller::block_status::validated );
         }
         ilog( "${n} reversible blocks replayed", ("n",rev) );
      }

      if( !fork_db.head() ) {
         fork_db.reset( *head );
      }

      auto end = fc::time_point::now();
      ilog( "replayed ${n} blocks in ${duration} seconds, ${mspb} ms/block",
            ("n", head->block_num + 1 - start_block_num)("duration", (end-start).count()/1000000)
            ("mspb", ((end-start).count()/1000.0)/(head->block_num-start_block_num)) );
      replaying = false;

      if( except_ptr ) {
         std::rethrow_exception( except_ptr );
      }
   }

   void startup(std::function<void()> shutdown, std::function<bool()> check_shutdown, const snapshot_reader_ptr& snapshot) {
      EOS_ASSERT( snapshot, snapshot_exception, "No snapshot reader provided" );
      this->shutdown = shutdown;
      ilog( "Starting initialization from snapshot, this may take a significant amount of time" );
      try {
         snapshot->validate();
         if( auto blog_head = blog.head() ) {
            read_from_snapshot( snapshot, blog.first_block_num(), blog_head->block_num() );
         } else {
            read_from_snapshot( snapshot, 0, std::numeric_limits<uint32_t>::max() );
            const uint32_t lib_num = head->block_num;
            EOS_ASSERT( lib_num > 0, snapshot_exception,
                        "Snapshot indicates controller head at block number 0, but that is not allowed. "
                        "Snapshot is invalid." );
            blog.reset( chain_id, lib_num + 1 );
         }

         init(check_shutdown);
         ilog( "Finished initialization from snapshot" );
      } catch (boost::interprocess::bad_alloc& e) {
         elog( "Failed initialization from snapshot - db storage not configured to have enough storage for the provided snapshot, please increase and retry snapshot" );
         shutdown();
      }
   }

   void startup(std::function<void()> shutdown, std::function<bool()> check_shutdown, const genesis_state& genesis) {
      EOS_ASSERT( db.revision() < 1, database_exception, "This version of controller::startup only works with a fresh state database." );
      const auto& genesis_chain_id = genesis.compute_chain_id();
      EOS_ASSERT( genesis_chain_id == chain_id, chain_id_type_exception,
                  "genesis state provided to startup corresponds to a chain ID (${genesis_chain_id}) that does not match the chain ID that controller was constructed with (${controller_chain_id})",
                  ("genesis_chain_id", genesis_chain_id)("controller_chain_id", chain_id)
      );

      this->shutdown = shutdown;
      if( fork_db.head() ) {
         if( read_mode == db_read_mode::IRREVERSIBLE && fork_db.head()->id != fork_db.root()->id ) {
            fork_db.rollback_head_to_root();
         }
         wlog( "No existing chain state. Initializing fresh blockchain state." );
      } else {
         wlog( "No existing chain state or fork database. Initializing fresh blockchain state and resetting fork database.");
      }
      initialize_blockchain_state(genesis); // sets head to genesis state

      if( !fork_db.head() ) {
         fork_db.reset( *head );
      }

      if( blog.head() ) {
         EOS_ASSERT( blog.first_block_num() == 1, block_log_exception,
                     "block log does not start with genesis block"
         );
      } else {
         blog.reset( genesis, head->block );
      }
      init(check_shutdown);
   }

   void startup(std::function<void()> shutdown, std::function<bool()> check_shutdown) {
      EOS_ASSERT( db.revision() >= 1, database_exception, "This version of controller::startup does not work with a fresh state database." );
      EOS_ASSERT( fork_db.head(), fork_database_exception, "No existing fork database despite existing chain state. Replay required." );

      this->shutdown = shutdown;
      uint32_t lib_num = fork_db.root()->block_num;
      auto first_block_num = blog.first_block_num();
      if( auto blog_head = blog.head() ) {
         EOS_ASSERT( first_block_num <= lib_num && lib_num <= blog_head->block_num(),
                     block_log_exception,
                     "block log (ranging from ${block_log_first_num} to ${block_log_last_num}) does not contain the last irreversible block (${fork_db_lib})",
                     ("block_log_first_num", first_block_num)
                     ("block_log_last_num", blog_head->block_num())
                     ("fork_db_lib", lib_num)
         );
         lib_num = blog_head->block_num();
      } else {
         if( first_block_num != (lib_num + 1) ) {
            blog.reset( chain_id, lib_num + 1 );
         }
      }

      if( read_mode == db_read_mode::IRREVERSIBLE && fork_db.head()->id != fork_db.root()->id ) {
         fork_db.rollback_head_to_root();
      }
      head = fork_db.head();

      init(check_shutdown);
   }


   static auto validate_db_version( const chainbase::database& db ) {
      // check database version
      const auto& header_idx = db.get_index<database_header_multi_index>().indices().get<by_id>();

      EOS_ASSERT(header_idx.begin() != header_idx.end(), bad_database_version_exception,
                 "state database version pre-dates versioning, please restore from a compatible snapshot or replay!");

      auto header_itr = header_idx.begin();
      header_itr->validate();

      return header_itr;
   }

   void init(std::function<bool()> check_shutdown) {
      auto header_itr = validate_db_version( db );

      {
         const auto& state_chain_id = db.get<global_property_object>().chain_id;
         EOS_ASSERT( state_chain_id == chain_id, chain_id_type_exception,
                     "chain ID in state (${state_chain_id}) does not match the chain ID that controller was constructed with (${controller_chain_id})",
                     ("state_chain_id", state_chain_id)("controller_chain_id", chain_id)
         );
      }

      // upgrade to the latest compatible version
      if (header_itr->version != database_header_object::current_version) {
         db.modify(*header_itr, [](auto& header) {
            header.version = database_header_object::current_version;
         });
      }

      // At this point head != nullptr
      EOS_ASSERT( db.revision() >= head->block_num, fork_database_exception,
                  "fork database head (${head}) is inconsistent with state (${db})",
                  ("db",db.revision())("head",head->block_num) );

      if( db.revision() > head->block_num ) {
         wlog( "database revision (${db}) is greater than head block number (${head}), "
               "attempting to undo pending changes",
               ("db",db.revision())("head",head->block_num) );
      }
      while( db.revision() > head->block_num ) {
         db.undo();
      }

      protocol_features.init( db );

      // At startup, no transaction specific logging is possible
      if (auto dm_logger = get_deep_mind_logger(false)) {
         dm_logger->on_startup(db, head->block_num);
      }

      if( conf.integrity_hash_on_start )
         ilog( "chain database started with hash: ${hash}", ("hash", calculate_integrity_hash()) );
      okay_to_print_integrity_hash_on_stop = true;

      replay( check_shutdown ); // replay any irreversible and reversible blocks ahead of current head

      if( check_shutdown() ) return;

      // At this point head != nullptr && fork_db.head() != nullptr && fork_db.root() != nullptr.
      // Furthermore, fork_db.root()->block_num <= lib_num.
      // Also, even though blog.head() may still be nullptr, blog.first_block_num() is guaranteed to be lib_num + 1.

      if( read_mode != db_read_mode::IRREVERSIBLE
          && fork_db.pending_head()->id != fork_db.head()->id
          && fork_db.head()->id == fork_db.root()->id
      ) {
         wlog( "read_mode has changed from irreversible: applying best branch from fork database" );

         for( auto pending_head = fork_db.pending_head();
              pending_head->id != fork_db.head()->id;
              pending_head = fork_db.pending_head()
         ) {
            wlog( "applying branch from fork database ending with block: ${id}", ("id", pending_head->id) );
            controller::block_report br;
            maybe_switch_forks( br, pending_head, controller::block_status::complete, forked_branch_callback{}, trx_meta_cache_lookup{} );
         }
      }
   }

   ~controller_impl() {
      thread_pool.stop();
      pending.reset();
      //only log this not just if configured to, but also if initialization made it to the point we'd log the startup too
      if(okay_to_print_integrity_hash_on_stop && conf.integrity_hash_on_stop)
         ilog( "chain database stopped with hash: ${hash}", ("hash", calculate_integrity_hash()) );
   }

   void add_indices() {
      controller_index_set::add_indices(db);
      contract_database_index_set::add_indices(db);

      authorization.add_indices();
      resource_limits.add_indices();
   }

   void clear_all_undo() {
      // Rewind the database to the last irreversible block
      db.undo_all();
      /*
      FC_ASSERT(db.revision() == self.head_block_num(),
                  "Chainbase revision does not match head block num",
                  ("rev", db.revision())("head_block", self.head_block_num()));
                  */
   }

   void add_contract_tables_to_snapshot( const snapshot_writer_ptr& snapshot ) const {
      snapshot->write_section("contract_tables", [this]( auto& section ) {
         index_utils<table_id_multi_index>::walk(db, [this, &section]( const table_id_object& table_row ){
            // add a row for the table
            section.add_row(table_row, db);

            // followed by a size row and then N data rows for each type of table
            contract_database_index_set::walk_indices([this, &section, &table_row]( auto utils ) {
               using utils_t = decltype(utils);
               using value_t = typename decltype(utils)::index_t::value_type;
               using by_table_id = object_to_table_id_tag_t<value_t>;

               auto tid_key = boost::make_tuple(table_row.id);
               auto next_tid_key = boost::make_tuple(table_id_object::id_type(table_row.id._id + 1));

               unsigned_int size = utils_t::template size_range<by_table_id>(db, tid_key, next_tid_key);
               section.add_row(size, db);

               utils_t::template walk_range<by_table_id>(db, tid_key, next_tid_key, [this, &section]( const auto &row ) {
                  section.add_row(row, db);
               });
            });
         });
      });
   }

   void read_contract_tables_from_snapshot( const snapshot_reader_ptr& snapshot ) {
      snapshot->read_section("contract_tables", [this]( auto& section ) {
         bool more = !section.empty();
         while (more) {
            // read the row for the table
            table_id_object::id_type t_id;
            index_utils<table_id_multi_index>::create(db, [this, &section, &t_id](auto& row) {
               section.read_row(row, db);
               t_id = row.id;
            });

            // read the size and data rows for each type of table
            contract_database_index_set::walk_indices([this, &section, &t_id, &more](auto utils) {
               using utils_t = decltype(utils);

               unsigned_int size;
               more = section.read_row(size, db);

               for (size_t idx = 0; idx < size.value; idx++) {
                  utils_t::create(db, [this, &section, &more, &t_id](auto& row) {
                     row.t_id = t_id;
                     more = section.read_row(row, db);
                  });
               }
            });
         }
      });
   }

   void add_to_snapshot( const snapshot_writer_ptr& snapshot ) {
      // clear in case the previous call to clear did not finish in time of deadline
      clear_expired_input_transactions( fc::time_point::maximum() );

      snapshot->write_section<chain_snapshot_header>([this]( auto &section ){
         section.add_row(chain_snapshot_header(), db);
      });

      snapshot->write_section<block_state>([this]( auto &section ){
         section.template add_row<block_header_state>(*head, db);
      });

      controller_index_set::walk_indices([this, &snapshot]( auto utils ){
         using value_t = typename decltype(utils)::index_t::value_type;

         // skip the table_id_object as its inlined with contract tables section
         if (std::is_same<value_t, table_id_object>::value) {
            return;
         }

         // skip the database_header as it is only relevant to in-memory database
         if (std::is_same<value_t, database_header_object>::value) {
            return;
         }

         snapshot->write_section<value_t>([this]( auto& section ){
            decltype(utils)::walk(db, [this, &section]( const auto &row ) {
               section.add_row(row, db);
            });
         });
      });

      add_contract_tables_to_snapshot(snapshot);

      authorization.add_to_snapshot(snapshot);
      resource_limits.add_to_snapshot(snapshot);
   }

   static std::optional<genesis_state> extract_legacy_genesis_state( snapshot_reader& snapshot, uint32_t version ) {
      std::optional<genesis_state> genesis;
      using v2 = legacy::snapshot_global_property_object_v2;

      if (std::clamp(version, v2::minimum_version, v2::maximum_version) == version ) {
         genesis.emplace();
         snapshot.read_section<genesis_state>([&genesis=*genesis]( auto &section ){
            section.read_row(genesis);
         });
      }
      return genesis;
   }

   void read_from_snapshot( const snapshot_reader_ptr& snapshot, uint32_t blog_start, uint32_t blog_end ) {
      chain_snapshot_header header;
      snapshot->read_section<chain_snapshot_header>([this, &header]( auto &section ){
         section.read_row(header, db);
         header.validate();
      });

      { /// load and upgrade the block header state
         block_header_state head_header_state;
         using v2 = legacy::snapshot_block_header_state_v2;

         if (std::clamp(header.version, v2::minimum_version, v2::maximum_version) == header.version ) {
            snapshot->read_section<block_state>([this, &head_header_state]( auto &section ) {
               legacy::snapshot_block_header_state_v2 legacy_header_state;
               section.read_row(legacy_header_state, db);
               head_header_state = block_header_state(std::move(legacy_header_state));
            });
         } else {
            snapshot->read_section<block_state>([this,&head_header_state]( auto &section ){
               section.read_row(head_header_state, db);
            });
         }

         snapshot_head_block = head_header_state.block_num;
         EOS_ASSERT( blog_start <= (snapshot_head_block + 1) && snapshot_head_block <= blog_end,
                     block_log_exception,
                     "Block log is provided with snapshot but does not contain the head block from the snapshot nor a block right after it",
                     ("snapshot_head_block", snapshot_head_block)
                     ("block_log_first_num", blog_start)
                     ("block_log_last_num", blog_end)
         );

         head = std::make_shared<block_state>();
         static_cast<block_header_state&>(*head) = head_header_state;
      }

      controller_index_set::walk_indices([this, &snapshot, &header]( auto utils ){
         using value_t = typename decltype(utils)::index_t::value_type;

         // skip the table_id_object as its inlined with contract tables section
         if (std::is_same<value_t, table_id_object>::value) {
            return;
         }

         // skip the database_header as it is only relevant to in-memory database
         if (std::is_same<value_t, database_header_object>::value) {
            return;
         }

         // special case for in-place upgrade of global_property_object
         if (std::is_same<value_t, global_property_object>::value) {
            using v2 = legacy::snapshot_global_property_object_v2;
            using v3 = legacy::snapshot_global_property_object_v3;
            using v4 = legacy::snapshot_global_property_object_v4;

            if (std::clamp(header.version, v2::minimum_version, v2::maximum_version) == header.version ) {
               std::optional<genesis_state> genesis = extract_legacy_genesis_state(*snapshot, header.version);
               EOS_ASSERT( genesis, snapshot_exception,
                           "Snapshot indicates chain_snapshot_header version 2, but does not contain a genesis_state. "
                           "It must be corrupted.");
               snapshot->read_section<global_property_object>([&db=this->db,gs_chain_id=genesis->compute_chain_id()]( auto &section ) {
                  v2 legacy_global_properties;
                  section.read_row(legacy_global_properties, db);

                  db.create<global_property_object>([&legacy_global_properties,&gs_chain_id](auto& gpo ){
                     gpo.initalize_from(legacy_global_properties, gs_chain_id, kv_database_config{},
                                       genesis_state::default_initial_wasm_configuration);
                  });
               });
               return; // early out to avoid default processing
            }

            if (std::clamp(header.version, v3::minimum_version, v3::maximum_version) == header.version ) {
               snapshot->read_section<global_property_object>([&db=this->db]( auto &section ) {
                  v3 legacy_global_properties;
                  section.read_row(legacy_global_properties, db);

                  db.create<global_property_object>([&legacy_global_properties](auto& gpo ){
                     gpo.initalize_from(legacy_global_properties, kv_database_config{},
                                        genesis_state::default_initial_wasm_configuration);
                  });
               });
               return; // early out to avoid default processing
            }

            if (std::clamp(header.version, v4::minimum_version, v4::maximum_version) == header.version) {
               snapshot->read_section<global_property_object>([&db = this->db](auto& section) {
                  v4 legacy_global_properties;
                  section.read_row(legacy_global_properties, db);

                  db.create<global_property_object>([&legacy_global_properties](auto& gpo) {
                     gpo.initalize_from(legacy_global_properties);
                  });
               });
               return; // early out to avoid default processing
            }
         }

         snapshot->read_section<value_t>([this]( auto& section ) {
            bool more = !section.empty();
            while(more) {
               decltype(utils)::create(db, [this, &section, &more]( auto &row ) {
                  more = section.read_row(row, db);
               });
            }
         });
      });

      read_contract_tables_from_snapshot(snapshot);

      authorization.read_from_snapshot(snapshot);
      resource_limits.read_from_snapshot(snapshot);

      db.set_revision( head->block_num );
      db.create<database_header_object>([](const auto& header){
         // nothing to do
      });

      const auto& gpo = db.get<global_property_object>();
      EOS_ASSERT( gpo.chain_id == chain_id, chain_id_type_exception,
                  "chain ID in snapshot (${snapshot_chain_id}) does not match the chain ID that controller was constructed with (${controller_chain_id})",
                  ("snapshot_chain_id", gpo.chain_id)("controller_chain_id", chain_id)
      );
   }

   sha256 calculate_integrity_hash() {
      sha256::encoder enc;
      auto hash_writer = std::make_shared<integrity_hash_snapshot_writer>(enc);
      add_to_snapshot(hash_writer);
      hash_writer->finalize();

      return enc.result();
   }

   void create_native_account( const fc::time_point& initial_timestamp, account_name name, const authority& owner, const authority& active, bool is_privileged = false ) {
      db.create<account_object>([&](auto& a) {
         a.name = name;
         a.creation_date = initial_timestamp;

         if( name == config::system_account_name ) {
            // The initial eosio ABI value affects consensus; see  https://github.com/EOSIO/eos/issues/7794
            // TODO: This doesn't charge RAM; a fix requires a consensus upgrade.
            a.abi.assign(eosio_abi_bin, sizeof(eosio_abi_bin));
         }
      });
      db.create<account_metadata_object>([&](auto & a) {
         a.name = name;
         a.set_privileged( is_privileged );
      });

      const auto& owner_permission  = authorization.create_permission(name, config::owner_name, 0,
                                                                      owner, false, initial_timestamp );
      const auto& active_permission = authorization.create_permission(name, config::active_name, owner_permission.id,
                                                                      active, false, initial_timestamp );

      resource_limits.initialize_account(name, false);

      int64_t ram_delta = config::overhead_per_account_ram_bytes;
      ram_delta += 2*config::billable_size_v<permission_object>;
      ram_delta += owner_permission.auth.get_billable_size();
      ram_delta += active_permission.auth.get_billable_size();

      // This is only called at startup, no transaction specific logging is possible
      if (auto dm_logger = get_deep_mind_logger(false)) {
         dm_logger->on_ram_trace(RAM_EVENT_ID("${name}", ("name", name)), "account", "add", "newaccount");
      }

      resource_limits.add_pending_ram_usage(name, ram_delta, false); // false for doing dm logging
      resource_limits.verify_account_ram_usage(name);
   }

   void initialize_database(const genesis_state& genesis) {
      // create the database header sigil
      db.create<database_header_object>([&]( auto& header ){
         // nothing to do for now
      });

      // Initialize block summary index
      for (int i = 0; i < 0x10000; i++)
         db.create<block_summary_object>([&](block_summary_object&) {});

      const auto& tapos_block_summary = db.get<block_summary_object>(1);
      db.modify( tapos_block_summary, [&]( auto& bs ) {
         bs.block_id = head->id;
      });

      genesis.initial_configuration.validate();
      db.create<global_property_object>([&genesis,&chain_id=this->chain_id](auto& gpo ){
         gpo.configuration = genesis.initial_configuration;
         // TODO: Update this when genesis protocol features are enabled.
         gpo.wasm_configuration = genesis_state::default_initial_wasm_configuration;
         gpo.chain_id = chain_id;
      });

      db.create<protocol_state_object>([&](auto& pso ){
         pso.num_supported_key_types = config::genesis_num_supported_key_types;
         for( const auto& i : genesis_intrinsics ) {
            add_intrinsic_to_whitelist( pso.whitelisted_intrinsics, i );
         }
      });

      db.create<dynamic_global_property_object>([](auto&){});

      authorization.initialize_database();
      resource_limits.initialize_database();

      authority system_auth(genesis.initial_key);
      create_native_account( genesis.initial_timestamp, config::system_account_name, system_auth, system_auth, true );

      auto empty_authority = authority(1, {}, {});
      auto active_producers_authority = authority(1, {}, {});
      active_producers_authority.accounts.push_back({{config::system_account_name, config::active_name}, 1});

      create_native_account( genesis.initial_timestamp, config::null_account_name, empty_authority, empty_authority );
      create_native_account( genesis.initial_timestamp, config::producers_account_name, empty_authority, active_producers_authority );
      const auto& active_permission       = authorization.get_permission({config::producers_account_name, config::active_name});
      const auto& majority_permission     = authorization.create_permission( config::producers_account_name,
                                                                             config::majority_producers_permission_name,
                                                                             active_permission.id,
                                                                             active_producers_authority,
                                                                             false,
                                                                             genesis.initial_timestamp );
                                            authorization.create_permission( config::producers_account_name,
                                                                             config::minority_producers_permission_name,
                                                                             majority_permission.id,
                                                                             active_producers_authority,
                                                                             false,
                                                                             genesis.initial_timestamp );

   }

   // The returned scoped_exit should not exceed the lifetime of the pending which existed when make_block_restore_point was called.
   fc::scoped_exit<std::function<void()>> make_block_restore_point( bool is_read_only = false ) {
      if ( is_read_only ) {
         std::function<void()> callback = []() { };
         return fc::make_scoped_exit( std::move(callback) );
      }

      auto& bb = std::get<building_block>(pending->_block_stage);
      auto orig_trx_receipts_size           = bb._pending_trx_receipts.size();
      auto orig_trx_metas_size              = bb._pending_trx_metas.size();
      auto orig_trx_receipt_digests_size    = std::holds_alternative<digests_t>(bb._trx_mroot_or_receipt_digests) ?
                                              std::get<digests_t>(bb._trx_mroot_or_receipt_digests).size() : 0;
      auto orig_action_receipt_digests_size = bb._action_receipt_digests.size();
      std::function<void()> callback = [this,
            orig_trx_receipts_size,
            orig_trx_metas_size,
            orig_trx_receipt_digests_size,
            orig_action_receipt_digests_size]()
      {
         auto& bb = std::get<building_block>(pending->_block_stage);
         bb._pending_trx_receipts.resize(orig_trx_receipts_size);
         bb._pending_trx_metas.resize(orig_trx_metas_size);
         if( std::holds_alternative<digests_t>(bb._trx_mroot_or_receipt_digests) )
            std::get<digests_t>(bb._trx_mroot_or_receipt_digests).resize(orig_trx_receipt_digests_size);
         bb._action_receipt_digests.resize(orig_action_receipt_digests_size);
      };

      return fc::make_scoped_exit( std::move(callback) );
   }

   transaction_trace_ptr apply_onerror( const generated_transaction& gtrx,
                                        fc::time_point block_deadline,
                                        fc::microseconds max_transaction_time,
                                        fc::time_point start,
                                        uint32_t& cpu_time_to_bill_us, // only set on failure
                                        uint32_t billed_cpu_time_us,
                                        bool explicit_billed_cpu_time = false,
                                        bool enforce_whiteblacklist = true
                                      )
   {
      signed_transaction etrx;
      // Deliver onerror action containing the failed deferred transaction directly back to the sender.
      etrx.actions.emplace_back( vector<permission_level>{{gtrx.sender, config::active_name}},
                                 onerror( gtrx.sender_id, gtrx.packed_trx.data(), gtrx.packed_trx.size() ) );
      if( self.is_builtin_activated( builtin_protocol_feature_t::no_duplicate_deferred_id ) ) {
         etrx.expiration = time_point_sec();
         etrx.ref_block_num = 0;
         etrx.ref_block_prefix = 0;
      } else {
         etrx.expiration = self.pending_block_time() + fc::microseconds(999'999); // Round up to nearest second to avoid appearing expired
         etrx.set_reference_block( self.head_block_id() );
      }

      transaction_checktime_timer trx_timer(timer);
      const packed_transaction trx( std::move( etrx ) );
      transaction_context trx_context( self, trx, std::move(trx_timer), start );

      if (auto dm_logger = get_deep_mind_logger(trx_context.is_transient())) {
         dm_logger->on_onerror(etrx);
      }

      trx_context.block_deadline = block_deadline;
      trx_context.max_transaction_time_subjective = max_transaction_time;
      trx_context.explicit_billed_cpu_time = explicit_billed_cpu_time;
      trx_context.billed_cpu_time_us = billed_cpu_time_us;
      trx_context.enforce_whiteblacklist = enforce_whiteblacklist;
      transaction_trace_ptr trace = trx_context.trace;

      auto handle_exception = [&](const auto& e)
      {
         cpu_time_to_bill_us = trx_context.update_billed_cpu_time( fc::time_point::now() );
         trace->error_code = controller::convert_exception_to_error_code( e );
         trace->except = e;
         trace->except_ptr = std::current_exception();
      };

      try {
         trx_context.init_for_implicit_trx();
         trx_context.published = gtrx.published;
         trx_context.execute_action( trx_context.schedule_action( trx.get_transaction().actions.back(), gtrx.sender, false, 0, 0 ), 0 );
         trx_context.finalize(); // Automatically rounds up network and CPU usage in trace and bills payers if successful

         auto restore = make_block_restore_point();
         trace->receipt = push_receipt( gtrx.trx_id, transaction_receipt::soft_fail,
                                        trx_context.billed_cpu_time_us, trace->net_usage );
         fc::move_append( std::get<building_block>(pending->_block_stage)._action_receipt_digests,
                          std::move(trx_context.executed_action_receipt_digests) );

         trx_context.squash();
         restore.cancel();
         return trace;
      } catch( const disallowed_transaction_extensions_bad_block_exception& ) {
         throw;
      } catch( const protocol_feature_bad_block_exception& ) {
         throw;
      } catch ( const std::bad_alloc& ) {
         throw;
      } catch ( const boost::interprocess::bad_alloc& ) {
         throw;
      } catch( const fc::exception& e ) {
         handle_exception(e);
      } catch ( const std::exception& e ) {
         auto wrapper = fc::std_exception_wrapper::from_current_exception(e);
         handle_exception(wrapper);
      }
      return trace;
   }

   int64_t remove_scheduled_transaction( const generated_transaction_object& gto ) {
      // deferred transactions cannot be transient.
      if (auto dm_logger = get_deep_mind_logger(false)) {
         dm_logger->on_ram_trace(RAM_EVENT_ID("${id}", ("id", gto.id)), "deferred_trx", "remove", "deferred_trx_removed");
      }

      int64_t ram_delta = -(config::billable_size_v<generated_transaction_object> + gto.packed_trx.size());
      resource_limits.add_pending_ram_usage( gto.payer, ram_delta, false ); // false for doing dm logging
      // No need to verify_account_ram_usage since we are only reducing memory

      db.remove( gto );
      return ram_delta;
   }

   bool failure_is_subjective( const fc::exception& e ) const {
      auto code = e.code();
      return    (code == subjective_block_production_exception::code_value)
             || (code == block_net_usage_exceeded::code_value)
             || (code == greylist_net_usage_exceeded::code_value)
             || (code == block_cpu_usage_exceeded::code_value)
             || (code == greylist_cpu_usage_exceeded::code_value)
             || (code == deadline_exception::code_value)
             || (code == leeway_deadline_exception::code_value)
             || (code == actor_whitelist_exception::code_value)
             || (code == actor_blacklist_exception::code_value)
             || (code == contract_whitelist_exception::code_value)
             || (code == contract_blacklist_exception::code_value)
             || (code == action_blacklist_exception::code_value)
             || (code == key_blacklist_exception::code_value)
             || (code == sig_variable_size_limit_exception::code_value)
             || (code == inline_action_too_big_nonprivileged::code_value);
   }

   bool scheduled_failure_is_subjective( const fc::exception& e ) const {
      auto code = e.code();
      return    (code == tx_cpu_usage_exceeded::code_value)
             || failure_is_subjective(e);
   }

   transaction_trace_ptr push_scheduled_transaction( const transaction_id_type& trxid,
                                                     fc::time_point block_deadline, fc::microseconds max_transaction_time,
                                                     uint32_t billed_cpu_time_us, bool explicit_billed_cpu_time = false )
   {
      const auto& idx = db.get_index<generated_transaction_multi_index,by_trx_id>();
      auto itr = idx.find( trxid );
      EOS_ASSERT( itr != idx.end(), unknown_transaction_exception, "unknown transaction" );
      return push_scheduled_transaction( *itr, block_deadline, max_transaction_time, billed_cpu_time_us, explicit_billed_cpu_time );
   }

   transaction_trace_ptr push_scheduled_transaction( const generated_transaction_object& gto,
                                                     fc::time_point block_deadline, fc::microseconds max_transaction_time,
                                                     uint32_t billed_cpu_time_us, bool explicit_billed_cpu_time = false )
   { try {

      auto start = fc::time_point::now();
      const bool validating = !self.is_speculative_block();
      EOS_ASSERT( !validating || explicit_billed_cpu_time, transaction_exception, "validating requires explicit billing" );

      maybe_session undo_session;
      if ( !self.skip_db_sessions() )
         undo_session = maybe_session(db);

      auto gtrx = generated_transaction(gto);

      // remove the generated transaction object after making a copy
      // this will ensure that anything which affects the GTO multi-index-container will not invalidate
      // data we need to successfully retire this transaction.
      //
      // IF the transaction FAILs in a subjective way, `undo_session` should expire without being squashed
      // resulting in the GTO being restored and available for a future block to retire.
      int64_t trx_removal_ram_delta = remove_scheduled_transaction(gto);

      fc::datastream<const char*> ds( gtrx.packed_trx.data(), gtrx.packed_trx.size() );

      EOS_ASSERT( gtrx.delay_until <= self.pending_block_time(), transaction_exception, "this transaction isn't ready",
                 ("gtrx.delay_until",gtrx.delay_until)("pbt",self.pending_block_time())          );

      signed_transaction dtrx;
      fc::raw::unpack(ds,static_cast<transaction&>(dtrx) );
      transaction_metadata_ptr trx =
            transaction_metadata::create_no_recover_keys( std::make_shared<packed_transaction>( std::move(dtrx)  ),
                                                          transaction_metadata::trx_type::scheduled );
      trx->accepted = true;

      transaction_trace_ptr trace;
      if( gtrx.expiration < self.pending_block_time() ) {
         trace = std::make_shared<transaction_trace>();
         trace->id = gtrx.trx_id;
         trace->block_num = self.head_block_num() + 1;
         trace->block_time = self.pending_block_time();
         trace->producer_block_id = self.pending_producer_block_id();
         trace->scheduled = true;
         trace->receipt = push_receipt( gtrx.trx_id, transaction_receipt::expired, billed_cpu_time_us, 0 ); // expire the transaction
         trace->account_ram_delta = account_delta( gtrx.payer, trx_removal_ram_delta );
         trace->elapsed = fc::time_point::now() - start;
         pending->_block_report.total_cpu_usage_us += billed_cpu_time_us;
         pending->_block_report.total_elapsed_time += trace->elapsed;
         pending->_block_report.total_time += trace->elapsed;
         emit( self.accepted_transaction, trx );
         dmlog_applied_transaction(trace);
         emit( self.applied_transaction, std::tie(trace, trx->packed_trx()) );
         undo_session.squash();
         return trace;
      }

      auto reset_in_trx_requiring_checks = fc::make_scoped_exit([old_value=in_trx_requiring_checks,this](){
         in_trx_requiring_checks = old_value;
      });
      in_trx_requiring_checks = true;

      uint32_t cpu_time_to_bill_us = billed_cpu_time_us;

      transaction_checktime_timer trx_timer( timer );
      transaction_context trx_context( self, *trx->packed_trx(), std::move(trx_timer) );
      trx_context.leeway =  fc::microseconds(0); // avoid stealing cpu resource
      trx_context.block_deadline = block_deadline;
      trx_context.max_transaction_time_subjective = max_transaction_time;
      trx_context.explicit_billed_cpu_time = explicit_billed_cpu_time;
      trx_context.billed_cpu_time_us = billed_cpu_time_us;
      trx_context.enforce_whiteblacklist = gtrx.sender.empty() ? true : !sender_avoids_whitelist_blacklist_enforcement( gtrx.sender );
      trace = trx_context.trace;

      auto handle_exception = [&](const auto& e)
      {
         cpu_time_to_bill_us = trx_context.update_billed_cpu_time( fc::time_point::now() );
         trace->error_code = controller::convert_exception_to_error_code( e );
         trace->except = e;
         trace->except_ptr = std::current_exception();
         trace->elapsed = fc::time_point::now() - start;

         // deferred transactions cannot be transient
         if (auto dm_logger = get_deep_mind_logger(false)) {
            dm_logger->on_fail_deferred();
         }
      };

      try {
         trx_context.init_for_deferred_trx( gtrx.published );

         if( trx_context.enforce_whiteblacklist && self.is_speculative_block() ) {
            flat_set<account_name> actors;
            for( const auto& act : trx->packed_trx()->get_transaction().actions ) {
               for( const auto& auth : act.authorization ) {
                  actors.insert( auth.actor );
               }
            }
            check_actor_list( actors );
         }

         trx_context.exec();
         trx_context.finalize(); // Automatically rounds up network and CPU usage in trace and bills payers if successful

         auto restore = make_block_restore_point();

         trace->receipt = push_receipt( gtrx.trx_id,
                                        transaction_receipt::executed,
                                        trx_context.billed_cpu_time_us,
                                        trace->net_usage );

         fc::move_append( std::get<building_block>(pending->_block_stage)._action_receipt_digests,
                          std::move(trx_context.executed_action_receipt_digests) );

         trace->account_ram_delta = account_delta( gtrx.payer, trx_removal_ram_delta );

         emit( self.accepted_transaction, trx );
         dmlog_applied_transaction(trace);
         emit( self.applied_transaction, std::tie(trace, trx->packed_trx()) );

         trx_context.squash();
         undo_session.squash();

         restore.cancel();

         pending->_block_report.total_net_usage += trace->net_usage;
         pending->_block_report.total_cpu_usage_us += trace->receipt->cpu_usage_us;
         pending->_block_report.total_elapsed_time += trace->elapsed;
         pending->_block_report.total_time += fc::time_point::now() - start;

         return trace;
      } catch( const disallowed_transaction_extensions_bad_block_exception& ) {
         throw;
      } catch( const protocol_feature_bad_block_exception& ) {
         throw;
      } catch ( const std::bad_alloc& ) {
         throw;
      } catch ( const boost::interprocess::bad_alloc& ) {
         throw;
      } catch( const fc::exception& e ) {
        handle_exception(e);
      } catch ( const std::exception& e) {
        auto wrapper = fc::std_exception_wrapper::from_current_exception(e);
        handle_exception(wrapper);
      }

      trx_context.undo();

      // Only subjective OR soft OR hard failure logic below:

      if( gtrx.sender != account_name() && !(validating ? failure_is_subjective(*trace->except) : scheduled_failure_is_subjective(*trace->except))) {
         // Attempt error handling for the generated transaction.

         auto error_trace = apply_onerror( gtrx, block_deadline, max_transaction_time, trx_context.pseudo_start,
                                           cpu_time_to_bill_us, billed_cpu_time_us, explicit_billed_cpu_time,
                                           trx_context.enforce_whiteblacklist );
         error_trace->failed_dtrx_trace = trace;
         trace = error_trace;
         if( !trace->except_ptr ) {
            trace->account_ram_delta = account_delta( gtrx.payer, trx_removal_ram_delta );
            trace->elapsed = fc::time_point::now() - start;
            emit( self.accepted_transaction, trx );
            dmlog_applied_transaction(trace);
            emit( self.applied_transaction, std::tie(trace, trx->packed_trx()) );
            undo_session.squash();
            pending->_block_report.total_net_usage += trace->net_usage;
            if( trace->receipt ) pending->_block_report.total_cpu_usage_us += trace->receipt->cpu_usage_us;
            pending->_block_report.total_elapsed_time += trace->elapsed;
            pending->_block_report.total_time += trace->elapsed;
            return trace;
         }
         trace->elapsed = fc::time_point::now() - start;
      }

      // Only subjective OR hard failure logic below:

      // subjectivity changes based on producing vs validating
      bool subjective  = false;
      if (validating) {
         subjective = failure_is_subjective(*trace->except);
      } else {
         subjective = scheduled_failure_is_subjective(*trace->except);
      }

      if ( !subjective ) {
         // hard failure logic

         if( !validating ) {
            auto& rl = self.get_mutable_resource_limits_manager();
            rl.update_account_usage( trx_context.bill_to_accounts, block_timestamp_type(self.pending_block_time()).slot );
            int64_t account_cpu_limit = 0;
            std::tie( std::ignore, account_cpu_limit, std::ignore, std::ignore ) = trx_context.max_bandwidth_billed_accounts_can_pay( true );

            uint32_t limited_cpu_time_to_bill_us = static_cast<uint32_t>( std::min(
                  std::min( static_cast<int64_t>(cpu_time_to_bill_us), account_cpu_limit ),
                  trx_context.initial_objective_duration_limit.count() ) );
            EOS_ASSERT( !explicit_billed_cpu_time || (cpu_time_to_bill_us == limited_cpu_time_to_bill_us),
                        transaction_exception, "cpu to bill ${cpu} != limited ${limit}", ("cpu", cpu_time_to_bill_us)("limit", limited_cpu_time_to_bill_us) );
            cpu_time_to_bill_us = limited_cpu_time_to_bill_us;
         }

         resource_limits.add_transaction_usage( trx_context.bill_to_accounts, cpu_time_to_bill_us, 0,
                                                block_timestamp_type(self.pending_block_time()).slot ); // Should never fail

         trace->receipt = push_receipt(gtrx.trx_id, transaction_receipt::hard_fail, cpu_time_to_bill_us, 0);
         trace->account_ram_delta = account_delta( gtrx.payer, trx_removal_ram_delta );

         emit( self.accepted_transaction, trx );
         dmlog_applied_transaction(trace);
         emit( self.applied_transaction, std::tie(trace, trx->packed_trx()) );

         undo_session.squash();
      } else {
         emit( self.accepted_transaction, trx );
         dmlog_applied_transaction(trace);
         emit( self.applied_transaction, std::tie(trace, trx->packed_trx()) );
      }

      pending->_block_report.total_net_usage += trace->net_usage;
      if( trace->receipt ) pending->_block_report.total_cpu_usage_us += trace->receipt->cpu_usage_us;
      pending->_block_report.total_elapsed_time += trace->elapsed;
      pending->_block_report.total_time += fc::time_point::now() - start;

      return trace;
   } FC_CAPTURE_AND_RETHROW() } /// push_scheduled_transaction


   /**
    *  Adds the transaction receipt to the pending block and returns it.
    */
   template<typename T>
   const transaction_receipt& push_receipt( const T& trx, transaction_receipt_header::status_enum status,
                                            uint64_t cpu_usage_us, uint64_t net_usage ) {
      uint64_t net_usage_words = net_usage / 8;
      EOS_ASSERT( net_usage_words*8 == net_usage, transaction_exception, "net_usage is not divisible by 8" );
      auto& receipts = std::get<building_block>(pending->_block_stage)._pending_trx_receipts;
      receipts.emplace_back( trx );
      transaction_receipt& r = receipts.back();
      r.cpu_usage_us         = cpu_usage_us;
      r.net_usage_words      = net_usage_words;
      r.status               = status;
      auto& bb = std::get<building_block>(pending->_block_stage);
      if( std::holds_alternative<digests_t>(bb._trx_mroot_or_receipt_digests) )
         std::get<digests_t>(bb._trx_mroot_or_receipt_digests).emplace_back( r.digest() );
      return r;
   }

   /**
    *  This is the entry point for new transactions to the block state. It will check authorization and
    *  determine whether to execute it now or to delay it. Lastly it inserts a transaction receipt into
    *  the pending block.
    */
   transaction_trace_ptr push_transaction( const transaction_metadata_ptr& trx,
                                           fc::time_point block_deadline,
                                           fc::microseconds max_transaction_time,
                                           uint32_t billed_cpu_time_us,
                                           bool explicit_billed_cpu_time,
                                           int64_t subjective_cpu_bill_us )
   {
      EOS_ASSERT(block_deadline != fc::time_point(), transaction_exception, "deadline cannot be uninitialized");

      transaction_trace_ptr trace;
      try {
         auto start = fc::time_point::now();
         const bool check_auth = !self.skip_auth_check() && !trx->implicit() && !trx->is_read_only();
         const fc::microseconds sig_cpu_usage = trx->signature_cpu_usage();

         if( !explicit_billed_cpu_time ) {
            fc::microseconds already_consumed_time( EOS_PERCENT(sig_cpu_usage.count(), conf.sig_cpu_bill_pct) );

            if( start.time_since_epoch() <  already_consumed_time ) {
               start = fc::time_point();
            } else {
               start -= already_consumed_time;
            }
         }

         const signed_transaction& trn = trx->packed_trx()->get_signed_transaction();
         transaction_checktime_timer trx_timer(timer);
         transaction_context trx_context(self, *trx->packed_trx(), std::move(trx_timer), start, trx->get_trx_type());
         if ((bool)subjective_cpu_leeway && self.is_speculative_block()) {
            trx_context.leeway = *subjective_cpu_leeway;
         }
         trx_context.block_deadline = block_deadline;
         trx_context.max_transaction_time_subjective = max_transaction_time;
         trx_context.explicit_billed_cpu_time = explicit_billed_cpu_time;
         trx_context.billed_cpu_time_us = billed_cpu_time_us;
         trx_context.subjective_cpu_bill_us = subjective_cpu_bill_us;
         trace = trx_context.trace;

         auto handle_exception =[&](const auto& e)
         {
            trace->error_code = controller::convert_exception_to_error_code( e );
            trace->except = e;
            trace->except_ptr = std::current_exception();
            trace->elapsed = fc::time_point::now() - trx_context.start;
         };

         try {
            if( trx->implicit() ) {
               trx_context.init_for_implicit_trx();
               trx_context.enforce_whiteblacklist = false;
            } else {
               trx_context.init_for_input_trx( trx->packed_trx()->get_unprunable_size(),
                                               trx->packed_trx()->get_prunable_size() );
            }

            trx_context.delay = fc::seconds(trn.delay_sec);

            if( check_auth ) {
               authorization.check_authorization(
                       trn.actions,
                       trx->recovered_keys(),
                       {},
                       trx_context.delay,
                       [&trx_context](){ trx_context.checktime(); },
                       false,
                       trx->is_dry_run()
               );
            }
            trx_context.exec();
            trx_context.finalize(); // Automatically rounds up network and CPU usage in trace and bills payers if successful

            auto restore = make_block_restore_point( trx->is_read_only() );

            if (!trx->implicit() && !trx->is_read_only()) {
               transaction_receipt::status_enum s = (trx_context.delay == fc::seconds(0))
                                                    ? transaction_receipt::executed
                                                    : transaction_receipt::delayed;
               trace->receipt = push_receipt(*trx->packed_trx(), s, trx_context.billed_cpu_time_us, trace->net_usage);
               trx->billed_cpu_time_us = trx_context.billed_cpu_time_us;
               std::get<building_block>(pending->_block_stage)._pending_trx_metas.emplace_back(trx);
            } else {
               transaction_receipt_header r;
               r.status = transaction_receipt::executed;
               r.cpu_usage_us = trx_context.billed_cpu_time_us;
               r.net_usage_words = trace->net_usage / 8;
               trace->receipt = r;
            }

            if ( !trx->is_transient() ) {
               fc::move_append( std::get<building_block>(pending->_block_stage)._action_receipt_digests,
                                std::move(trx_context.executed_action_receipt_digests) );
            }

            // call the accept signal but only once for this transaction
            if (!trx->is_transient()) {
                if (!trx->accepted) {
                    trx->accepted = true;
                    emit(self.accepted_transaction, trx);
                }

                dmlog_applied_transaction(trace);
                emit(self.applied_transaction, std::tie(trace, trx->packed_trx()));
            }


            if ( trx->is_transient() ) {
               // remove trx from pending block by not canceling 'restore'
               trx_context.undo(); // this will happen automatically in destructor, but make it more explicit
            } else if ( pending->_block_status == controller::block_status::ephemeral ) {
               // An ephemeral block will never become a full block, but on a producer node the trxs should be saved
               // in the un-applied transaction queue for execution during block production. For a non-producer node
               // save the trxs in the un-applied transaction queue for use during block validation to skip signature
               // recovery.
               restore.cancel();   // maintain trx metas for abort block
               trx_context.undo(); // this will happen automatically in destructor, but make it more explicit
            } else {
               restore.cancel();
               trx_context.squash();
            }

            if( !trx->is_transient() ) {
               pending->_block_report.total_net_usage += trace->net_usage;
               pending->_block_report.total_cpu_usage_us += trace->receipt->cpu_usage_us;
               pending->_block_report.total_elapsed_time += trace->elapsed;
               pending->_block_report.total_time += fc::time_point::now() - start;
            }

            return trace;
         } catch( const disallowed_transaction_extensions_bad_block_exception& ) {
            throw;
         } catch( const protocol_feature_bad_block_exception& ) {
            throw;
         } catch ( const std::bad_alloc& ) {
           throw;
         } catch ( const boost::interprocess::bad_alloc& ) {
           throw;
         } catch (const fc::exception& e) {
           handle_exception(e);
         } catch (const std::exception& e) {
           auto wrapper = fc::std_exception_wrapper::from_current_exception(e);
           handle_exception(wrapper);
         }

         if (!trx->is_transient()) {
            emit(self.accepted_transaction, trx);
            dmlog_applied_transaction(trace);
            emit(self.applied_transaction, std::tie(trace, trx->packed_trx()));

            pending->_block_report.total_net_usage += trace->net_usage;
            if( trace->receipt ) pending->_block_report.total_cpu_usage_us += trace->receipt->cpu_usage_us;
            pending->_block_report.total_elapsed_time += trace->elapsed;
            pending->_block_report.total_time += fc::time_point::now() - start;
         }

         return trace;
      } FC_CAPTURE_AND_RETHROW((trace))
   } /// push_transaction

   void start_block( block_timestamp_type when,
                     uint16_t confirm_block_count,
                     const vector<digest_type>& new_protocol_feature_activations,
                     controller::block_status s,
                     const std::optional<block_id_type>& producer_block_id,
                     const fc::time_point& deadline )
   {
      EOS_ASSERT( !pending, block_validate_exception, "pending block already exists" );

      emit( self.block_start, head->block_num + 1 );

      // at block level, no transaction specific logging is possible
      if (auto dm_logger = get_deep_mind_logger(false)) {
         // The head block represents the block just before this one that is about to start, so add 1 to get this block num
         dm_logger->on_start_block(head->block_num + 1);
      }

      auto guard_pending = fc::make_scoped_exit([this, head_block_num=head->block_num](){
         protocol_features.popped_blocks_to( head_block_num );
         pending.reset();
      });

      if (!self.skip_db_sessions(s)) {
         EOS_ASSERT( db.revision() == head->block_num, database_exception, "db revision is not on par with head block",
                     ("db.revision()", db.revision())("controller_head_block", head->block_num)("fork_db_head_block", fork_db.head()->block_num) );

         pending.emplace( maybe_session(db), *head, when, confirm_block_count, new_protocol_feature_activations );
      } else {
         pending.emplace( maybe_session(), *head, when, confirm_block_count, new_protocol_feature_activations );
      }

      pending->_block_status = s;
      pending->_producer_block_id = producer_block_id;

      auto& bb = std::get<building_block>(pending->_block_stage);
      const auto& pbhs = bb._pending_block_header_state;

      // block status is either ephemeral or incomplete. Modify state of speculative block only if we are building a
      // speculative incomplete block (otherwise we need clean state for head mode, ephemeral block)
      if ( pending->_block_status != controller::block_status::ephemeral )
      {
         const auto& pso = db.get<protocol_state_object>();

         auto num_preactivated_protocol_features = pso.preactivated_protocol_features.size();
         bool handled_all_preactivated_features = (num_preactivated_protocol_features == 0);

         if( new_protocol_feature_activations.size() > 0 ) {
            flat_map<digest_type, bool> activated_protocol_features;
            activated_protocol_features.reserve( std::max( num_preactivated_protocol_features,
                                                           new_protocol_feature_activations.size() ) );
            for( const auto& feature_digest : pso.preactivated_protocol_features ) {
               activated_protocol_features.emplace( feature_digest, false );
            }

            size_t num_preactivated_features_that_have_activated = 0;

            const auto& pfs = protocol_features.get_protocol_feature_set();
            for( const auto& feature_digest : new_protocol_feature_activations ) {
               const auto& f = pfs.get_protocol_feature( feature_digest );

               auto res = activated_protocol_features.emplace( feature_digest, true );
               if( res.second ) {
                  // feature_digest was not preactivated
                  EOS_ASSERT( !f.preactivation_required, protocol_feature_exception,
                              "attempted to activate protocol feature without prior required preactivation: ${digest}",
                              ("digest", feature_digest)
                  );
               } else {
                  EOS_ASSERT( !res.first->second, block_validate_exception,
                              "attempted duplicate activation within a single block: ${digest}",
                              ("digest", feature_digest)
                  );
                  // feature_digest was preactivated
                  res.first->second = true;
                  ++num_preactivated_features_that_have_activated;
               }

               if( f.builtin_feature ) {
                  trigger_activation_handler( *f.builtin_feature );
               }

               protocol_features.activate_feature( feature_digest, pbhs.block_num );

               ++bb._num_new_protocol_features_that_have_activated;
            }

            if( num_preactivated_features_that_have_activated == num_preactivated_protocol_features ) {
               handled_all_preactivated_features = true;
            }
         }

         EOS_ASSERT( handled_all_preactivated_features, block_validate_exception,
                     "There are pre-activated protocol features that were not activated at the start of this block"
         );

         if( new_protocol_feature_activations.size() > 0 ) {
            db.modify( pso, [&]( auto& ps ) {
               ps.preactivated_protocol_features.clear();

               ps.activated_protocol_features.reserve( ps.activated_protocol_features.size()
                                                         + new_protocol_feature_activations.size() );
               for( const auto& feature_digest : new_protocol_feature_activations ) {
                  ps.activated_protocol_features.emplace_back( feature_digest, pbhs.block_num );
               }
            });
         }

         const auto& gpo = self.get_global_properties();

         if( gpo.proposed_schedule_block_num && // if there is a proposed schedule that was proposed in a block ...
             ( *gpo.proposed_schedule_block_num <= pbhs.dpos_irreversible_blocknum ) && // ... that has now become irreversible ...
             pbhs.prev_pending_schedule.schedule.producers.size() == 0 // ... and there was room for a new pending schedule prior to any possible promotion
         )
         {
            // Promote proposed schedule to pending schedule.
            if( !replaying ) {
               ilog( "promoting proposed schedule (set in block ${proposed_num}) to pending; current block: ${n} lib: ${lib} schedule: ${schedule} ",
                     ("proposed_num", *gpo.proposed_schedule_block_num)("n", pbhs.block_num)
                     ("lib", pbhs.dpos_irreversible_blocknum)
                     ("schedule", producer_authority_schedule::from_shared(gpo.proposed_schedule) ) );
            }

            EOS_ASSERT( gpo.proposed_schedule.version == pbhs.active_schedule_version + 1,
                        producer_schedule_exception, "wrong producer schedule version specified" );

            std::get<building_block>(pending->_block_stage)._new_pending_producer_schedule = producer_authority_schedule::from_shared(gpo.proposed_schedule);
            db.modify( gpo, [&]( auto& gp ) {
               gp.proposed_schedule_block_num = std::optional<block_num_type>();
               gp.proposed_schedule.version=0;
               gp.proposed_schedule.producers.clear();
            });
         }

         try {
            transaction_metadata_ptr onbtrx =
                  transaction_metadata::create_no_recover_keys( std::make_shared<packed_transaction>( get_on_block_transaction() ),
                                                                transaction_metadata::trx_type::implicit );
            auto reset_in_trx_requiring_checks = fc::make_scoped_exit([old_value=in_trx_requiring_checks,this](){
                  in_trx_requiring_checks = old_value;
               });
            in_trx_requiring_checks = true;
            auto trace = push_transaction( onbtrx, fc::time_point::maximum(), fc::microseconds::maximum(),
                                           gpo.configuration.min_transaction_cpu_usage, true, 0 );
            if( trace->except ) {
               wlog("onblock ${block_num} is REJECTING: ${entire_trace}",("block_num", head->block_num + 1)("entire_trace", trace));
            }
         } catch( const std::bad_alloc& e ) {
            elog( "on block transaction failed due to a std::bad_alloc" );
            throw;
         } catch( const boost::interprocess::bad_alloc& e ) {
            elog( "on block transaction failed due to a bad allocation" );
            throw;
         } catch( const fc::exception& e ) {
            wlog( "on block transaction failed, but shouldn't impact block generation, system contract needs update" );
            edump((e.to_detail_string()));
         } catch( const std::exception& e ) {
            wlog( "on block transaction failed due to unexpected exception" );
            edump((e.what()));
         } catch( ... ) {
            elog( "on block transaction failed due to unknown exception" );
         }

         clear_expired_input_transactions(deadline);
         update_producers_authority();
      }

      guard_pending.cancel();
   } /// start_block

   void finalize_block()
   {
      EOS_ASSERT( pending, block_validate_exception, "it is not valid to finalize when there is no pending block");
      EOS_ASSERT( std::holds_alternative<building_block>(pending->_block_stage), block_validate_exception, "already called finalize_block");

      try {

      auto& pbhs = pending->get_pending_block_header_state();

      auto& bb = std::get<building_block>(pending->_block_stage);

      auto action_merkle_fut = post_async_task( thread_pool.get_executor(),
                                                [ids{std::move( bb._action_receipt_digests )}]() mutable {
                                                   return merkle( std::move( ids ) );
                                                } );
      const bool calc_trx_merkle = !std::holds_alternative<checksum256_type>(bb._trx_mroot_or_receipt_digests);
      std::future<checksum256_type> trx_merkle_fut;
      if( calc_trx_merkle ) {
         trx_merkle_fut = post_async_task( thread_pool.get_executor(),
                                           [ids{std::move( std::get<digests_t>(bb._trx_mroot_or_receipt_digests) )}]() mutable {
                                              return merkle( std::move( ids ) );
                                           } );
      }

      // Update resource limits:
      resource_limits.process_account_limit_updates();
      const auto& chain_config = self.get_global_properties().configuration;
      uint64_t CPU_TARGET = EOS_PERCENT(chain_config.max_block_cpu_usage, chain_config.target_block_cpu_usage_pct);
      resource_limits.set_block_parameters(
         { CPU_TARGET, chain_config.max_block_cpu_usage, config::block_cpu_usage_average_window_ms / config::block_interval_ms, config::maximum_elastic_resource_multiplier, {99, 100}, {1000, 999}},
         {EOS_PERCENT(chain_config.max_block_net_usage, chain_config.target_block_net_usage_pct), chain_config.max_block_net_usage, config::block_size_average_window_ms / config::block_interval_ms, config::maximum_elastic_resource_multiplier, {99, 100}, {1000, 999}}
      );
      resource_limits.process_block_usage(pbhs.block_num);

      // Create (unsigned) block:
      auto block_ptr = std::make_shared<signed_block>( pbhs.make_block_header(
         calc_trx_merkle ? trx_merkle_fut.get() : std::get<checksum256_type>(bb._trx_mroot_or_receipt_digests),
         action_merkle_fut.get(),
         bb._new_pending_producer_schedule,
         std::move( bb._new_protocol_feature_activations ),
         protocol_features.get_protocol_feature_set()
      ) );

      block_ptr->transactions = std::move( bb._pending_trx_receipts );

      auto id = block_ptr->calculate_id();

      // Update TaPoS table:
      create_block_summary( id );

      /*
      ilog( "finalized block ${n} (${id}) at ${t} by ${p} (${signing_key}); schedule_version: ${v} lib: ${lib} #dtrxs: ${ndtrxs} ${np}",
            ("n",pbhs.block_num)
            ("id",id)
            ("t",pbhs.timestamp)
            ("p",pbhs.producer)
            ("signing_key", pbhs.block_signing_key)
            ("v",pbhs.active_schedule_version)
            ("lib",pbhs.dpos_irreversible_blocknum)
            ("ndtrxs",db.get_index<generated_transaction_multi_index,by_trx_id>().size())
            ("np",block_ptr->new_producers)
      );
      */

      pending->_block_stage = assembled_block{
                                 id,
                                 std::move( bb._pending_block_header_state ),
                                 std::move( bb._pending_trx_metas ),
                                 std::move( block_ptr ),
                                 std::move( bb._new_pending_producer_schedule )
                              };
   } FC_CAPTURE_AND_RETHROW() } /// finalize_block

   /**
    * @post regardless of the success of commit block there is no active pending block
    */
   void commit_block( bool add_to_fork_db ) {
      auto reset_pending_on_exit = fc::make_scoped_exit([this]{
         pending.reset();
      });

      try {
         EOS_ASSERT( std::holds_alternative<completed_block>(pending->_block_stage), block_validate_exception,
                     "cannot call commit_block until pending block is completed" );

         auto bsp = std::get<completed_block>(pending->_block_stage)._block_state;

         if( add_to_fork_db ) {
            fork_db.add( bsp );
            fork_db.mark_valid( bsp );
            emit( self.accepted_block_header, bsp );
            head = fork_db.head();
            EOS_ASSERT( bsp == head, fork_database_exception, "committed block did not become the new head in fork database");
         }

         // at block level, no transaction specific logging is possible
         if (auto dm_logger = get_deep_mind_logger(false)) {
            dm_logger->on_accepted_block(bsp);
         }

         emit( self.accepted_block, bsp );

         if( add_to_fork_db ) {
            log_irreversible();
         }
      } catch (...) {
         // dont bother resetting pending, instead abort the block
         reset_pending_on_exit.cancel();
         abort_block();
         throw;
      }

      // push the state for pending.
      pending->push();
   }

   /**
    *  This method is called from other threads. The controller_impl should outlive those threads.
    *  However, to avoid race conditions, it means that the behavior of this function should not change
    *  after controller_impl construction.

    *  This should not be an issue since the purpose of this function is to ensure all of the protocol features
    *  in the supplied vector are recognized by the software, and the set of recognized protocol features is
    *  determined at startup and cannot be changed without a restart.
    */
   void check_protocol_features( block_timestamp_type timestamp,
                                 const flat_set<digest_type>& currently_activated_protocol_features,
                                 const vector<digest_type>& new_protocol_features )
   {
      const auto& pfs = protocol_features.get_protocol_feature_set();

      for( auto itr = new_protocol_features.begin(); itr != new_protocol_features.end(); ++itr ) {
         const auto& f = *itr;

         auto status = pfs.is_recognized( f, timestamp );
         switch( status ) {
            case protocol_feature_set::recognized_t::unrecognized:
               EOS_THROW( protocol_feature_exception,
                          "protocol feature with digest '${digest}' is unrecognized", ("digest", f) );
            break;
            case protocol_feature_set::recognized_t::disabled:
               EOS_THROW( protocol_feature_exception,
                          "protocol feature with digest '${digest}' is disabled", ("digest", f) );
            break;
            case protocol_feature_set::recognized_t::too_early:
               EOS_THROW( protocol_feature_exception,
                          "${timestamp} is too early for the earliest allowed activation time of the protocol feature with digest '${digest}'", ("digest", f)("timestamp", timestamp) );
            break;
            case protocol_feature_set::recognized_t::ready:
            break;
            default:
               EOS_THROW( protocol_feature_exception, "unexpected recognized_t status" );
            break;
         }

         EOS_ASSERT( currently_activated_protocol_features.find( f ) == currently_activated_protocol_features.end(),
                     protocol_feature_exception,
                     "protocol feature with digest '${digest}' has already been activated",
                     ("digest", f)
         );

         auto dependency_checker = [&currently_activated_protocol_features, &new_protocol_features, &itr]
                                   ( const digest_type& f ) -> bool
         {
            if( currently_activated_protocol_features.find( f ) != currently_activated_protocol_features.end() )
               return true;

            return (std::find( new_protocol_features.begin(), itr, f ) != itr);
         };

         EOS_ASSERT( pfs.validate_dependencies( f, dependency_checker ), protocol_feature_exception,
                     "not all dependencies of protocol feature with digest '${digest}' have been activated",
                     ("digest", f)
         );
      }
   }

   void report_block_header_diff( const block_header& b, const block_header& ab ) {

#define EOS_REPORT(DESC,A,B) \
   if( A != B ) { \
      elog("${desc}: ${bv} != ${abv}", ("desc", DESC)("bv", A)("abv", B)); \
   }

      EOS_REPORT( "timestamp", b.timestamp, ab.timestamp )
      EOS_REPORT( "producer", b.producer, ab.producer )
      EOS_REPORT( "confirmed", b.confirmed, ab.confirmed )
      EOS_REPORT( "previous", b.previous, ab.previous )
      EOS_REPORT( "transaction_mroot", b.transaction_mroot, ab.transaction_mroot )
      EOS_REPORT( "action_mroot", b.action_mroot, ab.action_mroot )
      EOS_REPORT( "schedule_version", b.schedule_version, ab.schedule_version )
      EOS_REPORT( "new_producers", b.new_producers, ab.new_producers )
      EOS_REPORT( "header_extensions", b.header_extensions, ab.header_extensions )

#undef EOS_REPORT
   }


   void apply_block( controller::block_report& br, const block_state_ptr& bsp, controller::block_status s,
                     const trx_meta_cache_lookup& trx_lookup )
   { try {
      try {
         auto start = fc::time_point::now();
         const signed_block_ptr& b = bsp->block;
         const auto& new_protocol_feature_activations = bsp->get_new_protocol_feature_activations();

         auto producer_block_id = bsp->id;
         start_block( b->timestamp, b->confirmed, new_protocol_feature_activations, s, producer_block_id, fc::time_point::maximum() );

         // validated in create_block_state_future()
         std::get<building_block>(pending->_block_stage)._trx_mroot_or_receipt_digests = b->transaction_mroot;

         const bool existing_trxs_metas = !bsp->trxs_metas().empty();
         const bool pub_keys_recovered = bsp->is_pub_keys_recovered();
         const bool skip_auth_checks = self.skip_auth_check();
         std::vector<std::tuple<transaction_metadata_ptr, recover_keys_future>> trx_metas;
         bool use_bsp_cached = false;
         if( pub_keys_recovered || (skip_auth_checks && existing_trxs_metas) ) {
            use_bsp_cached = true;
         } else {
            trx_metas.reserve( b->transactions.size() );
            for( const auto& receipt : b->transactions ) {
               if( std::holds_alternative<packed_transaction>(receipt.trx)) {
                  const auto& pt = std::get<packed_transaction>(receipt.trx);
                  transaction_metadata_ptr trx_meta_ptr = trx_lookup ? trx_lookup( pt.id() ) : transaction_metadata_ptr{};
                  if( trx_meta_ptr && *trx_meta_ptr->packed_trx() != pt ) trx_meta_ptr = nullptr;
                  if( trx_meta_ptr && ( skip_auth_checks || !trx_meta_ptr->recovered_keys().empty() ) ) {
                     trx_metas.emplace_back( std::move( trx_meta_ptr ), recover_keys_future{} );
                  } else if( skip_auth_checks ) {
                     packed_transaction_ptr ptrx( b, &pt ); // alias signed_block_ptr
                     trx_metas.emplace_back(
                           transaction_metadata::create_no_recover_keys( std::move(ptrx), transaction_metadata::trx_type::input ),
                           recover_keys_future{} );
                  } else {
                     packed_transaction_ptr ptrx( b, &pt ); // alias signed_block_ptr
                     auto fut = transaction_metadata::start_recover_keys(
                           std::move( ptrx ), thread_pool.get_executor(), chain_id, microseconds::maximum(), transaction_metadata::trx_type::input  );
                     trx_metas.emplace_back( transaction_metadata_ptr{}, std::move( fut ) );
                  }
               }
            }
         }

         transaction_trace_ptr trace;

         size_t packed_idx = 0;
         const auto& trx_receipts = std::get<building_block>(pending->_block_stage)._pending_trx_receipts;
         for( const auto& receipt : b->transactions ) {
            auto num_pending_receipts = trx_receipts.size();
            if( std::holds_alternative<packed_transaction>(receipt.trx) ) {
               const auto& trx_meta = ( use_bsp_cached ? bsp->trxs_metas().at( packed_idx )
                                                       : ( !!std::get<0>( trx_metas.at( packed_idx ) ) ?
                                                             std::get<0>( trx_metas.at( packed_idx ) )
                                                             : std::get<1>( trx_metas.at( packed_idx ) ).get() ) );
               trace = push_transaction( trx_meta, fc::time_point::maximum(), fc::microseconds::maximum(), receipt.cpu_usage_us, true, 0 );
               ++packed_idx;
            } else if( std::holds_alternative<transaction_id_type>(receipt.trx) ) {
               trace = push_scheduled_transaction( std::get<transaction_id_type>(receipt.trx), fc::time_point::maximum(), fc::microseconds::maximum(), receipt.cpu_usage_us, true );
            } else {
               EOS_ASSERT( false, block_validate_exception, "encountered unexpected receipt type" );
            }

            bool transaction_failed =  trace && trace->except;
            bool transaction_can_fail = receipt.status == transaction_receipt_header::hard_fail && std::holds_alternative<transaction_id_type>(receipt.trx);
            if( transaction_failed && !transaction_can_fail) {
               edump((*trace));
               throw *trace->except;
            }

            EOS_ASSERT( trx_receipts.size() > 0,
                        block_validate_exception, "expected a receipt, block_num ${bn}, block_id ${id}, receipt ${e}",
                        ("bn", b->block_num())("id", producer_block_id)("e", receipt)
                      );
            EOS_ASSERT( trx_receipts.size() == num_pending_receipts + 1,
                        block_validate_exception, "expected receipt was not added, block_num ${bn}, block_id ${id}, receipt ${e}",
                        ("bn", b->block_num())("id", producer_block_id)("e", receipt)
                      );
            const transaction_receipt_header& r = trx_receipts.back();
            EOS_ASSERT( r == static_cast<const transaction_receipt_header&>(receipt),
                        block_validate_exception, "receipt does not match, ${lhs} != ${rhs}",
                        ("lhs", r)("rhs", static_cast<const transaction_receipt_header&>(receipt)) );
         }

         finalize_block();

         auto& ab = std::get<assembled_block>(pending->_block_stage);

         if( producer_block_id != ab._id ) {
            elog( "Validation block id does not match producer block id" );
            report_block_header_diff( *b, *ab._unsigned_block );
            // this implicitly asserts that all header fields (less the signature) are identical
            EOS_ASSERT( producer_block_id == ab._id, block_validate_exception, "Block ID does not match",
                        ("producer_block_id", producer_block_id)("validator_block_id", ab._id) );
         }

         if( !use_bsp_cached ) {
            bsp->set_trxs_metas( std::move( ab._trx_metas ), !skip_auth_checks );
         }
         // create completed_block with the existing block_state as we just verified it is the same as assembled_block
         pending->_block_stage = completed_block{ bsp };

         br = pending->_block_report; // copy before commit block destroys pending
         commit_block(false);
         br.total_time = fc::time_point::now() - start;
         return;
      } catch ( const std::bad_alloc& ) {
         throw;
      } catch ( const boost::interprocess::bad_alloc& ) {
         throw;
      } catch ( const fc::exception& e ) {
         edump((e.to_detail_string()));
         abort_block();
         throw;
      } catch ( const std::exception& e ) {
         edump((e.what()));
         abort_block();
         throw;
      }
   } FC_CAPTURE_AND_RETHROW() } /// apply_block


   // thread safe, expected to be called from thread other than the main thread
   block_state_ptr create_block_state_i( const block_id_type& id, const signed_block_ptr& b, const block_header_state& prev ) {
      auto trx_mroot = calculate_trx_merkle( b->transactions );
      EOS_ASSERT( b->transaction_mroot == trx_mroot, block_validate_exception,
                  "invalid block transaction merkle root ${b} != ${c}", ("b", b->transaction_mroot)("c", trx_mroot) );

      const bool skip_validate_signee = false;
      auto bsp = std::make_shared<block_state>(
            prev,
            b,
            protocol_features.get_protocol_feature_set(),
            [this]( block_timestamp_type timestamp,
                    const flat_set<digest_type>& cur_features,
                    const vector<digest_type>& new_features )
            { check_protocol_features( timestamp, cur_features, new_features ); },
            skip_validate_signee
      );

      EOS_ASSERT( id == bsp->id, block_validate_exception,
                  "provided id ${id} does not match block id ${bid}", ("id", id)("bid", bsp->id) );
      return bsp;
   }

   std::future<block_state_ptr> create_block_state_future( const block_id_type& id, const signed_block_ptr& b ) {
      EOS_ASSERT( b, block_validate_exception, "null block" );

      return post_async_task( thread_pool.get_executor(), [b, id, control=this]() {
         // no reason for a block_state if fork_db already knows about block
         auto existing = control->fork_db.get_block( id );
         EOS_ASSERT( !existing, fork_database_exception, "we already know about this block: ${id}", ("id", id) );

         auto prev = control->fork_db.get_block_header( b->previous );
         EOS_ASSERT( prev, unlinkable_block_exception,
                     "unlinkable block ${id}", ("id", id)("previous", b->previous) );

         return control->create_block_state_i( id, b, *prev );
      } );
   }

   // thread safe, expected to be called from thread other than the main thread
   block_state_ptr create_block_state( const block_id_type& id, const signed_block_ptr& b ) {
      EOS_ASSERT( b, block_validate_exception, "null block" );

      // no reason for a block_state if fork_db already knows about block
      auto existing = fork_db.get_block( id );
      EOS_ASSERT( !existing, fork_database_exception, "we already know about this block: ${id}", ("id", id) );

      // previous not found could mean that previous block not applied yet
      auto prev = fork_db.get_block_header( b->previous );
      if( !prev ) return {};

      return create_block_state_i( id, b, *prev );
   }

   void push_block( controller::block_report& br,
                    const block_state_ptr& bsp,
                    const forked_branch_callback& forked_branch_cb,
                    const trx_meta_cache_lookup& trx_lookup )
   {
      controller::block_status s = controller::block_status::complete;
      EOS_ASSERT(!pending, block_validate_exception, "it is not valid to push a block when there is a pending block");

      auto reset_prod_light_validation = fc::make_scoped_exit([old_value=trusted_producer_light_validation, this]() {
         trusted_producer_light_validation = old_value;
      });
      try {
         EOS_ASSERT( bsp, block_validate_exception, "null block" );
         const auto& b = bsp->block;

         if( conf.terminate_at_block > 0 && conf.terminate_at_block <= self.head_block_num()) {
            ilog("Reached configured maximum block ${num}; terminating", ("num", conf.terminate_at_block) );
            shutdown();
            return;
         }

         emit( self.pre_accepted_block, b );

         fork_db.add( bsp );

         if (self.is_trusted_producer(b->producer)) {
            trusted_producer_light_validation = true;
         };

         emit( self.accepted_block_header, bsp );

         if( read_mode != db_read_mode::IRREVERSIBLE ) {
            maybe_switch_forks( br, fork_db.pending_head(), s, forked_branch_cb, trx_lookup );
         } else {
            log_irreversible();
         }

      } FC_LOG_AND_RETHROW( )
   }

   void replay_push_block( const signed_block_ptr& b, controller::block_status s ) {
      self.validate_db_available_size();

      EOS_ASSERT(!pending, block_validate_exception, "it is not valid to push a block when there is a pending block");

      try {
         EOS_ASSERT( b, block_validate_exception, "trying to push empty block" );
         EOS_ASSERT( (s == controller::block_status::irreversible || s == controller::block_status::validated),
                     block_validate_exception, "invalid block status for replay" );

         if( conf.terminate_at_block > 0 && conf.terminate_at_block <= self.head_block_num() ) {
            ilog("Reached configured maximum block ${num}; terminating", ("num", conf.terminate_at_block) );
            shutdown();
            return;
         }

         emit( self.pre_accepted_block, b );
         const bool skip_validate_signee = !conf.force_all_checks;

         auto bsp = std::make_shared<block_state>(
                        *head,
                        b,
                        protocol_features.get_protocol_feature_set(),
                        [this]( block_timestamp_type timestamp,
                                const flat_set<digest_type>& cur_features,
                                const vector<digest_type>& new_features )
                        { check_protocol_features( timestamp, cur_features, new_features ); },
                        skip_validate_signee
         );

         if( s != controller::block_status::irreversible ) {
            fork_db.add( bsp, true );
         }

         emit( self.accepted_block_header, bsp );

         controller::block_report br;
         if( s == controller::block_status::irreversible ) {
            apply_block( br, bsp, s, trx_meta_cache_lookup{} );
            head = bsp;

            // On replay, log_irreversible is not called and so no irreversible_block signal is emitted.
            // So emit it explicitly here.
            emit( self.irreversible_block, bsp );

            if (!self.skip_db_sessions(s)) {
               db.commit(bsp->block_num);
            }

         } else {
            EOS_ASSERT( read_mode != db_read_mode::IRREVERSIBLE, block_validate_exception,
                        "invariant failure: cannot replay reversible blocks while in irreversible mode" );
            maybe_switch_forks( br, bsp, s, forked_branch_callback{}, trx_meta_cache_lookup{} );
         }

      } FC_LOG_AND_RETHROW( )
   }

   void maybe_switch_forks( controller::block_report& br, const block_state_ptr& new_head, controller::block_status s,
                            const forked_branch_callback& forked_branch_cb, const trx_meta_cache_lookup& trx_lookup )
   {
      bool head_changed = true;
      if( new_head->header.previous == head->id ) {
         try {
            apply_block( br, new_head, s, trx_lookup );
            fork_db.mark_valid( new_head );
            head = new_head;
         } catch ( const std::exception& e ) {
            fork_db.remove( new_head->id );
            throw;
         }
      } else if( new_head->id != head->id ) {
         auto old_head = head;
         ilog("switching forks from ${current_head_id} (block number ${current_head_num}) to ${new_head_id} (block number ${new_head_num})",
              ("current_head_id", head->id)("current_head_num", head->block_num)("new_head_id", new_head->id)("new_head_num", new_head->block_num) );

         // not possible to log transaction specific infor when switching forks
         if (auto dm_logger = get_deep_mind_logger(false)) {
            dm_logger->on_switch_forks(head->id, new_head->id);
         }

         auto branches = fork_db.fetch_branch_from( new_head->id, head->id );

         if( branches.second.size() > 0 ) {
            for( auto itr = branches.second.begin(); itr != branches.second.end(); ++itr ) {
               pop_block();
            }
            EOS_ASSERT( self.head_block_id() == branches.second.back()->header.previous, fork_database_exception,
                     "loss of sync between fork_db and chainbase during fork switch" ); // _should_ never fail

            if( forked_branch_cb ) forked_branch_cb( branches.second );
         }

         for( auto ritr = branches.first.rbegin(); ritr != branches.first.rend(); ++ritr ) {
            auto except = std::exception_ptr{};
            try {
               br = controller::block_report{};
               apply_block( br, *ritr, (*ritr)->is_valid() ? controller::block_status::validated
                                                           : controller::block_status::complete, trx_lookup );
               fork_db.mark_valid( *ritr );
               head = *ritr;
            } catch ( const std::bad_alloc& ) {
              throw;
            } catch ( const boost::interprocess::bad_alloc& ) {
              throw;
            } catch (const fc::exception& e) {
               elog("exception thrown while switching forks ${e}", ("e", e.to_detail_string()));
               except = std::current_exception();
            } catch (const std::exception& e) {
               elog("exception thrown while switching forks ${e}", ("e", e.what()));
               except = std::current_exception();
            }

            if( except ) {
               // ritr currently points to the block that threw
               // Remove the block that threw and all forks built off it.
               fork_db.remove( (*ritr)->id );

               // pop all blocks from the bad fork, discarding their transactions
               // ritr base is a forward itr to the last block successfully applied
               auto applied_itr = ritr.base();
               for( auto itr = applied_itr; itr != branches.first.end(); ++itr ) {
                  pop_block();
               }
               EOS_ASSERT( self.head_block_id() == branches.second.back()->header.previous, fork_database_exception,
                           "loss of sync between fork_db and chainbase during fork switch reversal" ); // _should_ never fail

               // re-apply good blocks
               for( auto ritr = branches.second.rbegin(); ritr != branches.second.rend(); ++ritr ) {
                  br = controller::block_report{};
                  apply_block( br, *ritr, controller::block_status::validated /* we previously validated these blocks*/, trx_lookup );
                  head = *ritr;
               }
               std::rethrow_exception(except);
            } // end if exception
         } /// end for each block in branch

         ilog("successfully switched fork to new head ${new_head_id}", ("new_head_id", new_head->id));
      } else {
         head_changed = false;
      }

      if( head_changed )
         log_irreversible();

   } /// push_block

   deque<transaction_metadata_ptr> abort_block() {
      deque<transaction_metadata_ptr> applied_trxs;
      if( pending ) {
         applied_trxs = pending->extract_trx_metas();
         pending.reset();
         protocol_features.popped_blocks_to( head->block_num );
      }
      return applied_trxs;
   }

   static checksum256_type calculate_trx_merkle( const deque<transaction_receipt>& trxs ) {
      deque<digest_type> trx_digests;
      for( const auto& a : trxs )
         trx_digests.emplace_back( a.digest() );

      return merkle( move(trx_digests) );
   }

   void update_producers_authority() {
      const auto& producers = pending->get_pending_block_header_state().active_schedule.producers;

      auto update_permission = [&]( auto& permission, auto threshold ) {
         auto auth = authority( threshold, {}, {});
         for( auto& p : producers ) {
            auth.accounts.push_back({{p.producer_name, config::active_name}, 1});
         }

         if( static_cast<authority>(permission.auth) != auth ) { // TODO: use a more efficient way to check that authority has not changed
            db.modify(permission, [&]( auto& po ) {
               po.auth = auth;
            });
         }
      };

      uint32_t num_producers = producers.size();
      auto calculate_threshold = [=]( uint32_t numerator, uint32_t denominator ) {
         return ( (num_producers * numerator) / denominator ) + 1;
      };

      update_permission( authorization.get_permission({config::producers_account_name,
                                                       config::active_name}),
                         calculate_threshold( 2, 3 ) /* more than two-thirds */                      );

      update_permission( authorization.get_permission({config::producers_account_name,
                                                       config::majority_producers_permission_name}),
                         calculate_threshold( 1, 2 ) /* more than one-half */                        );

      update_permission( authorization.get_permission({config::producers_account_name,
                                                       config::minority_producers_permission_name}),
                         calculate_threshold( 1, 3 ) /* more than one-third */                       );

      //TODO: Add tests
   }

   void create_block_summary(const block_id_type& id) {
      auto block_num = block_header::num_from_id(id);
      auto sid = block_num & 0xffff;
      db.modify( db.get<block_summary_object,by_id>(sid), [&](block_summary_object& bso ) {
          bso.block_id = id;
      });
   }


   void clear_expired_input_transactions(const fc::time_point& deadline) {
      //Look for expired transactions in the deduplication list, and remove them.
      auto& transaction_idx = db.get_mutable_index<transaction_multi_index>();
      const auto& dedupe_index = transaction_idx.indices().get<by_expiration>();
      auto now = self.is_building_block() ? self.pending_block_time() : self.head_block_time();
      const auto total = dedupe_index.size();
      uint32_t num_removed = 0;
      while( (!dedupe_index.empty()) && ( now > fc::time_point(dedupe_index.begin()->expiration) ) ) {
         transaction_idx.remove(*dedupe_index.begin());
         ++num_removed;
         if( deadline <= fc::time_point::now() ) {
            break;
         }
      }
      dlog("removed ${n} expired transactions of the ${t} input dedup list, pending block time ${pt}",
           ("n", num_removed)("t", total)("pt", now));
   }

   bool sender_avoids_whitelist_blacklist_enforcement( account_name sender )const {
      if( conf.sender_bypass_whiteblacklist.size() > 0 &&
          ( conf.sender_bypass_whiteblacklist.find( sender ) != conf.sender_bypass_whiteblacklist.end() ) )
      {
         return true;
      }

      return false;
   }

   void check_actor_list( const flat_set<account_name>& actors )const {
      if( actors.size() == 0 ) return;

      if( conf.actor_whitelist.size() > 0 ) {
         // throw if actors is not a subset of whitelist
         const auto& whitelist = conf.actor_whitelist;
         bool is_subset = true;

         // quick extents check, then brute force the check actors
         if (*actors.cbegin() >= *whitelist.cbegin() && *actors.crbegin() <= *whitelist.crbegin() ) {
            auto lower_bound = whitelist.cbegin();
            for (const auto& actor: actors) {
               lower_bound = std::lower_bound(lower_bound, whitelist.cend(), actor);

               // if the actor is not found, this is not a subset
               if (lower_bound == whitelist.cend() || *lower_bound != actor ) {
                  is_subset = false;
                  break;
               }

               // if the actor was found, we are guaranteed that other actors are either not present in the whitelist
               // or will be present in the range defined as [next actor,end)
               lower_bound = std::next(lower_bound);
            }
         } else {
            is_subset = false;
         }

         // helper lambda to lazily calculate the actors for error messaging
         static auto generate_missing_actors = [](const flat_set<account_name>& actors, const flat_set<account_name>& whitelist) -> vector<account_name> {
            vector<account_name> excluded;
            excluded.reserve( actors.size() );
            set_difference( actors.begin(), actors.end(),
                            whitelist.begin(), whitelist.end(),
                            std::back_inserter(excluded) );
            return excluded;
         };

         EOS_ASSERT( is_subset,  actor_whitelist_exception,
                     "authorizing actor(s) in transaction are not on the actor whitelist: ${actors}",
                     ("actors", generate_missing_actors(actors, whitelist))
                   );
      } else if( conf.actor_blacklist.size() > 0 ) {
         // throw if actors intersects blacklist
         const auto& blacklist = conf.actor_blacklist;
         bool intersects = false;

         // quick extents check then brute force check actors
         if( *actors.cbegin() <= *blacklist.crbegin() && *actors.crbegin() >= *blacklist.cbegin() ) {
            auto lower_bound = blacklist.cbegin();
            for (const auto& actor: actors) {
               lower_bound = std::lower_bound(lower_bound, blacklist.cend(), actor);

               // if the lower bound in the blacklist is at the end, all other actors are guaranteed to
               // not exist in the blacklist
               if (lower_bound == blacklist.cend()) {
                  break;
               }

               // if the lower bound of an actor IS the actor, then we have an intersection
               if (*lower_bound == actor) {
                  intersects = true;
                  break;
               }
            }
         }

         // helper lambda to lazily calculate the actors for error messaging
         static auto generate_blacklisted_actors = [](const flat_set<account_name>& actors, const flat_set<account_name>& blacklist) -> vector<account_name> {
            vector<account_name> blacklisted;
            blacklisted.reserve( actors.size() );
            set_intersection( actors.begin(), actors.end(),
                              blacklist.begin(), blacklist.end(),
                              std::back_inserter(blacklisted)
                            );
            return blacklisted;
         };

         EOS_ASSERT( !intersects, actor_blacklist_exception,
                     "authorizing actor(s) in transaction are on the actor blacklist: ${actors}",
                     ("actors", generate_blacklisted_actors(actors, blacklist))
                   );
      }
   }

   void check_contract_list( account_name code )const {
      if( conf.contract_whitelist.size() > 0 ) {
         EOS_ASSERT( conf.contract_whitelist.find( code ) != conf.contract_whitelist.end(),
                     contract_whitelist_exception,
                     "account '${code}' is not on the contract whitelist", ("code", code)
                   );
      } else if( conf.contract_blacklist.size() > 0 ) {
         EOS_ASSERT( conf.contract_blacklist.find( code ) == conf.contract_blacklist.end(),
                     contract_blacklist_exception,
                     "account '${code}' is on the contract blacklist", ("code", code)
                   );
      }
   }

   void check_action_list( account_name code, action_name action )const {
      if( conf.action_blacklist.size() > 0 ) {
         EOS_ASSERT( conf.action_blacklist.find( std::make_pair(code, action) ) == conf.action_blacklist.end(),
                     action_blacklist_exception,
                     "action '${code}::${action}' is on the action blacklist",
                     ("code", code)("action", action)
                   );
      }
   }

   void check_key_list( const public_key_type& key )const {
      if( conf.key_blacklist.size() > 0 ) {
         EOS_ASSERT( conf.key_blacklist.find( key ) == conf.key_blacklist.end(),
                     key_blacklist_exception,
                     "public key '${key}' is on the key blacklist",
                     ("key", key)
                   );
      }
   }

   /*
   bool should_check_tapos()const { return true; }

   void validate_tapos( const transaction& trx )const {
      if( !should_check_tapos() ) return;

      const auto& tapos_block_summary = db.get<block_summary_object>((uint16_t)trx.ref_block_num);

      //Verify TaPoS block summary has correct ID prefix, and that this block's time is not past the expiration
      EOS_ASSERT(trx.verify_reference_block(tapos_block_summary.block_id), invalid_ref_block_exception,
                 "Transaction's reference block did not match. Is this transaction from a different fork?",
                 ("tapos_summary", tapos_block_summary));
   }
   */


   /**
    *  At the start of each block we notify the system contract with a transaction that passes in
    *  the block header of the prior block (which is currently our head block)
    */
   signed_transaction get_on_block_transaction()
   {
      action on_block_act;
      on_block_act.account = config::system_account_name;
      on_block_act.name = "onblock"_n;
      on_block_act.authorization = vector<permission_level>{{config::system_account_name, config::active_name}};
      on_block_act.data = fc::raw::pack(self.head_block_header());

      signed_transaction trx;
      trx.actions.emplace_back(std::move(on_block_act));
      if( self.is_builtin_activated( builtin_protocol_feature_t::no_duplicate_deferred_id ) ) {
         trx.expiration = time_point_sec();
         trx.ref_block_num = 0;
         trx.ref_block_prefix = 0;
      } else {
         trx.expiration = self.pending_block_time() + fc::microseconds(999'999); // Round up to nearest second to avoid appearing expired
         trx.set_reference_block( self.head_block_id() );
      }

      // onblock transaction cannot be transient
      if (auto dm_logger = get_deep_mind_logger(false)) {
         dm_logger->on_onblock(trx);
      }

      return trx;
   }

   inline deep_mind_handler* get_deep_mind_logger(bool is_trx_transient) const {
      // do not perform deep mind logging for read-only and dry-run transactions
      return is_trx_transient ? nullptr : deep_mind_logger;
   }

   uint32_t earliest_available_block_num() const {
      return (blog.first_block_num() != 0) ? blog.first_block_num() : fork_db.root()->block_num;
   }

<<<<<<< HEAD
#ifdef EOSIO_EOS_VM_OC_RUNTIME_ENABLED
   bool is_eos_vm_oc_enabled() const {
      return ( conf.eosvmoc_tierup || conf.wasm_runtime == wasm_interface::vm_type::eos_vm_oc );
   }
#endif

   // only called from non-main threads (read-only trx execution threads)
   // when producer_plugin starts them
   void init_thread_local_data() {
      EOS_ASSERT( !is_main_thread(), misc_exception, "init_thread_local_data called on the main thread");
#ifdef EOSIO_EOS_VM_OC_RUNTIME_ENABLED
      if ( is_eos_vm_oc_enabled() )
         wasmif.init_thread_local_data();
#endif
      else
         // Non-EOSVMOC needs a wasmif per thread
         wasmif_thread_local = std::make_unique<wasm_interface>( conf.wasm_runtime, conf.eosvmoc_tierup, db, conf.state_dir, conf.eosvmoc_config, !conf.profile_accounts.empty());
   }

   bool is_main_thread() { return main_thread_id == boost::this_thread::get_id(); };

   wasm_interface& get_wasm_interface() {
      if ( is_main_thread() || is_eos_vm_oc_enabled() )
         return wasmif;
      else
         return *wasmif_thread_local;
   }
=======
   block_state_ptr fork_db_head() const;

>>>>>>> 5b0108f7
}; /// controller_impl

thread_local platform_timer controller_impl::timer;
#if defined(EOSIO_EOS_VM_RUNTIME_ENABLED) || defined(EOSIO_EOS_VM_JIT_RUNTIME_ENABLED)
thread_local eosio::vm::wasm_allocator controller_impl::wasm_alloc;
#endif
thread_local std::unique_ptr<wasm_interface> controller_impl::wasmif_thread_local;

const resource_limits_manager&   controller::get_resource_limits_manager()const
{
   return my->resource_limits;
}
resource_limits_manager&         controller::get_mutable_resource_limits_manager()
{
   return my->resource_limits;
}

const authorization_manager&   controller::get_authorization_manager()const
{
   return my->authorization;
}
authorization_manager&         controller::get_mutable_authorization_manager()
{
   return my->authorization;
}

const protocol_feature_manager& controller::get_protocol_feature_manager()const
{
   return my->protocol_features;
}

uint32_t controller::get_max_nonprivileged_inline_action_size()const
{
   return my->conf.max_nonprivileged_inline_action_size;
}

controller::controller( const controller::config& cfg, const chain_id_type& chain_id )
:my( new controller_impl( cfg, *this, protocol_feature_set{}, chain_id ) )
{
}

controller::controller( const config& cfg, protocol_feature_set&& pfs, const chain_id_type& chain_id )
:my( new controller_impl( cfg, *this, std::move(pfs), chain_id ) )
{
}

controller::~controller() {
   my->abort_block();
   /* Shouldn't be needed anymore.
   //close fork_db here, because it can generate "irreversible" signal to this controller,
   //in case if read-mode == IRREVERSIBLE, we will apply latest irreversible block
   //for that we need 'my' to be valid pointer pointing to valid controller_impl.
   my->fork_db.close();
   */
}

void controller::add_indices() {
   my->add_indices();
}

void controller::startup( std::function<void()> shutdown, std::function<bool()> check_shutdown, const snapshot_reader_ptr& snapshot ) {
   my->startup(shutdown, check_shutdown, snapshot);
}

void controller::startup( std::function<void()> shutdown, std::function<bool()> check_shutdown, const genesis_state& genesis ) {
   my->startup(shutdown, check_shutdown, genesis);
}

void controller::startup(std::function<void()> shutdown, std::function<bool()> check_shutdown) {
   my->startup(shutdown, check_shutdown);
}

const chainbase::database& controller::db()const { return my->db; }

chainbase::database& controller::mutable_db()const { return my->db; }

const fork_database& controller::fork_db()const { return my->fork_db; }

void controller::preactivate_feature( const digest_type& feature_digest, bool is_trx_transient ) {
   const auto& pfs = my->protocol_features.get_protocol_feature_set();
   auto cur_time = pending_block_time();

   auto status = pfs.is_recognized( feature_digest, cur_time );
   switch( status ) {
      case protocol_feature_set::recognized_t::unrecognized:
         if( is_speculative_block() ) {
            EOS_THROW( subjective_block_production_exception,
                       "protocol feature with digest '${digest}' is unrecognized", ("digest", feature_digest) );
         } else {
            EOS_THROW( protocol_feature_bad_block_exception,
                       "protocol feature with digest '${digest}' is unrecognized", ("digest", feature_digest) );
         }
      break;
      case protocol_feature_set::recognized_t::disabled:
         if( is_speculative_block() ) {
            EOS_THROW( subjective_block_production_exception,
                       "protocol feature with digest '${digest}' is disabled", ("digest", feature_digest) );
         } else {
            EOS_THROW( protocol_feature_bad_block_exception,
                       "protocol feature with digest '${digest}' is disabled", ("digest", feature_digest) );
         }
      break;
      case protocol_feature_set::recognized_t::too_early:
         if( is_speculative_block() ) {
            EOS_THROW( subjective_block_production_exception,
                       "${timestamp} is too early for the earliest allowed activation time of the protocol feature with digest '${digest}'", ("digest", feature_digest)("timestamp", cur_time) );
         } else {
            EOS_THROW( protocol_feature_bad_block_exception,
                       "${timestamp} is too early for the earliest allowed activation time of the protocol feature with digest '${digest}'", ("digest", feature_digest)("timestamp", cur_time) );
         }
      break;
      case protocol_feature_set::recognized_t::ready:
      break;
      default:
         if( is_speculative_block() ) {
            EOS_THROW( subjective_block_production_exception, "unexpected recognized_t status" );
         } else {
            EOS_THROW( protocol_feature_bad_block_exception, "unexpected recognized_t status" );
         }
      break;
   }

   // The above failures depend on subjective information.
   // Because of deferred transactions, this complicates things considerably.

   // If producing a block, we throw a subjective failure if the feature is not properly recognized in order
   // to try to avoid retiring into a block a deferred transacton driven by subjective information.

   // But it is still possible for a producer to retire a deferred transaction that deals with this subjective
   // information. If they recognized the feature, they would retire it successfully, but a validator that
   // does not recognize the feature should reject the entire block (not just fail the deferred transaction).
   // Even if they don't recognize the feature, the producer could change their nodeos code to treat it like an
   // objective failure thus leading the deferred transaction to retire with soft_fail or hard_fail.
   // In this case, validators that don't recognize the feature would reject the whole block immediately, and
   // validators that do recognize the feature would likely lead to a different retire status which would
   // ultimately cause a validation failure and thus rejection of the block.
   // In either case, it results in rejection of the block which is the desired behavior in this scenario.

   // If the feature is properly recognized by producer and validator, we have dealt with the subjectivity and
   // now only consider the remaining failure modes which are deterministic and objective.
   // Thus the exceptions that can be thrown below can be regular objective exceptions
   // that do not cause immediate rejection of the block.

   EOS_ASSERT( !is_protocol_feature_activated( feature_digest ),
               protocol_feature_exception,
               "protocol feature with digest '${digest}' is already activated",
               ("digest", feature_digest)
   );

   const auto& pso = my->db.get<protocol_state_object>();

   EOS_ASSERT( std::find( pso.preactivated_protocol_features.begin(),
                          pso.preactivated_protocol_features.end(),
                          feature_digest
               ) == pso.preactivated_protocol_features.end(),
               protocol_feature_exception,
               "protocol feature with digest '${digest}' is already pre-activated",
               ("digest", feature_digest)
   );

   auto dependency_checker = [&]( const digest_type& d ) -> bool
   {
      if( is_protocol_feature_activated( d ) ) return true;

      return ( std::find( pso.preactivated_protocol_features.begin(),
                          pso.preactivated_protocol_features.end(),
                          d ) != pso.preactivated_protocol_features.end() );
   };

   EOS_ASSERT( pfs.validate_dependencies( feature_digest, dependency_checker ),
               protocol_feature_exception,
               "not all dependencies of protocol feature with digest '${digest}' have been activated or pre-activated",
               ("digest", feature_digest)
   );

   if (auto dm_logger = get_deep_mind_logger(is_trx_transient)) {
      const auto feature = pfs.get_protocol_feature(feature_digest);

      dm_logger->on_preactivate_feature(feature);
   }

   my->db.modify( pso, [&]( auto& ps ) {
      ps.preactivated_protocol_features.push_back( feature_digest );
   } );
}

vector<digest_type> controller::get_preactivated_protocol_features()const {
   const auto& pso = my->db.get<protocol_state_object>();

   if( pso.preactivated_protocol_features.size() == 0 ) return {};

   vector<digest_type> preactivated_protocol_features;

   for( const auto& f : pso.preactivated_protocol_features ) {
      preactivated_protocol_features.emplace_back( f );
   }

   return preactivated_protocol_features;
}

void controller::validate_protocol_features( const vector<digest_type>& features_to_activate )const {
   my->check_protocol_features( my->head->header.timestamp,
                                my->head->activated_protocol_features->protocol_features,
                                features_to_activate );
}

void controller::start_block( block_timestamp_type when,
                              uint16_t confirm_block_count,
                              const vector<digest_type>& new_protocol_feature_activations,
                              block_status bs,
                              const fc::time_point& deadline )
{
   validate_db_available_size();

   if( new_protocol_feature_activations.size() > 0 ) {
      validate_protocol_features( new_protocol_feature_activations );
   }

   EOS_ASSERT( bs == block_status::incomplete || bs == block_status::ephemeral, block_validate_exception, "speculative block type required" );

   my->start_block( when, confirm_block_count, new_protocol_feature_activations,
                    bs, std::optional<block_id_type>(), deadline );
}

block_state_ptr controller::finalize_block( block_report& br, const signer_callback_type& signer_callback ) {
   validate_db_available_size();

   my->finalize_block();

   auto& ab = std::get<assembled_block>(my->pending->_block_stage);

   auto bsp = std::make_shared<block_state>(
                  std::move( ab._pending_block_header_state ),
                  std::move( ab._unsigned_block ),
                  std::move( ab._trx_metas ),
                  my->protocol_features.get_protocol_feature_set(),
                  []( block_timestamp_type timestamp,
                      const flat_set<digest_type>& cur_features,
                      const vector<digest_type>& new_features )
                  {},
                  signer_callback
              );

   my->pending->_block_stage = completed_block{ bsp };

   br = my->pending->_block_report;

   return bsp;
}

void controller::commit_block() {
   validate_db_available_size();
   my->commit_block(true);
}

deque<transaction_metadata_ptr> controller::abort_block() {
   return my->abort_block();
}

boost::asio::io_context& controller::get_thread_pool() {
   return my->thread_pool.get_executor();
}

std::future<block_state_ptr> controller::create_block_state_future( const block_id_type& id, const signed_block_ptr& b ) {
   return my->create_block_state_future( id, b );
}

block_state_ptr controller::create_block_state( const block_id_type& id, const signed_block_ptr& b ) const {
   return my->create_block_state( id, b );
}

void controller::push_block( controller::block_report& br,
                             const block_state_ptr& bsp,
                             const forked_branch_callback& forked_branch_cb,
                             const trx_meta_cache_lookup& trx_lookup )
{
   validate_db_available_size();
   my->push_block( br, bsp, forked_branch_cb, trx_lookup );
}

transaction_trace_ptr controller::push_transaction( const transaction_metadata_ptr& trx,
                                                    fc::time_point block_deadline, fc::microseconds max_transaction_time,
                                                    uint32_t billed_cpu_time_us, bool explicit_billed_cpu_time,
                                                    int64_t subjective_cpu_bill_us ) {
   validate_db_available_size();
   EOS_ASSERT( get_read_mode() != db_read_mode::IRREVERSIBLE, transaction_type_exception, "push transaction not allowed in irreversible mode" );
   EOS_ASSERT( trx && !trx->implicit() && !trx->scheduled(), transaction_type_exception, "Implicit/Scheduled transaction not allowed" );
   return my->push_transaction(trx, block_deadline, max_transaction_time, billed_cpu_time_us, explicit_billed_cpu_time, subjective_cpu_bill_us );
}

transaction_trace_ptr controller::push_scheduled_transaction( const transaction_id_type& trxid,
                                                              fc::time_point block_deadline, fc::microseconds max_transaction_time,
                                                              uint32_t billed_cpu_time_us, bool explicit_billed_cpu_time )
{
   EOS_ASSERT( get_read_mode() != db_read_mode::IRREVERSIBLE, transaction_type_exception, "push scheduled transaction not allowed in irreversible mode" );
   validate_db_available_size();
   return my->push_scheduled_transaction( trxid, block_deadline, max_transaction_time, billed_cpu_time_us, explicit_billed_cpu_time );
}

const flat_set<account_name>& controller::get_actor_whitelist() const {
   return my->conf.actor_whitelist;
}
const flat_set<account_name>& controller::get_actor_blacklist() const {
   return my->conf.actor_blacklist;
}
const flat_set<account_name>& controller::get_contract_whitelist() const {
   return my->conf.contract_whitelist;
}
const flat_set<account_name>& controller::get_contract_blacklist() const {
   return my->conf.contract_blacklist;
}
const flat_set< pair<account_name, action_name> >& controller::get_action_blacklist() const {
   return my->conf.action_blacklist;
}
const flat_set<public_key_type>& controller::get_key_blacklist() const {
   return my->conf.key_blacklist;
}

void controller::set_actor_whitelist( const flat_set<account_name>& new_actor_whitelist ) {
   my->conf.actor_whitelist = new_actor_whitelist;
}
void controller::set_actor_blacklist( const flat_set<account_name>& new_actor_blacklist ) {
   my->conf.actor_blacklist = new_actor_blacklist;
}
void controller::set_contract_whitelist( const flat_set<account_name>& new_contract_whitelist ) {
   my->conf.contract_whitelist = new_contract_whitelist;
}
void controller::set_contract_blacklist( const flat_set<account_name>& new_contract_blacklist ) {
   my->conf.contract_blacklist = new_contract_blacklist;
}
void controller::set_action_blacklist( const flat_set< pair<account_name, action_name> >& new_action_blacklist ) {
   for (auto& act: new_action_blacklist) {
      EOS_ASSERT(act.first != account_name(), name_type_exception, "Action blacklist - contract name should not be empty");
      EOS_ASSERT(act.second != action_name(), action_type_exception, "Action blacklist - action name should not be empty");
   }
   my->conf.action_blacklist = new_action_blacklist;
}
void controller::set_key_blacklist( const flat_set<public_key_type>& new_key_blacklist ) {
   my->conf.key_blacklist = new_key_blacklist;
}

uint32_t controller::head_block_num()const {
   return my->head->block_num;
}
time_point controller::head_block_time()const {
   return my->head->header.timestamp;
}
block_id_type controller::head_block_id()const {
   return my->head->id;
}
account_name  controller::head_block_producer()const {
   return my->head->header.producer;
}
const block_header& controller::head_block_header()const {
   return my->head->header;
}
block_state_ptr controller::head_block_state()const {
   return my->head;
}

block_state_ptr controller_impl::fork_db_head() const {
   if( read_mode == db_read_mode::IRREVERSIBLE ) {
      // When in IRREVERSIBLE mode fork_db blocks are marked valid when they become irreversible so that
      // fork_db.head() returns irreversible block
      // Use pending_head since this method should return the chain head and not last irreversible.
      return fork_db.pending_head();
   } else {
      return fork_db.head();
   }
}

uint32_t controller::fork_db_head_block_num()const {
   return my->fork_db_head()->block_num;
}

block_id_type controller::fork_db_head_block_id()const {
   return my->fork_db_head()->id;
}

time_point controller::pending_block_time()const {
   EOS_ASSERT( my->pending, block_validate_exception, "no pending block" );

   if( std::holds_alternative<completed_block>(my->pending->_block_stage) )
      return std::get<completed_block>(my->pending->_block_stage)._block_state->header.timestamp;

   return my->pending->get_pending_block_header_state().timestamp;
}

uint32_t controller::pending_block_num()const {
   EOS_ASSERT( my->pending, block_validate_exception, "no pending block" );

   if( std::holds_alternative<completed_block>(my->pending->_block_stage) )
      return std::get<completed_block>(my->pending->_block_stage)._block_state->header.block_num();

   return my->pending->get_pending_block_header_state().block_num;
}

account_name controller::pending_block_producer()const {
   EOS_ASSERT( my->pending, block_validate_exception, "no pending block" );

   if( std::holds_alternative<completed_block>(my->pending->_block_stage) )
      return std::get<completed_block>(my->pending->_block_stage)._block_state->header.producer;

   return my->pending->get_pending_block_header_state().producer;
}

const block_signing_authority& controller::pending_block_signing_authority()const {
   EOS_ASSERT( my->pending, block_validate_exception, "no pending block" );

   if( std::holds_alternative<completed_block>(my->pending->_block_stage) )
      return std::get<completed_block>(my->pending->_block_stage)._block_state->valid_block_signing_authority;

   return my->pending->get_pending_block_header_state().valid_block_signing_authority;
}

std::optional<block_id_type> controller::pending_producer_block_id()const {
   EOS_ASSERT( my->pending, block_validate_exception, "no pending block" );
   return my->pending->_producer_block_id;
}

uint32_t controller::last_irreversible_block_num() const {
   return my->fork_db.root()->block_num;
}

block_id_type controller::last_irreversible_block_id() const {
   return my->fork_db.root()->id;
}

time_point controller::last_irreversible_block_time() const {
   return my->fork_db.root()->header.timestamp.to_time_point();
}


const dynamic_global_property_object& controller::get_dynamic_global_properties()const {
  return my->db.get<dynamic_global_property_object>();
}
const global_property_object& controller::get_global_properties()const {
  return my->db.get<global_property_object>();
}

signed_block_ptr controller::fetch_block_by_id( block_id_type id )const {
   auto state = my->fork_db.get_block(id);
   if( state && state->block ) return state->block;
   auto bptr = my->blog.read_block_by_num( block_header::num_from_id(id) );
   if( bptr && bptr->calculate_id() == id ) return bptr;
   return signed_block_ptr();
}

signed_block_ptr controller::fetch_block_by_number( uint32_t block_num )const  { try {
   auto blk_state = fetch_block_state_by_number( block_num );
   if( blk_state ) {
      return blk_state->block;
   }

   return my->blog.read_block_by_num(block_num);
} FC_CAPTURE_AND_RETHROW( (block_num) ) }

block_state_ptr controller::fetch_block_state_by_id( block_id_type id )const {
   auto state = my->fork_db.get_block(id);
   return state;
}

block_state_ptr controller::fetch_block_state_by_number( uint32_t block_num )const  { try {
   return my->fork_db.search_on_branch( fork_db_head_block_id(), block_num );
} FC_CAPTURE_AND_RETHROW( (block_num) ) }

block_id_type controller::get_block_id_for_num( uint32_t block_num )const { try {
   const auto& blog_head = my->blog.head();

   bool find_in_blog = (blog_head && block_num <= blog_head->block_num());

   if( !find_in_blog ) {
      auto bsp = fetch_block_state_by_number( block_num );
      if( bsp ) return bsp->id;
   }

   auto id = my->blog.read_block_id_by_num(block_num);

   EOS_ASSERT( BOOST_LIKELY( id != block_id_type() ), unknown_block_exception,
               "Could not find block: ${block}", ("block", block_num) );

   return id;
} FC_CAPTURE_AND_RETHROW( (block_num) ) }

sha256 controller::calculate_integrity_hash() { try {
   return my->calculate_integrity_hash();
} FC_LOG_AND_RETHROW() }

void controller::write_snapshot( const snapshot_writer_ptr& snapshot ) {
   EOS_ASSERT( !my->pending, block_validate_exception, "cannot take a consistent snapshot with a pending block" );
   return my->add_to_snapshot(snapshot);
}

int64_t controller::set_proposed_producers( vector<producer_authority> producers ) {
   const auto& gpo = get_global_properties();
   auto cur_block_num = head_block_num() + 1;

   if( producers.size() == 0 && is_builtin_activated( builtin_protocol_feature_t::disallow_empty_producer_schedule ) ) {
      return -1;
   }

   if( gpo.proposed_schedule_block_num ) {
      if( *gpo.proposed_schedule_block_num != cur_block_num )
         return -1; // there is already a proposed schedule set in a previous block, wait for it to become pending

      if( std::equal( producers.begin(), producers.end(),
                      gpo.proposed_schedule.producers.begin(), gpo.proposed_schedule.producers.end() ) )
         return -1; // the proposed producer schedule does not change
   }

   producer_authority_schedule sch;

   decltype(sch.producers.cend()) end;
   decltype(end)                  begin;

   const auto& pending_sch = pending_producers();

   if( pending_sch.producers.size() == 0 ) {
      const auto& active_sch = active_producers();
      begin = active_sch.producers.begin();
      end   = active_sch.producers.end();
      sch.version = active_sch.version + 1;
   } else {
      begin = pending_sch.producers.begin();
      end   = pending_sch.producers.end();
      sch.version = pending_sch.version + 1;
   }

   if( std::equal( producers.begin(), producers.end(), begin, end ) )
      return -1; // the producer schedule would not change

   sch.producers = std::move(producers);

   int64_t version = sch.version;

   ilog( "proposed producer schedule with version ${v}", ("v", version) );

   my->db.modify( gpo, [&]( auto& gp ) {
      gp.proposed_schedule_block_num = cur_block_num;
      gp.proposed_schedule = sch.to_shared(gp.proposed_schedule.producers.get_allocator());
   });
   return version;
}

const producer_authority_schedule&    controller::active_producers()const {
   if( !(my->pending) )
      return  my->head->active_schedule;

   if( std::holds_alternative<completed_block>(my->pending->_block_stage) )
      return std::get<completed_block>(my->pending->_block_stage)._block_state->active_schedule;

   return my->pending->get_pending_block_header_state().active_schedule;
}

const producer_authority_schedule& controller::pending_producers()const {
   if( !(my->pending) )
      return  my->head->pending_schedule.schedule;

   if( std::holds_alternative<completed_block>(my->pending->_block_stage) )
      return std::get<completed_block>(my->pending->_block_stage)._block_state->pending_schedule.schedule;

   if( std::holds_alternative<assembled_block>(my->pending->_block_stage) ) {
      const auto& new_prods_cache = std::get<assembled_block>(my->pending->_block_stage)._new_producer_authority_cache;
      if( new_prods_cache ) {
         return *new_prods_cache;
      }
   }

   const auto& bb = std::get<building_block>(my->pending->_block_stage);

   if( bb._new_pending_producer_schedule )
      return *bb._new_pending_producer_schedule;

   return bb._pending_block_header_state.prev_pending_schedule.schedule;
}

std::optional<producer_authority_schedule> controller::proposed_producers()const {
   const auto& gpo = get_global_properties();
   if( !gpo.proposed_schedule_block_num )
      return std::optional<producer_authority_schedule>();

   return producer_authority_schedule::from_shared(gpo.proposed_schedule);
}

bool controller::light_validation_allowed() const {
   if (!my->pending || my->in_trx_requiring_checks) {
      return false;
   }

   const auto pb_status = my->pending->_block_status;

   // in a pending irreversible or previously validated block and we have forcing all checks
   const bool consider_skipping_on_replay =
         (pb_status == block_status::irreversible || pb_status == block_status::validated) && !my->conf.force_all_checks;

   // OR in a signed block and in light validation mode
   const bool consider_skipping_on_validate = (pb_status == block_status::complete &&
         (my->conf.block_validation_mode == validation_mode::LIGHT || my->trusted_producer_light_validation));

   return consider_skipping_on_replay || consider_skipping_on_validate;
}


bool controller::skip_auth_check() const {
   return light_validation_allowed();
}

bool controller::skip_trx_checks() const {
   return light_validation_allowed();
}

bool controller::skip_db_sessions( block_status bs ) const {
   bool consider_skipping = bs == block_status::irreversible;
   return consider_skipping
      && !my->conf.disable_replay_opts
      && !my->in_trx_requiring_checks;
}

bool controller::skip_db_sessions() const {
   if (my->pending) {
      return skip_db_sessions(my->pending->_block_status);
   } else {
      return false;
   }
}

bool controller::is_trusted_producer( const account_name& producer) const {
   return get_validation_mode() == chain::validation_mode::LIGHT || my->conf.trusted_producers.count(producer);
}

bool controller::contracts_console()const {
   return my->conf.contracts_console;
}

bool controller::is_profiling(account_name account) const {
   return my->conf.profile_accounts.find(account) != my->conf.profile_accounts.end();
}

chain_id_type controller::get_chain_id()const {
   return my->chain_id;
}

db_read_mode controller::get_read_mode()const {
   return my->read_mode;
}

validation_mode controller::get_validation_mode()const {
   return my->conf.block_validation_mode;
}

uint32_t controller::get_terminate_at_block()const {
   return my->conf.terminate_at_block;
}

const apply_handler* controller::find_apply_handler( account_name receiver, account_name scope, action_name act ) const
{
   auto native_handler_scope = my->apply_handlers.find( receiver );
   if( native_handler_scope != my->apply_handlers.end() ) {
      auto handler = native_handler_scope->second.find( make_pair( scope, act ) );
      if( handler != native_handler_scope->second.end() )
         return &handler->second;
   }
   return nullptr;
}
wasm_interface& controller::get_wasm_interface() {
   return my->get_wasm_interface();
}

const account_object& controller::get_account( account_name name )const
{ try {
   return my->db.get<account_object, by_name>(name);
} FC_CAPTURE_AND_RETHROW( (name) ) }

bool controller::sender_avoids_whitelist_blacklist_enforcement( account_name sender )const {
   return my->sender_avoids_whitelist_blacklist_enforcement( sender );
}

void controller::check_actor_list( const flat_set<account_name>& actors )const {
   my->check_actor_list( actors );
}

void controller::check_contract_list( account_name code )const {
   my->check_contract_list( code );
}

void controller::check_action_list( account_name code, action_name action )const {
   my->check_action_list( code, action );
}

void controller::check_key_list( const public_key_type& key )const {
   my->check_key_list( key );
}

bool controller::is_building_block()const {
   return my->pending.has_value();
}

bool controller::is_speculative_block()const {
   if( !my->pending ) return false;

   return (my->pending->_block_status == block_status::incomplete || my->pending->_block_status == block_status::ephemeral );
}

bool controller::is_ram_billing_in_notify_allowed()const {
   return my->conf.disable_all_subjective_mitigations || !is_speculative_block() || my->conf.allow_ram_billing_in_notify;
}

uint32_t controller::configured_subjective_signature_length_limit()const {
   return my->conf.maximum_variable_signature_length;
}

void controller::validate_expiration( const transaction& trx )const { try {
   const auto& chain_configuration = get_global_properties().configuration;

   EOS_ASSERT( time_point(trx.expiration) >= pending_block_time(),
               expired_tx_exception,
               "transaction has expired, "
               "expiration is ${trx.expiration} and pending block time is ${pending_block_time}",
               ("trx.expiration",trx.expiration)("pending_block_time",pending_block_time()));
   EOS_ASSERT( time_point(trx.expiration) <= pending_block_time() + fc::seconds(chain_configuration.max_transaction_lifetime),
               tx_exp_too_far_exception,
               "Transaction expiration is too far in the future relative to the reference time of ${reference_time}, "
               "expiration is ${trx.expiration} and the maximum transaction lifetime is ${max_til_exp} seconds",
               ("trx.expiration",trx.expiration)("reference_time",pending_block_time())
               ("max_til_exp",chain_configuration.max_transaction_lifetime) );
} FC_CAPTURE_AND_RETHROW((trx)) }

void controller::validate_tapos( const transaction& trx )const { try {
   const auto& tapos_block_summary = db().get<block_summary_object>((uint16_t)trx.ref_block_num);

   //Verify TaPoS block summary has correct ID prefix, and that this block's time is not past the expiration
   EOS_ASSERT(trx.verify_reference_block(tapos_block_summary.block_id), invalid_ref_block_exception,
              "Transaction's reference block did not match. Is this transaction from a different fork?",
              ("tapos_summary", tapos_block_summary));
} FC_CAPTURE_AND_RETHROW() }

void controller::validate_db_available_size() const {
   const auto free = db().get_segment_manager()->get_free_memory();
   const auto guard = my->conf.state_guard_size;
   EOS_ASSERT(free >= guard, database_guard_exception, "database free: ${f}, guard size: ${g}", ("f", free)("g",guard));
}

bool controller::is_protocol_feature_activated( const digest_type& feature_digest )const {
   if( my->pending )
      return my->pending->is_protocol_feature_activated( feature_digest );

   const auto& activated_features = my->head->activated_protocol_features->protocol_features;
   return (activated_features.find( feature_digest ) != activated_features.end());
}

bool controller::is_builtin_activated( builtin_protocol_feature_t f )const {
   uint32_t current_block_num = head_block_num();

   if( my->pending ) {
      ++current_block_num;
   }

   return my->protocol_features.is_builtin_activated( f, current_block_num );
}

bool controller::is_known_unexpired_transaction( const transaction_id_type& id) const {
   return db().find<transaction_object, by_trx_id>(id);
}

void controller::set_subjective_cpu_leeway(fc::microseconds leeway) {
   my->subjective_cpu_leeway = leeway;
}

std::optional<fc::microseconds> controller::get_subjective_cpu_leeway() const {
    return my->subjective_cpu_leeway;
}

void controller::set_greylist_limit( uint32_t limit ) {
   EOS_ASSERT( 0 < limit && limit <= chain::config::maximum_elastic_resource_multiplier,
               misc_exception,
               "Invalid limit (${limit}) passed into set_greylist_limit. "
               "Must be between 1 and ${max}.",
               ("limit", limit)("max", chain::config::maximum_elastic_resource_multiplier)
   );
   my->conf.greylist_limit = limit;
}

uint32_t controller::get_greylist_limit()const {
   return my->conf.greylist_limit;
}

void controller::add_resource_greylist(const account_name &name) {
   my->conf.resource_greylist.insert(name);
}

void controller::remove_resource_greylist(const account_name &name) {
   my->conf.resource_greylist.erase(name);
}

bool controller::is_resource_greylisted(const account_name &name) const {
   return my->conf.resource_greylist.find(name) !=  my->conf.resource_greylist.end();
}

const flat_set<account_name> &controller::get_resource_greylist() const {
   return  my->conf.resource_greylist;
}


void controller::add_to_ram_correction( account_name account, uint64_t ram_bytes ) {
   auto ptr = my->db.find<account_ram_correction_object, by_name>( account );
   if( ptr ) {
      my->db.modify<account_ram_correction_object>( *ptr, [&]( auto& rco ) {
         rco.ram_correction += ram_bytes;
      } );
   } else {
      ptr = &my->db.create<account_ram_correction_object>( [&]( auto& rco ) {
         rco.name = account;
         rco.ram_correction = ram_bytes;
      } );
   }

   // on_add_ram_correction is only called for deferred transaction
   // (in apply_context::schedule_deferred_transaction)
   if (auto dm_logger = get_deep_mind_logger(false)) {
      dm_logger->on_add_ram_correction(*ptr, ram_bytes);
   }
}

bool controller::all_subjective_mitigations_disabled()const {
   return my->conf.disable_all_subjective_mitigations;
}

deep_mind_handler* controller::get_deep_mind_logger(bool is_trx_transient)const {
   return my->get_deep_mind_logger(is_trx_transient);
}

void controller::enable_deep_mind(deep_mind_handler* logger) {
   EOS_ASSERT( logger != nullptr, misc_exception, "Invalid logger passed into enable_deep_mind, must be set" );
   my->deep_mind_logger = logger;
}

uint32_t controller::earliest_available_block_num() const{
   return my->earliest_available_block_num();
}
#if defined(EOSIO_EOS_VM_RUNTIME_ENABLED) || defined(EOSIO_EOS_VM_JIT_RUNTIME_ENABLED)
vm::wasm_allocator& controller::get_wasm_allocator() {
   return my->wasm_alloc;
}

bool controller::is_eos_vm_oc_enabled() const {
   return my->is_eos_vm_oc_enabled();
}
#endif

std::optional<uint64_t> controller::convert_exception_to_error_code( const fc::exception& e ) {
   const chain_exception* e_ptr = dynamic_cast<const chain_exception*>( &e );

   if( e_ptr == nullptr ) return {};

   if( !e_ptr->error_code ) return static_cast<uint64_t>(system_error_code::generic_system_error);

   return e_ptr->error_code;
}

chain_id_type controller::extract_chain_id(snapshot_reader& snapshot) {
   chain_snapshot_header header;
   snapshot.read_section<chain_snapshot_header>([&header]( auto &section ){
      section.read_row(header);
      header.validate();
   });

   // check if this is a legacy version of the snapshot, which has a genesis state instead of chain id
   std::optional<genesis_state> genesis = controller_impl::extract_legacy_genesis_state(snapshot, header.version);
   if (genesis) {
      return genesis->compute_chain_id();
   }

   chain_id_type chain_id;

   using v4 = legacy::snapshot_global_property_object_v4;
   if (header.version <= v4::maximum_version) {
      snapshot.read_section<global_property_object>([&chain_id]( auto &section ){
         v4 global_properties;
         section.read_row(global_properties);
         chain_id = global_properties.chain_id;
      });
   }
   else {
      snapshot.read_section<global_property_object>([&chain_id]( auto &section ){
         snapshot_global_property_object global_properties;
         section.read_row(global_properties);
         chain_id = global_properties.chain_id;
      });
   }

   return chain_id;
}

std::optional<chain_id_type> controller::extract_chain_id_from_db( const path& state_dir ) {
   try {
      chainbase::database db( state_dir, chainbase::database::read_only );

      db.add_index<database_header_multi_index>();
      db.add_index<global_property_multi_index>();

      controller_impl::validate_db_version( db );

      if( db.revision() < 1 ) return {};

      auto * gpo = db.find<global_property_object>();
      if (gpo==nullptr) return {};

      return gpo->chain_id;
   } catch( const std::system_error& e ) {
      // do not propagate db_error_code::not_found for absent db, so it will be created
      if( e.code().value() != chainbase::db_error_code::not_found )
         throw;
   }

   return {};
}

void controller::replace_producer_keys( const public_key_type& key ) {
   ilog("Replace producer keys with ${k}", ("k", key));
   mutable_db().modify( db().get<global_property_object>(), [&]( auto& gp ) {
      gp.proposed_schedule_block_num = {};
      gp.proposed_schedule.version = 0;
      gp.proposed_schedule.producers.clear();
   });
   auto version = my->head->pending_schedule.schedule.version;
   my->head->pending_schedule = {};
   my->head->pending_schedule.schedule.version = version;
   for (auto& prod: my->head->active_schedule.producers ) {
      ilog("${n}", ("n", prod.producer_name));
      std::visit([&](auto &auth) {
         auth.threshold = 1;
         auth.keys = {key_weight{key, 1}};
      }, prod.authority);
   }
}

void controller::replace_account_keys( name account, name permission, const public_key_type& key ) {
   auto& rlm = get_mutable_resource_limits_manager();
   auto* perm = db().find<permission_object, by_owner>(boost::make_tuple(account, permission));
   if (!perm)
      return;
   int64_t old_size = (int64_t)(chain::config::billable_size_v<permission_object> + perm->auth.get_billable_size());
   mutable_db().modify(*perm, [&](auto& p) {
      p.auth = authority(key);
   });
   int64_t new_size = (int64_t)(chain::config::billable_size_v<permission_object> + perm->auth.get_billable_size());
   rlm.add_pending_ram_usage(account, new_size - old_size, false); // false for doing dm logging
   rlm.verify_account_ram_usage(account);
}

void controller::set_db_read_only_mode() {
   mutable_db().set_read_only_mode();
}

void controller::unset_db_read_only_mode() {
   mutable_db().unset_read_only_mode();
}

void controller::init_thread_local_data() {
   my->init_thread_local_data();
}

/// Protocol feature activation handlers:

template<>
void controller_impl::on_activation<builtin_protocol_feature_t::preactivate_feature>() {
   db.modify( db.get<protocol_state_object>(), [&]( auto& ps ) {
      add_intrinsic_to_whitelist( ps.whitelisted_intrinsics, "preactivate_feature" );
      add_intrinsic_to_whitelist( ps.whitelisted_intrinsics, "is_feature_activated" );
   } );
}

template<>
void controller_impl::on_activation<builtin_protocol_feature_t::get_sender>() {
   db.modify( db.get<protocol_state_object>(), [&]( auto& ps ) {
      add_intrinsic_to_whitelist( ps.whitelisted_intrinsics, "get_sender" );
   } );
}

template<>
void controller_impl::on_activation<builtin_protocol_feature_t::replace_deferred>() {
   const auto& indx = db.get_index<account_ram_correction_index, by_id>();
   for( auto itr = indx.begin(); itr != indx.end(); itr = indx.begin() ) {
      int64_t current_ram_usage = resource_limits.get_account_ram_usage( itr->name );
      int64_t ram_delta = -static_cast<int64_t>(itr->ram_correction);
      if( itr->ram_correction > static_cast<uint64_t>(current_ram_usage) ) {
         ram_delta = -current_ram_usage;
         elog( "account ${name} was to be reduced by ${adjust} bytes of RAM despite only using ${current} bytes of RAM",
               ("name", itr->name)("adjust", itr->ram_correction)("current", current_ram_usage) );
      }

      // This method is only called for deferred transaction
      if (auto dm_logger = get_deep_mind_logger(false)) {
         dm_logger->on_ram_trace(RAM_EVENT_ID("${id}", ("id", itr->id._id)), "deferred_trx", "correction", "deferred_trx_ram_correction");
      }

      resource_limits.add_pending_ram_usage( itr->name, ram_delta, false ); // false for doing dm logging
      db.remove( *itr );
   }
}

template<>
void controller_impl::on_activation<builtin_protocol_feature_t::webauthn_key>() {
   db.modify( db.get<protocol_state_object>(), [&]( auto& ps ) {
      ps.num_supported_key_types = 3;
   } );
}

template<>
void controller_impl::on_activation<builtin_protocol_feature_t::wtmsig_block_signatures>() {
   db.modify( db.get<protocol_state_object>(), [&]( auto& ps ) {
      add_intrinsic_to_whitelist( ps.whitelisted_intrinsics, "set_proposed_producers_ex" );
   } );
}

template<>
void controller_impl::on_activation<builtin_protocol_feature_t::action_return_value>() {
   db.modify( db.get<protocol_state_object>(), [&]( auto& ps ) {
      add_intrinsic_to_whitelist( ps.whitelisted_intrinsics, "set_action_return_value" );
   } );
}

template<>
void controller_impl::on_activation<builtin_protocol_feature_t::configurable_wasm_limits>() {
   db.modify( db.get<protocol_state_object>(), [&]( auto& ps ) {
      add_intrinsic_to_whitelist( ps.whitelisted_intrinsics, "set_wasm_parameters_packed" );
      add_intrinsic_to_whitelist( ps.whitelisted_intrinsics, "get_wasm_parameters_packed" );
   } );
}

template<>
void controller_impl::on_activation<builtin_protocol_feature_t::blockchain_parameters>() {
   db.modify( db.get<protocol_state_object>(), [&]( auto& ps ) {
      add_intrinsic_to_whitelist( ps.whitelisted_intrinsics, "get_parameters_packed" );
      add_intrinsic_to_whitelist( ps.whitelisted_intrinsics, "set_parameters_packed" );
   } );
}

template<>
void controller_impl::on_activation<builtin_protocol_feature_t::get_code_hash>() {
   db.modify( db.get<protocol_state_object>(), [&]( auto& ps ) {
      add_intrinsic_to_whitelist( ps.whitelisted_intrinsics, "get_code_hash" );
   } );
}

template<>
void controller_impl::on_activation<builtin_protocol_feature_t::get_block_num>() {
   db.modify( db.get<protocol_state_object>(), [&]( auto& ps ) {
      add_intrinsic_to_whitelist( ps.whitelisted_intrinsics, "get_block_num" );
   } );
}

template<>
void controller_impl::on_activation<builtin_protocol_feature_t::crypto_primitives>() {
   db.modify( db.get<protocol_state_object>(), [&]( auto& ps ) {
      add_intrinsic_to_whitelist( ps.whitelisted_intrinsics, "alt_bn128_add" );
      add_intrinsic_to_whitelist( ps.whitelisted_intrinsics, "alt_bn128_mul" );
      add_intrinsic_to_whitelist( ps.whitelisted_intrinsics, "alt_bn128_pair" );
      add_intrinsic_to_whitelist( ps.whitelisted_intrinsics, "mod_exp" );
      add_intrinsic_to_whitelist( ps.whitelisted_intrinsics, "blake2_f" );
      add_intrinsic_to_whitelist( ps.whitelisted_intrinsics, "sha3" );
      add_intrinsic_to_whitelist( ps.whitelisted_intrinsics, "k1_recover" );
   } );
}

/// End of protocol feature activation handlers

} } /// eosio::chain<|MERGE_RESOLUTION|>--- conflicted
+++ resolved
@@ -2674,7 +2674,6 @@
       return (blog.first_block_num() != 0) ? blog.first_block_num() : fork_db.root()->block_num;
    }
 
-<<<<<<< HEAD
 #ifdef EOSIO_EOS_VM_OC_RUNTIME_ENABLED
    bool is_eos_vm_oc_enabled() const {
       return ( conf.eosvmoc_tierup || conf.wasm_runtime == wasm_interface::vm_type::eos_vm_oc );
@@ -2702,10 +2701,8 @@
       else
          return *wasmif_thread_local;
    }
-=======
+
    block_state_ptr fork_db_head() const;
-
->>>>>>> 5b0108f7
 }; /// controller_impl
 
 thread_local platform_timer controller_impl::timer;
