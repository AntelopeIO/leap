--- conflicted
+++ resolved
@@ -141,11 +141,11 @@
    }
 
    const producer_authority_schedule& active_producers() const {
-      return std::visit([](const auto& bsp) -> const producer_authority_schedule& { return bsp->active_schedule(); }, bsp);
+      return std::visit([](const auto& bsp) -> const producer_authority_schedule& { return bsp->active_schedule_auth(); }, bsp);
    }
 
    const producer_authority_schedule& pending_producers() const {
-      return std::visit([](const auto& bsp) -> const producer_authority_schedule& { return bsp->pending_schedule();}, bsp);
+      return std::visit([](const auto& bsp) -> const producer_authority_schedule& { return bsp->pending_schedule_auth();}, bsp);
    }
 
    bool is_protocol_feature_activated(const digest_type& digest) const {
@@ -684,12 +684,12 @@
          return bd.head->get_activated_protocol_features(); }, v);
       }
 
-      const producer_authority_schedule& head_active_schedule() {
-         return std::visit([](const auto& bd) -> const producer_authority_schedule& { return bd.head->active_schedule(); }, v);
+      const producer_authority_schedule& head_active_schedule_auth() {
+         return std::visit([](const auto& bd) -> const producer_authority_schedule& { return bd.head->active_schedule_auth(); }, v);
       }
       
-      const producer_authority_schedule& head_pending_schedule() {
-         return std::visit([](const auto& bd) -> const producer_authority_schedule& { return bd.head->pending_schedule(); }, v);
+      const producer_authority_schedule& head_pending_schedule_auth() {
+         return std::visit([](const auto& bd) -> const producer_authority_schedule& { return bd.head->pending_schedule_auth(); }, v);
       }
       
       const block_id_type& head_block_id()   const {
@@ -3715,7 +3715,7 @@
    return my->block_data.head_block_num();
 }
 block_timestamp_type controller::head_block_timestamp()const {
-   return my->head->header.timestamp;
+   return my->block_data.head_block_time();
 }
 time_point controller::head_block_time()const {
    return my->block_data.head_block_time();
@@ -3723,37 +3723,23 @@
 block_id_type controller::head_block_id()const {
    return my->block_data.head_block_id();
 }
+
 account_name  controller::head_block_producer()const {
    return my->block_data.head_block_producer();
 }
+
 const block_header& controller::head_block_header()const {
    return my->block_data.head_block_header();
 }
-<<<<<<< HEAD
-      
-block_state_legacy_ptr controller::head_block_state()const {
-   // [to be removed]
+
+block_state_legacy_ptr controller::head_block_state_legacy()const {
+   // returns null after instant finality activated
    auto dpos_head = [](auto& fork_db, auto& head) -> block_state_legacy_ptr { return head; };
    return my->block_data.apply_dpos<block_state_legacy_ptr>(dpos_head);
-=======
-block_state_legacy_ptr controller::head_block_state_legacy()const {
-   // TODO: return null after instant finality activated
-   return my->head;
-}
+}
+
 const signed_block_ptr& controller::head_block()const {
-   return my->head->block;
-}
-
-block_state_legacy_ptr controller_impl::fork_db_head() const {
-   if( read_mode == db_read_mode::IRREVERSIBLE ) {
-      // When in IRREVERSIBLE mode fork_db blocks are marked valid when they become irreversible so that
-      // fork_db.head() returns irreversible block
-      // Use pending_head since this method should return the chain head and not last irreversible.
-      return fork_db.pending_head();
-   } else {
-      return fork_db.head();
-   }
->>>>>>> 1bda5c1c
+   return my->block_data.head_block();
 }
 
 uint32_t controller::fork_db_head_block_num()const {
@@ -3829,7 +3815,8 @@
 }
 
 std::optional<signed_block_header> controller::fetch_block_header_by_id( const block_id_type& id )const {
-#if 0 // [greg todo] is the below code equivalent??
+#if 0
+   // [greg todo] is the below code equivalent??
    auto state = my->fork_db.get_block(id);
    if( state && state->block ) return state->header;
 #else
@@ -3842,7 +3829,7 @@
 }
 
 signed_block_ptr controller::fetch_block_by_number( uint32_t block_num )const  { try {
-   auto blk_state = my->fork_db.search_on_branch( fork_db_head_block_id(), block_num );
+   auto blk_state = fetch_block_state_by_number( block_num );
    if( blk_state ) {
       return blk_state->block;
    }
@@ -3851,7 +3838,7 @@
 } FC_CAPTURE_AND_RETHROW( (block_num) ) }
 
 std::optional<signed_block_header> controller::fetch_block_header_by_number( uint32_t block_num )const  { try {
-   auto blk_state = my->fork_db.search_on_branch( fork_db_head_block_id(), block_num );
+   auto blk_state = fetch_block_state_by_number( block_num );
    if( blk_state ) {
       return blk_state->header;
    }
@@ -3859,7 +3846,7 @@
    return my->blog.read_block_header_by_num(block_num);
 } FC_CAPTURE_AND_RETHROW( (block_num) ) }
 
-<<<<<<< HEAD
+
 block_state_legacy_ptr controller::fetch_block_state_by_id( block_id_type id )const {
    // returns nullptr when in IF mode 
    auto get_block_state = [&](auto& fork_db, auto& head) -> block_state_legacy_ptr { return fork_db.get_block(id); };
@@ -3876,15 +3863,13 @@
    } FC_CAPTURE_AND_RETHROW( (block_num) )
 }
 
-=======
->>>>>>> 1bda5c1c
 block_id_type controller::get_block_id_for_num( uint32_t block_num )const { try {
    const auto& blog_head = my->blog.head();
 
    bool find_in_blog = (blog_head && block_num <= blog_head->block_num());
 
    if( !find_in_blog ) {
-      auto bsp = my->fork_db.search_on_branch( fork_db_head_block_id(), block_num );
+      auto bsp = fetch_block_state_by_number( block_num );
       if( bsp ) return bsp->id();
    }
 
@@ -3987,14 +3972,14 @@
 
 const producer_authority_schedule& controller::active_producers()const {
    if( !(my->pending) )
-      return  my->block_data.head_active_schedule();
+      return  my->block_data.head_active_schedule_auth();
 
    return my->pending->active_producers();
 }
 
 const producer_authority_schedule& controller::pending_producers()const {
    if( !(my->pending) ) 
-      return  my->block_data.head_pending_schedule();    // [greg todo] implement pending_producers correctly for IF mode
+      return  my->block_data.head_pending_schedule_auth();    // [greg todo] implement pending_producers correctly for IF mode
 
    if( std::holds_alternative<completed_block>(my->pending->_block_stage) )
       return std::get<completed_block>(my->pending->_block_stage).pending_producers();
