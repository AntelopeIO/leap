--- conflicted
+++ resolved
@@ -497,11 +497,7 @@
 
    void replay(std::function<bool()> check_shutdown) {
       auto blog_head = blog.head();
-<<<<<<< HEAD
-      if( !blog_head && !fork_db.root() ) {
-=======
       if( !fork_db.root() ) {
->>>>>>> d9a47729
          fork_db.reset( *head );
          if (!blog_head)
             return;
