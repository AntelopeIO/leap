#include <eosio/chain/controller.hpp>
#include <eosio/chain/transaction_context.hpp>

#include <eosio/chain/block_log.hpp>
#include <eosio/chain/fork_database.hpp>
#include <eosio/chain/exceptions.hpp>

#include <eosio/chain/account_object.hpp>
#include <eosio/chain/code_object.hpp>
#include <eosio/chain/block_summary_object.hpp>
#include <eosio/chain/eosio_contract.hpp>
#include <eosio/chain/global_property_object.hpp>
#include <eosio/chain/protocol_state_object.hpp>
#include <eosio/chain/contract_table_objects.hpp>
#include <eosio/chain/generated_transaction_object.hpp>
#include <eosio/chain/transaction_object.hpp>
#include <eosio/chain/genesis_intrinsics.hpp>
#include <eosio/chain/whitelisted_intrinsics.hpp>
#include <eosio/chain/database_header_object.hpp>

#include <eosio/chain/protocol_feature_manager.hpp>
#include <eosio/chain/authorization_manager.hpp>
#include <eosio/chain/resource_limits.hpp>
#include <eosio/chain/subjective_billing.hpp>
#include <eosio/chain/chain_snapshot.hpp>
#include <eosio/chain/thread_utils.hpp>
#include <eosio/chain/platform_timer.hpp>
#include <eosio/chain/deep_mind.hpp>
#include <eosio/chain/hotstuff/finalizer_policy.hpp>
#include <eosio/chain/hotstuff/finalizer_authority.hpp>
#include <eosio/chain/hotstuff/hotstuff.hpp>
#include <eosio/chain/hotstuff/chain_pacemaker.hpp>

#include <chainbase/chainbase.hpp>
#include <eosio/vm/allocator.hpp>
#include <fc/io/json.hpp>
#include <fc/log/logger_config.hpp>
#include <fc/scoped_exit.hpp>
#include <fc/variant_object.hpp>
#include <bls12-381/bls12-381.hpp>

#include <new>
#include <shared_mutex>
#include <utility>

namespace eosio { namespace chain {

using resource_limits::resource_limits_manager;

using controller_index_set = index_set<
   account_index,
   account_metadata_index,
   account_ram_correction_index,
   global_property_multi_index,
   protocol_state_multi_index,
   dynamic_global_property_multi_index,
   block_summary_multi_index,
   transaction_multi_index,
   generated_transaction_multi_index,
   table_id_multi_index,
   code_index,
   database_header_multi_index
>;

using contract_database_index_set = index_set<
   key_value_index,
   index64_index,
   index128_index,
   index256_index,
   index_double_index,
   index_long_double_index
>;

class maybe_session {
   public:
      maybe_session() = default;

      maybe_session( maybe_session&& other)
         :_session(std::move(other._session))
      {
      }

      explicit maybe_session(database& db) {
         _session.emplace(db.start_undo_session(true));
      }

      maybe_session(const maybe_session&) = delete;

      void squash() {
         if (_session)
            _session->squash();
      }

      void undo() {
         if (_session)
            _session->undo();
      }

      void push() {
         if (_session)
            _session->push();
      }

      maybe_session& operator = ( maybe_session&& mv ) {
         if (mv._session) {
            _session.emplace(std::move(*mv._session));
            mv._session.reset();
         } else {
            _session.reset();
         }

         return *this;
      };

   private:
      std::optional<database::session>     _session;
};

<<<<<<< HEAD
struct completed_block {
   std::variant<block_state_legacy_ptr, block_state_ptr> bsp;

   bool is_dpos() const { return std::holds_alternative<block_state_legacy_ptr>(bsp); }

   deque<transaction_metadata_ptr> extract_trx_metas() {
      return std::visit(overloaded{[](block_state_legacy_ptr& bsp) { return bsp->extract_trxs_metas(); },
                                   [](block_state_ptr& bsp)        { return bsp->extract_trxs_metas(); }},
                        bsp);
   }

   flat_set<digest_type> get_activated_protocol_features() const {
      return std::visit(
         overloaded{[](const block_state_legacy_ptr& bsp) { return bsp->activated_protocol_features->protocol_features; },
                    [](const block_state_ptr& bsp)        { return bsp->bhs.get_activated_protocol_features(); }},
         bsp);
   }
   
   uint32_t block_num() const {
      return std::visit(overloaded{[](const block_state_legacy_ptr& bsp) { return bsp->block_num; },
                                   [](const block_state_ptr& bsp)        { return bsp->bhs.block_num(); }},
                        bsp);
   }

   block_timestamp_type timestamp() const {
      return std::visit(overloaded{[](const block_state_legacy_ptr& bsp) { return bsp->block->timestamp; },
                                   [](const block_state_ptr& bsp)        { return bsp->bhs.timestamp(); }},
                        bsp);
   }

   account_name producer() const {
      return std::visit(overloaded{[](const block_state_legacy_ptr& bsp) { return bsp->block->producer; },
                                   [](const block_state_ptr& bsp)        { return bsp->bhs._header.producer; }},
                        bsp);
   }

   const producer_authority_schedule& active_producers() const {
      return std::visit(overloaded{[](const block_state_legacy_ptr& bsp) -> const producer_authority_schedule& {
                                      return bsp->active_schedule;
                                   },
                                   [](const block_state_ptr& bsp) -> const producer_authority_schedule& {
                                      static producer_authority_schedule pas; return pas; // [greg todo]
                                   }},
                        bsp);
   }

   const producer_authority_schedule& pending_producers() const {
      return std::visit(overloaded{[](const block_state_legacy_ptr& bsp) -> const producer_authority_schedule& {
                                      return bsp->pending_schedule.schedule;
                                   },
                                   [this](const block_state_ptr& bsp) -> const producer_authority_schedule& {
                                      const auto& sch = bsp->bhs.new_pending_producer_schedule();
                                      if (sch)
                                         return *sch;
                                      return active_producers();  // [greg todo: Is this correct?] probably not
                                   }},
                        bsp);
   }


   bool is_protocol_feature_activated(const digest_type& digest) const {
      const auto& activated_features = get_activated_protocol_features();
      return (activated_features.find(digest) != activated_features.end());
   }

   const block_signing_authority& pending_block_signing_authority() const {
      return std::visit(overloaded{[](const block_state_legacy_ptr& bsp) -> const block_signing_authority& {
                                      return bsp->valid_block_signing_authority;
                                   },
                                   [](const block_state_ptr& bsp) -> const block_signing_authority& {
                                      static block_signing_authority bsa; return bsa; //return bsp->bhs._header.producer; [greg todo]
                                   }},
                        bsp);
   }
};

struct assembled_block {
   // --------------------------------------------------------------------------------
   struct assembled_block_dpos {
      block_id_type                     id;
      pending_block_header_state        pending_block_header_state;
      deque<transaction_metadata_ptr>   trx_metas;
      signed_block_ptr                  unsigned_block;
=======
struct building_block {
   building_block( const block_header_state_legacy& prev,
                   block_timestamp_type when,
                   bool hotstuff_activated,
                   uint16_t num_prev_blocks_to_confirm,
                   const vector<digest_type>& new_protocol_feature_activations )
   :_pending_block_header_state_legacy( prev.next( when, hotstuff_activated, num_prev_blocks_to_confirm ) )
   ,_new_protocol_feature_activations( new_protocol_feature_activations )
   ,_trx_mroot_or_receipt_digests( digests_t{} )
   {}

   pending_block_header_state_legacy          _pending_block_header_state_legacy;
   std::optional<producer_authority_schedule> _new_pending_producer_schedule;
   vector<digest_type>                        _new_protocol_feature_activations;
   size_t                                     _num_new_protocol_features_that_have_activated = 0;
   deque<transaction_metadata_ptr>            _pending_trx_metas;
   deque<transaction_receipt>                 _pending_trx_receipts; // boost deque in 1.71 with 1024 elements performs better
   std::variant<checksum256_type, digests_t>  _trx_mroot_or_receipt_digests;
   digests_t                                  _action_receipt_digests;
};

struct assembled_block {
   block_id_type                     _id;
   pending_block_header_state_legacy _pending_block_header_state_legacy;
   deque<transaction_metadata_ptr>   _trx_metas;
   signed_block_ptr                  _unsigned_block;
>>>>>>> 6a7364d0

      // if the _unsigned_block pre-dates block-signing authorities this may be present.
      std::optional<producer_authority_schedule> new_producer_authority_cache;

   };

   // --------------------------------------------------------------------------------
   struct assembled_block_if {
      producer_authority                producer_authority; 
      block_header_state                new_block_header_state;
      deque<transaction_metadata_ptr>   trx_metas;                 // Comes from building_block::pending_trx_metas
                                                                   // Carried over to put into block_state (optimization for fork reorgs)
      deque<transaction_receipt>        trx_receipts;              // Comes from building_block::pending_trx_receipts
      std::optional<quorum_certificate> qc;                        // QC to add as block extension to new block
   };

   std::variant<assembled_block_dpos, assembled_block_if> v;

   bool is_dpos() const { return std::holds_alternative<assembled_block_dpos>(v); }

   template <class R, class F>
   R apply_dpos(F&& f) {
      return std::visit(overloaded{[&](assembled_block_dpos& ab) -> R { return std::forward<F>(f)(ab); },
                                   [&](assembled_block_if& ab)   -> R { return {}; }},
                        v);
   }

   template <class R, class F>
   R apply_hs(F&& f) {
      return std::visit(overloaded{[&](assembled_block_dpos& ab) -> R { return {}; },
                                   [&](assembled_block_if& ab)   -> R { return std::forward<F>(f)(ab); }},
                        v);
   }   
   deque<transaction_metadata_ptr> extract_trx_metas() {
      return std::visit([](auto& ab) { return std::move(ab.trx_metas); }, v);
   }

   bool is_protocol_feature_activated(const digest_type& digest) const {
      // Calling is_protocol_feature_activated during the assembled_block stage is not efficient.
      // We should avoid doing it.
      // In fact for now it isn't even implemented.
      EOS_THROW( misc_exception,
                 "checking if protocol feature is activated in the assembled_block stage is not yet supported" );
      // TODO: implement this
   }

   const block_id_type& id() const {
      return std::visit(
         overloaded{[](const assembled_block_dpos& ab) -> const block_id_type& { return ab.id; },
                    [](const assembled_block_if& ab)   -> const block_id_type& { return ab.new_block_header_state._id; }},
         v);
   }
   
   block_timestamp_type timestamp() const {
      return std::visit(
         overloaded{[](const assembled_block_dpos& ab)  { return ab.pending_block_header_state.timestamp; },
                    [](const assembled_block_if& ab)    { return ab.new_block_header_state._header.timestamp; }},
         v);
   }

   uint32_t block_num() const {
      return std::visit(
         overloaded{[](const assembled_block_dpos& ab) { return ab.pending_block_header_state.block_num; },
                    [](const assembled_block_if& ab)   { return ab.new_block_header_state.block_num(); }},
         v);
   }

   account_name producer() const {
      return std::visit(
         overloaded{[](const assembled_block_dpos& ab) { return ab.pending_block_header_state.producer; },
                    [](const assembled_block_if& ab)   { return ab.producer_authority.producer_name; }},
         v);
   }

   const producer_authority_schedule& active_producers() const {
      return std::visit(overloaded{[](const assembled_block_dpos& ab) -> const producer_authority_schedule& {
                                      return ab.pending_block_header_state.active_schedule;
                                   },
                                   [](const assembled_block_if& ab) -> const producer_authority_schedule& {
                                      static producer_authority_schedule pas; return pas; // [greg todo]
                                   }},
                        v);
   }

   using opt_pas = const std::optional<producer_authority_schedule>;

   opt_pas& pending_producers() const {
      return std::visit(
         overloaded{[](const assembled_block_dpos& ab) -> opt_pas& { return ab.new_producer_authority_cache; },
                    [](const assembled_block_if& ab) -> opt_pas& {
                       static opt_pas empty;
                       return empty; // [greg todo]
                    }},
         v);
   }

   const block_signing_authority& pending_block_signing_authority() const {
      return std::visit(overloaded{[](const assembled_block_dpos& ab) -> const block_signing_authority& {
                                      return ab.pending_block_header_state.valid_block_signing_authority;
                                   },
                                   [](const assembled_block_if& ab) -> const block_signing_authority& {
                                      return ab.producer_authority.authority;
                                   }},
                        v);
   }

   completed_block make_completed_block(const protocol_feature_set& pfs, validator_t validator,
                                        const signer_callback_type& signer) {
      return std::visit(overloaded{[&](assembled_block_dpos& ab) {
                                      auto bsp = std::make_shared<block_state_legacy>(
                                         std::move(ab.pending_block_header_state), std::move(ab.unsigned_block),
                                         std::move(ab.trx_metas), pfs, validator, signer);

                                      return completed_block{block_state_legacy_ptr{std::move(bsp)}};
                                   },
                                   [&](assembled_block_if& ab) {
                                      return completed_block{}; /* [greg todo] */
                                   }},
                        v);
   }
};

struct building_block {
   // --------------------------------------------------------------------------------
   struct building_block_common {
      using checksum_or_digests = std::variant<checksum256_type, digests_t>;
      const vector<digest_type>           new_protocol_feature_activations;
      size_t                              num_new_protocol_features_that_have_activated = 0;
      deque<transaction_metadata_ptr>     pending_trx_metas;
      deque<transaction_receipt>          pending_trx_receipts;
      checksum_or_digests                 trx_mroot_or_receipt_digests {digests_t{}};
      digests_t                           action_receipt_digests;

      building_block_common(const vector<digest_type>& new_protocol_feature_activations) :
         new_protocol_feature_activations(new_protocol_feature_activations)
      {}
      
      bool is_protocol_feature_activated(const digest_type& digest, const flat_set<digest_type>& activated_features) const {
         if (activated_features.find(digest) != activated_features.end())
            return true;
         if (num_new_protocol_features_that_have_activated == 0)
            return false;
         auto end = new_protocol_feature_activations.begin() + num_new_protocol_features_that_have_activated;
         return (std::find(new_protocol_feature_activations.begin(), end, digest) != end);
      }

      std::function<void()> make_block_restore_point() {
         auto orig_trx_receipts_size           = pending_trx_receipts.size();
         auto orig_trx_metas_size              = pending_trx_metas.size();
         auto orig_trx_receipt_digests_size    = std::holds_alternative<digests_t>(trx_mroot_or_receipt_digests) ?
                                                 std::get<digests_t>(trx_mroot_or_receipt_digests).size() : 0;
         auto orig_action_receipt_digests_size = action_receipt_digests.size();
         return [this,
                 orig_trx_receipts_size,
                 orig_trx_metas_size,
                 orig_trx_receipt_digests_size,
                 orig_action_receipt_digests_size]()
         {
            pending_trx_receipts.resize(orig_trx_receipts_size);
            pending_trx_metas.resize(orig_trx_metas_size);
            if (std::holds_alternative<digests_t>(trx_mroot_or_receipt_digests))
               std::get<digests_t>(trx_mroot_or_receipt_digests).resize(orig_trx_receipt_digests_size);
            action_receipt_digests.resize(orig_action_receipt_digests_size);
         };
      }
   };
   
   // --------------------------------------------------------------------------------
   struct building_block_dpos : public building_block_common {
      pending_block_header_state                 pending_block_header_state;
      std::optional<producer_authority_schedule> new_pending_producer_schedule;

      building_block_dpos( const block_header_state_legacy& prev,
                           block_timestamp_type when,
                           uint16_t num_prev_blocks_to_confirm,
                           const vector<digest_type>& new_protocol_feature_activations)
         : building_block_common(new_protocol_feature_activations),
           pending_block_header_state(prev.next(when, num_prev_blocks_to_confirm))
      {}

      bool is_protocol_feature_activated(const digest_type& digest) const {
         return building_block_common::is_protocol_feature_activated(
            digest, pending_block_header_state.prev_activated_protocol_features->protocol_features);
      }

      uint32_t get_block_num() const { return pending_block_header_state.block_num; }
   };

   // --------------------------------------------------------------------------------
   struct building_block_if : public building_block_common {
      const block_id_type                        parent_id;                        // Comes from building_block_input::parent_id
      const block_timestamp_type                 timestamp;                        // Comes from building_block_input::timestamp
      const producer_authority                   producer_authority;               // Comes from parent.get_scheduled_producer(timestamp)
      const vector<digest_type>                  new_protocol_feature_activations; // Comes from building_block_input::new_protocol_feature_activations
      const protocol_feature_activation_set_ptr  prev_activated_protocol_features; // Cached: parent.bhs.activated_protocol_features
      const proposer_policy_ptr                  active_proposer_policy;           // Cached: parent.bhs.get_next_active_proposer_policy(timestamp)
      const uint32_t                             block_num;                        // Cached: parent.bhs.block_num() + 1

      // Members below (as well as non-const members of building_block_common) start from initial state and are mutated as the block is built.
      std::optional<proposer_policy>             new_proposer_policy;
      std::optional<finalizer_policy>            new_finalizer_policy;

      building_block_if(const block_header_state& parent, const building_block_input& input)
         : building_block_common(input.new_protocol_feature_activations)
         , parent_id(input.parent_id)
         , timestamp(input.timestamp)
         , producer_authority{input.producer,
                              [&]() -> block_signing_authority {
                                 const auto& pas = parent._proposer_policy->proposer_schedule;
                                 for (const auto& pa : pas.producers)
                                    if (pa.producer_name == input.producer)
                                       return pa.authority;
                                 assert(0); // we should find the authority
                                 return {};
                              }()}
         , prev_activated_protocol_features(parent._activated_protocol_features)
         , active_proposer_policy(parent._proposer_policy)
         , block_num(parent.block_num() + 1) {}

      bool is_protocol_feature_activated(const digest_type& digest) const {
         return building_block_common::is_protocol_feature_activated(digest, prev_activated_protocol_features->protocol_features);
      }

      uint32_t get_block_num() const { return block_num; }

   };

   std::variant<building_block_dpos, building_block_if> v;

   // dpos constructor
   building_block(const block_header_state_legacy& prev, block_timestamp_type when, uint16_t num_prev_blocks_to_confirm,
                  const vector<digest_type>& new_protocol_feature_activations) :
      v(building_block_dpos(prev, when, num_prev_blocks_to_confirm, new_protocol_feature_activations))
   {}

   bool is_dpos() const { return std::holds_alternative<building_block_dpos>(v); }

   // if constructor
   building_block(const block_header_state& prev, const building_block_input& bbi) :
      v(building_block_if(prev, bbi))
   {}

<<<<<<< HEAD
   template <class R, class F>
   R apply_dpos(F&& f) {
      // assert(std::holds_alternative<building_block_dpos>(v));
      return std::visit(overloaded{[&](building_block_dpos& bb) -> R { return std::forward<F>(f)(bb); },
                                   [&](building_block_if& bb)   -> R { return {}; }},
                        v);
   }

   template <class R, class F>
   R apply_hs(F&& f) {
      // assert(std::holds_alternative<building_block_if>(v));
      return std::visit(overloaded{[&](building_block_dpos& bb) -> R { return {}; },
                                   [&](building_block_if& bb)   -> R { return std::forward<F>(f)(bb); }},
                        v);
=======
   /** @pre _block_stage cannot hold completed_block alternative */
   const pending_block_header_state_legacy& get_pending_block_header_state_legacy()const {
      if( std::holds_alternative<building_block>(_block_stage) )
         return std::get<building_block>(_block_stage)._pending_block_header_state_legacy;

      return std::get<assembled_block>(_block_stage)._pending_block_header_state_legacy;
>>>>>>> 6a7364d0
   }

   deque<transaction_metadata_ptr> extract_trx_metas() {
      return std::visit([](auto& bb) { return std::move(bb.pending_trx_metas); }, v);
   }

   bool is_protocol_feature_activated(const digest_type& digest) const {
      return std::visit([&digest](const auto& bb) { return bb.is_protocol_feature_activated(digest); }, v);
   }

   std::function<void()> make_block_restore_point() {
      return std::visit([](auto& bb) { return bb.make_block_restore_point(); }, v);
   }

<<<<<<< HEAD
   uint32_t block_num() const {
      return std::visit([](const auto& bb) { return bb.get_block_num(); }, v);
   }
=======
   bool is_protocol_feature_activated( const digest_type& feature_digest )const {
      if( std::holds_alternative<building_block>(_block_stage) ) {
        auto& bb = std::get<building_block>(_block_stage);
         const auto& activated_features = bb._pending_block_header_state_legacy.prev_activated_protocol_features->protocol_features;
>>>>>>> 6a7364d0

   block_timestamp_type timestamp() const {
      return std::visit(
         overloaded{[](const building_block_dpos& bb)  { return bb.pending_block_header_state.timestamp; },
                    [](const building_block_if& bb)    { return bb.timestamp; }},
         v);
   }

   account_name producer() const {
      return std::visit(
         overloaded{[](const building_block_dpos& bb)  { return bb.pending_block_header_state.producer; },
                    [](const building_block_if& bb)    { return bb.producer_authority.producer_name; }},
         v);
   }

   const vector<digest_type>& new_protocol_feature_activations() {
      return std::visit([](auto& bb) -> const vector<digest_type>& { return bb.new_protocol_feature_activations; }, v);
   }

   const block_signing_authority& pending_block_signing_authority() const {
      return std::visit(overloaded{[](const building_block_dpos& bb) -> const block_signing_authority& {
                                      return bb.pending_block_header_state.valid_block_signing_authority;
                                   },
                                   [](const building_block_if& bb) -> const block_signing_authority& {
                                      return bb.producer_authority.authority;
                                   }},
                        v);
   }

   size_t& num_new_protocol_features_activated() {
      return std::visit([](auto& bb) -> size_t& { return bb.num_new_protocol_features_that_have_activated; }, v);
   }

   deque<transaction_metadata_ptr>& pending_trx_metas() {
      return std::visit([](auto& bb) -> deque<transaction_metadata_ptr>& { return bb.pending_trx_metas; }, v);
   }

   deque<transaction_receipt>& pending_trx_receipts() {
      return std::visit([](auto& bb) -> deque<transaction_receipt>& { return bb.pending_trx_receipts; }, v);
   }

   building_block_common::checksum_or_digests& trx_mroot_or_receipt_digests() {
      return std::visit(
         [](auto& bb) -> building_block_common::checksum_or_digests& { return bb.trx_mroot_or_receipt_digests; }, v);
   }

   digests_t& action_receipt_digests() {
      return std::visit([](auto& bb) -> digests_t& { return bb.action_receipt_digests; }, v);
   }

   const producer_authority_schedule& active_producers() const {
      return std::visit(overloaded{[](const building_block_dpos& bb) -> const producer_authority_schedule& {
                                      return bb.pending_block_header_state.active_schedule;
                                   },
                                   [](const building_block_if& bb) -> const producer_authority_schedule& {
                                      return bb.active_proposer_policy->proposer_schedule;
                                   }},
                        v);
   }

   const producer_authority_schedule& pending_producers() const {
      return std::visit(overloaded{[](const building_block_dpos& bb) -> const producer_authority_schedule& {
                                      if (bb.new_pending_producer_schedule)
                                         return *bb.new_pending_producer_schedule;
                                      return bb.pending_block_header_state.prev_pending_schedule.schedule;
                                   },
                                   [](const building_block_if& bb) -> const producer_authority_schedule& {
                                      static producer_authority_schedule empty;
                                      return empty; // [greg todo]
                                   }},
                        v);
   }
};


using block_stage_type = std::variant<building_block, assembled_block, completed_block>;
      
struct pending_state {
   pending_state( maybe_session&& s,
                  const block_header_state_legacy& prev,
                  block_timestamp_type when,
                  uint16_t num_prev_blocks_to_confirm,
                  const vector<digest_type>& new_protocol_feature_activations )
   :_db_session( std::move(s) )
   ,_block_stage( building_block( prev, when, num_prev_blocks_to_confirm, new_protocol_feature_activations ) )
   {}

   maybe_session                  _db_session;
   block_stage_type               _block_stage;
   controller::block_status       _block_status = controller::block_status::ephemeral;
   std::optional<block_id_type>   _producer_block_id;
   controller::block_report       _block_report{};

   deque<transaction_metadata_ptr> extract_trx_metas() {
      return std::visit([](auto& stage) { return stage.extract_trx_metas(); }, _block_stage);
   }

   bool is_protocol_feature_activated(const digest_type& digest) const {
      return std::visit([&](const auto& stage) { return stage.is_protocol_feature_activated(digest); }, _block_stage);
   }

   block_timestamp_type timestamp() const {
      return std::visit([](const auto& stage) { return stage.timestamp(); }, _block_stage);
   }

   uint32_t block_num() const {
      return std::visit([](const auto& stage) { return stage.block_num(); }, _block_stage);
   }

   account_name producer() const {
      return std::visit([](const auto& stage) { return stage.producer(); }, _block_stage);
   }

   void push() {
      _db_session.push();
   }

   bool is_dpos() const { return std::visit([](const auto& stage) { return stage.is_dpos(); }, _block_stage); }
   
   const block_signing_authority& pending_block_signing_authority() const {
      return std::visit(
         [](const auto& stage) -> const block_signing_authority& { return stage.pending_block_signing_authority(); },
         _block_stage);
   }

   const producer_authority_schedule& active_producers() const {
      return std::visit(
         [](const auto& stage) -> const producer_authority_schedule& { return stage.active_producers(); },
         _block_stage);
   }
   
#if 0
   const producer_authority_schedule& pending_producers() const {
      return std::visit(
         overloaded{
            [](const building_block& bb) -> const producer_authority_schedule& { return bb.pending_producers(); },
            [](const assembled_block& ab) -> const producer_authority_schedule& { return ab.pending_producers(); },
            [](const completed_block& cb) -> const producer_authority_schedule& { return cb.pending_producers(); }},
         _block_stage);
   }
#endif
};

struct controller_impl {
   enum class app_window_type {
      write, // Only main thread is running; read-only threads are not running.
             // All read-write and read-only tasks are sequentially executed.
      read   // Main thread and read-only threads are running read-ony tasks in parallel.
             // Read-write tasks are not being executed.
   };

   // LLVM sets the new handler, we need to reset this to throw a bad_alloc exception so we can possibly exit cleanly
   // and not just abort.
   struct reset_new_handler {
      reset_new_handler() { std::set_new_handler([](){ throw std::bad_alloc(); }); }
   };

   reset_new_handler               rnh; // placed here to allow for this to be set before constructing the other fields
   controller&                     self;
   std::function<void()>           shutdown;
   chainbase::database             db;
   block_log                       blog;
   std::optional<pending_state>    pending;
   block_state_legacy_ptr          head;
   fork_database                   fork_db;
   std::optional<chain_pacemaker>  pacemaker;
   std::atomic<uint32_t>           hs_irreversible_block_num{0};
   resource_limits_manager         resource_limits;
   subjective_billing              subjective_bill;
   authorization_manager           authorization;
   protocol_feature_manager        protocol_features;
   controller::config              conf;
   const chain_id_type             chain_id; // read by thread_pool threads, value will not be changed
   bool                            replaying = false;
   bool                            is_producer_node = false; // true if node is configured as a block producer
   db_read_mode                    read_mode = db_read_mode::HEAD;
   bool                            in_trx_requiring_checks = false; ///< if true, checks that are normally skipped on replay (e.g. auth checks) cannot be skipped
   std::optional<fc::microseconds> subjective_cpu_leeway;
   bool                            trusted_producer_light_validation = false;
   uint32_t                        snapshot_head_block = 0;
   struct chain; // chain is a namespace so use an embedded type for the named_thread_pool tag
   named_thread_pool<chain>        thread_pool;
   deep_mind_handler*              deep_mind_logger = nullptr;
   bool                            okay_to_print_integrity_hash_on_stop = false;

   thread_local static platform_timer timer; // a copy for main thread and each read-only thread
#if defined(EOSIO_EOS_VM_RUNTIME_ENABLED) || defined(EOSIO_EOS_VM_JIT_RUNTIME_ENABLED)
   thread_local static vm::wasm_allocator wasm_alloc; // a copy for main thread and each read-only thread
#endif
   wasm_interface wasmif;
   app_window_type app_window = app_window_type::write;

   typedef pair<scope_name,action_name>                   handler_key;
   map< account_name, map<handler_key, apply_handler> >   apply_handlers;
   unordered_map< builtin_protocol_feature_t, std::function<void(controller_impl&)>, enum_hash<builtin_protocol_feature_t> > protocol_feature_activation_handlers;

   void pop_block() {
      auto prev = fork_db.get_block( head->header.previous );

      if( !prev ) {
         EOS_ASSERT( fork_db.root()->id == head->header.previous, block_validate_exception, "attempt to pop beyond last irreversible block" );
         prev = fork_db.root();
      }

      EOS_ASSERT( head->block, block_validate_exception, "attempting to pop a block that was sparsely loaded from a snapshot");

      head = prev;

      db.undo();

      protocol_features.popped_blocks_to( prev->block_num );
   }

   template<builtin_protocol_feature_t F>
   void on_activation();

   template<builtin_protocol_feature_t F>
   inline void set_activation_handler() {
      auto res = protocol_feature_activation_handlers.emplace( F, &controller_impl::on_activation<F> );
      EOS_ASSERT( res.second, misc_exception, "attempting to set activation handler twice" );
   }

   inline void trigger_activation_handler( builtin_protocol_feature_t f ) {
      auto itr = protocol_feature_activation_handlers.find( f );
      if( itr == protocol_feature_activation_handlers.end() ) return;
      (itr->second)( *this );
   }

   void set_apply_handler( account_name receiver, account_name contract, action_name action, apply_handler v ) {
      apply_handlers[receiver][make_pair(contract,action)] = v;
   }

   controller_impl( const controller::config& cfg, controller& s, protocol_feature_set&& pfs, const chain_id_type& chain_id )
   :rnh(),
    self(s),
    db( cfg.state_dir,
        cfg.read_only ? database::read_only : database::read_write,
        cfg.state_size, false, cfg.db_map_mode ),
    blog( cfg.blocks_dir, cfg.blog ),
    fork_db( cfg.blocks_dir / config::reversible_blocks_dir_name ),
    resource_limits( db, [&s](bool is_trx_transient) { return s.get_deep_mind_logger(is_trx_transient); }),
    authorization( s, db ),
    protocol_features( std::move(pfs), [&s](bool is_trx_transient) { return s.get_deep_mind_logger(is_trx_transient); } ),
    conf( cfg ),
    chain_id( chain_id ),
    read_mode( cfg.read_mode ),
    thread_pool(),
    wasmif( conf.wasm_runtime, conf.eosvmoc_tierup, db, conf.state_dir, conf.eosvmoc_config, !conf.profile_accounts.empty() )
   {
      fork_db.open( [this]( block_timestamp_type timestamp,
                            const flat_set<digest_type>& cur_features,
                            const vector<digest_type>& new_features )
                           { check_protocol_features( timestamp, cur_features, new_features ); }
      );

      thread_pool.start( cfg.thread_pool_size, [this]( const fc::exception& e ) {
         elog( "Exception in chain thread pool, exiting: ${e}", ("e", e.to_detail_string()) );
         if( shutdown ) shutdown();
      } );

      set_activation_handler<builtin_protocol_feature_t::preactivate_feature>();
      set_activation_handler<builtin_protocol_feature_t::replace_deferred>();
      set_activation_handler<builtin_protocol_feature_t::get_sender>();
      set_activation_handler<builtin_protocol_feature_t::webauthn_key>();
      set_activation_handler<builtin_protocol_feature_t::wtmsig_block_signatures>();
      set_activation_handler<builtin_protocol_feature_t::action_return_value>();
      set_activation_handler<builtin_protocol_feature_t::configurable_wasm_limits>();
      set_activation_handler<builtin_protocol_feature_t::blockchain_parameters>();
      set_activation_handler<builtin_protocol_feature_t::get_code_hash>();
      set_activation_handler<builtin_protocol_feature_t::get_block_num>();
      set_activation_handler<builtin_protocol_feature_t::crypto_primitives>();
      set_activation_handler<builtin_protocol_feature_t::bls_primitives>();
      set_activation_handler<builtin_protocol_feature_t::disable_deferred_trxs_stage_2>();
      set_activation_handler<builtin_protocol_feature_t::instant_finality>();

      self.irreversible_block.connect([this](const block_state_legacy_ptr& bsp) {
         wasmif.current_lib(bsp->block_num);
      });


#define SET_APP_HANDLER( receiver, contract, action) \
   set_apply_handler( account_name(#receiver), account_name(#contract), action_name(#action), \
                      &BOOST_PP_CAT(apply_, BOOST_PP_CAT(contract, BOOST_PP_CAT(_,action) ) ) )

   SET_APP_HANDLER( eosio, eosio, newaccount );
   SET_APP_HANDLER( eosio, eosio, setcode );
   SET_APP_HANDLER( eosio, eosio, setabi );
   SET_APP_HANDLER( eosio, eosio, updateauth );
   SET_APP_HANDLER( eosio, eosio, deleteauth );
   SET_APP_HANDLER( eosio, eosio, linkauth );
   SET_APP_HANDLER( eosio, eosio, unlinkauth );

   SET_APP_HANDLER( eosio, eosio, canceldelay );
   }

   /**
    *  Plugins / observers listening to signals emited (such as accepted_transaction) might trigger
    *  errors and throw exceptions. Unless those exceptions are caught it could impact consensus and/or
    *  cause a node to fork.
    *
    *  If it is ever desirable to let a signal handler bubble an exception out of this method
    *  a full audit of its uses needs to be undertaken.
    *
    */
   template<typename Signal, typename Arg>
   void emit( const Signal& s, Arg&& a ) {
      try {
         s( std::forward<Arg>( a ));
      } catch (std::bad_alloc& e) {
         wlog( "std::bad_alloc: ${w}", ("w", e.what()) );
         throw e;
      } catch (boost::interprocess::bad_alloc& e) {
         wlog( "boost::interprocess::bad alloc: ${w}", ("w", e.what()) );
         throw e;
      } catch ( controller_emit_signal_exception& e ) {
         wlog( "controller_emit_signal_exception: ${details}", ("details", e.to_detail_string()) );
         throw e;
      } catch ( fc::exception& e ) {
         wlog( "fc::exception: ${details}", ("details", e.to_detail_string()) );
      } catch ( std::exception& e ) {
         wlog( "std::exception: ${details}", ("details", e.what()) );
      } catch ( ... ) {
         wlog( "signal handler threw exception" );
      }
   }

   void dmlog_applied_transaction(const transaction_trace_ptr& t, const signed_transaction* trx = nullptr) {
      // dmlog_applied_transaction is called by push_scheduled_transaction
      // where transient transactions are not possible, and by push_transaction
      // only when the transaction is not transient
      if (auto dm_logger = get_deep_mind_logger(false)) {
         if (trx && is_onblock(*t))
            dm_logger->on_onblock(*trx);
         dm_logger->on_applied_transaction(self.head_block_num() + 1, t);
      }
   }

   void log_irreversible() {
      EOS_ASSERT( fork_db.root(), fork_database_exception, "fork database not properly initialized" );

      const std::optional<block_id_type> log_head_id = blog.head_id();
      const bool valid_log_head = !!log_head_id;

      const auto lib_num = valid_log_head ? block_header::num_from_id(*log_head_id) : (blog.first_block_num() - 1);

      auto root_id = fork_db.root()->id;

      if( valid_log_head ) {
         EOS_ASSERT( root_id == log_head_id, fork_database_exception, "fork database root does not match block log head" );
      } else {
         EOS_ASSERT( fork_db.root()->block_num == lib_num, fork_database_exception,
                     "The first block ${lib_num} when starting with an empty block log should be the block after fork database root ${bn}.",
                     ("lib_num", lib_num)("bn", fork_db.root()->block_num) );
      }

      const auto fork_head = fork_db_head();
      const uint32_t hs_lib = hs_irreversible_block_num;
      const uint32_t new_lib = hs_lib > 0 ? hs_lib : fork_head->dpos_irreversible_blocknum;

      if( new_lib <= lib_num )
         return;

      auto branch = fork_db.fetch_branch( fork_head->id, new_lib );
      try {

         std::vector<std::future<std::vector<char>>> v;
         v.reserve( branch.size() );
         for( auto bitr = branch.rbegin(); bitr != branch.rend(); ++bitr ) {
            v.emplace_back( post_async_task( thread_pool.get_executor(), [b=(*bitr)->block]() { return fc::raw::pack(*b); } ) );
         }
         auto it = v.begin();

         for( auto bitr = branch.rbegin(); bitr != branch.rend(); ++bitr ) {
            if( read_mode == db_read_mode::IRREVERSIBLE ) {
               controller::block_report br;
               apply_block( br, *bitr, controller::block_status::complete, trx_meta_cache_lookup{} );
            }

            emit( self.irreversible_block, *bitr );

            // blog.append could fail due to failures like running out of space.
            // Do it before commit so that in case it throws, DB can be rolled back.
            blog.append( (*bitr)->block, (*bitr)->id, it->get() );
            ++it;

            db.commit( (*bitr)->block_num );
            root_id = (*bitr)->id;
         }
      } catch( std::exception& ) {
         if( root_id != fork_db.root()->id ) {
            fork_db.advance_root( root_id );
         }
         throw;
      }

      //db.commit( new_lib ); // redundant

      if( root_id != fork_db.root()->id ) {
         branch.emplace_back(fork_db.root());
         fork_db.advance_root( root_id );
      }

      // delete branch in thread pool
      boost::asio::post( thread_pool.get_executor(), [branch{std::move(branch)}]() {} );
   }

   /**
    *  Sets fork database head to the genesis state.
    */
   void initialize_blockchain_state(const genesis_state& genesis) {
      wlog( "Initializing new blockchain with genesis state" );
      producer_authority_schedule initial_schedule = { 0, { producer_authority{config::system_account_name, block_signing_authority_v0{ 1, {{genesis.initial_key, 1}} } } } };
      legacy::producer_schedule_type initial_legacy_schedule{ 0, {{config::system_account_name, genesis.initial_key}} };

      block_header_state_legacy genheader;
      genheader.active_schedule                = initial_schedule;
      genheader.pending_schedule.schedule      = initial_schedule;
      // NOTE: if wtmsig block signatures are enabled at genesis time this should be the hash of a producer authority schedule
      genheader.pending_schedule.schedule_hash = fc::sha256::hash(initial_legacy_schedule);
      genheader.header.timestamp               = genesis.initial_timestamp;
      genheader.header.action_mroot            = genesis.compute_chain_id();
      genheader.id                             = genheader.header.calculate_id();
      genheader.block_num                      = genheader.header.block_num();

      head = std::make_shared<block_state_legacy>();
      static_cast<block_header_state_legacy&>(*head) = genheader;
      head->activated_protocol_features = std::make_shared<protocol_feature_activation_set>();
      head->block = std::make_shared<signed_block>(genheader.header);
      db.set_revision( head->block_num );
      initialize_database(genesis);
   }

   void replay(std::function<bool()> check_shutdown) {
      auto blog_head = blog.head();
      if( !fork_db.root() ) {
         fork_db.reset( *head );
         if (!blog_head)
            return;
      }

      replaying = true;
      auto start_block_num = head->block_num + 1;
      auto start = fc::time_point::now();

      std::exception_ptr except_ptr;

      if( blog_head && start_block_num <= blog_head->block_num() ) {
         ilog( "existing block log, attempting to replay from ${s} to ${n} blocks",
               ("s", start_block_num)("n", blog_head->block_num()) );
         try {
            while( auto next = blog.read_block_by_num( head->block_num + 1 ) ) {
               replay_push_block( next, controller::block_status::irreversible );
               if( check_shutdown() ) break;
               if( next->block_num() % 500 == 0 ) {
                  ilog( "${n} of ${head}", ("n", next->block_num())("head", blog_head->block_num()) );
               }
            }
         } catch(  const database_guard_exception& e ) {
            except_ptr = std::current_exception();
         }
         ilog( "${n} irreversible blocks replayed", ("n", 1 + head->block_num - start_block_num) );

         auto pending_head = fork_db.pending_head();
         if( pending_head ) {
            ilog( "fork database head ${h}, root ${r}", ("h", pending_head->block_num)( "r", fork_db.root()->block_num ) );
            if( pending_head->block_num < head->block_num || head->block_num < fork_db.root()->block_num ) {
               ilog( "resetting fork database with new last irreversible block as the new root: ${id}", ("id", head->id) );
               fork_db.reset( *head );
            } else if( head->block_num != fork_db.root()->block_num ) {
               auto new_root = fork_db.search_on_branch( pending_head->id, head->block_num );
               EOS_ASSERT( new_root, fork_database_exception,
                           "unexpected error: could not find new LIB in fork database" );
               ilog( "advancing fork database root to new last irreversible block within existing fork database: ${id}",
                     ("id", new_root->id) );
               fork_db.mark_valid( new_root );
               fork_db.advance_root( new_root->id );
            }
         }

         // if the irreverible log is played without undo sessions enabled, we need to sync the
         // revision ordinal to the appropriate expected value here.
         if( self.skip_db_sessions( controller::block_status::irreversible ) )
            db.set_revision( head->block_num );
      } else {
         ilog( "no irreversible blocks need to be replayed" );
      }

      if (snapshot_head_block != 0 && !blog_head) {
         // loading from snapshot without a block log so fork_db can't be considered valid
         fork_db.reset( *head );
      } else if( !except_ptr && !check_shutdown() && fork_db.head() ) {
         auto head_block_num = head->block_num;
         auto branch = fork_db.fetch_branch( fork_db.head()->id );
         int rev = 0;
         for( auto i = branch.rbegin(); i != branch.rend(); ++i ) {
            if( check_shutdown() ) break;
            if( (*i)->block_num <= head_block_num ) continue;
            ++rev;
            replay_push_block( (*i)->block, controller::block_status::validated );
         }
         ilog( "${n} reversible blocks replayed", ("n",rev) );
      }

      if( !fork_db.head() ) {
         fork_db.reset( *head );
      }

      auto end = fc::time_point::now();
      ilog( "replayed ${n} blocks in ${duration} seconds, ${mspb} ms/block",
            ("n", head->block_num + 1 - start_block_num)("duration", (end-start).count()/1000000)
            ("mspb", ((end-start).count()/1000.0)/(head->block_num-start_block_num)) );
      replaying = false;

      if( except_ptr ) {
         std::rethrow_exception( except_ptr );
      }
   }

   void startup(std::function<void()> shutdown, std::function<bool()> check_shutdown, const snapshot_reader_ptr& snapshot) {
      EOS_ASSERT( snapshot, snapshot_exception, "No snapshot reader provided" );
      this->shutdown = shutdown;
      try {
         auto snapshot_load_start_time = fc::time_point::now();
         snapshot->validate();
         if( auto blog_head = blog.head() ) {
            ilog( "Starting initialization from snapshot and block log ${b}-${e}, this may take a significant amount of time",
                  ("b", blog.first_block_num())("e", blog_head->block_num()) );
            read_from_snapshot( snapshot, blog.first_block_num(), blog_head->block_num() );
         } else {
            ilog( "Starting initialization from snapshot and no block log, this may take a significant amount of time" );
            read_from_snapshot( snapshot, 0, std::numeric_limits<uint32_t>::max() );
            EOS_ASSERT( head->block_num > 0, snapshot_exception,
                        "Snapshot indicates controller head at block number 0, but that is not allowed. "
                        "Snapshot is invalid." );
            blog.reset( chain_id, head->block_num + 1 );
         }
         ilog( "Snapshot loaded, lib: ${lib}", ("lib", head->block_num) );

         init(std::move(check_shutdown));
         auto snapshot_load_time = (fc::time_point::now() - snapshot_load_start_time).to_seconds();
         ilog( "Finished initialization from snapshot (snapshot load time was ${t}s)", ("t", snapshot_load_time) );
      } catch (boost::interprocess::bad_alloc& e) {
         elog( "Failed initialization from snapshot - db storage not configured to have enough storage for the provided snapshot, please increase and retry snapshot" );
         shutdown();
      }
   }

   void startup(std::function<void()> shutdown, std::function<bool()> check_shutdown, const genesis_state& genesis) {
      EOS_ASSERT( db.revision() < 1, database_exception, "This version of controller::startup only works with a fresh state database." );
      const auto& genesis_chain_id = genesis.compute_chain_id();
      EOS_ASSERT( genesis_chain_id == chain_id, chain_id_type_exception,
                  "genesis state provided to startup corresponds to a chain ID (${genesis_chain_id}) that does not match the chain ID that controller was constructed with (${controller_chain_id})",
                  ("genesis_chain_id", genesis_chain_id)("controller_chain_id", chain_id)
      );

      this->shutdown = std::move(shutdown);
      if( fork_db.head() ) {
         if( read_mode == db_read_mode::IRREVERSIBLE && fork_db.head()->id != fork_db.root()->id ) {
            fork_db.rollback_head_to_root();
         }
         wlog( "No existing chain state. Initializing fresh blockchain state." );
      } else {
         wlog( "No existing chain state or fork database. Initializing fresh blockchain state and resetting fork database.");
      }
      initialize_blockchain_state(genesis); // sets head to genesis state

      if( !fork_db.head() ) {
         fork_db.reset( *head );
      }

      if( blog.head() ) {
         EOS_ASSERT( blog.first_block_num() == 1, block_log_exception,
                     "block log does not start with genesis block"
         );
      } else {
         blog.reset( genesis, head->block );
      }
      init(std::move(check_shutdown));
   }

   void startup(std::function<void()> shutdown, std::function<bool()> check_shutdown) {
      EOS_ASSERT( db.revision() >= 1, database_exception, "This version of controller::startup does not work with a fresh state database." );
      EOS_ASSERT( fork_db.head(), fork_database_exception, "No existing fork database despite existing chain state. Replay required." );

      this->shutdown = std::move(shutdown);
      uint32_t lib_num = fork_db.root()->block_num;
      auto first_block_num = blog.first_block_num();
      if( auto blog_head = blog.head() ) {
         EOS_ASSERT( first_block_num <= lib_num && lib_num <= blog_head->block_num(),
                     block_log_exception,
                     "block log (ranging from ${block_log_first_num} to ${block_log_last_num}) does not contain the last irreversible block (${fork_db_lib})",
                     ("block_log_first_num", first_block_num)
                     ("block_log_last_num", blog_head->block_num())
                     ("fork_db_lib", lib_num)
         );
         lib_num = blog_head->block_num();
      } else {
         if( first_block_num != (lib_num + 1) ) {
            blog.reset( chain_id, lib_num + 1 );
         }
      }

      if( read_mode == db_read_mode::IRREVERSIBLE && fork_db.head()->id != fork_db.root()->id ) {
         fork_db.rollback_head_to_root();
      }
      head = fork_db.head();

      init(std::move(check_shutdown));
   }


   static auto validate_db_version( const chainbase::database& db ) {
      // check database version
      const auto& header_idx = db.get_index<database_header_multi_index>().indices().get<by_id>();

      EOS_ASSERT(header_idx.begin() != header_idx.end(), bad_database_version_exception,
                 "state database version pre-dates versioning, please restore from a compatible snapshot or replay!");

      auto header_itr = header_idx.begin();
      header_itr->validate();

      return header_itr;
   }

   void init(std::function<bool()> check_shutdown) {
      auto header_itr = validate_db_version( db );

      {
         const auto& state_chain_id = db.get<global_property_object>().chain_id;
         EOS_ASSERT( state_chain_id == chain_id, chain_id_type_exception,
                     "chain ID in state (${state_chain_id}) does not match the chain ID that controller was constructed with (${controller_chain_id})",
                     ("state_chain_id", state_chain_id)("controller_chain_id", chain_id)
         );
      }

      // upgrade to the latest compatible version
      if (header_itr->version != database_header_object::current_version) {
         db.modify(*header_itr, [](auto& header) {
            header.version = database_header_object::current_version;
         });
      }

      // At this point head != nullptr
      EOS_ASSERT( db.revision() >= head->block_num, fork_database_exception,
                  "fork database head (${head}) is inconsistent with state (${db})",
                  ("db",db.revision())("head",head->block_num) );

      if( db.revision() > head->block_num ) {
         wlog( "database revision (${db}) is greater than head block number (${head}), "
               "attempting to undo pending changes",
               ("db",db.revision())("head",head->block_num) );
      }
      while( db.revision() > head->block_num ) {
         db.undo();
      }

      protocol_features.init( db );

      // At startup, no transaction specific logging is possible
      if (auto dm_logger = get_deep_mind_logger(false)) {
         dm_logger->on_startup(db, head->block_num);
      }

      if( conf.integrity_hash_on_start )
         ilog( "chain database started with hash: ${hash}", ("hash", calculate_integrity_hash()) );
      okay_to_print_integrity_hash_on_stop = true;

      replay( check_shutdown ); // replay any irreversible and reversible blocks ahead of current head

      if( check_shutdown() ) return;

      // At this point head != nullptr && fork_db.head() != nullptr && fork_db.root() != nullptr.
      // Furthermore, fork_db.root()->block_num <= lib_num.
      // Also, even though blog.head() may still be nullptr, blog.first_block_num() is guaranteed to be lib_num + 1.

      if( read_mode != db_read_mode::IRREVERSIBLE
          && fork_db.pending_head()->id != fork_db.head()->id
          && fork_db.head()->id == fork_db.root()->id
      ) {
         wlog( "read_mode has changed from irreversible: applying best branch from fork database" );

         for( auto pending_head = fork_db.pending_head();
              pending_head->id != fork_db.head()->id;
              pending_head = fork_db.pending_head()
         ) {
            wlog( "applying branch from fork database ending with block: ${id}", ("id", pending_head->id) );
            controller::block_report br;
            maybe_switch_forks( br, pending_head, controller::block_status::complete, forked_branch_callback{}, trx_meta_cache_lookup{} );
         }
      }
   }

   ~controller_impl() {
      thread_pool.stop();
      pending.reset();
      //only log this not just if configured to, but also if initialization made it to the point we'd log the startup too
      if(okay_to_print_integrity_hash_on_stop && conf.integrity_hash_on_stop)
         ilog( "chain database stopped with hash: ${hash}", ("hash", calculate_integrity_hash()) );
   }

   void add_indices() {
      controller_index_set::add_indices(db);
      contract_database_index_set::add_indices(db);

      authorization.add_indices();
      resource_limits.add_indices();
   }

   void clear_all_undo() {
      // Rewind the database to the last irreversible block
      db.undo_all();
      /*
      FC_ASSERT(db.revision() == self.head_block_num(),
                  "Chainbase revision does not match head block num",
                  ("rev", db.revision())("head_block", self.head_block_num()));
                  */
   }

   void add_contract_tables_to_snapshot( const snapshot_writer_ptr& snapshot ) const {
      snapshot->write_section("contract_tables", [this]( auto& section ) {
         index_utils<table_id_multi_index>::walk(db, [this, &section]( const table_id_object& table_row ){
            // add a row for the table
            section.add_row(table_row, db);

            // followed by a size row and then N data rows for each type of table
            contract_database_index_set::walk_indices([this, &section, &table_row]( auto utils ) {
               using utils_t = decltype(utils);
               using value_t = typename decltype(utils)::index_t::value_type;
               using by_table_id = object_to_table_id_tag_t<value_t>;

               auto tid_key = boost::make_tuple(table_row.id);
               auto next_tid_key = boost::make_tuple(table_id_object::id_type(table_row.id._id + 1));

               unsigned_int size = utils_t::template size_range<by_table_id>(db, tid_key, next_tid_key);
               section.add_row(size, db);

               utils_t::template walk_range<by_table_id>(db, tid_key, next_tid_key, [this, &section]( const auto &row ) {
                  section.add_row(row, db);
               });
            });
         });
      });
   }

   void read_contract_tables_from_snapshot( const snapshot_reader_ptr& snapshot ) {
      snapshot->read_section("contract_tables", [this]( auto& section ) {
         bool more = !section.empty();
         while (more) {
            // read the row for the table
            table_id_object::id_type t_id;
            index_utils<table_id_multi_index>::create(db, [this, &section, &t_id](auto& row) {
               section.read_row(row, db);
               t_id = row.id;
            });

            // read the size and data rows for each type of table
            contract_database_index_set::walk_indices([this, &section, &t_id, &more](auto utils) {
               using utils_t = decltype(utils);

               unsigned_int size;
               more = section.read_row(size, db);

               for (size_t idx = 0; idx < size.value; idx++) {
                  utils_t::create(db, [this, &section, &more, &t_id](auto& row) {
                     row.t_id = t_id;
                     more = section.read_row(row, db);
                  });
               }
            });
         }
      });
   }

   void add_to_snapshot( const snapshot_writer_ptr& snapshot ) {
      // clear in case the previous call to clear did not finish in time of deadline
      clear_expired_input_transactions( fc::time_point::maximum() );

      snapshot->write_section<chain_snapshot_header>([this]( auto &section ){
         section.add_row(chain_snapshot_header(), db);
      });

      snapshot->write_section("eosio::chain::block_state", [this]( auto &section ){
         section.template add_row<block_header_state_legacy>(*head, db);
      });

      controller_index_set::walk_indices([this, &snapshot]( auto utils ){
         using value_t = typename decltype(utils)::index_t::value_type;

         // skip the table_id_object as its inlined with contract tables section
         if (std::is_same<value_t, table_id_object>::value) {
            return;
         }

         // skip the database_header as it is only relevant to in-memory database
         if (std::is_same<value_t, database_header_object>::value) {
            return;
         }

         snapshot->write_section<value_t>([this]( auto& section ){
            decltype(utils)::walk(db, [this, &section]( const auto &row ) {
               section.add_row(row, db);
            });
         });
      });

      add_contract_tables_to_snapshot(snapshot);

      authorization.add_to_snapshot(snapshot);
      resource_limits.add_to_snapshot(snapshot);
   }

   static std::optional<genesis_state> extract_legacy_genesis_state( snapshot_reader& snapshot, uint32_t version ) {
      std::optional<genesis_state> genesis;
      using v2 = legacy::snapshot_global_property_object_v2;

      if (std::clamp(version, v2::minimum_version, v2::maximum_version) == version ) {
         genesis.emplace();
         snapshot.read_section<genesis_state>([&genesis=*genesis]( auto &section ){
            section.read_row(genesis);
         });
      }
      return genesis;
   }

   void read_from_snapshot( const snapshot_reader_ptr& snapshot, uint32_t blog_start, uint32_t blog_end ) {
      chain_snapshot_header header;
      snapshot->read_section<chain_snapshot_header>([this, &header]( auto &section ){
         section.read_row(header, db);
         header.validate();
      });

      { /// load and upgrade the block header state
         block_header_state_legacy head_header_state;
         using v2 = legacy::snapshot_block_header_state_v2;

         if (std::clamp(header.version, v2::minimum_version, v2::maximum_version) == header.version ) {
            snapshot->read_section("eosio::chain::block_state", [this, &head_header_state]( auto &section ) {
               legacy::snapshot_block_header_state_v2 legacy_header_state;
               section.read_row(legacy_header_state, db);
               head_header_state = block_header_state_legacy(std::move(legacy_header_state));
            });
         } else {
            snapshot->read_section("eosio::chain::block_state", [this,&head_header_state]( auto &section ){
               section.read_row(head_header_state, db);
            });
         }

         snapshot_head_block = head_header_state.block_num;
         EOS_ASSERT( blog_start <= (snapshot_head_block + 1) && snapshot_head_block <= blog_end,
                     block_log_exception,
                     "Block log is provided with snapshot but does not contain the head block from the snapshot nor a block right after it",
                     ("snapshot_head_block", snapshot_head_block)
                     ("block_log_first_num", blog_start)
                     ("block_log_last_num", blog_end)
         );

         head = std::make_shared<block_state_legacy>();
         static_cast<block_header_state_legacy&>(*head) = head_header_state;
      }

      controller_index_set::walk_indices([this, &snapshot, &header]( auto utils ){
         using value_t = typename decltype(utils)::index_t::value_type;

         // skip the table_id_object as its inlined with contract tables section
         if (std::is_same<value_t, table_id_object>::value) {
            return;
         }

         // skip the database_header as it is only relevant to in-memory database
         if (std::is_same<value_t, database_header_object>::value) {
            return;
         }

         // special case for in-place upgrade of global_property_object
         if (std::is_same<value_t, global_property_object>::value) {
            using v2 = legacy::snapshot_global_property_object_v2;
            using v3 = legacy::snapshot_global_property_object_v3;
            using v4 = legacy::snapshot_global_property_object_v4;

            if (std::clamp(header.version, v2::minimum_version, v2::maximum_version) == header.version ) {
               std::optional<genesis_state> genesis = extract_legacy_genesis_state(*snapshot, header.version);
               EOS_ASSERT( genesis, snapshot_exception,
                           "Snapshot indicates chain_snapshot_header version 2, but does not contain a genesis_state. "
                           "It must be corrupted.");
               snapshot->read_section<global_property_object>([&db=this->db,gs_chain_id=genesis->compute_chain_id()]( auto &section ) {
                  v2 legacy_global_properties;
                  section.read_row(legacy_global_properties, db);

                  db.create<global_property_object>([&legacy_global_properties,&gs_chain_id](auto& gpo ){
                     gpo.initalize_from(legacy_global_properties, gs_chain_id, kv_database_config{},
                                       genesis_state::default_initial_wasm_configuration);
                  });
               });
               return; // early out to avoid default processing
            }

            if (std::clamp(header.version, v3::minimum_version, v3::maximum_version) == header.version ) {
               snapshot->read_section<global_property_object>([&db=this->db]( auto &section ) {
                  v3 legacy_global_properties;
                  section.read_row(legacy_global_properties, db);

                  db.create<global_property_object>([&legacy_global_properties](auto& gpo ){
                     gpo.initalize_from(legacy_global_properties, kv_database_config{},
                                        genesis_state::default_initial_wasm_configuration);
                  });
               });
               return; // early out to avoid default processing
            }

            if (std::clamp(header.version, v4::minimum_version, v4::maximum_version) == header.version) {
               snapshot->read_section<global_property_object>([&db = this->db](auto& section) {
                  v4 legacy_global_properties;
                  section.read_row(legacy_global_properties, db);

                  db.create<global_property_object>([&legacy_global_properties](auto& gpo) {
                     gpo.initalize_from(legacy_global_properties);
                  });
               });
               return; // early out to avoid default processing
            }
         }

         snapshot->read_section<value_t>([this]( auto& section ) {
            bool more = !section.empty();
            while(more) {
               decltype(utils)::create(db, [this, &section, &more]( auto &row ) {
                  more = section.read_row(row, db);
               });
            }
         });
      });

      read_contract_tables_from_snapshot(snapshot);

      authorization.read_from_snapshot(snapshot);
      resource_limits.read_from_snapshot(snapshot);

      db.set_revision( head->block_num );
      db.create<database_header_object>([](const auto& header){
         // nothing to do
      });

      const auto& gpo = db.get<global_property_object>();
      EOS_ASSERT( gpo.chain_id == chain_id, chain_id_type_exception,
                  "chain ID in snapshot (${snapshot_chain_id}) does not match the chain ID that controller was constructed with (${controller_chain_id})",
                  ("snapshot_chain_id", gpo.chain_id)("controller_chain_id", chain_id)
      );
   }

   fc::sha256 calculate_integrity_hash() {
      fc::sha256::encoder enc;
      auto hash_writer = std::make_shared<integrity_hash_snapshot_writer>(enc);
      add_to_snapshot(hash_writer);
      hash_writer->finalize();

      return enc.result();
   }

   void create_native_account( const fc::time_point& initial_timestamp, account_name name, const authority& owner, const authority& active, bool is_privileged = false ) {
      db.create<account_object>([&](auto& a) {
         a.name = name;
         a.creation_date = initial_timestamp;

         if( name == config::system_account_name ) {
            // The initial eosio ABI value affects consensus; see  https://github.com/EOSIO/eos/issues/7794
            // TODO: This doesn't charge RAM; a fix requires a consensus upgrade.
            a.abi.assign(eosio_abi_bin, sizeof(eosio_abi_bin));
         }
      });
      db.create<account_metadata_object>([&](auto & a) {
         a.name = name;
         a.set_privileged( is_privileged );
      });

      const auto& owner_permission  = authorization.create_permission(name, config::owner_name, 0,
                                                                      owner, false, initial_timestamp );
      const auto& active_permission = authorization.create_permission(name, config::active_name, owner_permission.id,
                                                                      active, false, initial_timestamp );

      resource_limits.initialize_account(name, false);

      int64_t ram_delta = config::overhead_per_account_ram_bytes;
      ram_delta += 2*config::billable_size_v<permission_object>;
      ram_delta += owner_permission.auth.get_billable_size();
      ram_delta += active_permission.auth.get_billable_size();

      // This is only called at startup, no transaction specific logging is possible
      if (auto dm_logger = get_deep_mind_logger(false)) {
         dm_logger->on_ram_trace(RAM_EVENT_ID("${name}", ("name", name)), "account", "add", "newaccount");
      }

      resource_limits.add_pending_ram_usage(name, ram_delta, false); // false for doing dm logging
      resource_limits.verify_account_ram_usage(name);
   }

   void initialize_database(const genesis_state& genesis) {
      // create the database header sigil
      db.create<database_header_object>([&]( auto& header ){
         // nothing to do for now
      });

      // Initialize block summary index
      for (int i = 0; i < 0x10000; i++)
         db.create<block_summary_object>([&](block_summary_object&) {});

      const auto& tapos_block_summary = db.get<block_summary_object>(1);
      db.modify( tapos_block_summary, [&]( auto& bs ) {
         bs.block_id = head->id;
      });

      genesis.initial_configuration.validate();
      db.create<global_property_object>([&genesis,&chain_id=this->chain_id](auto& gpo ){
         gpo.configuration = genesis.initial_configuration;
         // TODO: Update this when genesis protocol features are enabled.
         gpo.wasm_configuration = genesis_state::default_initial_wasm_configuration;
         gpo.chain_id = chain_id;
      });

      db.create<protocol_state_object>([&](auto& pso ){
         pso.num_supported_key_types = config::genesis_num_supported_key_types;
         for( const auto& i : genesis_intrinsics ) {
            add_intrinsic_to_whitelist( pso.whitelisted_intrinsics, i );
         }
      });

      db.create<dynamic_global_property_object>([](auto&){});

      authorization.initialize_database();
      resource_limits.initialize_database();

      authority system_auth(genesis.initial_key);
      create_native_account( genesis.initial_timestamp, config::system_account_name, system_auth, system_auth, true );

      auto empty_authority = authority(1, {}, {});
      auto active_producers_authority = authority(1, {}, {});
      active_producers_authority.accounts.push_back({{config::system_account_name, config::active_name}, 1});

      create_native_account( genesis.initial_timestamp, config::null_account_name, empty_authority, empty_authority );
      create_native_account( genesis.initial_timestamp, config::producers_account_name, empty_authority, active_producers_authority );
      const auto& active_permission       = authorization.get_permission({config::producers_account_name, config::active_name});
      const auto& majority_permission     = authorization.create_permission( config::producers_account_name,
                                                                             config::majority_producers_permission_name,
                                                                             active_permission.id,
                                                                             active_producers_authority,
                                                                             false,
                                                                             genesis.initial_timestamp );
                                            authorization.create_permission( config::producers_account_name,
                                                                             config::minority_producers_permission_name,
                                                                             majority_permission.id,
                                                                             active_producers_authority,
                                                                             false,
                                                                             genesis.initial_timestamp );

   }

   // The returned scoped_exit should not exceed the lifetime of the pending which existed when make_block_restore_point was called.
   fc::scoped_exit<std::function<void()>> make_block_restore_point( bool is_read_only = false ) {
      if ( is_read_only ) {
         std::function<void()> callback = []() { };
         return fc::make_scoped_exit( std::move(callback) );
      }

      auto& bb = std::get<building_block>(pending->_block_stage);
      return fc::make_scoped_exit(bb.make_block_restore_point());
   }

   transaction_trace_ptr apply_onerror( const generated_transaction& gtrx,
                                        fc::time_point block_deadline,
                                        fc::microseconds max_transaction_time,
                                        fc::time_point start,
                                        uint32_t& cpu_time_to_bill_us, // only set on failure
                                        uint32_t billed_cpu_time_us,
                                        bool explicit_billed_cpu_time = false,
                                        bool enforce_whiteblacklist = true
                                      )
   {
      signed_transaction etrx;
      // Deliver onerror action containing the failed deferred transaction directly back to the sender.
      etrx.actions.emplace_back( vector<permission_level>{{gtrx.sender, config::active_name}},
                                 onerror( gtrx.sender_id, gtrx.packed_trx.data(), gtrx.packed_trx.size() ) );
      if( self.is_builtin_activated( builtin_protocol_feature_t::no_duplicate_deferred_id ) ) {
         etrx.expiration = time_point_sec();
         etrx.ref_block_num = 0;
         etrx.ref_block_prefix = 0;
      } else {
         etrx.expiration = time_point_sec{self.pending_block_time() + fc::microseconds(999'999)}; // Round up to nearest second to avoid appearing expired
         etrx.set_reference_block( self.head_block_id() );
      }

      transaction_checktime_timer trx_timer(timer);
      const packed_transaction trx( std::move( etrx ) );
      transaction_context trx_context( self, trx, trx.id(), std::move(trx_timer), start );

      if (auto dm_logger = get_deep_mind_logger(trx_context.is_transient())) {
         dm_logger->on_onerror(etrx);
      }

      trx_context.block_deadline = block_deadline;
      trx_context.max_transaction_time_subjective = max_transaction_time;
      trx_context.explicit_billed_cpu_time = explicit_billed_cpu_time;
      trx_context.billed_cpu_time_us = billed_cpu_time_us;
      trx_context.enforce_whiteblacklist = enforce_whiteblacklist;
      transaction_trace_ptr trace = trx_context.trace;

      auto handle_exception = [&](const auto& e)
      {
         cpu_time_to_bill_us = trx_context.update_billed_cpu_time( fc::time_point::now() );
         trace->error_code = controller::convert_exception_to_error_code( e );
         trace->except = e;
         trace->except_ptr = std::current_exception();
      };

      try {
         trx_context.init_for_implicit_trx();
         trx_context.published = gtrx.published;
         trx_context.execute_action( trx_context.schedule_action( trx.get_transaction().actions.back(), gtrx.sender, false, 0, 0 ), 0 );
         trx_context.finalize(); // Automatically rounds up network and CPU usage in trace and bills payers if successful

         auto restore = make_block_restore_point();
         trace->receipt = push_receipt( gtrx.trx_id, transaction_receipt::soft_fail,
                                        trx_context.billed_cpu_time_us, trace->net_usage );
         auto& bb = std::get<building_block>(pending->_block_stage);
         fc::move_append( bb.action_receipt_digests(), std::move(trx_context.executed_action_receipt_digests) );

         trx_context.squash();
         restore.cancel();
         return trace;
      } catch( const disallowed_transaction_extensions_bad_block_exception& ) {
         throw;
      } catch( const protocol_feature_bad_block_exception& ) {
         throw;
      } catch ( const std::bad_alloc& ) {
         throw;
      } catch ( const boost::interprocess::bad_alloc& ) {
         throw;
      } catch( const fc::exception& e ) {
         handle_exception(e);
      } catch ( const std::exception& e ) {
         auto wrapper = fc::std_exception_wrapper::from_current_exception(e);
         handle_exception(wrapper);
      }
      return trace;
   }

   int64_t remove_scheduled_transaction( const generated_transaction_object& gto ) {
      // deferred transactions cannot be transient.
      if (auto dm_logger = get_deep_mind_logger(false)) {
         dm_logger->on_ram_trace(RAM_EVENT_ID("${id}", ("id", gto.id)), "deferred_trx", "remove", "deferred_trx_removed");
      }

      int64_t ram_delta = -(config::billable_size_v<generated_transaction_object> + gto.packed_trx.size());
      resource_limits.add_pending_ram_usage( gto.payer, ram_delta, false ); // false for doing dm logging
      // No need to verify_account_ram_usage since we are only reducing memory

      db.remove( gto );
      return ram_delta;
   }

   bool failure_is_subjective( const fc::exception& e ) const {
      auto code = e.code();
      return    (code == subjective_block_production_exception::code_value)
             || (code == block_net_usage_exceeded::code_value)
             || (code == greylist_net_usage_exceeded::code_value)
             || (code == block_cpu_usage_exceeded::code_value)
             || (code == greylist_cpu_usage_exceeded::code_value)
             || (code == deadline_exception::code_value)
             || (code == leeway_deadline_exception::code_value)
             || (code == actor_whitelist_exception::code_value)
             || (code == actor_blacklist_exception::code_value)
             || (code == contract_whitelist_exception::code_value)
             || (code == contract_blacklist_exception::code_value)
             || (code == action_blacklist_exception::code_value)
             || (code == key_blacklist_exception::code_value)
             || (code == sig_variable_size_limit_exception::code_value);
   }

   bool scheduled_failure_is_subjective( const fc::exception& e ) const {
      auto code = e.code();
      return    (code == tx_cpu_usage_exceeded::code_value)
             || failure_is_subjective(e);
   }

   transaction_trace_ptr push_scheduled_transaction( const transaction_id_type& trxid,
                                                     fc::time_point block_deadline, fc::microseconds max_transaction_time,
                                                     uint32_t billed_cpu_time_us, bool explicit_billed_cpu_time = false )
   {
      const auto& idx = db.get_index<generated_transaction_multi_index,by_trx_id>();
      auto itr = idx.find( trxid );
      EOS_ASSERT( itr != idx.end(), unknown_transaction_exception, "unknown transaction" );
      return push_scheduled_transaction( *itr, block_deadline, max_transaction_time, billed_cpu_time_us, explicit_billed_cpu_time );
   }

   transaction_trace_ptr push_scheduled_transaction( const generated_transaction_object& gto,
                                                     fc::time_point block_deadline, fc::microseconds max_transaction_time,
                                                     uint32_t billed_cpu_time_us, bool explicit_billed_cpu_time = false )
   { try {

      auto start = fc::time_point::now();
      const bool validating = !self.is_speculative_block();
      EOS_ASSERT( !validating || explicit_billed_cpu_time, transaction_exception, "validating requires explicit billing" );

      maybe_session undo_session;
      if ( !self.skip_db_sessions() )
         undo_session = maybe_session(db);

      auto gtrx = generated_transaction(gto);

      // remove the generated transaction object after making a copy
      // this will ensure that anything which affects the GTO multi-index-container will not invalidate
      // data we need to successfully retire this transaction.
      //
      // IF the transaction FAILs in a subjective way, `undo_session` should expire without being squashed
      // resulting in the GTO being restored and available for a future block to retire.
      int64_t trx_removal_ram_delta = remove_scheduled_transaction(gto);

      fc::datastream<const char*> ds( gtrx.packed_trx.data(), gtrx.packed_trx.size() );

      // check delay_until only before disable_deferred_trxs_stage_1 is activated.
      if( !self.is_builtin_activated( builtin_protocol_feature_t::disable_deferred_trxs_stage_1 ) ) {
         EOS_ASSERT( gtrx.delay_until <= self.pending_block_time(), transaction_exception, "this transaction isn't ready",
                    ("gtrx.delay_until",gtrx.delay_until)("pbt",self.pending_block_time()) );
      }

      signed_transaction dtrx;
      fc::raw::unpack(ds,static_cast<transaction&>(dtrx) );
      transaction_metadata_ptr trx =
            transaction_metadata::create_no_recover_keys( std::make_shared<packed_transaction>( std::move(dtrx)  ),
                                                          transaction_metadata::trx_type::scheduled );
      trx->accepted = true;

      // After disable_deferred_trxs_stage_1 is activated, a deferred transaction
      // can only be retired as expired, and it can be retired as expired
      // regardless of whether its delay_util or expiration times have been reached.
      transaction_trace_ptr trace;
      if( self.is_builtin_activated( builtin_protocol_feature_t::disable_deferred_trxs_stage_1 ) || gtrx.expiration < self.pending_block_time() ) {
         trace = std::make_shared<transaction_trace>();
         trace->id = gtrx.trx_id;
         trace->block_num = self.head_block_num() + 1;
         trace->block_time = self.pending_block_time();
         trace->producer_block_id = self.pending_producer_block_id();
         trace->scheduled = true;
         trace->receipt = push_receipt( gtrx.trx_id, transaction_receipt::expired, billed_cpu_time_us, 0 ); // expire the transaction
         trace->account_ram_delta = account_delta( gtrx.payer, trx_removal_ram_delta );
         trace->elapsed = fc::time_point::now() - start;
         pending->_block_report.total_cpu_usage_us += billed_cpu_time_us;
         pending->_block_report.total_elapsed_time += trace->elapsed;
         pending->_block_report.total_time += trace->elapsed;
         emit( self.accepted_transaction, trx );
         dmlog_applied_transaction(trace);
         emit( self.applied_transaction, std::tie(trace, trx->packed_trx()) );
         undo_session.squash();
         return trace;
      }

      auto reset_in_trx_requiring_checks = fc::make_scoped_exit([old_value=in_trx_requiring_checks,this](){
         in_trx_requiring_checks = old_value;
      });
      in_trx_requiring_checks = true;

      uint32_t cpu_time_to_bill_us = billed_cpu_time_us;

      transaction_checktime_timer trx_timer( timer );
      transaction_context trx_context( self, *trx->packed_trx(), gtrx.trx_id, std::move(trx_timer) );
      trx_context.leeway =  fc::microseconds(0); // avoid stealing cpu resource
      trx_context.block_deadline = block_deadline;
      trx_context.max_transaction_time_subjective = max_transaction_time;
      trx_context.explicit_billed_cpu_time = explicit_billed_cpu_time;
      trx_context.billed_cpu_time_us = billed_cpu_time_us;
      trx_context.enforce_whiteblacklist = gtrx.sender.empty() ? true : !sender_avoids_whitelist_blacklist_enforcement( gtrx.sender );
      trace = trx_context.trace;

      auto handle_exception = [&](const auto& e)
      {
         cpu_time_to_bill_us = trx_context.update_billed_cpu_time( fc::time_point::now() );
         trace->error_code = controller::convert_exception_to_error_code( e );
         trace->except = e;
         trace->except_ptr = std::current_exception();
         trace->elapsed = fc::time_point::now() - start;

         // deferred transactions cannot be transient
         if (auto dm_logger = get_deep_mind_logger(false)) {
            dm_logger->on_fail_deferred();
         }
      };

      try {
         trx_context.init_for_deferred_trx( gtrx.published );

         if( trx_context.enforce_whiteblacklist && self.is_speculative_block() ) {
            flat_set<account_name> actors;
            for( const auto& act : trx->packed_trx()->get_transaction().actions ) {
               for( const auto& auth : act.authorization ) {
                  actors.insert( auth.actor );
               }
            }
            check_actor_list( actors );
         }

         trx_context.exec();
         trx_context.finalize(); // Automatically rounds up network and CPU usage in trace and bills payers if successful

         auto restore = make_block_restore_point();

         trace->receipt = push_receipt( gtrx.trx_id,
                                        transaction_receipt::executed,
                                        trx_context.billed_cpu_time_us,
                                        trace->net_usage );

         fc::move_append( std::get<building_block>(pending->_block_stage).action_receipt_digests(),
                          std::move(trx_context.executed_action_receipt_digests) );

         trace->account_ram_delta = account_delta( gtrx.payer, trx_removal_ram_delta );

         emit( self.accepted_transaction, trx );
         dmlog_applied_transaction(trace);
         emit( self.applied_transaction, std::tie(trace, trx->packed_trx()) );

         trx_context.squash();
         undo_session.squash();

         restore.cancel();

         pending->_block_report.total_net_usage += trace->net_usage;
         pending->_block_report.total_cpu_usage_us += trace->receipt->cpu_usage_us;
         pending->_block_report.total_elapsed_time += trace->elapsed;
         pending->_block_report.total_time += fc::time_point::now() - start;

         return trace;
      } catch( const disallowed_transaction_extensions_bad_block_exception& ) {
         throw;
      } catch( const protocol_feature_bad_block_exception& ) {
         throw;
      } catch ( const std::bad_alloc& ) {
         throw;
      } catch ( const boost::interprocess::bad_alloc& ) {
         throw;
      } catch( const fc::exception& e ) {
        handle_exception(e);
      } catch ( const std::exception& e) {
        auto wrapper = fc::std_exception_wrapper::from_current_exception(e);
        handle_exception(wrapper);
      }

      trx_context.undo();

      // Only subjective OR soft OR hard failure logic below:

      if( gtrx.sender != account_name() && !(validating ? failure_is_subjective(*trace->except) : scheduled_failure_is_subjective(*trace->except))) {
         // Attempt error handling for the generated transaction.

         auto error_trace = apply_onerror( gtrx, block_deadline, max_transaction_time, trx_context.pseudo_start,
                                           cpu_time_to_bill_us, billed_cpu_time_us, explicit_billed_cpu_time,
                                           trx_context.enforce_whiteblacklist );
         error_trace->failed_dtrx_trace = trace;
         trace = error_trace;
         if( !trace->except_ptr ) {
            trace->account_ram_delta = account_delta( gtrx.payer, trx_removal_ram_delta );
            trace->elapsed = fc::time_point::now() - start;
            emit( self.accepted_transaction, trx );
            dmlog_applied_transaction(trace);
            emit( self.applied_transaction, std::tie(trace, trx->packed_trx()) );
            undo_session.squash();
            pending->_block_report.total_net_usage += trace->net_usage;
            if( trace->receipt ) pending->_block_report.total_cpu_usage_us += trace->receipt->cpu_usage_us;
            pending->_block_report.total_elapsed_time += trace->elapsed;
            pending->_block_report.total_time += trace->elapsed;
            return trace;
         }
         trace->elapsed = fc::time_point::now() - start;
      }

      // Only subjective OR hard failure logic below:

      // subjectivity changes based on producing vs validating
      bool subjective  = false;
      if (validating) {
         subjective = failure_is_subjective(*trace->except);
      } else {
         subjective = scheduled_failure_is_subjective(*trace->except);
      }

      if ( !subjective ) {
         // hard failure logic

         if( !validating ) {
            auto& rl = self.get_mutable_resource_limits_manager();
            rl.update_account_usage( trx_context.bill_to_accounts, block_timestamp_type(self.pending_block_time()).slot );
            int64_t account_cpu_limit = 0;
            std::tie( std::ignore, account_cpu_limit, std::ignore, std::ignore ) = trx_context.max_bandwidth_billed_accounts_can_pay( true );

            uint32_t limited_cpu_time_to_bill_us = static_cast<uint32_t>( std::min(
                  std::min( static_cast<int64_t>(cpu_time_to_bill_us), account_cpu_limit ),
                  trx_context.initial_objective_duration_limit.count() ) );
            EOS_ASSERT( !explicit_billed_cpu_time || (cpu_time_to_bill_us == limited_cpu_time_to_bill_us),
                        transaction_exception, "cpu to bill ${cpu} != limited ${limit}", ("cpu", cpu_time_to_bill_us)("limit", limited_cpu_time_to_bill_us) );
            cpu_time_to_bill_us = limited_cpu_time_to_bill_us;
         }

         resource_limits.add_transaction_usage( trx_context.bill_to_accounts, cpu_time_to_bill_us, 0,
                                                block_timestamp_type(self.pending_block_time()).slot ); // Should never fail

         trace->receipt = push_receipt(gtrx.trx_id, transaction_receipt::hard_fail, cpu_time_to_bill_us, 0);
         trace->account_ram_delta = account_delta( gtrx.payer, trx_removal_ram_delta );

         emit( self.accepted_transaction, trx );
         dmlog_applied_transaction(trace);
         emit( self.applied_transaction, std::tie(trace, trx->packed_trx()) );

         undo_session.squash();
      } else {
         emit( self.accepted_transaction, trx );
         dmlog_applied_transaction(trace);
         emit( self.applied_transaction, std::tie(trace, trx->packed_trx()) );
      }

      pending->_block_report.total_net_usage += trace->net_usage;
      if( trace->receipt ) pending->_block_report.total_cpu_usage_us += trace->receipt->cpu_usage_us;
      pending->_block_report.total_elapsed_time += trace->elapsed;
      pending->_block_report.total_time += fc::time_point::now() - start;

      return trace;
   } FC_CAPTURE_AND_RETHROW() } /// push_scheduled_transaction


   /**
    *  Adds the transaction receipt to the pending block and returns it.
    */
   template<typename T>
   const transaction_receipt& push_receipt( const T& trx, transaction_receipt_header::status_enum status,
                                            uint64_t cpu_usage_us, uint64_t net_usage ) {
      uint64_t net_usage_words = net_usage / 8;
      EOS_ASSERT( net_usage_words*8 == net_usage, transaction_exception, "net_usage is not divisible by 8" );
      auto& bb = std::get<building_block>(pending->_block_stage);
      auto& receipts = bb.pending_trx_receipts();
      receipts.emplace_back( trx );
      transaction_receipt& r = receipts.back();
      r.cpu_usage_us         = cpu_usage_us;
      r.net_usage_words      = net_usage_words;
      r.status               = status;
      auto& mroot_or_digests = bb.trx_mroot_or_receipt_digests();
      if( std::holds_alternative<digests_t>(mroot_or_digests) )
         std::get<digests_t>(mroot_or_digests).emplace_back( r.digest() );
      return r;
   }

   /**
    *  This is the entry point for new transactions to the block state. It will check authorization and
    *  determine whether to execute it now or to delay it. Lastly it inserts a transaction receipt into
    *  the pending block.
    */
   transaction_trace_ptr push_transaction( const transaction_metadata_ptr& trx,
                                           fc::time_point block_deadline,
                                           fc::microseconds max_transaction_time,
                                           uint32_t billed_cpu_time_us,
                                           bool explicit_billed_cpu_time,
                                           int64_t subjective_cpu_bill_us )
   {
      EOS_ASSERT(block_deadline != fc::time_point(), transaction_exception, "deadline cannot be uninitialized");

      transaction_trace_ptr trace;
      try {
         auto start = fc::time_point::now();
         const bool check_auth = !self.skip_auth_check() && !trx->implicit() && !trx->is_read_only();
         const fc::microseconds sig_cpu_usage = trx->signature_cpu_usage();

         if( !explicit_billed_cpu_time ) {
            fc::microseconds already_consumed_time( EOS_PERCENT(sig_cpu_usage.count(), conf.sig_cpu_bill_pct) );

            if( start.time_since_epoch() <  already_consumed_time ) {
               start = fc::time_point();
            } else {
               start -= already_consumed_time;
            }
         }

         const signed_transaction& trn = trx->packed_trx()->get_signed_transaction();
         transaction_checktime_timer trx_timer(timer);
         transaction_context trx_context(self, *trx->packed_trx(), trx->id(), std::move(trx_timer), start, trx->get_trx_type());
         if ((bool)subjective_cpu_leeway && self.is_speculative_block()) {
            trx_context.leeway = *subjective_cpu_leeway;
         }
         trx_context.block_deadline = block_deadline;
         trx_context.max_transaction_time_subjective = max_transaction_time;
         trx_context.explicit_billed_cpu_time = explicit_billed_cpu_time;
         trx_context.billed_cpu_time_us = billed_cpu_time_us;
         trx_context.subjective_cpu_bill_us = subjective_cpu_bill_us;
         trace = trx_context.trace;

         auto handle_exception =[&](const auto& e)
         {
            trace->error_code = controller::convert_exception_to_error_code( e );
            trace->except = e;
            trace->except_ptr = std::current_exception();
            trace->elapsed = fc::time_point::now() - trx_context.start;
         };

         try {
            if( trx->implicit() ) {
               trx_context.init_for_implicit_trx();
               trx_context.enforce_whiteblacklist = false;
            } else {
               trx_context.init_for_input_trx( trx->packed_trx()->get_unprunable_size(),
                                               trx->packed_trx()->get_prunable_size() );
            }

            trx_context.delay = fc::seconds(trn.delay_sec);

            if( check_auth ) {
               authorization.check_authorization(
                       trn.actions,
                       trx->recovered_keys(),
                       {},
                       trx_context.delay,
                       [&trx_context](){ trx_context.checktime(); },
                       false,
                       trx->is_dry_run()
               );
            }
            trx_context.exec();
            trx_context.finalize(); // Automatically rounds up network and CPU usage in trace and bills payers if successful

            auto restore = make_block_restore_point( trx->is_read_only() );

            auto& bb = std::get<building_block>(pending->_block_stage);
            trx->billed_cpu_time_us = trx_context.billed_cpu_time_us;
            if (!trx->implicit() && !trx->is_read_only()) {
               transaction_receipt::status_enum s = (trx_context.delay == fc::seconds(0))
                                                    ? transaction_receipt::executed
                                                    : transaction_receipt::delayed;
               trace->receipt = push_receipt(*trx->packed_trx(), s, trx_context.billed_cpu_time_us, trace->net_usage);
               bb.pending_trx_metas().emplace_back(trx);
            } else {
               transaction_receipt_header r;
               r.status = transaction_receipt::executed;
               r.cpu_usage_us = trx_context.billed_cpu_time_us;
               r.net_usage_words = trace->net_usage / 8;
               trace->receipt = r;
            }

            if ( !trx->is_read_only() ) {
               fc::move_append( bb.action_receipt_digests(),
                                std::move(trx_context.executed_action_receipt_digests) );
                if ( !trx->is_dry_run() ) {
                   // call the accept signal but only once for this transaction
                   if (!trx->accepted) {
                       trx->accepted = true;
                       emit(self.accepted_transaction, trx);
                   }

                   dmlog_applied_transaction(trace, &trn);
                   emit(self.applied_transaction, std::tie(trace, trx->packed_trx()));
                }
            }

            if ( trx->is_transient() ) {
               // remove trx from pending block by not canceling 'restore'
               trx_context.undo(); // this will happen automatically in destructor, but make it more explicit
            } else if ( read_mode != db_read_mode::SPECULATIVE && pending->_block_status == controller::block_status::ephemeral ) {
               // An ephemeral block will never become a full block, but on a producer node the trxs should be saved
               // in the un-applied transaction queue for execution during block production. For a non-producer node
               // save the trxs in the un-applied transaction queue for use during block validation to skip signature
               // recovery.
               restore.cancel();   // maintain trx metas for abort block
               trx_context.undo(); // this will happen automatically in destructor, but make it more explicit
            } else {
               restore.cancel();
               trx_context.squash();
            }

            if( !trx->is_transient() ) {
               pending->_block_report.total_net_usage += trace->net_usage;
               pending->_block_report.total_cpu_usage_us += trace->receipt->cpu_usage_us;
               pending->_block_report.total_elapsed_time += trace->elapsed;
               pending->_block_report.total_time += fc::time_point::now() - start;
            }

            return trace;
         } catch( const disallowed_transaction_extensions_bad_block_exception& ) {
            throw;
         } catch( const protocol_feature_bad_block_exception& ) {
            throw;
         } catch ( const std::bad_alloc& ) {
           throw;
         } catch ( const boost::interprocess::bad_alloc& ) {
           throw;
         } catch (const fc::exception& e) {
           handle_exception(e);
         } catch (const std::exception& e) {
           auto wrapper = fc::std_exception_wrapper::from_current_exception(e);
           handle_exception(wrapper);
         }

         if (!trx->is_transient()) {
            emit(self.accepted_transaction, trx);
            dmlog_applied_transaction(trace);
            emit(self.applied_transaction, std::tie(trace, trx->packed_trx()));

            pending->_block_report.total_net_usage += trace->net_usage;
            if( trace->receipt ) pending->_block_report.total_cpu_usage_us += trace->receipt->cpu_usage_us;
            pending->_block_report.total_elapsed_time += trace->elapsed;
            pending->_block_report.total_time += fc::time_point::now() - start;
         }

         return trace;
      } FC_CAPTURE_AND_RETHROW((trace))
   } /// push_transaction

   void start_block( block_timestamp_type when,
                     uint16_t confirm_block_count,
                     const vector<digest_type>& new_protocol_feature_activations,
                     controller::block_status s,
                     const std::optional<block_id_type>& producer_block_id,
                     const fc::time_point& deadline )
   {
      EOS_ASSERT( !pending, block_validate_exception, "pending block already exists" );

      // can change during start_block, so use same value throughout
      uint32_t hs_lib = hs_irreversible_block_num.load();
      const bool hs_active = hs_lib > 0; // the transition from 0 to >0 cannot happen during start_block

      emit( self.block_start, head->block_num + 1 );

      // at block level, no transaction specific logging is possible
      if (auto dm_logger = get_deep_mind_logger(false)) {
         // The head block represents the block just before this one that is about to start, so add 1 to get this block num
         dm_logger->on_start_block(head->block_num + 1);
      }

      auto guard_pending = fc::make_scoped_exit([this, head_block_num=head->block_num](){
         protocol_features.popped_blocks_to( head_block_num );
         pending.reset();
      });

      //building_block_input bbi{ head->id, when, head->get_scheduled_producer(when), std::move(new_protocol_feature_activations) };
      if (!self.skip_db_sessions(s)) {
         EOS_ASSERT( db.revision() == head->block_num, database_exception, "db revision is not on par with head block",
                     ("db.revision()", db.revision())("controller_head_block", head->block_num)("fork_db_head_block", fork_db.head()->block_num) );

         pending.emplace( maybe_session(db), *head, when, confirm_block_count, new_protocol_feature_activations );
      } else {
         pending.emplace( maybe_session(), *head, when, confirm_block_count, new_protocol_feature_activations );
      }

      pending->_block_status = s;
      pending->_producer_block_id = producer_block_id;

      auto& bb = std::get<building_block>(pending->_block_stage);
<<<<<<< HEAD
=======
      const auto& pbhs = bb._pending_block_header_state_legacy;
>>>>>>> 6a7364d0

      // block status is either ephemeral or incomplete. Modify state of speculative block only if we are building a
      // speculative incomplete block (otherwise we need clean state for head mode, ephemeral block)
      if ( pending->_block_status != controller::block_status::ephemeral )
      {
         const auto& pso = db.get<protocol_state_object>();

         auto num_preactivated_protocol_features = pso.preactivated_protocol_features.size();
         bool handled_all_preactivated_features = (num_preactivated_protocol_features == 0);

         if( new_protocol_feature_activations.size() > 0 ) {
            flat_map<digest_type, bool> activated_protocol_features;
            activated_protocol_features.reserve( std::max( num_preactivated_protocol_features,
                                                           new_protocol_feature_activations.size() ) );
            for( const auto& feature_digest : pso.preactivated_protocol_features ) {
               activated_protocol_features.emplace( feature_digest, false );
            }

            size_t num_preactivated_features_that_have_activated = 0;

            const auto& pfs = protocol_features.get_protocol_feature_set();
            for( const auto& feature_digest : new_protocol_feature_activations ) {
               const auto& f = pfs.get_protocol_feature( feature_digest );

               auto res = activated_protocol_features.emplace( feature_digest, true );
               if( res.second ) {
                  // feature_digest was not preactivated
                  EOS_ASSERT( !f.preactivation_required, protocol_feature_exception,
                              "attempted to activate protocol feature without prior required preactivation: ${digest}",
                              ("digest", feature_digest)
                  );
               } else {
                  EOS_ASSERT( !res.first->second, block_validate_exception,
                              "attempted duplicate activation within a single block: ${digest}",
                              ("digest", feature_digest)
                  );
                  // feature_digest was preactivated
                  res.first->second = true;
                  ++num_preactivated_features_that_have_activated;
               }

               if( f.builtin_feature ) {
                  trigger_activation_handler( *f.builtin_feature );
               }

               protocol_features.activate_feature( feature_digest, bb.block_num() );

               ++bb.num_new_protocol_features_activated();
            }

            if( num_preactivated_features_that_have_activated == num_preactivated_protocol_features ) {
               handled_all_preactivated_features = true;
            }
         }

         EOS_ASSERT( handled_all_preactivated_features, block_validate_exception,
                     "There are pre-activated protocol features that were not activated at the start of this block"
         );

         if( new_protocol_feature_activations.size() > 0 ) {
            db.modify( pso, [&]( auto& ps ) {
               ps.preactivated_protocol_features.clear();

               for (const auto& digest : new_protocol_feature_activations)
                  ps.activated_protocol_features.emplace_back(digest, bb.block_num());
            });
         }

         const auto& gpo = self.get_global_properties();

         if (!hs_active) {
            bb.apply_dpos<void>([&](building_block::building_block_dpos &bb_dpos) {
               pending_block_header_state& pbhs = bb_dpos.pending_block_header_state;
               
               if( gpo.proposed_schedule_block_num && // if there is a proposed schedule that was proposed in a block ...
                   ( hs_active || *gpo.proposed_schedule_block_num <= pbhs.dpos_irreversible_blocknum ) && // ... that has now become irreversible or hotstuff activated...
                   pbhs.prev_pending_schedule.schedule.producers.size() == 0 // ... and there was room for a new pending schedule prior to any possible promotion
                  )
               {
                  // Promote proposed schedule to pending schedule; happens in next block after hotstuff activated
                  EOS_ASSERT( gpo.proposed_schedule.version == pbhs.active_schedule_version + 1,
                              producer_schedule_exception, "wrong producer schedule version specified" );

                  bb_dpos.new_pending_producer_schedule = producer_authority_schedule::from_shared(gpo.proposed_schedule);

                  if( !replaying ) {
                     ilog( "promoting proposed schedule (set in block ${proposed_num}) to pending; current block: ${n} lib: ${lib} schedule: ${schedule} ",
                           ("proposed_num", *gpo.proposed_schedule_block_num)("n", pbhs.block_num)
                           ("lib", hs_active ? hs_lib : pbhs.dpos_irreversible_blocknum)
                           ("schedule", bb_dpos.new_pending_producer_schedule ) );
                  }

                  db.modify( gpo, [&]( auto& gp ) {
                     gp.proposed_schedule_block_num = std::optional<block_num_type>();
                     gp.proposed_schedule.version=0;
                     gp.proposed_schedule.producers.clear();
                  });
               }
            });
         }

         try {
            transaction_metadata_ptr onbtrx =
                  transaction_metadata::create_no_recover_keys( std::make_shared<packed_transaction>( get_on_block_transaction() ),
                                                                transaction_metadata::trx_type::implicit );
            auto reset_in_trx_requiring_checks = fc::make_scoped_exit([old_value=in_trx_requiring_checks,this](){
                  in_trx_requiring_checks = old_value;
               });
            in_trx_requiring_checks = true;
            auto trace = push_transaction( onbtrx, fc::time_point::maximum(), fc::microseconds::maximum(),
                                           gpo.configuration.min_transaction_cpu_usage, true, 0 );
            if( trace->except ) {
               wlog("onblock ${block_num} is REJECTING: ${entire_trace}",("block_num", head->block_num + 1)("entire_trace", trace));
            }
         } catch( const std::bad_alloc& e ) {
            elog( "on block transaction failed due to a std::bad_alloc" );
            throw;
         } catch( const boost::interprocess::bad_alloc& e ) {
            elog( "on block transaction failed due to a bad allocation" );
            throw;
         } catch( const fc::exception& e ) {
            wlog( "on block transaction failed, but shouldn't impact block generation, system contract needs update" );
            edump((e.to_detail_string()));
         } catch( const std::exception& e ) {
            wlog( "on block transaction failed due to unexpected exception" );
            edump((e.what()));
         } catch( ... ) {
            elog( "on block transaction failed due to unknown exception" );
         }

         clear_expired_input_transactions(deadline);
         update_producers_authority();
      }

      guard_pending.cancel();
   } /// start_block

   void finalize_block()
   {
      EOS_ASSERT( pending, block_validate_exception, "it is not valid to finalize when there is no pending block");
      EOS_ASSERT( std::holds_alternative<building_block>(pending->_block_stage), block_validate_exception, "already called finalize_block");

      try {

      const bool if_active = hs_irreversible_block_num.load() > 0;

<<<<<<< HEAD
=======
      auto& pbhs = pending->get_pending_block_header_state_legacy();

>>>>>>> 6a7364d0
      auto& bb = std::get<building_block>(pending->_block_stage);

      auto action_merkle_fut = post_async_task( thread_pool.get_executor(),
                                                [ids{std::move( bb.action_receipt_digests() )}, if_active]() mutable {
                                                   return calc_merkle(std::move(ids), if_active);
                                                } );
      const bool calc_trx_merkle = !std::holds_alternative<checksum256_type>(bb.trx_mroot_or_receipt_digests());
      std::future<checksum256_type> trx_merkle_fut;
      if( calc_trx_merkle ) {
         trx_merkle_fut = post_async_task( thread_pool.get_executor(),
                                           [ids{std::move( std::get<digests_t>(bb.trx_mroot_or_receipt_digests()) )}, if_active]() mutable {
                                              return calc_merkle(std::move(ids), if_active);
                                           } );
      }

      // Update resource limits:
      resource_limits.process_account_limit_updates();
      const auto& chain_config = self.get_global_properties().configuration;
      uint64_t CPU_TARGET = EOS_PERCENT(chain_config.max_block_cpu_usage, chain_config.target_block_cpu_usage_pct);
      resource_limits.set_block_parameters(
         { CPU_TARGET, chain_config.max_block_cpu_usage, config::block_cpu_usage_average_window_ms / config::block_interval_ms, config::maximum_elastic_resource_multiplier, {99, 100}, {1000, 999}},
         {EOS_PERCENT(chain_config.max_block_net_usage, chain_config.target_block_net_usage_pct), chain_config.max_block_net_usage, config::block_size_average_window_ms / config::block_interval_ms, config::maximum_elastic_resource_multiplier, {99, 100}, {1000, 999}}
      );
      resource_limits.process_block_usage(bb.block_num());

<<<<<<< HEAD
#if 0
      [greg todo]
      auto proposed_fin_pol = pending->_assembled_block_input.new_finalizer_policy();
      if (proposed_fin_pol) {
         // proposed_finalizer_policy can't be set until builtin_protocol_feature_t::instant_finality activated
         finalizer_policy fin_pol = std::move(*proposed_fin_pol);
         fin_pol.generation = bb.apply_hs<uint32_t>([&](building_block_if& h) {
            return h._bhs.increment_finalizer_policy_generation(); });
=======
      // Create (unsigned) block:
      auto block_ptr = std::make_shared<signed_block>( pbhs.make_block_header(
         calc_trx_merkle ? trx_merkle_fut.get() : std::get<checksum256_type>(bb._trx_mroot_or_receipt_digests),
         action_merkle_fut.get(),
         bb._new_pending_producer_schedule,
         std::move( bb._new_protocol_feature_activations ),
         protocol_features.get_protocol_feature_set()
      ) );

      block_ptr->transactions = std::move( bb._pending_trx_receipts );

      if (bb._pending_block_header_state_legacy.proposed_finalizer_policy) {
         // proposed_finalizer_policy can't be set until builtin_protocol_feature_t::instant_finality activated
         finalizer_policy& fin_pol = *bb._pending_block_header_state_legacy.proposed_finalizer_policy;
         ++bb._pending_block_header_state_legacy.last_proposed_finalizer_policy_generation;
         fin_pol.generation = bb._pending_block_header_state_legacy.last_proposed_finalizer_policy_generation;
>>>>>>> 6a7364d0
         emplace_extension(
                 block_ptr->header_extensions,
                 finalizer_policy_extension::extension_id(),
                 fc::raw::pack( finalizer_policy_extension{ std::move(fin_pol) } )
         );
      }
<<<<<<< HEAD
#endif
      
      // Create (unsigned) block in dpos mode.    [greg todo] do it in IF mode later when we are ready to sign it
      bb.apply_dpos<void>([&](building_block::building_block_dpos& bb) {
         auto block_ptr = std::make_shared<signed_block>(
            bb.pending_block_header_state.make_block_header(
               calc_trx_merkle ? trx_merkle_fut.get() : std::get<checksum256_type>(bb.trx_mroot_or_receipt_digests),
               action_merkle_fut.get(),
               bb.new_pending_producer_schedule,
               vector<digest_type>(bb.new_protocol_feature_activations), // have to copy as member declared `const`
               protocol_features.get_protocol_feature_set()));

         block_ptr->transactions = std::move(bb.pending_trx_receipts);

         auto id = block_ptr->calculate_id();

         // Update TaPoS table:
         create_block_summary( id );

         /*
           ilog( "finalized block ${n} (${id}) at ${t} by ${p} (${signing_key}); schedule_version: ${v} lib: ${lib} #dtrxs: ${ndtrxs} ${np}",
           ("n",pbhs.block_num)
           ("id",id)
           ("t",pbhs.timestamp)
           ("p",pbhs.producer)
           ("signing_key", pbhs.block_signing_key)
           ("v",pbhs.active_schedule_version)
           ("lib",pbhs.dpos_irreversible_blocknum)
           ("ndtrxs",db.get_index<generated_transaction_multi_index,by_trx_id>().size())
           ("np",block_ptr->new_producers)
           );
         */

         pending->_block_stage = assembled_block{assembled_block::assembled_block_dpos{
            id,
            std::move( bb.pending_block_header_state ),
            std::move( bb.pending_trx_metas ),
            std::move( block_ptr ),
            std::move( bb.new_pending_producer_schedule )
            }};
      });
      }
      FC_CAPTURE_AND_RETHROW()
   } /// finalize_block
=======

      auto id = block_ptr->calculate_id();

      // Update TaPoS table:
      create_block_summary( id );

      /*
      ilog( "finalized block ${n} (${id}) at ${t} by ${p} (${signing_key}); schedule_version: ${v} lib: ${lib} #dtrxs: ${ndtrxs} ${np}",
            ("n",pbhs.block_num)
            ("id",id)
            ("t",pbhs.timestamp)
            ("p",pbhs.producer)
            ("signing_key", pbhs.block_signing_key)
            ("v",pbhs.active_schedule_version)
            ("lib",pbhs.dpos_irreversible_blocknum)
            ("ndtrxs",db.get_index<generated_transaction_multi_index,by_trx_id>().size())
            ("np",block_ptr->new_producers)
      );
      */

      pending->_block_stage = assembled_block{
                                 id,
                                 std::move( bb._pending_block_header_state_legacy ),
                                 std::move( bb._pending_trx_metas ),
                                 std::move( block_ptr ),
                                 std::move( bb._new_pending_producer_schedule )
                              };
   } FC_CAPTURE_AND_RETHROW() } /// finalize_block
>>>>>>> 6a7364d0

   /**
    * @post regardless of the success of commit block there is no active pending block
    */
   void commit_block( controller::block_status s ) {
      auto reset_pending_on_exit = fc::make_scoped_exit([this]{
         pending.reset();
      });

      try {
         EOS_ASSERT( std::holds_alternative<completed_block>(pending->_block_stage), block_validate_exception,
                     "cannot call commit_block until pending block is completed" );

         const auto& cb = std::get<completed_block>(pending->_block_stage);
         const auto& bsp = std::get<block_state_legacy_ptr>(cb.bsp); // [greg todo] if version which has block_state_ptr

         // [greg todo] fork_db version with block_state_ptr
         if( s == controller::block_status::incomplete ) {
            fork_db.add( bsp );
            fork_db.mark_valid( bsp );
            emit( self.accepted_block_header, bsp );
            EOS_ASSERT( bsp == fork_db.head(), fork_database_exception, "committed block did not become the new head in fork database");
         } else if (s != controller::block_status::irreversible) {
            fork_db.mark_valid( bsp );
         }
         head = bsp;

         // at block level, no transaction specific logging is possible
         if (auto* dm_logger = get_deep_mind_logger(false)) {
            dm_logger->on_accepted_block(bsp);
         }

         emit( self.accepted_block, bsp );
         
         if( s == controller::block_status::incomplete ) {
            log_irreversible();
            pacemaker->beat();
         }
      } catch (...) {
         // dont bother resetting pending, instead abort the block
         reset_pending_on_exit.cancel();
         abort_block();
         throw;
      }

      // push the state for pending.
      pending->push();
   }

   void set_proposed_finalizers(const finalizer_policy& fin_pol) {
      assert(pending); // has to exist and be building_block since called from host function
      auto& bb = std::get<building_block>(pending->_block_stage);
<<<<<<< HEAD
      bb.apply_hs<void>([&](building_block::building_block_if& bb) { bb.new_finalizer_policy.emplace(fin_pol); });
=======

      bb._pending_block_header_state_legacy.proposed_finalizer_policy.emplace(fin_pol);
>>>>>>> 6a7364d0
   }

   /**
    *  This method is called from other threads. The controller_impl should outlive those threads.
    *  However, to avoid race conditions, it means that the behavior of this function should not change
    *  after controller_impl construction.

    *  This should not be an issue since the purpose of this function is to ensure all of the protocol features
    *  in the supplied vector are recognized by the software, and the set of recognized protocol features is
    *  determined at startup and cannot be changed without a restart.
    */
   void check_protocol_features( block_timestamp_type timestamp,
                                 const flat_set<digest_type>& currently_activated_protocol_features,
                                 const vector<digest_type>& new_protocol_features )
   {
      const auto& pfs = protocol_features.get_protocol_feature_set();

      for( auto itr = new_protocol_features.begin(); itr != new_protocol_features.end(); ++itr ) {
         const auto& f = *itr;

         auto status = pfs.is_recognized( f, timestamp );
         switch( status ) {
            case protocol_feature_set::recognized_t::unrecognized:
               EOS_THROW( protocol_feature_exception,
                          "protocol feature with digest '${digest}' is unrecognized", ("digest", f) );
            break;
            case protocol_feature_set::recognized_t::disabled:
               EOS_THROW( protocol_feature_exception,
                          "protocol feature with digest '${digest}' is disabled", ("digest", f) );
            break;
            case protocol_feature_set::recognized_t::too_early:
               EOS_THROW( protocol_feature_exception,
                          "${timestamp} is too early for the earliest allowed activation time of the protocol feature with digest '${digest}'", ("digest", f)("timestamp", timestamp) );
            break;
            case protocol_feature_set::recognized_t::ready:
            break;
            default:
               EOS_THROW( protocol_feature_exception, "unexpected recognized_t status" );
            break;
         }

         EOS_ASSERT( currently_activated_protocol_features.find( f ) == currently_activated_protocol_features.end(),
                     protocol_feature_exception,
                     "protocol feature with digest '${digest}' has already been activated",
                     ("digest", f)
         );

         auto dependency_checker = [&currently_activated_protocol_features, &new_protocol_features, &itr]
                                   ( const digest_type& f ) -> bool
         {
            if( currently_activated_protocol_features.find( f ) != currently_activated_protocol_features.end() )
               return true;

            return (std::find( new_protocol_features.begin(), itr, f ) != itr);
         };

         EOS_ASSERT( pfs.validate_dependencies( f, dependency_checker ), protocol_feature_exception,
                     "not all dependencies of protocol feature with digest '${digest}' have been activated",
                     ("digest", f)
         );
      }
   }

   void report_block_header_diff( const block_header& b, const block_header& ab ) {

#define EOS_REPORT(DESC,A,B) \
   if( A != B ) { \
      elog("${desc}: ${bv} != ${abv}", ("desc", DESC)("bv", A)("abv", B)); \
   }

      EOS_REPORT( "timestamp", b.timestamp, ab.timestamp )
      EOS_REPORT( "producer", b.producer, ab.producer )
      EOS_REPORT( "confirmed", b.confirmed, ab.confirmed )
      EOS_REPORT( "previous", b.previous, ab.previous )
      EOS_REPORT( "transaction_mroot", b.transaction_mroot, ab.transaction_mroot )
      EOS_REPORT( "action_mroot", b.action_mroot, ab.action_mroot )
      EOS_REPORT( "schedule_version", b.schedule_version, ab.schedule_version )
      EOS_REPORT( "new_producers", b.new_producers, ab.new_producers )
      EOS_REPORT( "header_extensions", b.header_extensions, ab.header_extensions )

#undef EOS_REPORT
   }


   void apply_block( controller::block_report& br, const block_state_legacy_ptr& bsp, controller::block_status s,
                     const trx_meta_cache_lookup& trx_lookup )
   { try {
      try {
         auto start = fc::time_point::now();
         const signed_block_ptr& b = bsp->block;
         const auto& new_protocol_feature_activations = bsp->get_new_protocol_feature_activations();

         auto producer_block_id = bsp->id;
         start_block( b->timestamp, b->confirmed, new_protocol_feature_activations, s, producer_block_id, fc::time_point::maximum() );

         // validated in create_block_state_future()
         std::get<building_block>(pending->_block_stage).trx_mroot_or_receipt_digests() = b->transaction_mroot;

         const bool existing_trxs_metas = !bsp->trxs_metas().empty();
         const bool pub_keys_recovered = bsp->is_pub_keys_recovered();
         const bool skip_auth_checks = self.skip_auth_check();
         std::vector<std::tuple<transaction_metadata_ptr, recover_keys_future>> trx_metas;
         bool use_bsp_cached = false;
         if( pub_keys_recovered || (skip_auth_checks && existing_trxs_metas) ) {
            use_bsp_cached = true;
         } else {
            trx_metas.reserve( b->transactions.size() );
            for( const auto& receipt : b->transactions ) {
               if( std::holds_alternative<packed_transaction>(receipt.trx)) {
                  const auto& pt = std::get<packed_transaction>(receipt.trx);
                  transaction_metadata_ptr trx_meta_ptr = trx_lookup ? trx_lookup( pt.id() ) : transaction_metadata_ptr{};
                  if( trx_meta_ptr && *trx_meta_ptr->packed_trx() != pt ) trx_meta_ptr = nullptr;
                  if( trx_meta_ptr && ( skip_auth_checks || !trx_meta_ptr->recovered_keys().empty() ) ) {
                     trx_metas.emplace_back( std::move( trx_meta_ptr ), recover_keys_future{} );
                  } else if( skip_auth_checks ) {
                     packed_transaction_ptr ptrx( b, &pt ); // alias signed_block_ptr
                     trx_metas.emplace_back(
                           transaction_metadata::create_no_recover_keys( std::move(ptrx), transaction_metadata::trx_type::input ),
                           recover_keys_future{} );
                  } else {
                     packed_transaction_ptr ptrx( b, &pt ); // alias signed_block_ptr
                     auto fut = transaction_metadata::start_recover_keys(
                           std::move( ptrx ), thread_pool.get_executor(), chain_id, fc::microseconds::maximum(), transaction_metadata::trx_type::input  );
                     trx_metas.emplace_back( transaction_metadata_ptr{}, std::move( fut ) );
                  }
               }
            }
         }

         transaction_trace_ptr trace;

         size_t packed_idx = 0;
         const auto& trx_receipts = std::get<building_block>(pending->_block_stage).pending_trx_receipts();
         for( const auto& receipt : b->transactions ) {
            auto num_pending_receipts = trx_receipts.size();
            if( std::holds_alternative<packed_transaction>(receipt.trx) ) {
               const auto& trx_meta = ( use_bsp_cached ? bsp->trxs_metas().at( packed_idx )
                                                       : ( !!std::get<0>( trx_metas.at( packed_idx ) ) ?
                                                             std::get<0>( trx_metas.at( packed_idx ) )
                                                             : std::get<1>( trx_metas.at( packed_idx ) ).get() ) );
               trace = push_transaction( trx_meta, fc::time_point::maximum(), fc::microseconds::maximum(), receipt.cpu_usage_us, true, 0 );
               ++packed_idx;
            } else if( std::holds_alternative<transaction_id_type>(receipt.trx) ) {
               trace = push_scheduled_transaction( std::get<transaction_id_type>(receipt.trx), fc::time_point::maximum(), fc::microseconds::maximum(), receipt.cpu_usage_us, true );
            } else {
               EOS_ASSERT( false, block_validate_exception, "encountered unexpected receipt type" );
            }

            bool transaction_failed =  trace && trace->except;
            bool transaction_can_fail = receipt.status == transaction_receipt_header::hard_fail && std::holds_alternative<transaction_id_type>(receipt.trx);
            if( transaction_failed && !transaction_can_fail) {
               edump((*trace));
               throw *trace->except;
            }

            EOS_ASSERT( trx_receipts.size() > 0,
                        block_validate_exception, "expected a receipt, block_num ${bn}, block_id ${id}, receipt ${e}",
                        ("bn", b->block_num())("id", producer_block_id)("e", receipt)
                      );
            EOS_ASSERT( trx_receipts.size() == num_pending_receipts + 1,
                        block_validate_exception, "expected receipt was not added, block_num ${bn}, block_id ${id}, receipt ${e}",
                        ("bn", b->block_num())("id", producer_block_id)("e", receipt)
                      );
            const transaction_receipt_header& r = trx_receipts.back();
            EOS_ASSERT( r == static_cast<const transaction_receipt_header&>(receipt),
                        block_validate_exception, "receipt does not match, ${lhs} != ${rhs}",
                        ("lhs", r)("rhs", static_cast<const transaction_receipt_header&>(receipt)) );
         }

         finalize_block();

         auto& ab = std::get<assembled_block>(pending->_block_stage);

         if( producer_block_id != ab.id() ) {
            elog( "Validation block id does not match producer block id" );

            // [greg todo] also call `report_block_header_diff in IF mode once we have a signed_block
            ab.apply_dpos<void>([&](assembled_block::assembled_block_dpos& ab) { report_block_header_diff( *b, *ab.unsigned_block ); });
            
            // this implicitly asserts that all header fields (less the signature) are identical
            EOS_ASSERT( producer_block_id == ab.id(), block_validate_exception, "Block ID does not match",
                        ("producer_block_id", producer_block_id)("validator_block_id", ab.id()) );
         }

         if( !use_bsp_cached ) {
            bsp->set_trxs_metas( ab.extract_trx_metas(), !skip_auth_checks );
         }
         // create completed_block with the existing block_state as we just verified it is the same as assembled_block
         pending->_block_stage = completed_block{ bsp };

         br = pending->_block_report; // copy before commit block destroys pending
         commit_block(s);
         br.total_time = fc::time_point::now() - start;
         return;
      } catch ( const std::bad_alloc& ) {
         throw;
      } catch ( const boost::interprocess::bad_alloc& ) {
         throw;
      } catch ( const fc::exception& e ) {
         edump((e.to_detail_string()));
         abort_block();
         throw;
      } catch ( const std::exception& e ) {
         edump((e.what()));
         abort_block();
         throw;
      }
   } FC_CAPTURE_AND_RETHROW() } /// apply_block


   // thread safe, expected to be called from thread other than the main thread
   block_state_legacy_ptr create_block_state_i( const block_id_type& id, const signed_block_ptr& b, const block_header_state_legacy& prev ) {
      bool hs_active = false;
      if (!b->header_extensions.empty()) {
         std::optional<block_header_extension> ext = b->extract_header_extension(proposal_info_extension::extension_id());
         hs_active = !!ext;
      }

      auto trx_mroot = calculate_trx_merkle( b->transactions, hs_active );
      EOS_ASSERT( b->transaction_mroot == trx_mroot, block_validate_exception,
                  "invalid block transaction merkle root ${b} != ${c}", ("b", b->transaction_mroot)("c", trx_mroot) );

      const bool skip_validate_signee = false;
      auto bsp = std::make_shared<block_state_legacy>(
            prev,
            b,
            protocol_features.get_protocol_feature_set(),
            b->confirmed == hs_block_confirmed, // is hotstuff enabled for block
            [this]( block_timestamp_type timestamp,
                    const flat_set<digest_type>& cur_features,
                    const vector<digest_type>& new_features )
            { check_protocol_features( timestamp, cur_features, new_features ); },
            skip_validate_signee
      );

      EOS_ASSERT( id == bsp->id, block_validate_exception,
                  "provided id ${id} does not match block id ${bid}", ("id", id)("bid", bsp->id) );
      return bsp;
   }

   std::future<block_state_legacy_ptr> create_block_state_future( const block_id_type& id, const signed_block_ptr& b ) {
      EOS_ASSERT( b, block_validate_exception, "null block" );

      return post_async_task( thread_pool.get_executor(), [b, id, control=this]() {
         // no reason for a block_state if fork_db already knows about block
         auto existing = control->fork_db.get_block( id );
         EOS_ASSERT( !existing, fork_database_exception, "we already know about this block: ${id}", ("id", id) );

         auto prev = control->fork_db.get_block_header( b->previous );
         EOS_ASSERT( prev, unlinkable_block_exception,
                     "unlinkable block ${id}", ("id", id)("previous", b->previous) );

         return control->create_block_state_i( id, b, *prev );
      } );
   }

   // thread safe, expected to be called from thread other than the main thread
   block_state_legacy_ptr create_block_state( const block_id_type& id, const signed_block_ptr& b ) {
      EOS_ASSERT( b, block_validate_exception, "null block" );

      // no reason for a block_state if fork_db already knows about block
      auto existing = fork_db.get_block( id );
      EOS_ASSERT( !existing, fork_database_exception, "we already know about this block: ${id}", ("id", id) );

      // previous not found could mean that previous block not applied yet
      auto prev = fork_db.get_block_header( b->previous );
      if( !prev ) return {};

      return create_block_state_i( id, b, *prev );
   }

   void push_block( controller::block_report& br,
                    const block_state_legacy_ptr& bsp,
                    const forked_branch_callback& forked_branch_cb,
                    const trx_meta_cache_lookup& trx_lookup )
   {
      controller::block_status s = controller::block_status::complete;
      EOS_ASSERT(!pending, block_validate_exception, "it is not valid to push a block when there is a pending block");

      auto reset_prod_light_validation = fc::make_scoped_exit([old_value=trusted_producer_light_validation, this]() {
         trusted_producer_light_validation = old_value;
      });
      try {
         EOS_ASSERT( bsp, block_validate_exception, "null block" );
         const auto& b = bsp->block;

         if( conf.terminate_at_block > 0 && conf.terminate_at_block <= self.head_block_num()) {
            ilog("Reached configured maximum block ${num}; terminating", ("num", conf.terminate_at_block) );
            shutdown();
            return;
         }

         emit( self.pre_accepted_block, b );

         fork_db.add( bsp );

         if (self.is_trusted_producer(b->producer)) {
            trusted_producer_light_validation = true;
         };

         emit( self.accepted_block_header, bsp );

         if( read_mode != db_read_mode::IRREVERSIBLE ) {
            maybe_switch_forks( br, fork_db.pending_head(), s, forked_branch_cb, trx_lookup );
         } else {
            log_irreversible();
         }

      } FC_LOG_AND_RETHROW( )
   }

   void replay_push_block( const signed_block_ptr& b, controller::block_status s ) {
      self.validate_db_available_size();

      EOS_ASSERT(!pending, block_validate_exception, "it is not valid to push a block when there is a pending block");

      try {
         EOS_ASSERT( b, block_validate_exception, "trying to push empty block" );
         EOS_ASSERT( (s == controller::block_status::irreversible || s == controller::block_status::validated),
                     block_validate_exception, "invalid block status for replay" );

         if( conf.terminate_at_block > 0 && conf.terminate_at_block <= self.head_block_num() ) {
            ilog("Reached configured maximum block ${num}; terminating", ("num", conf.terminate_at_block) );
            shutdown();
            return;
         }

         emit( self.pre_accepted_block, b );
         const bool skip_validate_signee = !conf.force_all_checks;

         auto bsp = std::make_shared<block_state_legacy>(
                        *head,
                        b,
                        protocol_features.get_protocol_feature_set(),
                        b->confirmed == hs_block_confirmed, // is hotstuff enabled for block
                        [this]( block_timestamp_type timestamp,
                                const flat_set<digest_type>& cur_features,
                                const vector<digest_type>& new_features )
                        { check_protocol_features( timestamp, cur_features, new_features ); },
                        skip_validate_signee
         );

         if( s != controller::block_status::irreversible ) {
            fork_db.add( bsp, true );
         }

         emit( self.accepted_block_header, bsp );

         controller::block_report br;
         if( s == controller::block_status::irreversible ) {
            apply_block( br, bsp, s, trx_meta_cache_lookup{} );

            // On replay, log_irreversible is not called and so no irreversible_block signal is emitted.
            // So emit it explicitly here.
            emit( self.irreversible_block, bsp );

            if (!self.skip_db_sessions(s)) {
               db.commit(bsp->block_num);
            }

         } else {
            EOS_ASSERT( read_mode != db_read_mode::IRREVERSIBLE, block_validate_exception,
                        "invariant failure: cannot replay reversible blocks while in irreversible mode" );
            maybe_switch_forks( br, bsp, s, forked_branch_callback{}, trx_meta_cache_lookup{} );
         }

      } FC_LOG_AND_RETHROW( )
   }

   void maybe_switch_forks( controller::block_report& br, const block_state_legacy_ptr& new_head, controller::block_status s,
                            const forked_branch_callback& forked_branch_cb, const trx_meta_cache_lookup& trx_lookup )
   {
      bool head_changed = true;
      if( new_head->header.previous == head->id ) {
         try {
            apply_block( br, new_head, s, trx_lookup );
         } catch ( const std::exception& e ) {
            fork_db.remove( new_head->id );
            throw;
         }
      } else if( new_head->id != head->id ) {
         auto old_head = head;
         ilog("switching forks from ${current_head_id} (block number ${current_head_num}) to ${new_head_id} (block number ${new_head_num})",
              ("current_head_id", head->id)("current_head_num", head->block_num)("new_head_id", new_head->id)("new_head_num", new_head->block_num) );

         // not possible to log transaction specific infor when switching forks
         if (auto dm_logger = get_deep_mind_logger(false)) {
            dm_logger->on_switch_forks(head->id, new_head->id);
         }

         auto branches = fork_db.fetch_branch_from( new_head->id, head->id );

         if( branches.second.size() > 0 ) {
            for( auto itr = branches.second.begin(); itr != branches.second.end(); ++itr ) {
               pop_block();
            }
            EOS_ASSERT( self.head_block_id() == branches.second.back()->header.previous, fork_database_exception,
                     "loss of sync between fork_db and chainbase during fork switch" ); // _should_ never fail

            if( forked_branch_cb ) forked_branch_cb( branches.second );
         }

         for( auto ritr = branches.first.rbegin(); ritr != branches.first.rend(); ++ritr ) {
            auto except = std::exception_ptr{};
            try {
               br = controller::block_report{};
               apply_block( br, *ritr, (*ritr)->is_valid() ? controller::block_status::validated
                                                           : controller::block_status::complete, trx_lookup );
            } catch ( const std::bad_alloc& ) {
              throw;
            } catch ( const boost::interprocess::bad_alloc& ) {
              throw;
            } catch (const fc::exception& e) {
               elog("exception thrown while switching forks ${e}", ("e", e.to_detail_string()));
               except = std::current_exception();
            } catch (const std::exception& e) {
               elog("exception thrown while switching forks ${e}", ("e", e.what()));
               except = std::current_exception();
            }

            if( except ) {
               // ritr currently points to the block that threw
               // Remove the block that threw and all forks built off it.
               fork_db.remove( (*ritr)->id );

               // pop all blocks from the bad fork, discarding their transactions
               // ritr base is a forward itr to the last block successfully applied
               auto applied_itr = ritr.base();
               for( auto itr = applied_itr; itr != branches.first.end(); ++itr ) {
                  pop_block();
               }
               EOS_ASSERT( self.head_block_id() == branches.second.back()->header.previous, fork_database_exception,
                           "loss of sync between fork_db and chainbase during fork switch reversal" ); // _should_ never fail

               // re-apply good blocks
               for( auto ritr = branches.second.rbegin(); ritr != branches.second.rend(); ++ritr ) {
                  br = controller::block_report{};
                  apply_block( br, *ritr, controller::block_status::validated /* we previously validated these blocks*/, trx_lookup );
               }
               std::rethrow_exception(except);
            } // end if exception
         } /// end for each block in branch

         ilog("successfully switched fork to new head ${new_head_id}", ("new_head_id", new_head->id));
      } else {
         head_changed = false;
      }

      if( head_changed )
         log_irreversible();

   } /// push_block

   deque<transaction_metadata_ptr> abort_block() {
      deque<transaction_metadata_ptr> applied_trxs;
      if( pending ) {
         applied_trxs = pending->extract_trx_metas();
         pending.reset();
         protocol_features.popped_blocks_to( head->block_num );
      }
      return applied_trxs;
   }

   // @param if_active true if instant finality is active
   static checksum256_type calc_merkle( deque<digest_type>&& digests, bool if_active ) {
      if (if_active) {
         return calculate_merkle( std::move(digests) );
      } else {
         return canonical_merkle( std::move(digests) );
      }
   }

   static checksum256_type calculate_trx_merkle( const deque<transaction_receipt>& trxs, bool if_active ) {
      deque<digest_type> trx_digests;
      for( const auto& a : trxs )
         trx_digests.emplace_back( a.digest() );

      return calc_merkle(std::move(trx_digests), if_active);
   }

   void update_producers_authority() {
<<<<<<< HEAD
      // this is not called when hotstuff is activated
      auto& bb = std::get<building_block>(pending->_block_stage);
      bb.apply_dpos<void>([this](building_block::building_block_dpos& dpos_header) {
         pending_block_header_state& pbhs = dpos_header.pending_block_header_state;
         const auto& producers = pbhs.active_schedule.producers;

         auto update_permission = [&](auto& permission, auto threshold) {
            auto auth = authority(threshold, {}, {});
            for (auto& p : producers) {
               auth.accounts.push_back({
                  {p.producer_name, config::active_name},
                  1
               });
            }
=======
      const auto& producers = pending->get_pending_block_header_state_legacy().active_schedule.producers;

      auto update_permission = [&]( auto& permission, auto threshold ) {
         auto auth = authority( threshold, {}, {});
         for( auto& p : producers ) {
            auth.accounts.push_back({{p.producer_name, config::active_name}, 1});
         }
>>>>>>> 6a7364d0

            if (permission.auth != auth) {
               db.modify(permission, [&](auto& po) { po.auth = auth; });
            }
         };

         uint32_t num_producers       = producers.size();
         auto     calculate_threshold = [=](uint32_t numerator, uint32_t denominator) {
            return ((num_producers * numerator) / denominator) + 1;
         };

         update_permission(authorization.get_permission({config::producers_account_name, config::active_name}),
                           calculate_threshold(2, 3) /* more than two-thirds */);

         update_permission(
            authorization.get_permission({config::producers_account_name, config::majority_producers_permission_name}),
            calculate_threshold(1, 2) /* more than one-half */);

         update_permission(
            authorization.get_permission({config::producers_account_name, config::minority_producers_permission_name}),
            calculate_threshold(1, 3) /* more than one-third */);

         // TODO: Add tests
      });
   }

   void create_block_summary(const block_id_type& id) {
      auto block_num = block_header::num_from_id(id);
      auto sid = block_num & 0xffff;
      db.modify( db.get<block_summary_object,by_id>(sid), [&](block_summary_object& bso ) {
          bso.block_id = id;
      });
   }


   void clear_expired_input_transactions(const fc::time_point& deadline) {
      //Look for expired transactions in the deduplication list, and remove them.
      auto& transaction_idx = db.get_mutable_index<transaction_multi_index>();
      const auto& dedupe_index = transaction_idx.indices().get<by_expiration>();
      auto now = self.is_building_block() ? self.pending_block_time() : self.head_block_time();
      const auto total = dedupe_index.size();
      uint32_t num_removed = 0;
      while( (!dedupe_index.empty()) && ( now > dedupe_index.begin()->expiration.to_time_point() ) ) {
         transaction_idx.remove(*dedupe_index.begin());
         ++num_removed;
         if( deadline <= fc::time_point::now() ) {
            break;
         }
      }
      dlog("removed ${n} expired transactions of the ${t} input dedup list, pending block time ${pt}",
           ("n", num_removed)("t", total)("pt", now));
   }

   bool sender_avoids_whitelist_blacklist_enforcement( account_name sender )const {
      if( conf.sender_bypass_whiteblacklist.size() > 0 &&
          ( conf.sender_bypass_whiteblacklist.find( sender ) != conf.sender_bypass_whiteblacklist.end() ) )
      {
         return true;
      }

      return false;
   }

   void check_actor_list( const flat_set<account_name>& actors )const {
      if( actors.size() == 0 ) return;

      if( conf.actor_whitelist.size() > 0 ) {
         // throw if actors is not a subset of whitelist
         const auto& whitelist = conf.actor_whitelist;
         bool is_subset = true;

         // quick extents check, then brute force the check actors
         if (*actors.cbegin() >= *whitelist.cbegin() && *actors.crbegin() <= *whitelist.crbegin() ) {
            auto lower_bound = whitelist.cbegin();
            for (const auto& actor: actors) {
               lower_bound = std::lower_bound(lower_bound, whitelist.cend(), actor);

               // if the actor is not found, this is not a subset
               if (lower_bound == whitelist.cend() || *lower_bound != actor ) {
                  is_subset = false;
                  break;
               }

               // if the actor was found, we are guaranteed that other actors are either not present in the whitelist
               // or will be present in the range defined as [next actor,end)
               lower_bound = std::next(lower_bound);
            }
         } else {
            is_subset = false;
         }

         // helper lambda to lazily calculate the actors for error messaging
         static auto generate_missing_actors = [](const flat_set<account_name>& actors, const flat_set<account_name>& whitelist) -> vector<account_name> {
            vector<account_name> excluded;
            excluded.reserve( actors.size() );
            set_difference( actors.begin(), actors.end(),
                            whitelist.begin(), whitelist.end(),
                            std::back_inserter(excluded) );
            return excluded;
         };

         EOS_ASSERT( is_subset,  actor_whitelist_exception,
                     "authorizing actor(s) in transaction are not on the actor whitelist: ${actors}",
                     ("actors", generate_missing_actors(actors, whitelist))
                   );
      } else if( conf.actor_blacklist.size() > 0 ) {
         // throw if actors intersects blacklist
         const auto& blacklist = conf.actor_blacklist;
         bool intersects = false;

         // quick extents check then brute force check actors
         if( *actors.cbegin() <= *blacklist.crbegin() && *actors.crbegin() >= *blacklist.cbegin() ) {
            auto lower_bound = blacklist.cbegin();
            for (const auto& actor: actors) {
               lower_bound = std::lower_bound(lower_bound, blacklist.cend(), actor);

               // if the lower bound in the blacklist is at the end, all other actors are guaranteed to
               // not exist in the blacklist
               if (lower_bound == blacklist.cend()) {
                  break;
               }

               // if the lower bound of an actor IS the actor, then we have an intersection
               if (*lower_bound == actor) {
                  intersects = true;
                  break;
               }
            }
         }

         // helper lambda to lazily calculate the actors for error messaging
         static auto generate_blacklisted_actors = [](const flat_set<account_name>& actors, const flat_set<account_name>& blacklist) -> vector<account_name> {
            vector<account_name> blacklisted;
            blacklisted.reserve( actors.size() );
            set_intersection( actors.begin(), actors.end(),
                              blacklist.begin(), blacklist.end(),
                              std::back_inserter(blacklisted)
                            );
            return blacklisted;
         };

         EOS_ASSERT( !intersects, actor_blacklist_exception,
                     "authorizing actor(s) in transaction are on the actor blacklist: ${actors}",
                     ("actors", generate_blacklisted_actors(actors, blacklist))
                   );
      }
   }

   void check_contract_list( account_name code )const {
      if( conf.contract_whitelist.size() > 0 ) {
         EOS_ASSERT( conf.contract_whitelist.find( code ) != conf.contract_whitelist.end(),
                     contract_whitelist_exception,
                     "account '${code}' is not on the contract whitelist", ("code", code)
                   );
      } else if( conf.contract_blacklist.size() > 0 ) {
         EOS_ASSERT( conf.contract_blacklist.find( code ) == conf.contract_blacklist.end(),
                     contract_blacklist_exception,
                     "account '${code}' is on the contract blacklist", ("code", code)
                   );
      }
   }

   void check_action_list( account_name code, action_name action )const {
      if( conf.action_blacklist.size() > 0 ) {
         EOS_ASSERT( conf.action_blacklist.find( std::make_pair(code, action) ) == conf.action_blacklist.end(),
                     action_blacklist_exception,
                     "action '${code}::${action}' is on the action blacklist",
                     ("code", code)("action", action)
                   );
      }
   }

   void check_key_list( const public_key_type& key )const {
      if( conf.key_blacklist.size() > 0 ) {
         EOS_ASSERT( conf.key_blacklist.find( key ) == conf.key_blacklist.end(),
                     key_blacklist_exception,
                     "public key '${key}' is on the key blacklist",
                     ("key", key)
                   );
      }
   }

   /*
   bool should_check_tapos()const { return true; }

   void validate_tapos( const transaction& trx )const {
      if( !should_check_tapos() ) return;

      const auto& tapos_block_summary = db.get<block_summary_object>((uint16_t)trx.ref_block_num);

      //Verify TaPoS block summary has correct ID prefix, and that this block's time is not past the expiration
      EOS_ASSERT(trx.verify_reference_block(tapos_block_summary.block_id), invalid_ref_block_exception,
                 "Transaction's reference block did not match. Is this transaction from a different fork?",
                 ("tapos_summary", tapos_block_summary));
   }
   */


   /**
    *  At the start of each block we notify the system contract with a transaction that passes in
    *  the block header of the prior block (which is currently our head block)
    */
   signed_transaction get_on_block_transaction()
   {
      action on_block_act;
      on_block_act.account = config::system_account_name;
      on_block_act.name = "onblock"_n;
      on_block_act.authorization = vector<permission_level>{{config::system_account_name, config::active_name}};
      on_block_act.data = fc::raw::pack(self.head_block_header());

      signed_transaction trx;
      trx.actions.emplace_back(std::move(on_block_act));
      if( self.is_builtin_activated( builtin_protocol_feature_t::no_duplicate_deferred_id ) ) {
         trx.expiration = time_point_sec();
         trx.ref_block_num = 0;
         trx.ref_block_prefix = 0;
      } else {
         trx.expiration = time_point_sec{self.pending_block_time() + fc::microseconds(999'999)}; // Round up to nearest second to avoid appearing expired
         trx.set_reference_block( self.head_block_id() );
      }

      return trx;
   }

   inline deep_mind_handler* get_deep_mind_logger(bool is_trx_transient) const {
      // do not perform deep mind logging for read-only and dry-run transactions
      return is_trx_transient ? nullptr : deep_mind_logger;
   }

   uint32_t earliest_available_block_num() const {
      return (blog.first_block_num() != 0) ? blog.first_block_num() : fork_db.root()->block_num;
   }

   void set_to_write_window() {
      app_window = app_window_type::write;
   }
   void set_to_read_window() {
      app_window = app_window_type::read;
   }
   bool is_write_window() const {
      return app_window == app_window_type::write;
   }

#ifdef EOSIO_EOS_VM_OC_RUNTIME_ENABLED
   bool is_eos_vm_oc_enabled() const {
      return wasmif.is_eos_vm_oc_enabled();
   }
#endif

   // Only called from read-only trx execution threads when producer_plugin
   // starts them. Only OC requires initialize thread specific data.
   void init_thread_local_data() {
#ifdef EOSIO_EOS_VM_OC_RUNTIME_ENABLED
      if ( is_eos_vm_oc_enabled() ) {
         wasmif.init_thread_local_data();
      }
#endif
   }

   wasm_interface& get_wasm_interface() {
      return wasmif;
   }

   void code_block_num_last_used(const digest_type& code_hash, uint8_t vm_type, uint8_t vm_version, uint32_t block_num) {
      wasmif.code_block_num_last_used(code_hash, vm_type, vm_version, block_num);
   }

   block_state_legacy_ptr fork_db_head() const;
}; /// controller_impl

thread_local platform_timer controller_impl::timer;
#if defined(EOSIO_EOS_VM_RUNTIME_ENABLED) || defined(EOSIO_EOS_VM_JIT_RUNTIME_ENABLED)
thread_local eosio::vm::wasm_allocator controller_impl::wasm_alloc;
#endif

const resource_limits_manager&   controller::get_resource_limits_manager()const
{
   return my->resource_limits;
}
resource_limits_manager&         controller::get_mutable_resource_limits_manager()
{
   return my->resource_limits;
}

const authorization_manager&   controller::get_authorization_manager()const
{
   return my->authorization;
}
authorization_manager&         controller::get_mutable_authorization_manager()
{
   return my->authorization;
}

const protocol_feature_manager& controller::get_protocol_feature_manager()const
{
   return my->protocol_features;
}

const subjective_billing& controller::get_subjective_billing()const {
   return my->subjective_bill;
}

subjective_billing& controller::get_mutable_subjective_billing() {
   return my->subjective_bill;
}


controller::controller( const controller::config& cfg, const chain_id_type& chain_id )
:my( new controller_impl( cfg, *this, protocol_feature_set{}, chain_id ) )
{
}

controller::controller( const config& cfg, protocol_feature_set&& pfs, const chain_id_type& chain_id )
:my( new controller_impl( cfg, *this, std::move(pfs), chain_id ) )
{
}

controller::~controller() {
   my->abort_block();
   /* Shouldn't be needed anymore.
   //close fork_db here, because it can generate "irreversible" signal to this controller,
   //in case if read-mode == IRREVERSIBLE, we will apply latest irreversible block
   //for that we need 'my' to be valid pointer pointing to valid controller_impl.
   my->fork_db.close();
   */
}

void controller::add_indices() {
   my->add_indices();
}

void controller::startup( std::function<void()> shutdown, std::function<bool()> check_shutdown, const snapshot_reader_ptr& snapshot ) {
   my->startup(shutdown, check_shutdown, snapshot);
}

void controller::startup( std::function<void()> shutdown, std::function<bool()> check_shutdown, const genesis_state& genesis ) {
   my->startup(shutdown, check_shutdown, genesis);
}

void controller::startup(std::function<void()> shutdown, std::function<bool()> check_shutdown) {
   my->startup(shutdown, check_shutdown);
}

const chainbase::database& controller::db()const { return my->db; }

chainbase::database& controller::mutable_db()const { return my->db; }

const fork_database& controller::fork_db()const { return my->fork_db; }

void controller::preactivate_feature( const digest_type& feature_digest, bool is_trx_transient ) {
   const auto& pfs = my->protocol_features.get_protocol_feature_set();
   auto cur_time = pending_block_time();

   auto status = pfs.is_recognized( feature_digest, cur_time );
   switch( status ) {
      case protocol_feature_set::recognized_t::unrecognized:
         if( is_speculative_block() ) {
            EOS_THROW( subjective_block_production_exception,
                       "protocol feature with digest '${digest}' is unrecognized", ("digest", feature_digest) );
         } else {
            EOS_THROW( protocol_feature_bad_block_exception,
                       "protocol feature with digest '${digest}' is unrecognized", ("digest", feature_digest) );
         }
      break;
      case protocol_feature_set::recognized_t::disabled:
         if( is_speculative_block() ) {
            EOS_THROW( subjective_block_production_exception,
                       "protocol feature with digest '${digest}' is disabled", ("digest", feature_digest) );
         } else {
            EOS_THROW( protocol_feature_bad_block_exception,
                       "protocol feature with digest '${digest}' is disabled", ("digest", feature_digest) );
         }
      break;
      case protocol_feature_set::recognized_t::too_early:
         if( is_speculative_block() ) {
            EOS_THROW( subjective_block_production_exception,
                       "${timestamp} is too early for the earliest allowed activation time of the protocol feature with digest '${digest}'", ("digest", feature_digest)("timestamp", cur_time) );
         } else {
            EOS_THROW( protocol_feature_bad_block_exception,
                       "${timestamp} is too early for the earliest allowed activation time of the protocol feature with digest '${digest}'", ("digest", feature_digest)("timestamp", cur_time) );
         }
      break;
      case protocol_feature_set::recognized_t::ready:
      break;
      default:
         if( is_speculative_block() ) {
            EOS_THROW( subjective_block_production_exception, "unexpected recognized_t status" );
         } else {
            EOS_THROW( protocol_feature_bad_block_exception, "unexpected recognized_t status" );
         }
      break;
   }

   // The above failures depend on subjective information.
   // Because of deferred transactions, this complicates things considerably.

   // If producing a block, we throw a subjective failure if the feature is not properly recognized in order
   // to try to avoid retiring into a block a deferred transacton driven by subjective information.

   // But it is still possible for a producer to retire a deferred transaction that deals with this subjective
   // information. If they recognized the feature, they would retire it successfully, but a validator that
   // does not recognize the feature should reject the entire block (not just fail the deferred transaction).
   // Even if they don't recognize the feature, the producer could change their nodeos code to treat it like an
   // objective failure thus leading the deferred transaction to retire with soft_fail or hard_fail.
   // In this case, validators that don't recognize the feature would reject the whole block immediately, and
   // validators that do recognize the feature would likely lead to a different retire status which would
   // ultimately cause a validation failure and thus rejection of the block.
   // In either case, it results in rejection of the block which is the desired behavior in this scenario.

   // If the feature is properly recognized by producer and validator, we have dealt with the subjectivity and
   // now only consider the remaining failure modes which are deterministic and objective.
   // Thus the exceptions that can be thrown below can be regular objective exceptions
   // that do not cause immediate rejection of the block.

   EOS_ASSERT( !is_protocol_feature_activated( feature_digest ),
               protocol_feature_exception,
               "protocol feature with digest '${digest}' is already activated",
               ("digest", feature_digest)
   );

   const auto& pso = my->db.get<protocol_state_object>();

   EOS_ASSERT( std::find( pso.preactivated_protocol_features.begin(),
                          pso.preactivated_protocol_features.end(),
                          feature_digest
               ) == pso.preactivated_protocol_features.end(),
               protocol_feature_exception,
               "protocol feature with digest '${digest}' is already pre-activated",
               ("digest", feature_digest)
   );

   auto dependency_checker = [&]( const digest_type& d ) -> bool
   {
      if( is_protocol_feature_activated( d ) ) return true;

      return ( std::find( pso.preactivated_protocol_features.begin(),
                          pso.preactivated_protocol_features.end(),
                          d ) != pso.preactivated_protocol_features.end() );
   };

   EOS_ASSERT( pfs.validate_dependencies( feature_digest, dependency_checker ),
               protocol_feature_exception,
               "not all dependencies of protocol feature with digest '${digest}' have been activated or pre-activated",
               ("digest", feature_digest)
   );

   if (auto dm_logger = get_deep_mind_logger(is_trx_transient)) {
      const auto feature = pfs.get_protocol_feature(feature_digest);

      dm_logger->on_preactivate_feature(feature);
   }

   my->db.modify( pso, [&]( auto& ps ) {
      ps.preactivated_protocol_features.emplace_back(feature_digest);
   } );
}

vector<digest_type> controller::get_preactivated_protocol_features()const {
   const auto& pso = my->db.get<protocol_state_object>();

   if( pso.preactivated_protocol_features.size() == 0 ) return {};

   vector<digest_type> preactivated_protocol_features;

   for( const auto& f : pso.preactivated_protocol_features ) {
      preactivated_protocol_features.emplace_back( f );
   }

   return preactivated_protocol_features;
}

void controller::validate_protocol_features( const vector<digest_type>& features_to_activate )const {
   my->check_protocol_features( my->head->header.timestamp,
                                my->head->activated_protocol_features->protocol_features,
                                features_to_activate );
}

void controller::start_block( block_timestamp_type when,
                              uint16_t confirm_block_count,
                              const vector<digest_type>& new_protocol_feature_activations,
                              block_status bs,
                              const fc::time_point& deadline )
{
   validate_db_available_size();

   if( new_protocol_feature_activations.size() > 0 ) {
      validate_protocol_features( new_protocol_feature_activations );
   }

   EOS_ASSERT( bs == block_status::incomplete || bs == block_status::ephemeral, block_validate_exception, "speculative block type required" );

   my->start_block( when, confirm_block_count, new_protocol_feature_activations,
                    bs, std::optional<block_id_type>(), deadline );
}

void controller::finalize_block( block_report& br, const signer_callback_type& signer_callback ) {
   validate_db_available_size();

   my->finalize_block();

   auto& ab = std::get<assembled_block>(my->pending->_block_stage);
<<<<<<< HEAD
   my->pending->_block_stage = ab.make_completed_block(
      my->protocol_features.get_protocol_feature_set(),
      [](block_timestamp_type timestamp, const flat_set<digest_type>& cur_features, const vector<digest_type>& new_features) {},
      signer_callback);
=======

   auto bsp = std::make_shared<block_state_legacy>(
                  std::move( ab._pending_block_header_state_legacy ),
                  std::move( ab._unsigned_block ),
                  std::move( ab._trx_metas ),
                  my->protocol_features.get_protocol_feature_set(),
                  []( block_timestamp_type timestamp,
                      const flat_set<digest_type>& cur_features,
                      const vector<digest_type>& new_features )
                  {},
                  signer_callback
              );

   my->pending->_block_stage = completed_block{ bsp };
>>>>>>> 6a7364d0

   br = my->pending->_block_report;
}

void controller::commit_block() {
   validate_db_available_size();
   my->commit_block(block_status::incomplete);
}

deque<transaction_metadata_ptr> controller::abort_block() {
   return my->abort_block();
}

boost::asio::io_context& controller::get_thread_pool() {
   return my->thread_pool.get_executor();
}

std::future<block_state_legacy_ptr> controller::create_block_state_future( const block_id_type& id, const signed_block_ptr& b ) {
   return my->create_block_state_future( id, b );
}

block_state_legacy_ptr controller::create_block_state( const block_id_type& id, const signed_block_ptr& b ) const {
   return my->create_block_state( id, b );
}

void controller::push_block( controller::block_report& br,
                             const block_state_legacy_ptr& bsp,
                             const forked_branch_callback& forked_branch_cb,
                             const trx_meta_cache_lookup& trx_lookup )
{
   validate_db_available_size();
   my->push_block( br, bsp, forked_branch_cb, trx_lookup );
}

transaction_trace_ptr controller::push_transaction( const transaction_metadata_ptr& trx,
                                                    fc::time_point block_deadline, fc::microseconds max_transaction_time,
                                                    uint32_t billed_cpu_time_us, bool explicit_billed_cpu_time,
                                                    int64_t subjective_cpu_bill_us ) {
   validate_db_available_size();
   EOS_ASSERT( get_read_mode() != db_read_mode::IRREVERSIBLE, transaction_type_exception, "push transaction not allowed in irreversible mode" );
   EOS_ASSERT( trx && !trx->implicit() && !trx->scheduled(), transaction_type_exception, "Implicit/Scheduled transaction not allowed" );
   return my->push_transaction(trx, block_deadline, max_transaction_time, billed_cpu_time_us, explicit_billed_cpu_time, subjective_cpu_bill_us );
}

transaction_trace_ptr controller::push_scheduled_transaction( const transaction_id_type& trxid,
                                                              fc::time_point block_deadline, fc::microseconds max_transaction_time,
                                                              uint32_t billed_cpu_time_us, bool explicit_billed_cpu_time )
{
   EOS_ASSERT( get_read_mode() != db_read_mode::IRREVERSIBLE, transaction_type_exception, "push scheduled transaction not allowed in irreversible mode" );
   validate_db_available_size();
   return my->push_scheduled_transaction( trxid, block_deadline, max_transaction_time, billed_cpu_time_us, explicit_billed_cpu_time );
}

const flat_set<account_name>& controller::get_actor_whitelist() const {
   return my->conf.actor_whitelist;
}
const flat_set<account_name>& controller::get_actor_blacklist() const {
   return my->conf.actor_blacklist;
}
const flat_set<account_name>& controller::get_contract_whitelist() const {
   return my->conf.contract_whitelist;
}
const flat_set<account_name>& controller::get_contract_blacklist() const {
   return my->conf.contract_blacklist;
}
const flat_set< pair<account_name, action_name> >& controller::get_action_blacklist() const {
   return my->conf.action_blacklist;
}
const flat_set<public_key_type>& controller::get_key_blacklist() const {
   return my->conf.key_blacklist;
}

void controller::set_actor_whitelist( const flat_set<account_name>& new_actor_whitelist ) {
   my->conf.actor_whitelist = new_actor_whitelist;
}
void controller::set_actor_blacklist( const flat_set<account_name>& new_actor_blacklist ) {
   my->conf.actor_blacklist = new_actor_blacklist;
}
void controller::set_contract_whitelist( const flat_set<account_name>& new_contract_whitelist ) {
   my->conf.contract_whitelist = new_contract_whitelist;
}
void controller::set_contract_blacklist( const flat_set<account_name>& new_contract_blacklist ) {
   my->conf.contract_blacklist = new_contract_blacklist;
}
void controller::set_action_blacklist( const flat_set< pair<account_name, action_name> >& new_action_blacklist ) {
   for (auto& act: new_action_blacklist) {
      EOS_ASSERT(act.first != account_name(), name_type_exception, "Action blacklist - contract name should not be empty");
      EOS_ASSERT(act.second != action_name(), action_type_exception, "Action blacklist - action name should not be empty");
   }
   my->conf.action_blacklist = new_action_blacklist;
}
void controller::set_key_blacklist( const flat_set<public_key_type>& new_key_blacklist ) {
   my->conf.key_blacklist = new_key_blacklist;
}

void controller::set_disable_replay_opts( bool v ) {
   my->conf.disable_replay_opts = v;
}

uint32_t controller::head_block_num()const {
   return my->head->block_num;
}
time_point controller::head_block_time()const {
   return my->head->header.timestamp;
}
block_id_type controller::head_block_id()const {
   return my->head->id;
}
account_name  controller::head_block_producer()const {
   return my->head->header.producer;
}
const block_header& controller::head_block_header()const {
   return my->head->header;
}
block_state_legacy_ptr controller::head_block_state()const {
   return my->head;
}

block_state_legacy_ptr controller_impl::fork_db_head() const {
   if( read_mode == db_read_mode::IRREVERSIBLE ) {
      // When in IRREVERSIBLE mode fork_db blocks are marked valid when they become irreversible so that
      // fork_db.head() returns irreversible block
      // Use pending_head since this method should return the chain head and not last irreversible.
      return fork_db.pending_head();
   } else {
      return fork_db.head();
   }
}

uint32_t controller::fork_db_head_block_num()const {
   return my->fork_db_head()->block_num;
}

block_id_type controller::fork_db_head_block_id()const {
   return my->fork_db_head()->id;
}

block_timestamp_type controller::pending_block_timestamp()const {
   EOS_ASSERT( my->pending, block_validate_exception, "no pending block" );
<<<<<<< HEAD
   
   return my->pending->timestamp();
=======

   if( std::holds_alternative<completed_block>(my->pending->_block_stage) )
      return std::get<completed_block>(my->pending->_block_stage)._block_state->header.timestamp;

   return my->pending->get_pending_block_header_state_legacy().timestamp;
>>>>>>> 6a7364d0
}

time_point controller::pending_block_time()const {
   return pending_block_timestamp();
}

uint32_t controller::pending_block_num()const {
   EOS_ASSERT( my->pending, block_validate_exception, "no pending block" );
<<<<<<< HEAD
   return my->pending->block_num();
=======

   if( std::holds_alternative<completed_block>(my->pending->_block_stage) )
      return std::get<completed_block>(my->pending->_block_stage)._block_state->header.block_num();

   return my->pending->get_pending_block_header_state_legacy().block_num;
>>>>>>> 6a7364d0
}

account_name controller::pending_block_producer()const {
   EOS_ASSERT( my->pending, block_validate_exception, "no pending block" );
<<<<<<< HEAD
   return my->pending->producer();
=======

   if( std::holds_alternative<completed_block>(my->pending->_block_stage) )
      return std::get<completed_block>(my->pending->_block_stage)._block_state->header.producer;

   return my->pending->get_pending_block_header_state_legacy().producer;
>>>>>>> 6a7364d0
}

block_signing_authority controller::pending_block_signing_authority() const {
   EOS_ASSERT( my->pending, block_validate_exception, "no pending block" );
<<<<<<< HEAD
   return my->pending->pending_block_signing_authority();
=======

   if( std::holds_alternative<completed_block>(my->pending->_block_stage) )
      return std::get<completed_block>(my->pending->_block_stage)._block_state->valid_block_signing_authority;

   return my->pending->get_pending_block_header_state_legacy().valid_block_signing_authority;
>>>>>>> 6a7364d0
}

std::optional<block_id_type> controller::pending_producer_block_id()const {
   EOS_ASSERT( my->pending, block_validate_exception, "no pending block" );
   return my->pending->_producer_block_id;
}

void controller::set_hs_irreversible_block_num(uint32_t block_num) {
   // needs to be set by qc_chain at startup and as irreversible changes
   assert(block_num > 0);
   my->hs_irreversible_block_num = block_num;
}

uint32_t controller::last_irreversible_block_num() const {
   return my->fork_db.root()->block_num;
}

block_id_type controller::last_irreversible_block_id() const {
   return my->fork_db.root()->id;
}

time_point controller::last_irreversible_block_time() const {
   return my->fork_db.root()->header.timestamp.to_time_point();
}


const dynamic_global_property_object& controller::get_dynamic_global_properties()const {
  return my->db.get<dynamic_global_property_object>();
}
const global_property_object& controller::get_global_properties()const {
  return my->db.get<global_property_object>();
}

signed_block_ptr controller::fetch_block_by_id( const block_id_type& id )const {
   auto state = my->fork_db.get_block(id);
   if( state && state->block ) return state->block;
   auto bptr = my->blog.read_block_by_num( block_header::num_from_id(id) );
   if( bptr && bptr->calculate_id() == id ) return bptr;
   return signed_block_ptr();
}

std::optional<signed_block_header> controller::fetch_block_header_by_id( const block_id_type& id )const {
   auto state = my->fork_db.get_block(id);
   if( state && state->block ) return state->header;
   auto result = my->blog.read_block_header_by_num( block_header::num_from_id(id) );
   if( result && result->calculate_id() == id ) return result;
   return {};
}

signed_block_ptr controller::fetch_block_by_number( uint32_t block_num )const  { try {
   auto blk_state = fetch_block_state_by_number( block_num );
   if( blk_state ) {
      return blk_state->block;
   }

   return my->blog.read_block_by_num(block_num);
} FC_CAPTURE_AND_RETHROW( (block_num) ) }

std::optional<signed_block_header> controller::fetch_block_header_by_number( uint32_t block_num )const  { try {
   auto blk_state = fetch_block_state_by_number( block_num );
   if( blk_state ) {
      return blk_state->header;
   }

   return my->blog.read_block_header_by_num(block_num);
} FC_CAPTURE_AND_RETHROW( (block_num) ) }

block_state_legacy_ptr controller::fetch_block_state_by_id( block_id_type id )const {
   auto state = my->fork_db.get_block(id);
   return state;
}

block_state_legacy_ptr controller::fetch_block_state_by_number( uint32_t block_num )const  { try {
   return my->fork_db.search_on_branch( fork_db_head_block_id(), block_num );
} FC_CAPTURE_AND_RETHROW( (block_num) ) }

block_id_type controller::get_block_id_for_num( uint32_t block_num )const { try {
   const auto& blog_head = my->blog.head();

   bool find_in_blog = (blog_head && block_num <= blog_head->block_num());

   if( !find_in_blog ) {
      auto bsp = fetch_block_state_by_number( block_num );
      if( bsp ) return bsp->id;
   }

   auto id = my->blog.read_block_id_by_num(block_num);

   EOS_ASSERT( BOOST_LIKELY( id != block_id_type() ), unknown_block_exception,
               "Could not find block: ${block}", ("block", block_num) );

   return id;
} FC_CAPTURE_AND_RETHROW( (block_num) ) }

fc::sha256 controller::calculate_integrity_hash() { try {
   return my->calculate_integrity_hash();
} FC_LOG_AND_RETHROW() }

void controller::write_snapshot( const snapshot_writer_ptr& snapshot ) {
   EOS_ASSERT( !my->pending, block_validate_exception, "cannot take a consistent snapshot with a pending block" );
   return my->add_to_snapshot(snapshot);
}

int64_t controller::set_proposed_producers( vector<producer_authority> producers ) {
   const auto& gpo = get_global_properties();
   auto cur_block_num = head_block_num() + 1;

   if( producers.size() == 0 && is_builtin_activated( builtin_protocol_feature_t::disallow_empty_producer_schedule ) ) {
      return -1;
   }

   if( gpo.proposed_schedule_block_num ) {
      if( *gpo.proposed_schedule_block_num != cur_block_num )
         return -1; // there is already a proposed schedule set in a previous block, wait for it to become pending

      if( std::equal( producers.begin(), producers.end(),
                      gpo.proposed_schedule.producers.begin(), gpo.proposed_schedule.producers.end() ) )
         return -1; // the proposed producer schedule does not change
   }

   producer_authority_schedule sch;

   decltype(sch.producers.cend()) end;
   decltype(end)                  begin;

   const auto& pending_sch = pending_producers();

   if( pending_sch.producers.size() == 0 ) {
      const auto& active_sch = active_producers();
      begin = active_sch.producers.begin();
      end   = active_sch.producers.end();
      sch.version = active_sch.version + 1;
   } else {
      begin = pending_sch.producers.begin();
      end   = pending_sch.producers.end();
      sch.version = pending_sch.version + 1;
   }

   if( std::equal( producers.begin(), producers.end(), begin, end ) )
      return -1; // the producer schedule would not change

   sch.producers = std::move(producers);

   int64_t version = sch.version;

   ilog( "proposed producer schedule with version ${v}", ("v", version) );

   my->db.modify( gpo, [&]( auto& gp ) {
      gp.proposed_schedule_block_num = cur_block_num;
      gp.proposed_schedule = sch;
   });
   return version;
}

void controller::create_pacemaker(std::set<account_name> my_producers, bls_pub_priv_key_map_t finalizer_keys, fc::logger& hotstuff_logger) {
   EOS_ASSERT( !my->pacemaker, misc_exception, "duplicate chain_pacemaker initialization" );
   my->pacemaker.emplace(this, std::move(my_producers), std::move(finalizer_keys), hotstuff_logger);
}

void controller::register_pacemaker_bcast_function(std::function<void(const std::optional<uint32_t>&, const hs_message&)> bcast_hs_message) {
   EOS_ASSERT( my->pacemaker, misc_exception, "chain_pacemaker not created" );
   my->pacemaker->register_bcast_function(std::move(bcast_hs_message));
}

void controller::register_pacemaker_warn_function(std::function<void(uint32_t, hs_message_warning)> warn_hs_message) {
   EOS_ASSERT( my->pacemaker, misc_exception, "chain_pacemaker not created" );
   my->pacemaker->register_warn_function(std::move(warn_hs_message));
}

void controller::set_proposed_finalizers( const finalizer_policy& fin_pol ) {
   my->set_proposed_finalizers(fin_pol);
}

void controller::get_finalizer_state( finalizer_state& fs ) const {
   EOS_ASSERT( my->pacemaker, misc_exception, "chain_pacemaker not created" );
   my->pacemaker->get_state(fs);
}

// called from net threads
void controller::notify_hs_message( const uint32_t connection_id, const hs_message& msg ) {
   my->pacemaker->on_hs_msg(connection_id, msg);
};

const producer_authority_schedule& controller::active_producers()const {
   if( !(my->pending) )
      return  my->head->active_schedule;

<<<<<<< HEAD
   return my->pending->active_producers();
=======
   if( std::holds_alternative<completed_block>(my->pending->_block_stage) )
      return std::get<completed_block>(my->pending->_block_stage)._block_state->active_schedule;

   return my->pending->get_pending_block_header_state_legacy().active_schedule;
>>>>>>> 6a7364d0
}

const producer_authority_schedule& controller::pending_producers()const {
   if( !(my->pending) ) 
      return  my->head->pending_schedule.schedule;    // [greg todo] implement pending_producers for IF mode

   if( std::holds_alternative<completed_block>(my->pending->_block_stage) )
      return std::get<completed_block>(my->pending->_block_stage).pending_producers();

   if( std::holds_alternative<assembled_block>(my->pending->_block_stage) ) {
      const auto& pp = std::get<assembled_block>(my->pending->_block_stage).pending_producers();
      if( pp ) {
         return *pp;
      }
   }

   const auto& bb = std::get<building_block>(my->pending->_block_stage);
<<<<<<< HEAD
   return bb.pending_producers();
=======

   if( bb._new_pending_producer_schedule )
      return *bb._new_pending_producer_schedule;

   return bb._pending_block_header_state_legacy.prev_pending_schedule.schedule;
>>>>>>> 6a7364d0
}

std::optional<producer_authority_schedule> controller::proposed_producers()const {
   const auto& gpo = get_global_properties();
   if( !gpo.proposed_schedule_block_num )
      return std::optional<producer_authority_schedule>();

   return producer_authority_schedule::from_shared(gpo.proposed_schedule);
}

bool controller::light_validation_allowed() const {
   if (!my->pending || my->in_trx_requiring_checks) {
      return false;
   }

   const auto pb_status = my->pending->_block_status;

   // in a pending irreversible or previously validated block and we have forcing all checks
   const bool consider_skipping_on_replay =
         (pb_status == block_status::irreversible || pb_status == block_status::validated) && !my->conf.force_all_checks;

   // OR in a signed block and in light validation mode
   const bool consider_skipping_on_validate = (pb_status == block_status::complete &&
         (my->conf.block_validation_mode == validation_mode::LIGHT || my->trusted_producer_light_validation));

   return consider_skipping_on_replay || consider_skipping_on_validate;
}


bool controller::skip_auth_check() const {
   return light_validation_allowed();
}

bool controller::skip_trx_checks() const {
   return light_validation_allowed();
}

bool controller::skip_db_sessions( block_status bs ) const {
   bool consider_skipping = bs == block_status::irreversible;
   return consider_skipping
      && !my->conf.disable_replay_opts
      && !my->in_trx_requiring_checks;
}

bool controller::skip_db_sessions() const {
   if (my->pending) {
      return skip_db_sessions(my->pending->_block_status);
   } else {
      return false;
   }
}

bool controller::is_trusted_producer( const account_name& producer) const {
   return get_validation_mode() == chain::validation_mode::LIGHT || my->conf.trusted_producers.count(producer);
}

bool controller::contracts_console()const {
   return my->conf.contracts_console;
}

bool controller::is_profiling(account_name account) const {
   return my->conf.profile_accounts.find(account) != my->conf.profile_accounts.end();
}

chain_id_type controller::get_chain_id()const {
   return my->chain_id;
}

db_read_mode controller::get_read_mode()const {
   return my->read_mode;
}

validation_mode controller::get_validation_mode()const {
   return my->conf.block_validation_mode;
}

uint32_t controller::get_terminate_at_block()const {
   return my->conf.terminate_at_block;
}

const apply_handler* controller::find_apply_handler( account_name receiver, account_name scope, action_name act ) const
{
   auto native_handler_scope = my->apply_handlers.find( receiver );
   if( native_handler_scope != my->apply_handlers.end() ) {
      auto handler = native_handler_scope->second.find( make_pair( scope, act ) );
      if( handler != native_handler_scope->second.end() )
         return &handler->second;
   }
   return nullptr;
}
wasm_interface& controller::get_wasm_interface() {
   return my->get_wasm_interface();
}

const account_object& controller::get_account( account_name name )const
{ try {
   return my->db.get<account_object, by_name>(name);
} FC_CAPTURE_AND_RETHROW( (name) ) }

bool controller::sender_avoids_whitelist_blacklist_enforcement( account_name sender )const {
   return my->sender_avoids_whitelist_blacklist_enforcement( sender );
}

void controller::check_actor_list( const flat_set<account_name>& actors )const {
   my->check_actor_list( actors );
}

void controller::check_contract_list( account_name code )const {
   my->check_contract_list( code );
}

void controller::check_action_list( account_name code, action_name action )const {
   my->check_action_list( code, action );
}

void controller::check_key_list( const public_key_type& key )const {
   my->check_key_list( key );
}

bool controller::is_building_block()const {
   return my->pending.has_value();
}

bool controller::is_speculative_block()const {
   if( !my->pending ) return false;

   return (my->pending->_block_status == block_status::incomplete || my->pending->_block_status == block_status::ephemeral );
}

bool controller::is_ram_billing_in_notify_allowed()const {
   return my->conf.disable_all_subjective_mitigations || !is_speculative_block() || my->conf.allow_ram_billing_in_notify;
}

uint32_t controller::configured_subjective_signature_length_limit()const {
   return my->conf.maximum_variable_signature_length;
}

void controller::validate_expiration( const transaction& trx )const { try {
   const auto& chain_configuration = get_global_properties().configuration;

   EOS_ASSERT( trx.expiration.to_time_point() >= pending_block_time(),
               expired_tx_exception,
               "transaction has expired, "
               "expiration is ${trx.expiration} and pending block time is ${pending_block_time}",
               ("trx.expiration",trx.expiration)("pending_block_time",pending_block_time()));
   EOS_ASSERT( trx.expiration.to_time_point() <= pending_block_time() + fc::seconds(chain_configuration.max_transaction_lifetime),
               tx_exp_too_far_exception,
               "Transaction expiration is too far in the future relative to the reference time of ${reference_time}, "
               "expiration is ${trx.expiration} and the maximum transaction lifetime is ${max_til_exp} seconds",
               ("trx.expiration",trx.expiration)("reference_time",pending_block_time())
               ("max_til_exp",chain_configuration.max_transaction_lifetime) );
} FC_CAPTURE_AND_RETHROW((trx)) }

void controller::validate_tapos( const transaction& trx )const { try {
   const auto& tapos_block_summary = db().get<block_summary_object>((uint16_t)trx.ref_block_num);

   //Verify TaPoS block summary has correct ID prefix, and that this block's time is not past the expiration
   EOS_ASSERT(trx.verify_reference_block(tapos_block_summary.block_id), invalid_ref_block_exception,
              "Transaction's reference block did not match. Is this transaction from a different fork?",
              ("tapos_summary", tapos_block_summary));
} FC_CAPTURE_AND_RETHROW() }

void controller::validate_db_available_size() const {
   const auto free = db().get_free_memory();
   const auto guard = my->conf.state_guard_size;
   EOS_ASSERT(free >= guard, database_guard_exception, "database free: ${f}, guard size: ${g}", ("f", free)("g",guard));

   // give a change to chainbase to write some pages to disk if memory becomes scarce.
   if (is_write_window()) {
      if (auto flushed_pages = mutable_db().check_memory_and_flush_if_needed()) {
         ilog("CHAINBASE: flushed ${p} pages to disk to decrease memory pressure", ("p", flushed_pages));
      }
   }
}

bool controller::is_protocol_feature_activated( const digest_type& feature_digest )const {
   if( my->pending )
      return my->pending->is_protocol_feature_activated( feature_digest );

   const auto& activated_features = my->head->activated_protocol_features->protocol_features;
   return (activated_features.find( feature_digest ) != activated_features.end());
}

bool controller::is_builtin_activated( builtin_protocol_feature_t f )const {
   uint32_t current_block_num = head_block_num();

   if( my->pending ) {
      ++current_block_num;
   }

   return my->protocol_features.is_builtin_activated( f, current_block_num );
}

bool controller::is_known_unexpired_transaction( const transaction_id_type& id) const {
   return db().find<transaction_object, by_trx_id>(id);
}

void controller::set_subjective_cpu_leeway(fc::microseconds leeway) {
   my->subjective_cpu_leeway = leeway;
}

std::optional<fc::microseconds> controller::get_subjective_cpu_leeway() const {
    return my->subjective_cpu_leeway;
}

void controller::set_greylist_limit( uint32_t limit ) {
   EOS_ASSERT( 0 < limit && limit <= chain::config::maximum_elastic_resource_multiplier,
               misc_exception,
               "Invalid limit (${limit}) passed into set_greylist_limit. "
               "Must be between 1 and ${max}.",
               ("limit", limit)("max", chain::config::maximum_elastic_resource_multiplier)
   );
   my->conf.greylist_limit = limit;
}

uint32_t controller::get_greylist_limit()const {
   return my->conf.greylist_limit;
}

void controller::add_resource_greylist(const account_name &name) {
   my->conf.resource_greylist.insert(name);
}

void controller::remove_resource_greylist(const account_name &name) {
   my->conf.resource_greylist.erase(name);
}

bool controller::is_resource_greylisted(const account_name &name) const {
   return my->conf.resource_greylist.find(name) !=  my->conf.resource_greylist.end();
}

const flat_set<account_name> &controller::get_resource_greylist() const {
   return  my->conf.resource_greylist;
}


void controller::add_to_ram_correction( account_name account, uint64_t ram_bytes ) {
   auto ptr = my->db.find<account_ram_correction_object, by_name>( account );
   if( ptr ) {
      my->db.modify<account_ram_correction_object>( *ptr, [&]( auto& rco ) {
         rco.ram_correction += ram_bytes;
      } );
   } else {
      ptr = &my->db.create<account_ram_correction_object>( [&]( auto& rco ) {
         rco.name = account;
         rco.ram_correction = ram_bytes;
      } );
   }

   // on_add_ram_correction is only called for deferred transaction
   // (in apply_context::schedule_deferred_transaction)
   if (auto dm_logger = get_deep_mind_logger(false)) {
      dm_logger->on_add_ram_correction(*ptr, ram_bytes);
   }
}

bool controller::all_subjective_mitigations_disabled()const {
   return my->conf.disable_all_subjective_mitigations;
}

deep_mind_handler* controller::get_deep_mind_logger(bool is_trx_transient)const {
   return my->get_deep_mind_logger(is_trx_transient);
}

void controller::enable_deep_mind(deep_mind_handler* logger) {
   EOS_ASSERT( logger != nullptr, misc_exception, "Invalid logger passed into enable_deep_mind, must be set" );
   my->deep_mind_logger = logger;
}

uint32_t controller::earliest_available_block_num() const{
   return my->earliest_available_block_num();
}
#if defined(EOSIO_EOS_VM_RUNTIME_ENABLED) || defined(EOSIO_EOS_VM_JIT_RUNTIME_ENABLED)
vm::wasm_allocator& controller::get_wasm_allocator() {
   return my->wasm_alloc;
}
#endif
#ifdef EOSIO_EOS_VM_OC_RUNTIME_ENABLED
bool controller::is_eos_vm_oc_enabled() const {
   return my->is_eos_vm_oc_enabled();
}
#endif

std::optional<uint64_t> controller::convert_exception_to_error_code( const fc::exception& e ) {
   const chain_exception* e_ptr = dynamic_cast<const chain_exception*>( &e );

   if( e_ptr == nullptr ) return {};

   if( !e_ptr->error_code ) return static_cast<uint64_t>(system_error_code::generic_system_error);

   return e_ptr->error_code;
}

chain_id_type controller::extract_chain_id(snapshot_reader& snapshot) {
   chain_snapshot_header header;
   snapshot.read_section<chain_snapshot_header>([&header]( auto &section ){
      section.read_row(header);
      header.validate();
   });

   // check if this is a legacy version of the snapshot, which has a genesis state instead of chain id
   std::optional<genesis_state> genesis = controller_impl::extract_legacy_genesis_state(snapshot, header.version);
   if (genesis) {
      return genesis->compute_chain_id();
   }

   chain_id_type chain_id;

   using v4 = legacy::snapshot_global_property_object_v4;
   if (header.version <= v4::maximum_version) {
      snapshot.read_section<global_property_object>([&chain_id]( auto &section ){
         v4 global_properties;
         section.read_row(global_properties);
         chain_id = global_properties.chain_id;
      });
   }
   else {
      snapshot.read_section<global_property_object>([&chain_id]( auto &section ){
         snapshot_global_property_object global_properties;
         section.read_row(global_properties);
         chain_id = global_properties.chain_id;
      });
   }

   return chain_id;
}

std::optional<chain_id_type> controller::extract_chain_id_from_db( const path& state_dir ) {
   try {
      chainbase::database db( state_dir, chainbase::database::read_only );

      db.add_index<database_header_multi_index>();
      db.add_index<global_property_multi_index>();

      controller_impl::validate_db_version( db );

      if( db.revision() < 1 ) return {};

      auto * gpo = db.find<global_property_object>();
      if (gpo==nullptr) return {};

      return gpo->chain_id;
   } catch( const std::system_error& e ) {
      // do not propagate db_error_code::not_found for absent db, so it will be created
      if( e.code().value() != chainbase::db_error_code::not_found )
         throw;
   }

   return {};
}

void controller::replace_producer_keys( const public_key_type& key ) {
   ilog("Replace producer keys with ${k}", ("k", key));
   mutable_db().modify( db().get<global_property_object>(), [&]( auto& gp ) {
      gp.proposed_schedule_block_num = {};
      gp.proposed_schedule.version = 0;
      gp.proposed_schedule.producers.clear();
   });
   auto version = my->head->pending_schedule.schedule.version;
   my->head->pending_schedule = {};
   my->head->pending_schedule.schedule.version = version;
   for (auto& prod: my->head->active_schedule.producers ) {
      ilog("${n}", ("n", prod.producer_name));
      std::visit([&](auto &auth) {
         auth.threshold = 1;
         auth.keys = {key_weight{key, 1}};
      }, prod.authority);
   }
}

void controller::replace_account_keys( name account, name permission, const public_key_type& key ) {
   auto& rlm = get_mutable_resource_limits_manager();
   auto* perm = db().find<permission_object, by_owner>(boost::make_tuple(account, permission));
   if (!perm)
      return;
   int64_t old_size = (int64_t)(chain::config::billable_size_v<permission_object> + perm->auth.get_billable_size());
   mutable_db().modify(*perm, [&](auto& p) {
      p.auth = authority(key);
   });
   int64_t new_size = (int64_t)(chain::config::billable_size_v<permission_object> + perm->auth.get_billable_size());
   rlm.add_pending_ram_usage(account, new_size - old_size, false); // false for doing dm logging
   rlm.verify_account_ram_usage(account);
}

void controller::set_producer_node(bool is_producer_node) {
   my->is_producer_node = is_producer_node;
}

bool controller::is_producer_node()const {
   return my->is_producer_node;
}

void controller::set_db_read_only_mode() {
   mutable_db().set_read_only_mode();
}

void controller::unset_db_read_only_mode() {
   mutable_db().unset_read_only_mode();
}

void controller::init_thread_local_data() {
   my->init_thread_local_data();
}

void controller::set_to_write_window() {
   my->set_to_write_window();
}
void controller::set_to_read_window() {
   my->set_to_read_window();
}
bool controller::is_write_window() const {
   return my->is_write_window();
}

void controller::code_block_num_last_used(const digest_type& code_hash, uint8_t vm_type, uint8_t vm_version, uint32_t block_num) {
   return my->code_block_num_last_used(code_hash, vm_type, vm_version, block_num);
}

/// Protocol feature activation handlers:

template<>
void controller_impl::on_activation<builtin_protocol_feature_t::preactivate_feature>() {
   db.modify( db.get<protocol_state_object>(), [&]( auto& ps ) {
      add_intrinsic_to_whitelist( ps.whitelisted_intrinsics, "preactivate_feature" );
      add_intrinsic_to_whitelist( ps.whitelisted_intrinsics, "is_feature_activated" );
   } );
}

template<>
void controller_impl::on_activation<builtin_protocol_feature_t::get_sender>() {
   db.modify( db.get<protocol_state_object>(), [&]( auto& ps ) {
      add_intrinsic_to_whitelist( ps.whitelisted_intrinsics, "get_sender" );
   } );
}

template<>
void controller_impl::on_activation<builtin_protocol_feature_t::replace_deferred>() {
   const auto& indx = db.get_index<account_ram_correction_index, by_id>();
   for( auto itr = indx.begin(); itr != indx.end(); itr = indx.begin() ) {
      int64_t current_ram_usage = resource_limits.get_account_ram_usage( itr->name );
      int64_t ram_delta = -static_cast<int64_t>(itr->ram_correction);
      if( itr->ram_correction > static_cast<uint64_t>(current_ram_usage) ) {
         ram_delta = -current_ram_usage;
         elog( "account ${name} was to be reduced by ${adjust} bytes of RAM despite only using ${current} bytes of RAM",
               ("name", itr->name)("adjust", itr->ram_correction)("current", current_ram_usage) );
      }

      // This method is only called for deferred transaction
      if (auto dm_logger = get_deep_mind_logger(false)) {
         dm_logger->on_ram_trace(RAM_EVENT_ID("${id}", ("id", itr->id._id)), "deferred_trx", "correction", "deferred_trx_ram_correction");
      }

      resource_limits.add_pending_ram_usage( itr->name, ram_delta, false ); // false for doing dm logging
      db.remove( *itr );
   }
}

template<>
void controller_impl::on_activation<builtin_protocol_feature_t::webauthn_key>() {
   db.modify( db.get<protocol_state_object>(), [&]( auto& ps ) {
      ps.num_supported_key_types = 3;
   } );
}

template<>
void controller_impl::on_activation<builtin_protocol_feature_t::wtmsig_block_signatures>() {
   db.modify( db.get<protocol_state_object>(), [&]( auto& ps ) {
      add_intrinsic_to_whitelist( ps.whitelisted_intrinsics, "set_proposed_producers_ex" );
   } );
}

template<>
void controller_impl::on_activation<builtin_protocol_feature_t::action_return_value>() {
   db.modify( db.get<protocol_state_object>(), [&]( auto& ps ) {
      add_intrinsic_to_whitelist( ps.whitelisted_intrinsics, "set_action_return_value" );
   } );
}

template<>
void controller_impl::on_activation<builtin_protocol_feature_t::configurable_wasm_limits>() {
   db.modify( db.get<protocol_state_object>(), [&]( auto& ps ) {
      add_intrinsic_to_whitelist( ps.whitelisted_intrinsics, "set_wasm_parameters_packed" );
      add_intrinsic_to_whitelist( ps.whitelisted_intrinsics, "get_wasm_parameters_packed" );
   } );
}

template<>
void controller_impl::on_activation<builtin_protocol_feature_t::blockchain_parameters>() {
   db.modify( db.get<protocol_state_object>(), [&]( auto& ps ) {
      add_intrinsic_to_whitelist( ps.whitelisted_intrinsics, "get_parameters_packed" );
      add_intrinsic_to_whitelist( ps.whitelisted_intrinsics, "set_parameters_packed" );
   } );
}

template<>
void controller_impl::on_activation<builtin_protocol_feature_t::get_code_hash>() {
   db.modify( db.get<protocol_state_object>(), [&]( auto& ps ) {
      add_intrinsic_to_whitelist( ps.whitelisted_intrinsics, "get_code_hash" );
   } );
}

template<>
void controller_impl::on_activation<builtin_protocol_feature_t::get_block_num>() {
   db.modify( db.get<protocol_state_object>(), [&]( auto& ps ) {
      add_intrinsic_to_whitelist( ps.whitelisted_intrinsics, "get_block_num" );
   } );
}

template<>
void controller_impl::on_activation<builtin_protocol_feature_t::crypto_primitives>() {
   db.modify( db.get<protocol_state_object>(), [&]( auto& ps ) {
      add_intrinsic_to_whitelist( ps.whitelisted_intrinsics, "alt_bn128_add" );
      add_intrinsic_to_whitelist( ps.whitelisted_intrinsics, "alt_bn128_mul" );
      add_intrinsic_to_whitelist( ps.whitelisted_intrinsics, "alt_bn128_pair" );
      add_intrinsic_to_whitelist( ps.whitelisted_intrinsics, "mod_exp" );
      add_intrinsic_to_whitelist( ps.whitelisted_intrinsics, "blake2_f" );
      add_intrinsic_to_whitelist( ps.whitelisted_intrinsics, "sha3" );
      add_intrinsic_to_whitelist( ps.whitelisted_intrinsics, "k1_recover" );
   } );
}

template<>
void controller_impl::on_activation<builtin_protocol_feature_t::bls_primitives>() {
   db.modify( db.get<protocol_state_object>(), [&]( auto& ps ) {
      add_intrinsic_to_whitelist( ps.whitelisted_intrinsics, "bls_g1_add" );
      add_intrinsic_to_whitelist( ps.whitelisted_intrinsics, "bls_g2_add" );
      add_intrinsic_to_whitelist( ps.whitelisted_intrinsics, "bls_g1_weighted_sum" );
      add_intrinsic_to_whitelist( ps.whitelisted_intrinsics, "bls_g2_weighted_sum" );
      add_intrinsic_to_whitelist( ps.whitelisted_intrinsics, "bls_pairing" );
      add_intrinsic_to_whitelist( ps.whitelisted_intrinsics, "bls_g1_map" );
      add_intrinsic_to_whitelist( ps.whitelisted_intrinsics, "bls_g2_map" );
      add_intrinsic_to_whitelist( ps.whitelisted_intrinsics, "bls_fp_mod" );
      add_intrinsic_to_whitelist( ps.whitelisted_intrinsics, "bls_fp_mul" );
      add_intrinsic_to_whitelist( ps.whitelisted_intrinsics, "bls_fp_exp" );
   } );
}

template<>
void controller_impl::on_activation<builtin_protocol_feature_t::disable_deferred_trxs_stage_2>() {
   const auto& idx = db.get_index<generated_transaction_multi_index, by_trx_id>();
   // remove all deferred trxs and refund their payers
   for( auto itr = idx.begin(); itr != idx.end(); itr = idx.begin() ) {
      remove_scheduled_transaction(*itr);
   }
}

template<>
void controller_impl::on_activation<builtin_protocol_feature_t::instant_finality>() {
   db.modify( db.get<protocol_state_object>(), [&]( auto& ps ) {
      add_intrinsic_to_whitelist( ps.whitelisted_intrinsics, "set_finalizers" );
   } );
}

/// End of protocol feature activation handlers

} } /// eosio::chain<|MERGE_RESOLUTION|>--- conflicted
+++ resolved
@@ -116,7 +116,6 @@
       std::optional<database::session>     _session;
 };
 
-<<<<<<< HEAD
 struct completed_block {
    std::variant<block_state_legacy_ptr, block_state_ptr> bsp;
 
@@ -197,37 +196,9 @@
    // --------------------------------------------------------------------------------
    struct assembled_block_dpos {
       block_id_type                     id;
-      pending_block_header_state        pending_block_header_state;
+      pending_block_header_state_legacy pending_block_header_state;
       deque<transaction_metadata_ptr>   trx_metas;
       signed_block_ptr                  unsigned_block;
-=======
-struct building_block {
-   building_block( const block_header_state_legacy& prev,
-                   block_timestamp_type when,
-                   bool hotstuff_activated,
-                   uint16_t num_prev_blocks_to_confirm,
-                   const vector<digest_type>& new_protocol_feature_activations )
-   :_pending_block_header_state_legacy( prev.next( when, hotstuff_activated, num_prev_blocks_to_confirm ) )
-   ,_new_protocol_feature_activations( new_protocol_feature_activations )
-   ,_trx_mroot_or_receipt_digests( digests_t{} )
-   {}
-
-   pending_block_header_state_legacy          _pending_block_header_state_legacy;
-   std::optional<producer_authority_schedule> _new_pending_producer_schedule;
-   vector<digest_type>                        _new_protocol_feature_activations;
-   size_t                                     _num_new_protocol_features_that_have_activated = 0;
-   deque<transaction_metadata_ptr>            _pending_trx_metas;
-   deque<transaction_receipt>                 _pending_trx_receipts; // boost deque in 1.71 with 1024 elements performs better
-   std::variant<checksum256_type, digests_t>  _trx_mroot_or_receipt_digests;
-   digests_t                                  _action_receipt_digests;
-};
-
-struct assembled_block {
-   block_id_type                     _id;
-   pending_block_header_state_legacy _pending_block_header_state_legacy;
-   deque<transaction_metadata_ptr>   _trx_metas;
-   signed_block_ptr                  _unsigned_block;
->>>>>>> 6a7364d0
 
       // if the _unsigned_block pre-dates block-signing authorities this may be present.
       std::optional<producer_authority_schedule> new_producer_authority_cache;
@@ -397,7 +368,7 @@
    
    // --------------------------------------------------------------------------------
    struct building_block_dpos : public building_block_common {
-      pending_block_header_state                 pending_block_header_state;
+      pending_block_header_state_legacy          pending_block_header_state;
       std::optional<producer_authority_schedule> new_pending_producer_schedule;
 
       building_block_dpos( const block_header_state_legacy& prev,
@@ -470,7 +441,6 @@
       v(building_block_if(prev, bbi))
    {}
 
-<<<<<<< HEAD
    template <class R, class F>
    R apply_dpos(F&& f) {
       // assert(std::holds_alternative<building_block_dpos>(v));
@@ -485,14 +455,6 @@
       return std::visit(overloaded{[&](building_block_dpos& bb) -> R { return {}; },
                                    [&](building_block_if& bb)   -> R { return std::forward<F>(f)(bb); }},
                         v);
-=======
-   /** @pre _block_stage cannot hold completed_block alternative */
-   const pending_block_header_state_legacy& get_pending_block_header_state_legacy()const {
-      if( std::holds_alternative<building_block>(_block_stage) )
-         return std::get<building_block>(_block_stage)._pending_block_header_state_legacy;
-
-      return std::get<assembled_block>(_block_stage)._pending_block_header_state_legacy;
->>>>>>> 6a7364d0
    }
 
    deque<transaction_metadata_ptr> extract_trx_metas() {
@@ -507,16 +469,9 @@
       return std::visit([](auto& bb) { return bb.make_block_restore_point(); }, v);
    }
 
-<<<<<<< HEAD
    uint32_t block_num() const {
       return std::visit([](const auto& bb) { return bb.get_block_num(); }, v);
    }
-=======
-   bool is_protocol_feature_activated( const digest_type& feature_digest )const {
-      if( std::holds_alternative<building_block>(_block_stage) ) {
-        auto& bb = std::get<building_block>(_block_stage);
-         const auto& activated_features = bb._pending_block_header_state_legacy.prev_activated_protocol_features->protocol_features;
->>>>>>> 6a7364d0
 
    block_timestamp_type timestamp() const {
       return std::visit(
@@ -2164,10 +2119,6 @@
       pending->_producer_block_id = producer_block_id;
 
       auto& bb = std::get<building_block>(pending->_block_stage);
-<<<<<<< HEAD
-=======
-      const auto& pbhs = bb._pending_block_header_state_legacy;
->>>>>>> 6a7364d0
 
       // block status is either ephemeral or incomplete. Modify state of speculative block only if we are building a
       // speculative incomplete block (otherwise we need clean state for head mode, ephemeral block)
@@ -2314,11 +2265,6 @@
 
       const bool if_active = hs_irreversible_block_num.load() > 0;
 
-<<<<<<< HEAD
-=======
-      auto& pbhs = pending->get_pending_block_header_state_legacy();
-
->>>>>>> 6a7364d0
       auto& bb = std::get<building_block>(pending->_block_stage);
 
       auto action_merkle_fut = post_async_task( thread_pool.get_executor(),
@@ -2344,7 +2290,6 @@
       );
       resource_limits.process_block_usage(bb.block_num());
 
-<<<<<<< HEAD
 #if 0
       [greg todo]
       auto proposed_fin_pol = pending->_assembled_block_input.new_finalizer_policy();
@@ -2353,31 +2298,12 @@
          finalizer_policy fin_pol = std::move(*proposed_fin_pol);
          fin_pol.generation = bb.apply_hs<uint32_t>([&](building_block_if& h) {
             return h._bhs.increment_finalizer_policy_generation(); });
-=======
-      // Create (unsigned) block:
-      auto block_ptr = std::make_shared<signed_block>( pbhs.make_block_header(
-         calc_trx_merkle ? trx_merkle_fut.get() : std::get<checksum256_type>(bb._trx_mroot_or_receipt_digests),
-         action_merkle_fut.get(),
-         bb._new_pending_producer_schedule,
-         std::move( bb._new_protocol_feature_activations ),
-         protocol_features.get_protocol_feature_set()
-      ) );
-
-      block_ptr->transactions = std::move( bb._pending_trx_receipts );
-
-      if (bb._pending_block_header_state_legacy.proposed_finalizer_policy) {
-         // proposed_finalizer_policy can't be set until builtin_protocol_feature_t::instant_finality activated
-         finalizer_policy& fin_pol = *bb._pending_block_header_state_legacy.proposed_finalizer_policy;
-         ++bb._pending_block_header_state_legacy.last_proposed_finalizer_policy_generation;
-         fin_pol.generation = bb._pending_block_header_state_legacy.last_proposed_finalizer_policy_generation;
->>>>>>> 6a7364d0
          emplace_extension(
                  block_ptr->header_extensions,
                  finalizer_policy_extension::extension_id(),
                  fc::raw::pack( finalizer_policy_extension{ std::move(fin_pol) } )
          );
       }
-<<<<<<< HEAD
 #endif
       
       // Create (unsigned) block in dpos mode.    [greg todo] do it in IF mode later when we are ready to sign it
@@ -2422,36 +2348,6 @@
       }
       FC_CAPTURE_AND_RETHROW()
    } /// finalize_block
-=======
-
-      auto id = block_ptr->calculate_id();
-
-      // Update TaPoS table:
-      create_block_summary( id );
-
-      /*
-      ilog( "finalized block ${n} (${id}) at ${t} by ${p} (${signing_key}); schedule_version: ${v} lib: ${lib} #dtrxs: ${ndtrxs} ${np}",
-            ("n",pbhs.block_num)
-            ("id",id)
-            ("t",pbhs.timestamp)
-            ("p",pbhs.producer)
-            ("signing_key", pbhs.block_signing_key)
-            ("v",pbhs.active_schedule_version)
-            ("lib",pbhs.dpos_irreversible_blocknum)
-            ("ndtrxs",db.get_index<generated_transaction_multi_index,by_trx_id>().size())
-            ("np",block_ptr->new_producers)
-      );
-      */
-
-      pending->_block_stage = assembled_block{
-                                 id,
-                                 std::move( bb._pending_block_header_state_legacy ),
-                                 std::move( bb._pending_trx_metas ),
-                                 std::move( block_ptr ),
-                                 std::move( bb._new_pending_producer_schedule )
-                              };
-   } FC_CAPTURE_AND_RETHROW() } /// finalize_block
->>>>>>> 6a7364d0
 
    /**
     * @post regardless of the success of commit block there is no active pending block
@@ -2504,12 +2400,7 @@
    void set_proposed_finalizers(const finalizer_policy& fin_pol) {
       assert(pending); // has to exist and be building_block since called from host function
       auto& bb = std::get<building_block>(pending->_block_stage);
-<<<<<<< HEAD
       bb.apply_hs<void>([&](building_block::building_block_if& bb) { bb.new_finalizer_policy.emplace(fin_pol); });
-=======
-
-      bb._pending_block_header_state_legacy.proposed_finalizer_policy.emplace(fin_pol);
->>>>>>> 6a7364d0
    }
 
    /**
@@ -2991,7 +2882,6 @@
    }
 
    void update_producers_authority() {
-<<<<<<< HEAD
       // this is not called when hotstuff is activated
       auto& bb = std::get<building_block>(pending->_block_stage);
       bb.apply_dpos<void>([this](building_block::building_block_dpos& dpos_header) {
@@ -3006,15 +2896,6 @@
                   1
                });
             }
-=======
-      const auto& producers = pending->get_pending_block_header_state_legacy().active_schedule.producers;
-
-      auto update_permission = [&]( auto& permission, auto threshold ) {
-         auto auth = authority( threshold, {}, {});
-         for( auto& p : producers ) {
-            auth.accounts.push_back({{p.producer_name, config::active_name}, 1});
-         }
->>>>>>> 6a7364d0
 
             if (permission.auth != auth) {
                db.modify(permission, [&](auto& po) { po.auth = auth; });
@@ -3516,27 +3397,10 @@
    my->finalize_block();
 
    auto& ab = std::get<assembled_block>(my->pending->_block_stage);
-<<<<<<< HEAD
    my->pending->_block_stage = ab.make_completed_block(
       my->protocol_features.get_protocol_feature_set(),
       [](block_timestamp_type timestamp, const flat_set<digest_type>& cur_features, const vector<digest_type>& new_features) {},
       signer_callback);
-=======
-
-   auto bsp = std::make_shared<block_state_legacy>(
-                  std::move( ab._pending_block_header_state_legacy ),
-                  std::move( ab._unsigned_block ),
-                  std::move( ab._trx_metas ),
-                  my->protocol_features.get_protocol_feature_set(),
-                  []( block_timestamp_type timestamp,
-                      const flat_set<digest_type>& cur_features,
-                      const vector<digest_type>& new_features )
-                  {},
-                  signer_callback
-              );
-
-   my->pending->_block_stage = completed_block{ bsp };
->>>>>>> 6a7364d0
 
    br = my->pending->_block_report;
 }
@@ -3676,16 +3540,8 @@
 
 block_timestamp_type controller::pending_block_timestamp()const {
    EOS_ASSERT( my->pending, block_validate_exception, "no pending block" );
-<<<<<<< HEAD
    
    return my->pending->timestamp();
-=======
-
-   if( std::holds_alternative<completed_block>(my->pending->_block_stage) )
-      return std::get<completed_block>(my->pending->_block_stage)._block_state->header.timestamp;
-
-   return my->pending->get_pending_block_header_state_legacy().timestamp;
->>>>>>> 6a7364d0
 }
 
 time_point controller::pending_block_time()const {
@@ -3694,41 +3550,17 @@
 
 uint32_t controller::pending_block_num()const {
    EOS_ASSERT( my->pending, block_validate_exception, "no pending block" );
-<<<<<<< HEAD
    return my->pending->block_num();
-=======
-
-   if( std::holds_alternative<completed_block>(my->pending->_block_stage) )
-      return std::get<completed_block>(my->pending->_block_stage)._block_state->header.block_num();
-
-   return my->pending->get_pending_block_header_state_legacy().block_num;
->>>>>>> 6a7364d0
 }
 
 account_name controller::pending_block_producer()const {
    EOS_ASSERT( my->pending, block_validate_exception, "no pending block" );
-<<<<<<< HEAD
    return my->pending->producer();
-=======
-
-   if( std::holds_alternative<completed_block>(my->pending->_block_stage) )
-      return std::get<completed_block>(my->pending->_block_stage)._block_state->header.producer;
-
-   return my->pending->get_pending_block_header_state_legacy().producer;
->>>>>>> 6a7364d0
 }
 
 block_signing_authority controller::pending_block_signing_authority() const {
    EOS_ASSERT( my->pending, block_validate_exception, "no pending block" );
-<<<<<<< HEAD
    return my->pending->pending_block_signing_authority();
-=======
-
-   if( std::holds_alternative<completed_block>(my->pending->_block_stage) )
-      return std::get<completed_block>(my->pending->_block_stage)._block_state->valid_block_signing_authority;
-
-   return my->pending->get_pending_block_header_state_legacy().valid_block_signing_authority;
->>>>>>> 6a7364d0
 }
 
 std::optional<block_id_type> controller::pending_producer_block_id()const {
@@ -3916,14 +3748,7 @@
    if( !(my->pending) )
       return  my->head->active_schedule;
 
-<<<<<<< HEAD
    return my->pending->active_producers();
-=======
-   if( std::holds_alternative<completed_block>(my->pending->_block_stage) )
-      return std::get<completed_block>(my->pending->_block_stage)._block_state->active_schedule;
-
-   return my->pending->get_pending_block_header_state_legacy().active_schedule;
->>>>>>> 6a7364d0
 }
 
 const producer_authority_schedule& controller::pending_producers()const {
@@ -3941,15 +3766,7 @@
    }
 
    const auto& bb = std::get<building_block>(my->pending->_block_stage);
-<<<<<<< HEAD
    return bb.pending_producers();
-=======
-
-   if( bb._new_pending_producer_schedule )
-      return *bb._new_pending_producer_schedule;
-
-   return bb._pending_block_header_state_legacy.prev_pending_schedule.schedule;
->>>>>>> 6a7364d0
 }
 
 std::optional<producer_authority_schedule> controller::proposed_producers()const {
