#include <eosio/chain/controller.hpp>
#include <eosio/chain/transaction_context.hpp>

#include <eosio/chain/block_log.hpp>
#include <eosio/chain/fork_database.hpp>
#include <eosio/chain/exceptions.hpp>

#include <eosio/chain/account_object.hpp>
#include <eosio/chain/code_object.hpp>
#include <eosio/chain/block_summary_object.hpp>
#include <eosio/chain/eosio_contract.hpp>
#include <eosio/chain/global_property_object.hpp>
#include <eosio/chain/protocol_state_object.hpp>
#include <eosio/chain/contract_table_objects.hpp>
#include <eosio/chain/generated_transaction_object.hpp>
#include <eosio/chain/transaction_object.hpp>
#include <eosio/chain/genesis_intrinsics.hpp>
#include <eosio/chain/whitelisted_intrinsics.hpp>
#include <eosio/chain/database_header_object.hpp>

#include <eosio/chain/protocol_feature_manager.hpp>
#include <eosio/chain/authorization_manager.hpp>
#include <eosio/chain/resource_limits.hpp>
#include <eosio/chain/subjective_billing.hpp>
#include <eosio/chain/chain_snapshot.hpp>
#include <eosio/chain/thread_utils.hpp>
#include <eosio/chain/platform_timer.hpp>
#include <eosio/chain/deep_mind.hpp>
#include <eosio/chain/wasm_interface_collection.hpp>

#include <chainbase/chainbase.hpp>
#include <eosio/vm/allocator.hpp>
#include <fc/io/json.hpp>
#include <fc/log/logger_config.hpp>
#include <fc/scoped_exit.hpp>
#include <fc/variant_object.hpp>
#include <bls12-381/bls12-381.hpp>

#include <new>
#include <shared_mutex>

namespace eosio { namespace chain {

using resource_limits::resource_limits_manager;

using controller_index_set = index_set<
   account_index,
   account_metadata_index,
   account_ram_correction_index,
   global_property_multi_index,
   protocol_state_multi_index,
   dynamic_global_property_multi_index,
   block_summary_multi_index,
   transaction_multi_index,
   generated_transaction_multi_index,
   table_id_multi_index,
   code_index,
   database_header_multi_index
>;

using contract_database_index_set = index_set<
   key_value_index,
   index64_index,
   index128_index,
   index256_index,
   index_double_index,
   index_long_double_index
>;

class maybe_session {
   public:
      maybe_session() = default;

      maybe_session( maybe_session&& other)
         :_session(std::move(other._session))
      {
      }

      explicit maybe_session(database& db) {
         _session.emplace(db.start_undo_session(true));
      }

      maybe_session(const maybe_session&) = delete;

      void squash() {
         if (_session)
            _session->squash();
      }

      void undo() {
         if (_session)
            _session->undo();
      }

      void push() {
         if (_session)
            _session->push();
      }

      maybe_session& operator = ( maybe_session&& mv ) {
         if (mv._session) {
            _session.emplace(std::move(*mv._session));
            mv._session.reset();
         } else {
            _session.reset();
         }

         return *this;
      };

   private:
      std::optional<database::session>     _session;
};

struct building_block {
   building_block( const block_header_state& prev,
                   block_timestamp_type when,
                   uint16_t num_prev_blocks_to_confirm,
                   const vector<digest_type>& new_protocol_feature_activations )
   :_pending_block_header_state( prev.next( when, num_prev_blocks_to_confirm ) )
   ,_new_protocol_feature_activations( new_protocol_feature_activations )
   ,_trx_mroot_or_receipt_digests( digests_t{} )
   {}

   pending_block_header_state                 _pending_block_header_state;
   std::optional<producer_authority_schedule> _new_pending_producer_schedule;
   vector<digest_type>                        _new_protocol_feature_activations;
   size_t                                     _num_new_protocol_features_that_have_activated = 0;
   deque<transaction_metadata_ptr>            _pending_trx_metas;
   deque<transaction_receipt>                 _pending_trx_receipts; // boost deque in 1.71 with 1024 elements performs better
   std::variant<checksum256_type, digests_t>  _trx_mroot_or_receipt_digests;
   digests_t                                  _action_receipt_digests;
};

struct assembled_block {
   block_id_type                     _id;
   pending_block_header_state        _pending_block_header_state;
   deque<transaction_metadata_ptr>   _trx_metas;
   signed_block_ptr                  _unsigned_block;

   // if the _unsigned_block pre-dates block-signing authorities this may be present.
   std::optional<producer_authority_schedule> _new_producer_authority_cache;
};

struct completed_block {
   block_state_ptr                   _block_state;
};

using block_stage_type = std::variant<building_block, assembled_block, completed_block>;

struct pending_state {
   pending_state( maybe_session&& s, const block_header_state& prev,
                  block_timestamp_type when,
                  uint16_t num_prev_blocks_to_confirm,
                  const vector<digest_type>& new_protocol_feature_activations )
   :_db_session( std::move(s) )
   ,_block_stage( building_block( prev, when, num_prev_blocks_to_confirm, new_protocol_feature_activations ) )
   {}

   maybe_session                      _db_session;
   block_stage_type                   _block_stage;
   controller::block_status           _block_status = controller::block_status::ephemeral;
   std::optional<block_id_type>       _producer_block_id;
   controller::block_report           _block_report{};

   /** @pre _block_stage cannot hold completed_block alternative */
   const pending_block_header_state& get_pending_block_header_state()const {
      if( std::holds_alternative<building_block>(_block_stage) )
         return std::get<building_block>(_block_stage)._pending_block_header_state;

      return std::get<assembled_block>(_block_stage)._pending_block_header_state;
   }

   deque<transaction_metadata_ptr> extract_trx_metas() {
      if( std::holds_alternative<building_block>(_block_stage) )
         return std::move( std::get<building_block>(_block_stage)._pending_trx_metas );

      if( std::holds_alternative<assembled_block>(_block_stage) )
         return std::move( std::get<assembled_block>(_block_stage)._trx_metas );

      return std::get<completed_block>(_block_stage)._block_state->extract_trxs_metas();
   }

   bool is_protocol_feature_activated( const digest_type& feature_digest )const {
      if( std::holds_alternative<building_block>(_block_stage) ) {
        auto& bb = std::get<building_block>(_block_stage);
         const auto& activated_features = bb._pending_block_header_state.prev_activated_protocol_features->protocol_features;

         if( activated_features.find( feature_digest ) != activated_features.end() ) return true;

         if( bb._num_new_protocol_features_that_have_activated == 0 ) return false;

         auto end = bb._new_protocol_feature_activations.begin() + bb._num_new_protocol_features_that_have_activated;
         return (std::find( bb._new_protocol_feature_activations.begin(), end, feature_digest ) != end);
      }

      if( std::holds_alternative<assembled_block>(_block_stage) ) {
         // Calling is_protocol_feature_activated during the assembled_block stage is not efficient.
         // We should avoid doing it.
         // In fact for now it isn't even implemented.
         EOS_THROW( misc_exception,
                    "checking if protocol feature is activated in the assembled_block stage is not yet supported" );
         // TODO: implement this
      }

      const auto& activated_features = std::get<completed_block>(_block_stage)._block_state->activated_protocol_features->protocol_features;
      return (activated_features.find( feature_digest ) != activated_features.end());
   }

   void push() {
      _db_session.push();
   }
};

struct controller_impl {
   enum class app_window_type {
      write, // Only main thread is running; read-only threads are not running.
             // All read-write and read-only tasks are sequentially executed.
      read   // Main thread and read-only threads are running read-ony tasks in parallel.
             // Read-write tasks are not being executed.
   };

   // LLVM sets the new handler, we need to reset this to throw a bad_alloc exception so we can possibly exit cleanly
   // and not just abort.
   struct reset_new_handler {
      reset_new_handler() { std::set_new_handler([](){ throw std::bad_alloc(); }); }
   };

   reset_new_handler               rnh; // placed here to allow for this to be set before constructing the other fields
   controller&                     self;
   std::function<void()>           shutdown;
   chainbase::database             db;
   block_log                       blog;
   std::optional<pending_state>    pending;
   block_state_ptr                 head;
   fork_database                   fork_db;
   resource_limits_manager         resource_limits;
   subjective_billing              subjective_bill;
   authorization_manager           authorization;
   protocol_feature_manager        protocol_features;
   controller::config              conf;
   const chain_id_type             chain_id; // read by thread_pool threads, value will not be changed
   bool                            replaying = false;
   bool                            is_producer_node = false; // true if node is configured as a block producer
   db_read_mode                    read_mode = db_read_mode::HEAD;
   bool                            in_trx_requiring_checks = false; ///< if true, checks that are normally skipped on replay (e.g. auth checks) cannot be skipped
   std::optional<fc::microseconds> subjective_cpu_leeway;
   bool                            trusted_producer_light_validation = false;
   uint32_t                        snapshot_head_block = 0;
   struct chain; // chain is a namespace so use an embedded type for the named_thread_pool tag
   named_thread_pool<chain>        thread_pool;
   deep_mind_handler*              deep_mind_logger = nullptr;
   bool                            okay_to_print_integrity_hash_on_stop = false;

   thread_local static platform_timer timer; // a copy for main thread and each read-only thread
#if defined(EOSIO_EOS_VM_RUNTIME_ENABLED) || defined(EOSIO_EOS_VM_JIT_RUNTIME_ENABLED)
   thread_local static vm::wasm_allocator wasm_alloc; // a copy for main thread and each read-only thread
#endif
   wasm_interface_collection wasm_if_collect;
   app_window_type app_window = app_window_type::write;

   typedef pair<scope_name,action_name>                   handler_key;
   map< account_name, map<handler_key, apply_handler> >   apply_handlers;
   unordered_map< builtin_protocol_feature_t, std::function<void(controller_impl&)>, enum_hash<builtin_protocol_feature_t> > protocol_feature_activation_handlers;


   void pop_block() {
      auto prev = fork_db.get_block( head->header.previous );

      if( !prev ) {
         EOS_ASSERT( fork_db.root()->id == head->header.previous, block_validate_exception, "attempt to pop beyond last irreversible block" );
         prev = fork_db.root();
      }

      EOS_ASSERT( head->block, block_validate_exception, "attempting to pop a block that was sparsely loaded from a snapshot");

      head = prev;

      db.undo();

      protocol_features.popped_blocks_to( prev->block_num );
   }

   template<builtin_protocol_feature_t F>
   void on_activation();

   template<builtin_protocol_feature_t F>
   inline void set_activation_handler() {
      auto res = protocol_feature_activation_handlers.emplace( F, &controller_impl::on_activation<F> );
      EOS_ASSERT( res.second, misc_exception, "attempting to set activation handler twice" );
   }

   inline void trigger_activation_handler( builtin_protocol_feature_t f ) {
      auto itr = protocol_feature_activation_handlers.find( f );
      if( itr == protocol_feature_activation_handlers.end() ) return;
      (itr->second)( *this );
   }

   void set_apply_handler( account_name receiver, account_name contract, action_name action, apply_handler v ) {
      apply_handlers[receiver][make_pair(contract,action)] = v;
   }

   controller_impl( const controller::config& cfg, controller& s, protocol_feature_set&& pfs, const chain_id_type& chain_id )
   :rnh(),
    self(s),
    db( cfg.state_dir,
        cfg.read_only ? database::read_only : database::read_write,
        cfg.state_size, false, cfg.db_map_mode ),
    blog( cfg.blocks_dir, cfg.blog ),
    fork_db( cfg.blocks_dir / config::reversible_blocks_dir_name ),
    resource_limits( db, [&s](bool is_trx_transient) { return s.get_deep_mind_logger(is_trx_transient); }),
    authorization( s, db ),
    protocol_features( std::move(pfs), [&s](bool is_trx_transient) { return s.get_deep_mind_logger(is_trx_transient); } ),
    conf( cfg ),
    chain_id( chain_id ),
    read_mode( cfg.read_mode ),
    thread_pool(),
    wasm_if_collect( conf.wasm_runtime, conf.eosvmoc_tierup, db, conf.state_dir, conf.eosvmoc_config, !conf.profile_accounts.empty() )
   {
      fork_db.open( [this]( block_timestamp_type timestamp,
                            const flat_set<digest_type>& cur_features,
                            const vector<digest_type>& new_features )
                           { check_protocol_features( timestamp, cur_features, new_features ); }
      );

      thread_pool.start( cfg.thread_pool_size, [this]( const fc::exception& e ) {
         elog( "Exception in chain thread pool, exiting: ${e}", ("e", e.to_detail_string()) );
         if( shutdown ) shutdown();
      } );

      set_activation_handler<builtin_protocol_feature_t::preactivate_feature>();
      set_activation_handler<builtin_protocol_feature_t::replace_deferred>();
      set_activation_handler<builtin_protocol_feature_t::get_sender>();
      set_activation_handler<builtin_protocol_feature_t::webauthn_key>();
      set_activation_handler<builtin_protocol_feature_t::wtmsig_block_signatures>();
      set_activation_handler<builtin_protocol_feature_t::action_return_value>();
      set_activation_handler<builtin_protocol_feature_t::configurable_wasm_limits>();
      set_activation_handler<builtin_protocol_feature_t::blockchain_parameters>();
      set_activation_handler<builtin_protocol_feature_t::get_code_hash>();
      set_activation_handler<builtin_protocol_feature_t::get_block_num>();
      set_activation_handler<builtin_protocol_feature_t::crypto_primitives>();
<<<<<<< HEAD
      set_activation_handler<builtin_protocol_feature_t::aggregate_signatures>();
      set_activation_handler<builtin_protocol_feature_t::instant_finality>();
=======
      set_activation_handler<builtin_protocol_feature_t::bls_primitives>();
>>>>>>> a78b8a9b

      self.irreversible_block.connect([this](const block_state_ptr& bsp) {
         wasm_if_collect.current_lib(bsp->block_num);
      });


#define SET_APP_HANDLER( receiver, contract, action) \
   set_apply_handler( account_name(#receiver), account_name(#contract), action_name(#action), \
                      &BOOST_PP_CAT(apply_, BOOST_PP_CAT(contract, BOOST_PP_CAT(_,action) ) ) )

   SET_APP_HANDLER( eosio, eosio, newaccount );
   SET_APP_HANDLER( eosio, eosio, setcode );
   SET_APP_HANDLER( eosio, eosio, setabi );
   SET_APP_HANDLER( eosio, eosio, updateauth );
   SET_APP_HANDLER( eosio, eosio, deleteauth );
   SET_APP_HANDLER( eosio, eosio, linkauth );
   SET_APP_HANDLER( eosio, eosio, unlinkauth );
/*
   SET_APP_HANDLER( eosio, eosio, postrecovery );
   SET_APP_HANDLER( eosio, eosio, passrecovery );
   SET_APP_HANDLER( eosio, eosio, vetorecovery );
*/

   SET_APP_HANDLER( eosio, eosio, canceldelay );
   }

   /**
    *  Plugins / observers listening to signals emited (such as accepted_transaction) might trigger
    *  errors and throw exceptions. Unless those exceptions are caught it could impact consensus and/or
    *  cause a node to fork.
    *
    *  If it is ever desirable to let a signal handler bubble an exception out of this method
    *  a full audit of its uses needs to be undertaken.
    *
    */
   template<typename Signal, typename Arg>
   void emit( const Signal& s, Arg&& a ) {
      try {
         s( std::forward<Arg>( a ));
      } catch (std::bad_alloc& e) {
         wlog( "std::bad_alloc: ${w}", ("w", e.what()) );
         throw e;
      } catch (boost::interprocess::bad_alloc& e) {
         wlog( "boost::interprocess::bad alloc: ${w}", ("w", e.what()) );
         throw e;
      } catch ( controller_emit_signal_exception& e ) {
         wlog( "controller_emit_signal_exception: ${details}", ("details", e.to_detail_string()) );
         throw e;
      } catch ( fc::exception& e ) {
         wlog( "fc::exception: ${details}", ("details", e.to_detail_string()) );
      } catch ( std::exception& e ) {
         wlog( "std::exception: ${details}", ("details", e.what()) );
      } catch ( ... ) {
         wlog( "signal handler threw exception" );
      }
   }

   void dmlog_applied_transaction(const transaction_trace_ptr& t, const signed_transaction* trx = nullptr) {
      // dmlog_applied_transaction is called by push_scheduled_transaction
      // where transient transactions are not possible, and by push_transaction
      // only when the transaction is not transient
      if (auto dm_logger = get_deep_mind_logger(false)) {
         if (trx && is_onblock(*t))
            dm_logger->on_onblock(*trx);
         dm_logger->on_applied_transaction(self.head_block_num() + 1, t);
      }
   }

   void log_irreversible() {
      EOS_ASSERT( fork_db.root(), fork_database_exception, "fork database not properly initialized" );

      const std::optional<block_id_type> log_head_id = blog.head_id();
      const bool valid_log_head = !!log_head_id;

      const auto lib_num = valid_log_head ? block_header::num_from_id(*log_head_id) : (blog.first_block_num() - 1);

      auto root_id = fork_db.root()->id;

      if( valid_log_head ) {
         EOS_ASSERT( root_id == log_head_id, fork_database_exception, "fork database root does not match block log head" );
      } else {
         EOS_ASSERT( fork_db.root()->block_num == lib_num, fork_database_exception,
                     "The first block ${lib_num} when starting with an empty block log should be the block after fork database root ${bn}.",
                     ("lib_num", lib_num)("bn", fork_db.root()->block_num) );
      }

      const auto fork_head = fork_db_head();

      if( fork_head->dpos_irreversible_blocknum <= lib_num )
         return;

      auto branch = fork_db.fetch_branch( fork_head->id, fork_head->dpos_irreversible_blocknum );
      try {

         std::vector<std::future<std::vector<char>>> v;
         v.reserve( branch.size() );
         for( auto bitr = branch.rbegin(); bitr != branch.rend(); ++bitr ) {
            v.emplace_back( post_async_task( thread_pool.get_executor(), [b=(*bitr)->block]() { return fc::raw::pack(*b); } ) );
         }
         auto it = v.begin();

         for( auto bitr = branch.rbegin(); bitr != branch.rend(); ++bitr ) {
            if( read_mode == db_read_mode::IRREVERSIBLE ) {
               controller::block_report br;
               apply_block( br, *bitr, controller::block_status::complete, trx_meta_cache_lookup{} );
            }

            emit( self.irreversible_block, *bitr );

            // blog.append could fail due to failures like running out of space.
            // Do it before commit so that in case it throws, DB can be rolled back.
            blog.append( (*bitr)->block, (*bitr)->id, it->get() );
            ++it;

            db.commit( (*bitr)->block_num );
            root_id = (*bitr)->id;
         }
      } catch( std::exception& ) {
         if( root_id != fork_db.root()->id ) {
            fork_db.advance_root( root_id );
         }
         throw;
      }

      //db.commit( fork_head->dpos_irreversible_blocknum ); // redundant

      if( root_id != fork_db.root()->id ) {
         branch.emplace_back(fork_db.root());
         fork_db.advance_root( root_id );
      }

      // delete branch in thread pool
      boost::asio::post( thread_pool.get_executor(), [branch{std::move(branch)}]() {} );
   }

   /**
    *  Sets fork database head to the genesis state.
    */
   void initialize_blockchain_state(const genesis_state& genesis) {
      wlog( "Initializing new blockchain with genesis state" );
      producer_authority_schedule initial_schedule = { 0, { producer_authority{config::system_account_name, block_signing_authority_v0{ 1, {{genesis.initial_key, 1}} } } } };
      legacy::producer_schedule_type initial_legacy_schedule{ 0, {{config::system_account_name, genesis.initial_key}} };

      block_header_state genheader;
      genheader.active_schedule                = initial_schedule;
      genheader.pending_schedule.schedule      = initial_schedule;
      // NOTE: if wtmsig block signatures are enabled at genesis time this should be the hash of a producer authority schedule
      genheader.pending_schedule.schedule_hash = fc::sha256::hash(initial_legacy_schedule);
      genheader.header.timestamp               = genesis.initial_timestamp;
      genheader.header.action_mroot            = genesis.compute_chain_id();
      genheader.id                             = genheader.header.calculate_id();
      genheader.block_num                      = genheader.header.block_num();

      head = std::make_shared<block_state>();
      static_cast<block_header_state&>(*head) = genheader;
      head->activated_protocol_features = std::make_shared<protocol_feature_activation_set>();
      head->block = std::make_shared<signed_block>(genheader.header);
      db.set_revision( head->block_num );
      initialize_database(genesis);
   }

   void replay(std::function<bool()> check_shutdown) {
      auto blog_head = blog.head();
      if( !fork_db.root() ) {
         fork_db.reset( *head );
         if (!blog_head)
            return;
      }

      replaying = true;
      auto start_block_num = head->block_num + 1;
      auto start = fc::time_point::now();

      std::exception_ptr except_ptr;

      if( blog_head && start_block_num <= blog_head->block_num() ) {
         ilog( "existing block log, attempting to replay from ${s} to ${n} blocks",
               ("s", start_block_num)("n", blog_head->block_num()) );
         try {
            while( auto next = blog.read_block_by_num( head->block_num + 1 ) ) {
               replay_push_block( next, controller::block_status::irreversible );
               if( check_shutdown() ) break;
               if( next->block_num() % 500 == 0 ) {
                  ilog( "${n} of ${head}", ("n", next->block_num())("head", blog_head->block_num()) );
               }
            }
         } catch(  const database_guard_exception& e ) {
            except_ptr = std::current_exception();
         }
         ilog( "${n} irreversible blocks replayed", ("n", 1 + head->block_num - start_block_num) );

         auto pending_head = fork_db.pending_head();
         if( pending_head ) {
            ilog( "fork database head ${h}, root ${r}", ("h", pending_head->block_num)( "r", fork_db.root()->block_num ) );
            if( pending_head->block_num < head->block_num || head->block_num < fork_db.root()->block_num ) {
               ilog( "resetting fork database with new last irreversible block as the new root: ${id}", ("id", head->id) );
               fork_db.reset( *head );
            } else if( head->block_num != fork_db.root()->block_num ) {
               auto new_root = fork_db.search_on_branch( pending_head->id, head->block_num );
               EOS_ASSERT( new_root, fork_database_exception,
                           "unexpected error: could not find new LIB in fork database" );
               ilog( "advancing fork database root to new last irreversible block within existing fork database: ${id}",
                     ("id", new_root->id) );
               fork_db.mark_valid( new_root );
               fork_db.advance_root( new_root->id );
            }
         }

         // if the irreverible log is played without undo sessions enabled, we need to sync the
         // revision ordinal to the appropriate expected value here.
         if( self.skip_db_sessions( controller::block_status::irreversible ) )
            db.set_revision( head->block_num );
      } else {
         ilog( "no irreversible blocks need to be replayed" );
      }

      if (snapshot_head_block != 0 && !blog_head) {
         // loading from snapshot without a block log so fork_db can't be considered valid
         fork_db.reset( *head );
      } else if( !except_ptr && !check_shutdown() && fork_db.head() ) {
         auto head_block_num = head->block_num;
         auto branch = fork_db.fetch_branch( fork_db.head()->id );
         int rev = 0;
         for( auto i = branch.rbegin(); i != branch.rend(); ++i ) {
            if( check_shutdown() ) break;
            if( (*i)->block_num <= head_block_num ) continue;
            ++rev;
            replay_push_block( (*i)->block, controller::block_status::validated );
         }
         ilog( "${n} reversible blocks replayed", ("n",rev) );
      }

      if( !fork_db.head() ) {
         fork_db.reset( *head );
      }

      auto end = fc::time_point::now();
      ilog( "replayed ${n} blocks in ${duration} seconds, ${mspb} ms/block",
            ("n", head->block_num + 1 - start_block_num)("duration", (end-start).count()/1000000)
            ("mspb", ((end-start).count()/1000.0)/(head->block_num-start_block_num)) );
      replaying = false;

      if( except_ptr ) {
         std::rethrow_exception( except_ptr );
      }
   }

   void startup(std::function<void()> shutdown, std::function<bool()> check_shutdown, const snapshot_reader_ptr& snapshot) {
      EOS_ASSERT( snapshot, snapshot_exception, "No snapshot reader provided" );
      this->shutdown = shutdown;
      try {
         snapshot->validate();
         if( auto blog_head = blog.head() ) {
            ilog( "Starting initialization from snapshot and block log ${b}-${e}, this may take a significant amount of time",
                  ("b", blog.first_block_num())("e", blog_head->block_num()) );
            read_from_snapshot( snapshot, blog.first_block_num(), blog_head->block_num() );
         } else {
            ilog( "Starting initialization from snapshot and no block log, this may take a significant amount of time" );
            read_from_snapshot( snapshot, 0, std::numeric_limits<uint32_t>::max() );
            EOS_ASSERT( head->block_num > 0, snapshot_exception,
                        "Snapshot indicates controller head at block number 0, but that is not allowed. "
                        "Snapshot is invalid." );
            blog.reset( chain_id, head->block_num + 1 );
         }
         ilog( "Snapshot loaded, lib: ${lib}", ("lib", head->block_num) );

         init(check_shutdown);
         ilog( "Finished initialization from snapshot" );
      } catch (boost::interprocess::bad_alloc& e) {
         elog( "Failed initialization from snapshot - db storage not configured to have enough storage for the provided snapshot, please increase and retry snapshot" );
         shutdown();
      }
   }

   void startup(std::function<void()> shutdown, std::function<bool()> check_shutdown, const genesis_state& genesis) {
      EOS_ASSERT( db.revision() < 1, database_exception, "This version of controller::startup only works with a fresh state database." );
      const auto& genesis_chain_id = genesis.compute_chain_id();
      EOS_ASSERT( genesis_chain_id == chain_id, chain_id_type_exception,
                  "genesis state provided to startup corresponds to a chain ID (${genesis_chain_id}) that does not match the chain ID that controller was constructed with (${controller_chain_id})",
                  ("genesis_chain_id", genesis_chain_id)("controller_chain_id", chain_id)
      );

      this->shutdown = shutdown;
      if( fork_db.head() ) {
         if( read_mode == db_read_mode::IRREVERSIBLE && fork_db.head()->id != fork_db.root()->id ) {
            fork_db.rollback_head_to_root();
         }
         wlog( "No existing chain state. Initializing fresh blockchain state." );
      } else {
         wlog( "No existing chain state or fork database. Initializing fresh blockchain state and resetting fork database.");
      }
      initialize_blockchain_state(genesis); // sets head to genesis state

      if( !fork_db.head() ) {
         fork_db.reset( *head );
      }

      if( blog.head() ) {
         EOS_ASSERT( blog.first_block_num() == 1, block_log_exception,
                     "block log does not start with genesis block"
         );
      } else {
         blog.reset( genesis, head->block );
      }
      init(check_shutdown);
   }

   void startup(std::function<void()> shutdown, std::function<bool()> check_shutdown) {
      EOS_ASSERT( db.revision() >= 1, database_exception, "This version of controller::startup does not work with a fresh state database." );
      EOS_ASSERT( fork_db.head(), fork_database_exception, "No existing fork database despite existing chain state. Replay required." );

      this->shutdown = shutdown;
      uint32_t lib_num = fork_db.root()->block_num;
      auto first_block_num = blog.first_block_num();
      if( auto blog_head = blog.head() ) {
         EOS_ASSERT( first_block_num <= lib_num && lib_num <= blog_head->block_num(),
                     block_log_exception,
                     "block log (ranging from ${block_log_first_num} to ${block_log_last_num}) does not contain the last irreversible block (${fork_db_lib})",
                     ("block_log_first_num", first_block_num)
                     ("block_log_last_num", blog_head->block_num())
                     ("fork_db_lib", lib_num)
         );
         lib_num = blog_head->block_num();
      } else {
         if( first_block_num != (lib_num + 1) ) {
            blog.reset( chain_id, lib_num + 1 );
         }
      }

      if( read_mode == db_read_mode::IRREVERSIBLE && fork_db.head()->id != fork_db.root()->id ) {
         fork_db.rollback_head_to_root();
      }
      head = fork_db.head();

      init(check_shutdown);
   }


   static auto validate_db_version( const chainbase::database& db ) {
      // check database version
      const auto& header_idx = db.get_index<database_header_multi_index>().indices().get<by_id>();

      EOS_ASSERT(header_idx.begin() != header_idx.end(), bad_database_version_exception,
                 "state database version pre-dates versioning, please restore from a compatible snapshot or replay!");

      auto header_itr = header_idx.begin();
      header_itr->validate();

      return header_itr;
   }

   void init(std::function<bool()> check_shutdown) {
      auto header_itr = validate_db_version( db );

      {
         const auto& state_chain_id = db.get<global_property_object>().chain_id;
         EOS_ASSERT( state_chain_id == chain_id, chain_id_type_exception,
                     "chain ID in state (${state_chain_id}) does not match the chain ID that controller was constructed with (${controller_chain_id})",
                     ("state_chain_id", state_chain_id)("controller_chain_id", chain_id)
         );
      }

      // upgrade to the latest compatible version
      if (header_itr->version != database_header_object::current_version) {
         db.modify(*header_itr, [](auto& header) {
            header.version = database_header_object::current_version;
         });
      }

      // At this point head != nullptr
      EOS_ASSERT( db.revision() >= head->block_num, fork_database_exception,
                  "fork database head (${head}) is inconsistent with state (${db})",
                  ("db",db.revision())("head",head->block_num) );

      if( db.revision() > head->block_num ) {
         wlog( "database revision (${db}) is greater than head block number (${head}), "
               "attempting to undo pending changes",
               ("db",db.revision())("head",head->block_num) );
      }
      while( db.revision() > head->block_num ) {
         db.undo();
      }

      protocol_features.init( db );

      // At startup, no transaction specific logging is possible
      if (auto dm_logger = get_deep_mind_logger(false)) {
         dm_logger->on_startup(db, head->block_num);
      }

      if( conf.integrity_hash_on_start )
         ilog( "chain database started with hash: ${hash}", ("hash", calculate_integrity_hash()) );
      okay_to_print_integrity_hash_on_stop = true;

      replay( check_shutdown ); // replay any irreversible and reversible blocks ahead of current head

      if( check_shutdown() ) return;

      // At this point head != nullptr && fork_db.head() != nullptr && fork_db.root() != nullptr.
      // Furthermore, fork_db.root()->block_num <= lib_num.
      // Also, even though blog.head() may still be nullptr, blog.first_block_num() is guaranteed to be lib_num + 1.

      if( read_mode != db_read_mode::IRREVERSIBLE
          && fork_db.pending_head()->id != fork_db.head()->id
          && fork_db.head()->id == fork_db.root()->id
      ) {
         wlog( "read_mode has changed from irreversible: applying best branch from fork database" );

         for( auto pending_head = fork_db.pending_head();
              pending_head->id != fork_db.head()->id;
              pending_head = fork_db.pending_head()
         ) {
            wlog( "applying branch from fork database ending with block: ${id}", ("id", pending_head->id) );
            controller::block_report br;
            maybe_switch_forks( br, pending_head, controller::block_status::complete, forked_branch_callback{}, trx_meta_cache_lookup{} );
         }
      }
   }

   ~controller_impl() {
      thread_pool.stop();
      pending.reset();
      //only log this not just if configured to, but also if initialization made it to the point we'd log the startup too
      if(okay_to_print_integrity_hash_on_stop && conf.integrity_hash_on_stop)
         ilog( "chain database stopped with hash: ${hash}", ("hash", calculate_integrity_hash()) );
   }

   void add_indices() {
      controller_index_set::add_indices(db);
      contract_database_index_set::add_indices(db);

      authorization.add_indices();
      resource_limits.add_indices();
   }

   void clear_all_undo() {
      // Rewind the database to the last irreversible block
      db.undo_all();
      /*
      FC_ASSERT(db.revision() == self.head_block_num(),
                  "Chainbase revision does not match head block num",
                  ("rev", db.revision())("head_block", self.head_block_num()));
                  */
   }

   void add_contract_tables_to_snapshot( const snapshot_writer_ptr& snapshot ) const {
      snapshot->write_section("contract_tables", [this]( auto& section ) {
         index_utils<table_id_multi_index>::walk(db, [this, &section]( const table_id_object& table_row ){
            // add a row for the table
            section.add_row(table_row, db);

            // followed by a size row and then N data rows for each type of table
            contract_database_index_set::walk_indices([this, &section, &table_row]( auto utils ) {
               using utils_t = decltype(utils);
               using value_t = typename decltype(utils)::index_t::value_type;
               using by_table_id = object_to_table_id_tag_t<value_t>;

               auto tid_key = boost::make_tuple(table_row.id);
               auto next_tid_key = boost::make_tuple(table_id_object::id_type(table_row.id._id + 1));

               unsigned_int size = utils_t::template size_range<by_table_id>(db, tid_key, next_tid_key);
               section.add_row(size, db);

               utils_t::template walk_range<by_table_id>(db, tid_key, next_tid_key, [this, &section]( const auto &row ) {
                  section.add_row(row, db);
               });
            });
         });
      });
   }

   void read_contract_tables_from_snapshot( const snapshot_reader_ptr& snapshot ) {
      snapshot->read_section("contract_tables", [this]( auto& section ) {
         bool more = !section.empty();
         while (more) {
            // read the row for the table
            table_id_object::id_type t_id;
            index_utils<table_id_multi_index>::create(db, [this, &section, &t_id](auto& row) {
               section.read_row(row, db);
               t_id = row.id;
            });

            // read the size and data rows for each type of table
            contract_database_index_set::walk_indices([this, &section, &t_id, &more](auto utils) {
               using utils_t = decltype(utils);

               unsigned_int size;
               more = section.read_row(size, db);

               for (size_t idx = 0; idx < size.value; idx++) {
                  utils_t::create(db, [this, &section, &more, &t_id](auto& row) {
                     row.t_id = t_id;
                     more = section.read_row(row, db);
                  });
               }
            });
         }
      });
   }

   void add_to_snapshot( const snapshot_writer_ptr& snapshot ) {
      // clear in case the previous call to clear did not finish in time of deadline
      clear_expired_input_transactions( fc::time_point::maximum() );

      snapshot->write_section<chain_snapshot_header>([this]( auto &section ){
         section.add_row(chain_snapshot_header(), db);
      });

      snapshot->write_section<block_state>([this]( auto &section ){
         section.template add_row<block_header_state>(*head, db);
      });

      controller_index_set::walk_indices([this, &snapshot]( auto utils ){
         using value_t = typename decltype(utils)::index_t::value_type;

         // skip the table_id_object as its inlined with contract tables section
         if (std::is_same<value_t, table_id_object>::value) {
            return;
         }

         // skip the database_header as it is only relevant to in-memory database
         if (std::is_same<value_t, database_header_object>::value) {
            return;
         }

         snapshot->write_section<value_t>([this]( auto& section ){
            decltype(utils)::walk(db, [this, &section]( const auto &row ) {
               section.add_row(row, db);
            });
         });
      });

      add_contract_tables_to_snapshot(snapshot);

      authorization.add_to_snapshot(snapshot);
      resource_limits.add_to_snapshot(snapshot);
   }

   static std::optional<genesis_state> extract_legacy_genesis_state( snapshot_reader& snapshot, uint32_t version ) {
      std::optional<genesis_state> genesis;
      using v2 = legacy::snapshot_global_property_object_v2;

      if (std::clamp(version, v2::minimum_version, v2::maximum_version) == version ) {
         genesis.emplace();
         snapshot.read_section<genesis_state>([&genesis=*genesis]( auto &section ){
            section.read_row(genesis);
         });
      }
      return genesis;
   }

   void read_from_snapshot( const snapshot_reader_ptr& snapshot, uint32_t blog_start, uint32_t blog_end ) {
      chain_snapshot_header header;
      snapshot->read_section<chain_snapshot_header>([this, &header]( auto &section ){
         section.read_row(header, db);
         header.validate();
      });

      { /// load and upgrade the block header state
         block_header_state head_header_state;
         using v2 = legacy::snapshot_block_header_state_v2;

         if (std::clamp(header.version, v2::minimum_version, v2::maximum_version) == header.version ) {
            snapshot->read_section<block_state>([this, &head_header_state]( auto &section ) {
               legacy::snapshot_block_header_state_v2 legacy_header_state;
               section.read_row(legacy_header_state, db);
               head_header_state = block_header_state(std::move(legacy_header_state));
            });
         } else {
            snapshot->read_section<block_state>([this,&head_header_state]( auto &section ){
               section.read_row(head_header_state, db);
            });
         }

         snapshot_head_block = head_header_state.block_num;
         EOS_ASSERT( blog_start <= (snapshot_head_block + 1) && snapshot_head_block <= blog_end,
                     block_log_exception,
                     "Block log is provided with snapshot but does not contain the head block from the snapshot nor a block right after it",
                     ("snapshot_head_block", snapshot_head_block)
                     ("block_log_first_num", blog_start)
                     ("block_log_last_num", blog_end)
         );

         head = std::make_shared<block_state>();
         static_cast<block_header_state&>(*head) = head_header_state;
      }

      controller_index_set::walk_indices([this, &snapshot, &header]( auto utils ){
         using value_t = typename decltype(utils)::index_t::value_type;

         // skip the table_id_object as its inlined with contract tables section
         if (std::is_same<value_t, table_id_object>::value) {
            return;
         }

         // skip the database_header as it is only relevant to in-memory database
         if (std::is_same<value_t, database_header_object>::value) {
            return;
         }

         // special case for in-place upgrade of global_property_object
         if (std::is_same<value_t, global_property_object>::value) {
            using v2 = legacy::snapshot_global_property_object_v2;
            using v3 = legacy::snapshot_global_property_object_v3;
            using v4 = legacy::snapshot_global_property_object_v4;

            if (std::clamp(header.version, v2::minimum_version, v2::maximum_version) == header.version ) {
               std::optional<genesis_state> genesis = extract_legacy_genesis_state(*snapshot, header.version);
               EOS_ASSERT( genesis, snapshot_exception,
                           "Snapshot indicates chain_snapshot_header version 2, but does not contain a genesis_state. "
                           "It must be corrupted.");
               snapshot->read_section<global_property_object>([&db=this->db,gs_chain_id=genesis->compute_chain_id()]( auto &section ) {
                  v2 legacy_global_properties;
                  section.read_row(legacy_global_properties, db);

                  db.create<global_property_object>([&legacy_global_properties,&gs_chain_id](auto& gpo ){
                     gpo.initalize_from(legacy_global_properties, gs_chain_id, kv_database_config{},
                                       genesis_state::default_initial_wasm_configuration);
                  });
               });
               return; // early out to avoid default processing
            }

            if (std::clamp(header.version, v3::minimum_version, v3::maximum_version) == header.version ) {
               snapshot->read_section<global_property_object>([&db=this->db]( auto &section ) {
                  v3 legacy_global_properties;
                  section.read_row(legacy_global_properties, db);

                  db.create<global_property_object>([&legacy_global_properties](auto& gpo ){
                     gpo.initalize_from(legacy_global_properties, kv_database_config{},
                                        genesis_state::default_initial_wasm_configuration);
                  });
               });
               return; // early out to avoid default processing
            }

            if (std::clamp(header.version, v4::minimum_version, v4::maximum_version) == header.version) {
               snapshot->read_section<global_property_object>([&db = this->db](auto& section) {
                  v4 legacy_global_properties;
                  section.read_row(legacy_global_properties, db);

                  db.create<global_property_object>([&legacy_global_properties](auto& gpo) {
                     gpo.initalize_from(legacy_global_properties);
                  });
               });
               return; // early out to avoid default processing
            }
         }

         snapshot->read_section<value_t>([this]( auto& section ) {
            bool more = !section.empty();
            while(more) {
               decltype(utils)::create(db, [this, &section, &more]( auto &row ) {
                  more = section.read_row(row, db);
               });
            }
         });
      });

      read_contract_tables_from_snapshot(snapshot);

      authorization.read_from_snapshot(snapshot);
      resource_limits.read_from_snapshot(snapshot);

      db.set_revision( head->block_num );
      db.create<database_header_object>([](const auto& header){
         // nothing to do
      });

      const auto& gpo = db.get<global_property_object>();
      EOS_ASSERT( gpo.chain_id == chain_id, chain_id_type_exception,
                  "chain ID in snapshot (${snapshot_chain_id}) does not match the chain ID that controller was constructed with (${controller_chain_id})",
                  ("snapshot_chain_id", gpo.chain_id)("controller_chain_id", chain_id)
      );
   }

   fc::sha256 calculate_integrity_hash() {
      fc::sha256::encoder enc;
      auto hash_writer = std::make_shared<integrity_hash_snapshot_writer>(enc);
      add_to_snapshot(hash_writer);
      hash_writer->finalize();

      return enc.result();
   }

   void create_native_account( const fc::time_point& initial_timestamp, account_name name, const authority& owner, const authority& active, bool is_privileged = false ) {
      db.create<account_object>([&](auto& a) {
         a.name = name;
         a.creation_date = initial_timestamp;

         if( name == config::system_account_name ) {
            // The initial eosio ABI value affects consensus; see  https://github.com/EOSIO/eos/issues/7794
            // TODO: This doesn't charge RAM; a fix requires a consensus upgrade.
            a.abi.assign(eosio_abi_bin, sizeof(eosio_abi_bin));
         }
      });
      db.create<account_metadata_object>([&](auto & a) {
         a.name = name;
         a.set_privileged( is_privileged );
      });

      const auto& owner_permission  = authorization.create_permission(name, config::owner_name, 0,
                                                                      owner, false, initial_timestamp );
      const auto& active_permission = authorization.create_permission(name, config::active_name, owner_permission.id,
                                                                      active, false, initial_timestamp );

      resource_limits.initialize_account(name, false);

      int64_t ram_delta = config::overhead_per_account_ram_bytes;
      ram_delta += 2*config::billable_size_v<permission_object>;
      ram_delta += owner_permission.auth.get_billable_size();
      ram_delta += active_permission.auth.get_billable_size();

      // This is only called at startup, no transaction specific logging is possible
      if (auto dm_logger = get_deep_mind_logger(false)) {
         dm_logger->on_ram_trace(RAM_EVENT_ID("${name}", ("name", name)), "account", "add", "newaccount");
      }

      resource_limits.add_pending_ram_usage(name, ram_delta, false); // false for doing dm logging
      resource_limits.verify_account_ram_usage(name);
   }

   void initialize_database(const genesis_state& genesis) {
      // create the database header sigil
      db.create<database_header_object>([&]( auto& header ){
         // nothing to do for now
      });

      // Initialize block summary index
      for (int i = 0; i < 0x10000; i++)
         db.create<block_summary_object>([&](block_summary_object&) {});

      const auto& tapos_block_summary = db.get<block_summary_object>(1);
      db.modify( tapos_block_summary, [&]( auto& bs ) {
         bs.block_id = head->id;
      });

      genesis.initial_configuration.validate();
      db.create<global_property_object>([&genesis,&chain_id=this->chain_id](auto& gpo ){
         gpo.configuration = genesis.initial_configuration;
         // TODO: Update this when genesis protocol features are enabled.
         gpo.wasm_configuration = genesis_state::default_initial_wasm_configuration;
         gpo.chain_id = chain_id;
      });

      db.create<protocol_state_object>([&](auto& pso ){
         pso.num_supported_key_types = config::genesis_num_supported_key_types;
         for( const auto& i : genesis_intrinsics ) {
            add_intrinsic_to_whitelist( pso.whitelisted_intrinsics, i );
         }
      });

      db.create<dynamic_global_property_object>([](auto&){});

      authorization.initialize_database();
      resource_limits.initialize_database();

      authority system_auth(genesis.initial_key);
      create_native_account( genesis.initial_timestamp, config::system_account_name, system_auth, system_auth, true );

      auto empty_authority = authority(1, {}, {});
      auto active_producers_authority = authority(1, {}, {});
      active_producers_authority.accounts.push_back({{config::system_account_name, config::active_name}, 1});

      create_native_account( genesis.initial_timestamp, config::null_account_name, empty_authority, empty_authority );
      create_native_account( genesis.initial_timestamp, config::producers_account_name, empty_authority, active_producers_authority );
      const auto& active_permission       = authorization.get_permission({config::producers_account_name, config::active_name});
      const auto& majority_permission     = authorization.create_permission( config::producers_account_name,
                                                                             config::majority_producers_permission_name,
                                                                             active_permission.id,
                                                                             active_producers_authority,
                                                                             false,
                                                                             genesis.initial_timestamp );
                                            authorization.create_permission( config::producers_account_name,
                                                                             config::minority_producers_permission_name,
                                                                             majority_permission.id,
                                                                             active_producers_authority,
                                                                             false,
                                                                             genesis.initial_timestamp );

   }

   // The returned scoped_exit should not exceed the lifetime of the pending which existed when make_block_restore_point was called.
   fc::scoped_exit<std::function<void()>> make_block_restore_point( bool is_read_only = false ) {
      if ( is_read_only ) {
         std::function<void()> callback = []() { };
         return fc::make_scoped_exit( std::move(callback) );
      }

      auto& bb = std::get<building_block>(pending->_block_stage);
      auto orig_trx_receipts_size           = bb._pending_trx_receipts.size();
      auto orig_trx_metas_size              = bb._pending_trx_metas.size();
      auto orig_trx_receipt_digests_size    = std::holds_alternative<digests_t>(bb._trx_mroot_or_receipt_digests) ?
                                              std::get<digests_t>(bb._trx_mroot_or_receipt_digests).size() : 0;
      auto orig_action_receipt_digests_size = bb._action_receipt_digests.size();
      std::function<void()> callback = [this,
            orig_trx_receipts_size,
            orig_trx_metas_size,
            orig_trx_receipt_digests_size,
            orig_action_receipt_digests_size]()
      {
         auto& bb = std::get<building_block>(pending->_block_stage);
         bb._pending_trx_receipts.resize(orig_trx_receipts_size);
         bb._pending_trx_metas.resize(orig_trx_metas_size);
         if( std::holds_alternative<digests_t>(bb._trx_mroot_or_receipt_digests) )
            std::get<digests_t>(bb._trx_mroot_or_receipt_digests).resize(orig_trx_receipt_digests_size);
         bb._action_receipt_digests.resize(orig_action_receipt_digests_size);
      };

      return fc::make_scoped_exit( std::move(callback) );
   }

   transaction_trace_ptr apply_onerror( const generated_transaction& gtrx,
                                        fc::time_point block_deadline,
                                        fc::microseconds max_transaction_time,
                                        fc::time_point start,
                                        uint32_t& cpu_time_to_bill_us, // only set on failure
                                        uint32_t billed_cpu_time_us,
                                        bool explicit_billed_cpu_time = false,
                                        bool enforce_whiteblacklist = true
                                      )
   {
      signed_transaction etrx;
      // Deliver onerror action containing the failed deferred transaction directly back to the sender.
      etrx.actions.emplace_back( vector<permission_level>{{gtrx.sender, config::active_name}},
                                 onerror( gtrx.sender_id, gtrx.packed_trx.data(), gtrx.packed_trx.size() ) );
      if( self.is_builtin_activated( builtin_protocol_feature_t::no_duplicate_deferred_id ) ) {
         etrx.expiration = time_point_sec();
         etrx.ref_block_num = 0;
         etrx.ref_block_prefix = 0;
      } else {
         etrx.expiration = time_point_sec{self.pending_block_time() + fc::microseconds(999'999)}; // Round up to nearest second to avoid appearing expired
         etrx.set_reference_block( self.head_block_id() );
      }

      transaction_checktime_timer trx_timer(timer);
      const packed_transaction trx( std::move( etrx ) );
      transaction_context trx_context( self, trx, trx.id(), std::move(trx_timer), start );

      if (auto dm_logger = get_deep_mind_logger(trx_context.is_transient())) {
         dm_logger->on_onerror(etrx);
      }

      trx_context.block_deadline = block_deadline;
      trx_context.max_transaction_time_subjective = max_transaction_time;
      trx_context.explicit_billed_cpu_time = explicit_billed_cpu_time;
      trx_context.billed_cpu_time_us = billed_cpu_time_us;
      trx_context.enforce_whiteblacklist = enforce_whiteblacklist;
      transaction_trace_ptr trace = trx_context.trace;

      auto handle_exception = [&](const auto& e)
      {
         cpu_time_to_bill_us = trx_context.update_billed_cpu_time( fc::time_point::now() );
         trace->error_code = controller::convert_exception_to_error_code( e );
         trace->except = e;
         trace->except_ptr = std::current_exception();
      };

      try {
         trx_context.init_for_implicit_trx();
         trx_context.published = gtrx.published;
         trx_context.execute_action( trx_context.schedule_action( trx.get_transaction().actions.back(), gtrx.sender, false, 0, 0 ), 0 );
         trx_context.finalize(); // Automatically rounds up network and CPU usage in trace and bills payers if successful

         auto restore = make_block_restore_point();
         trace->receipt = push_receipt( gtrx.trx_id, transaction_receipt::soft_fail,
                                        trx_context.billed_cpu_time_us, trace->net_usage );
         fc::move_append( std::get<building_block>(pending->_block_stage)._action_receipt_digests,
                          std::move(trx_context.executed_action_receipt_digests) );

         trx_context.squash();
         restore.cancel();
         return trace;
      } catch( const disallowed_transaction_extensions_bad_block_exception& ) {
         throw;
      } catch( const protocol_feature_bad_block_exception& ) {
         throw;
      } catch ( const std::bad_alloc& ) {
         throw;
      } catch ( const boost::interprocess::bad_alloc& ) {
         throw;
      } catch( const fc::exception& e ) {
         handle_exception(e);
      } catch ( const std::exception& e ) {
         auto wrapper = fc::std_exception_wrapper::from_current_exception(e);
         handle_exception(wrapper);
      }
      return trace;
   }

   int64_t remove_scheduled_transaction( const generated_transaction_object& gto ) {
      // deferred transactions cannot be transient.
      if (auto dm_logger = get_deep_mind_logger(false)) {
         dm_logger->on_ram_trace(RAM_EVENT_ID("${id}", ("id", gto.id)), "deferred_trx", "remove", "deferred_trx_removed");
      }

      int64_t ram_delta = -(config::billable_size_v<generated_transaction_object> + gto.packed_trx.size());
      resource_limits.add_pending_ram_usage( gto.payer, ram_delta, false ); // false for doing dm logging
      // No need to verify_account_ram_usage since we are only reducing memory

      db.remove( gto );
      return ram_delta;
   }

   bool failure_is_subjective( const fc::exception& e ) const {
      auto code = e.code();
      return    (code == subjective_block_production_exception::code_value)
             || (code == block_net_usage_exceeded::code_value)
             || (code == greylist_net_usage_exceeded::code_value)
             || (code == block_cpu_usage_exceeded::code_value)
             || (code == greylist_cpu_usage_exceeded::code_value)
             || (code == deadline_exception::code_value)
             || (code == leeway_deadline_exception::code_value)
             || (code == actor_whitelist_exception::code_value)
             || (code == actor_blacklist_exception::code_value)
             || (code == contract_whitelist_exception::code_value)
             || (code == contract_blacklist_exception::code_value)
             || (code == action_blacklist_exception::code_value)
             || (code == key_blacklist_exception::code_value)
             || (code == sig_variable_size_limit_exception::code_value)
             || (code == inline_action_too_big_nonprivileged::code_value);
   }

   bool scheduled_failure_is_subjective( const fc::exception& e ) const {
      auto code = e.code();
      return    (code == tx_cpu_usage_exceeded::code_value)
             || failure_is_subjective(e);
   }

   transaction_trace_ptr push_scheduled_transaction( const transaction_id_type& trxid,
                                                     fc::time_point block_deadline, fc::microseconds max_transaction_time,
                                                     uint32_t billed_cpu_time_us, bool explicit_billed_cpu_time = false )
   {
      const auto& idx = db.get_index<generated_transaction_multi_index,by_trx_id>();
      auto itr = idx.find( trxid );
      EOS_ASSERT( itr != idx.end(), unknown_transaction_exception, "unknown transaction" );
      return push_scheduled_transaction( *itr, block_deadline, max_transaction_time, billed_cpu_time_us, explicit_billed_cpu_time );
   }

   transaction_trace_ptr push_scheduled_transaction( const generated_transaction_object& gto,
                                                     fc::time_point block_deadline, fc::microseconds max_transaction_time,
                                                     uint32_t billed_cpu_time_us, bool explicit_billed_cpu_time = false )
   { try {

      auto start = fc::time_point::now();
      const bool validating = !self.is_speculative_block();
      EOS_ASSERT( !validating || explicit_billed_cpu_time, transaction_exception, "validating requires explicit billing" );

      maybe_session undo_session;
      if ( !self.skip_db_sessions() )
         undo_session = maybe_session(db);

      auto gtrx = generated_transaction(gto);

      // remove the generated transaction object after making a copy
      // this will ensure that anything which affects the GTO multi-index-container will not invalidate
      // data we need to successfully retire this transaction.
      //
      // IF the transaction FAILs in a subjective way, `undo_session` should expire without being squashed
      // resulting in the GTO being restored and available for a future block to retire.
      int64_t trx_removal_ram_delta = remove_scheduled_transaction(gto);

      fc::datastream<const char*> ds( gtrx.packed_trx.data(), gtrx.packed_trx.size() );

      EOS_ASSERT( gtrx.delay_until <= self.pending_block_time(), transaction_exception, "this transaction isn't ready",
                 ("gtrx.delay_until",gtrx.delay_until)("pbt",self.pending_block_time())          );

      signed_transaction dtrx;
      fc::raw::unpack(ds,static_cast<transaction&>(dtrx) );
      transaction_metadata_ptr trx =
            transaction_metadata::create_no_recover_keys( std::make_shared<packed_transaction>( std::move(dtrx)  ),
                                                          transaction_metadata::trx_type::scheduled );
      trx->accepted = true;

      transaction_trace_ptr trace;
      if( gtrx.expiration < self.pending_block_time() ) {
         trace = std::make_shared<transaction_trace>();
         trace->id = gtrx.trx_id;
         trace->block_num = self.head_block_num() + 1;
         trace->block_time = self.pending_block_time();
         trace->producer_block_id = self.pending_producer_block_id();
         trace->scheduled = true;
         trace->receipt = push_receipt( gtrx.trx_id, transaction_receipt::expired, billed_cpu_time_us, 0 ); // expire the transaction
         trace->account_ram_delta = account_delta( gtrx.payer, trx_removal_ram_delta );
         trace->elapsed = fc::time_point::now() - start;
         pending->_block_report.total_cpu_usage_us += billed_cpu_time_us;
         pending->_block_report.total_elapsed_time += trace->elapsed;
         pending->_block_report.total_time += trace->elapsed;
         emit( self.accepted_transaction, trx );
         dmlog_applied_transaction(trace);
         emit( self.applied_transaction, std::tie(trace, trx->packed_trx()) );
         undo_session.squash();
         return trace;
      }

      auto reset_in_trx_requiring_checks = fc::make_scoped_exit([old_value=in_trx_requiring_checks,this](){
         in_trx_requiring_checks = old_value;
      });
      in_trx_requiring_checks = true;

      uint32_t cpu_time_to_bill_us = billed_cpu_time_us;

      transaction_checktime_timer trx_timer( timer );
      transaction_context trx_context( self, *trx->packed_trx(), gtrx.trx_id, std::move(trx_timer) );
      trx_context.leeway =  fc::microseconds(0); // avoid stealing cpu resource
      trx_context.block_deadline = block_deadline;
      trx_context.max_transaction_time_subjective = max_transaction_time;
      trx_context.explicit_billed_cpu_time = explicit_billed_cpu_time;
      trx_context.billed_cpu_time_us = billed_cpu_time_us;
      trx_context.enforce_whiteblacklist = gtrx.sender.empty() ? true : !sender_avoids_whitelist_blacklist_enforcement( gtrx.sender );
      trace = trx_context.trace;

      auto handle_exception = [&](const auto& e)
      {
         cpu_time_to_bill_us = trx_context.update_billed_cpu_time( fc::time_point::now() );
         trace->error_code = controller::convert_exception_to_error_code( e );
         trace->except = e;
         trace->except_ptr = std::current_exception();
         trace->elapsed = fc::time_point::now() - start;

         // deferred transactions cannot be transient
         if (auto dm_logger = get_deep_mind_logger(false)) {
            dm_logger->on_fail_deferred();
         }
      };

      try {
         trx_context.init_for_deferred_trx( gtrx.published );

         if( trx_context.enforce_whiteblacklist && self.is_speculative_block() ) {
            flat_set<account_name> actors;
            for( const auto& act : trx->packed_trx()->get_transaction().actions ) {
               for( const auto& auth : act.authorization ) {
                  actors.insert( auth.actor );
               }
            }
            check_actor_list( actors );
         }

         trx_context.exec();
         trx_context.finalize(); // Automatically rounds up network and CPU usage in trace and bills payers if successful

         auto restore = make_block_restore_point();

         trace->receipt = push_receipt( gtrx.trx_id,
                                        transaction_receipt::executed,
                                        trx_context.billed_cpu_time_us,
                                        trace->net_usage );

         fc::move_append( std::get<building_block>(pending->_block_stage)._action_receipt_digests,
                          std::move(trx_context.executed_action_receipt_digests) );

         trace->account_ram_delta = account_delta( gtrx.payer, trx_removal_ram_delta );

         emit( self.accepted_transaction, trx );
         dmlog_applied_transaction(trace);
         emit( self.applied_transaction, std::tie(trace, trx->packed_trx()) );

         trx_context.squash();
         undo_session.squash();

         restore.cancel();

         pending->_block_report.total_net_usage += trace->net_usage;
         pending->_block_report.total_cpu_usage_us += trace->receipt->cpu_usage_us;
         pending->_block_report.total_elapsed_time += trace->elapsed;
         pending->_block_report.total_time += fc::time_point::now() - start;

         return trace;
      } catch( const disallowed_transaction_extensions_bad_block_exception& ) {
         throw;
      } catch( const protocol_feature_bad_block_exception& ) {
         throw;
      } catch ( const std::bad_alloc& ) {
         throw;
      } catch ( const boost::interprocess::bad_alloc& ) {
         throw;
      } catch( const fc::exception& e ) {
        handle_exception(e);
      } catch ( const std::exception& e) {
        auto wrapper = fc::std_exception_wrapper::from_current_exception(e);
        handle_exception(wrapper);
      }

      trx_context.undo();

      // Only subjective OR soft OR hard failure logic below:

      if( gtrx.sender != account_name() && !(validating ? failure_is_subjective(*trace->except) : scheduled_failure_is_subjective(*trace->except))) {
         // Attempt error handling for the generated transaction.

         auto error_trace = apply_onerror( gtrx, block_deadline, max_transaction_time, trx_context.pseudo_start,
                                           cpu_time_to_bill_us, billed_cpu_time_us, explicit_billed_cpu_time,
                                           trx_context.enforce_whiteblacklist );
         error_trace->failed_dtrx_trace = trace;
         trace = error_trace;
         if( !trace->except_ptr ) {
            trace->account_ram_delta = account_delta( gtrx.payer, trx_removal_ram_delta );
            trace->elapsed = fc::time_point::now() - start;
            emit( self.accepted_transaction, trx );
            dmlog_applied_transaction(trace);
            emit( self.applied_transaction, std::tie(trace, trx->packed_trx()) );
            undo_session.squash();
            pending->_block_report.total_net_usage += trace->net_usage;
            if( trace->receipt ) pending->_block_report.total_cpu_usage_us += trace->receipt->cpu_usage_us;
            pending->_block_report.total_elapsed_time += trace->elapsed;
            pending->_block_report.total_time += trace->elapsed;
            return trace;
         }
         trace->elapsed = fc::time_point::now() - start;
      }

      // Only subjective OR hard failure logic below:

      // subjectivity changes based on producing vs validating
      bool subjective  = false;
      if (validating) {
         subjective = failure_is_subjective(*trace->except);
      } else {
         subjective = scheduled_failure_is_subjective(*trace->except);
      }

      if ( !subjective ) {
         // hard failure logic

         if( !validating ) {
            auto& rl = self.get_mutable_resource_limits_manager();
            rl.update_account_usage( trx_context.bill_to_accounts, block_timestamp_type(self.pending_block_time()).slot );
            int64_t account_cpu_limit = 0;
            std::tie( std::ignore, account_cpu_limit, std::ignore, std::ignore ) = trx_context.max_bandwidth_billed_accounts_can_pay( true );

            uint32_t limited_cpu_time_to_bill_us = static_cast<uint32_t>( std::min(
                  std::min( static_cast<int64_t>(cpu_time_to_bill_us), account_cpu_limit ),
                  trx_context.initial_objective_duration_limit.count() ) );
            EOS_ASSERT( !explicit_billed_cpu_time || (cpu_time_to_bill_us == limited_cpu_time_to_bill_us),
                        transaction_exception, "cpu to bill ${cpu} != limited ${limit}", ("cpu", cpu_time_to_bill_us)("limit", limited_cpu_time_to_bill_us) );
            cpu_time_to_bill_us = limited_cpu_time_to_bill_us;
         }

         resource_limits.add_transaction_usage( trx_context.bill_to_accounts, cpu_time_to_bill_us, 0,
                                                block_timestamp_type(self.pending_block_time()).slot ); // Should never fail

         trace->receipt = push_receipt(gtrx.trx_id, transaction_receipt::hard_fail, cpu_time_to_bill_us, 0);
         trace->account_ram_delta = account_delta( gtrx.payer, trx_removal_ram_delta );

         emit( self.accepted_transaction, trx );
         dmlog_applied_transaction(trace);
         emit( self.applied_transaction, std::tie(trace, trx->packed_trx()) );

         undo_session.squash();
      } else {
         emit( self.accepted_transaction, trx );
         dmlog_applied_transaction(trace);
         emit( self.applied_transaction, std::tie(trace, trx->packed_trx()) );
      }

      pending->_block_report.total_net_usage += trace->net_usage;
      if( trace->receipt ) pending->_block_report.total_cpu_usage_us += trace->receipt->cpu_usage_us;
      pending->_block_report.total_elapsed_time += trace->elapsed;
      pending->_block_report.total_time += fc::time_point::now() - start;

      return trace;
   } FC_CAPTURE_AND_RETHROW() } /// push_scheduled_transaction


   /**
    *  Adds the transaction receipt to the pending block and returns it.
    */
   template<typename T>
   const transaction_receipt& push_receipt( const T& trx, transaction_receipt_header::status_enum status,
                                            uint64_t cpu_usage_us, uint64_t net_usage ) {
      uint64_t net_usage_words = net_usage / 8;
      EOS_ASSERT( net_usage_words*8 == net_usage, transaction_exception, "net_usage is not divisible by 8" );
      auto& receipts = std::get<building_block>(pending->_block_stage)._pending_trx_receipts;
      receipts.emplace_back( trx );
      transaction_receipt& r = receipts.back();
      r.cpu_usage_us         = cpu_usage_us;
      r.net_usage_words      = net_usage_words;
      r.status               = status;
      auto& bb = std::get<building_block>(pending->_block_stage);
      if( std::holds_alternative<digests_t>(bb._trx_mroot_or_receipt_digests) )
         std::get<digests_t>(bb._trx_mroot_or_receipt_digests).emplace_back( r.digest() );
      return r;
   }

   /**
    *  This is the entry point for new transactions to the block state. It will check authorization and
    *  determine whether to execute it now or to delay it. Lastly it inserts a transaction receipt into
    *  the pending block.
    */
   transaction_trace_ptr push_transaction( const transaction_metadata_ptr& trx,
                                           fc::time_point block_deadline,
                                           fc::microseconds max_transaction_time,
                                           uint32_t billed_cpu_time_us,
                                           bool explicit_billed_cpu_time,
                                           int64_t subjective_cpu_bill_us )
   {
      EOS_ASSERT(block_deadline != fc::time_point(), transaction_exception, "deadline cannot be uninitialized");

      transaction_trace_ptr trace;
      try {
         auto start = fc::time_point::now();
         const bool check_auth = !self.skip_auth_check() && !trx->implicit() && !trx->is_read_only();
         const fc::microseconds sig_cpu_usage = trx->signature_cpu_usage();

         if( !explicit_billed_cpu_time ) {
            fc::microseconds already_consumed_time( EOS_PERCENT(sig_cpu_usage.count(), conf.sig_cpu_bill_pct) );

            if( start.time_since_epoch() <  already_consumed_time ) {
               start = fc::time_point();
            } else {
               start -= already_consumed_time;
            }
         }

         const signed_transaction& trn = trx->packed_trx()->get_signed_transaction();
         transaction_checktime_timer trx_timer(timer);
         transaction_context trx_context(self, *trx->packed_trx(), trx->id(), std::move(trx_timer), start, trx->get_trx_type());
         if ((bool)subjective_cpu_leeway && self.is_speculative_block()) {
            trx_context.leeway = *subjective_cpu_leeway;
         }
         trx_context.block_deadline = block_deadline;
         trx_context.max_transaction_time_subjective = max_transaction_time;
         trx_context.explicit_billed_cpu_time = explicit_billed_cpu_time;
         trx_context.billed_cpu_time_us = billed_cpu_time_us;
         trx_context.subjective_cpu_bill_us = subjective_cpu_bill_us;
         trace = trx_context.trace;

         auto handle_exception =[&](const auto& e)
         {
            trace->error_code = controller::convert_exception_to_error_code( e );
            trace->except = e;
            trace->except_ptr = std::current_exception();
            trace->elapsed = fc::time_point::now() - trx_context.start;
         };

         try {
            if( trx->implicit() ) {
               trx_context.init_for_implicit_trx();
               trx_context.enforce_whiteblacklist = false;
            } else {
               trx_context.init_for_input_trx( trx->packed_trx()->get_unprunable_size(),
                                               trx->packed_trx()->get_prunable_size() );
            }

            trx_context.delay = fc::seconds(trn.delay_sec);

            if( check_auth ) {
               authorization.check_authorization(
                       trn.actions,
                       trx->recovered_keys(),
                       {},
                       trx_context.delay,
                       [&trx_context](){ trx_context.checktime(); },
                       false,
                       trx->is_dry_run()
               );
            }
            trx_context.exec();
            trx_context.finalize(); // Automatically rounds up network and CPU usage in trace and bills payers if successful

            auto restore = make_block_restore_point( trx->is_read_only() );

            trx->billed_cpu_time_us = trx_context.billed_cpu_time_us;
            if (!trx->implicit() && !trx->is_read_only()) {
               transaction_receipt::status_enum s = (trx_context.delay == fc::seconds(0))
                                                    ? transaction_receipt::executed
                                                    : transaction_receipt::delayed;
               trace->receipt = push_receipt(*trx->packed_trx(), s, trx_context.billed_cpu_time_us, trace->net_usage);
               std::get<building_block>(pending->_block_stage)._pending_trx_metas.emplace_back(trx);
            } else {
               transaction_receipt_header r;
               r.status = transaction_receipt::executed;
               r.cpu_usage_us = trx_context.billed_cpu_time_us;
               r.net_usage_words = trace->net_usage / 8;
               trace->receipt = r;
            }

            if ( !trx->is_read_only() ) {
               fc::move_append( std::get<building_block>(pending->_block_stage)._action_receipt_digests,
                                std::move(trx_context.executed_action_receipt_digests) );
                if ( !trx->is_dry_run() ) {
                   // call the accept signal but only once for this transaction
                   if (!trx->accepted) {
                       trx->accepted = true;
                       emit(self.accepted_transaction, trx);
                   }

                   dmlog_applied_transaction(trace, &trn);
                   emit(self.applied_transaction, std::tie(trace, trx->packed_trx()));
                }
            }

            if ( trx->is_transient() ) {
               // remove trx from pending block by not canceling 'restore'
               trx_context.undo(); // this will happen automatically in destructor, but make it more explicit
            } else if ( read_mode != db_read_mode::SPECULATIVE && pending->_block_status == controller::block_status::ephemeral ) {
               // An ephemeral block will never become a full block, but on a producer node the trxs should be saved
               // in the un-applied transaction queue for execution during block production. For a non-producer node
               // save the trxs in the un-applied transaction queue for use during block validation to skip signature
               // recovery.
               restore.cancel();   // maintain trx metas for abort block
               trx_context.undo(); // this will happen automatically in destructor, but make it more explicit
            } else {
               restore.cancel();
               trx_context.squash();
            }

            if( !trx->is_transient() ) {
               pending->_block_report.total_net_usage += trace->net_usage;
               pending->_block_report.total_cpu_usage_us += trace->receipt->cpu_usage_us;
               pending->_block_report.total_elapsed_time += trace->elapsed;
               pending->_block_report.total_time += fc::time_point::now() - start;
            }

            return trace;
         } catch( const disallowed_transaction_extensions_bad_block_exception& ) {
            throw;
         } catch( const protocol_feature_bad_block_exception& ) {
            throw;
         } catch ( const std::bad_alloc& ) {
           throw;
         } catch ( const boost::interprocess::bad_alloc& ) {
           throw;
         } catch (const fc::exception& e) {
           handle_exception(e);
         } catch (const std::exception& e) {
           auto wrapper = fc::std_exception_wrapper::from_current_exception(e);
           handle_exception(wrapper);
         }

         if (!trx->is_transient()) {
            emit(self.accepted_transaction, trx);
            dmlog_applied_transaction(trace);
            emit(self.applied_transaction, std::tie(trace, trx->packed_trx()));

            pending->_block_report.total_net_usage += trace->net_usage;
            if( trace->receipt ) pending->_block_report.total_cpu_usage_us += trace->receipt->cpu_usage_us;
            pending->_block_report.total_elapsed_time += trace->elapsed;
            pending->_block_report.total_time += fc::time_point::now() - start;
         }

         return trace;
      } FC_CAPTURE_AND_RETHROW((trace))
   } /// push_transaction

   void start_block( block_timestamp_type when,
                     uint16_t confirm_block_count,
                     const vector<digest_type>& new_protocol_feature_activations,
                     controller::block_status s,
                     const std::optional<block_id_type>& producer_block_id,
                     const fc::time_point& deadline )
   {
      EOS_ASSERT( !pending, block_validate_exception, "pending block already exists" );

      //ilog("starting block... ");

      emit( self.block_start, head->block_num + 1 );

      // at block level, no transaction specific logging is possible
      if (auto dm_logger = get_deep_mind_logger(false)) {
         // The head block represents the block just before this one that is about to start, so add 1 to get this block num
         dm_logger->on_start_block(head->block_num + 1);
      }

      auto guard_pending = fc::make_scoped_exit([this, head_block_num=head->block_num](){
         protocol_features.popped_blocks_to( head_block_num );
         pending.reset();
      });

      if (!self.skip_db_sessions(s)) {
         EOS_ASSERT( db.revision() == head->block_num, database_exception, "db revision is not on par with head block",
                     ("db.revision()", db.revision())("controller_head_block", head->block_num)("fork_db_head_block", fork_db.head()->block_num) );

         pending.emplace( maybe_session(db), *head, when, confirm_block_count, new_protocol_feature_activations );
      } else {
         pending.emplace( maybe_session(), *head, when, confirm_block_count, new_protocol_feature_activations );
      }

      pending->_block_status = s;
      pending->_producer_block_id = producer_block_id;

      auto& bb = std::get<building_block>(pending->_block_stage);
      const auto& pbhs = bb._pending_block_header_state;

      // block status is either ephemeral or incomplete. Modify state of speculative block only if we are building a
      // speculative incomplete block (otherwise we need clean state for head mode, ephemeral block)
      if ( pending->_block_status != controller::block_status::ephemeral )
      {
         const auto& pso = db.get<protocol_state_object>();

         auto num_preactivated_protocol_features = pso.preactivated_protocol_features.size();
         bool handled_all_preactivated_features = (num_preactivated_protocol_features == 0);

         if( new_protocol_feature_activations.size() > 0 ) {
            flat_map<digest_type, bool> activated_protocol_features;
            activated_protocol_features.reserve( std::max( num_preactivated_protocol_features,
                                                           new_protocol_feature_activations.size() ) );
            for( const auto& feature_digest : pso.preactivated_protocol_features ) {
               activated_protocol_features.emplace( feature_digest, false );
            }

            size_t num_preactivated_features_that_have_activated = 0;

            const auto& pfs = protocol_features.get_protocol_feature_set();
            for( const auto& feature_digest : new_protocol_feature_activations ) {
               const auto& f = pfs.get_protocol_feature( feature_digest );

               auto res = activated_protocol_features.emplace( feature_digest, true );
               if( res.second ) {
                  // feature_digest was not preactivated
                  EOS_ASSERT( !f.preactivation_required, protocol_feature_exception,
                              "attempted to activate protocol feature without prior required preactivation: ${digest}",
                              ("digest", feature_digest)
                  );
               } else {
                  EOS_ASSERT( !res.first->second, block_validate_exception,
                              "attempted duplicate activation within a single block: ${digest}",
                              ("digest", feature_digest)
                  );
                  // feature_digest was preactivated
                  res.first->second = true;
                  ++num_preactivated_features_that_have_activated;
               }

               if( f.builtin_feature ) {
                  trigger_activation_handler( *f.builtin_feature );
               }

               protocol_features.activate_feature( feature_digest, pbhs.block_num );

               ++bb._num_new_protocol_features_that_have_activated;
            }

            if( num_preactivated_features_that_have_activated == num_preactivated_protocol_features ) {
               handled_all_preactivated_features = true;
            }
         }

         EOS_ASSERT( handled_all_preactivated_features, block_validate_exception,
                     "There are pre-activated protocol features that were not activated at the start of this block"
         );

         if( new_protocol_feature_activations.size() > 0 ) {
            db.modify( pso, [&]( auto& ps ) {
               ps.preactivated_protocol_features.clear();

               ps.activated_protocol_features.reserve( ps.activated_protocol_features.size()
                                                         + new_protocol_feature_activations.size() );
               for( const auto& feature_digest : new_protocol_feature_activations ) {
                  ps.activated_protocol_features.emplace_back( feature_digest, pbhs.block_num );
               }
            });
         }

         const auto& gpo = self.get_global_properties();

         if( gpo.proposed_schedule_block_num && // if there is a proposed schedule that was proposed in a block ...
             ( *gpo.proposed_schedule_block_num <= pbhs.dpos_irreversible_blocknum ) && // ... that has now become irreversible ...
             pbhs.prev_pending_schedule.schedule.producers.size() == 0 // ... and there was room for a new pending schedule prior to any possible promotion
         )
         {
            // Promote proposed schedule to pending schedule.
            if( !replaying ) {
               ilog( "promoting proposed schedule (set in block ${proposed_num}) to pending; current block: ${n} lib: ${lib} schedule: ${schedule} ",
                     ("proposed_num", *gpo.proposed_schedule_block_num)("n", pbhs.block_num)
                     ("lib", pbhs.dpos_irreversible_blocknum)
                     ("schedule", producer_authority_schedule::from_shared(gpo.proposed_schedule) ) );
            }

            EOS_ASSERT( gpo.proposed_schedule.version == pbhs.active_schedule_version + 1,
                        producer_schedule_exception, "wrong producer schedule version specified" );

            std::get<building_block>(pending->_block_stage)._new_pending_producer_schedule = producer_authority_schedule::from_shared(gpo.proposed_schedule);
            db.modify( gpo, [&]( auto& gp ) {
               gp.proposed_schedule_block_num = std::optional<block_num_type>();
               gp.proposed_schedule.version=0;
               gp.proposed_schedule.producers.clear();
            });
         }

         try {
            transaction_metadata_ptr onbtrx =
                  transaction_metadata::create_no_recover_keys( std::make_shared<packed_transaction>( get_on_block_transaction() ),
                                                                transaction_metadata::trx_type::implicit );
            auto reset_in_trx_requiring_checks = fc::make_scoped_exit([old_value=in_trx_requiring_checks,this](){
                  in_trx_requiring_checks = old_value;
               });
            in_trx_requiring_checks = true;
            auto trace = push_transaction( onbtrx, fc::time_point::maximum(), fc::microseconds::maximum(),
                                           gpo.configuration.min_transaction_cpu_usage, true, 0 );
            if( trace->except ) {
               wlog("onblock ${block_num} is REJECTING: ${entire_trace}",("block_num", head->block_num + 1)("entire_trace", trace));
            }
         } catch( const std::bad_alloc& e ) {
            elog( "on block transaction failed due to a std::bad_alloc" );
            throw;
         } catch( const boost::interprocess::bad_alloc& e ) {
            elog( "on block transaction failed due to a bad allocation" );
            throw;
         } catch( const fc::exception& e ) {
            wlog( "on block transaction failed, but shouldn't impact block generation, system contract needs update" );
            edump((e.to_detail_string()));
         } catch( const std::exception& e ) {
            wlog( "on block transaction failed due to unexpected exception" );
            edump((e.what()));
         } catch( ... ) {
            elog( "on block transaction failed due to unknown exception" );
         }

         clear_expired_input_transactions(deadline);
         update_producers_authority();
      }

      guard_pending.cancel();
   } /// start_block

   void finalize_block()
   {
      EOS_ASSERT( pending, block_validate_exception, "it is not valid to finalize when there is no pending block");
      EOS_ASSERT( std::holds_alternative<building_block>(pending->_block_stage), block_validate_exception, "already called finalize_block");

      try {

      auto& pbhs = pending->get_pending_block_header_state();

      auto& bb = std::get<building_block>(pending->_block_stage);

      auto action_merkle_fut = post_async_task( thread_pool.get_executor(),
                                                [ids{std::move( bb._action_receipt_digests )}]() mutable {
                                                   return merkle( std::move( ids ) );
                                                } );
      const bool calc_trx_merkle = !std::holds_alternative<checksum256_type>(bb._trx_mroot_or_receipt_digests);
      std::future<checksum256_type> trx_merkle_fut;
      if( calc_trx_merkle ) {
         trx_merkle_fut = post_async_task( thread_pool.get_executor(),
                                           [ids{std::move( std::get<digests_t>(bb._trx_mroot_or_receipt_digests) )}]() mutable {
                                              return merkle( std::move( ids ) );
                                           } );
      }

      // Update resource limits:
      resource_limits.process_account_limit_updates();
      const auto& chain_config = self.get_global_properties().configuration;
      uint64_t CPU_TARGET = EOS_PERCENT(chain_config.max_block_cpu_usage, chain_config.target_block_cpu_usage_pct);
      resource_limits.set_block_parameters(
         { CPU_TARGET, chain_config.max_block_cpu_usage, config::block_cpu_usage_average_window_ms / config::block_interval_ms, config::maximum_elastic_resource_multiplier, {99, 100}, {1000, 999}},
         {EOS_PERCENT(chain_config.max_block_net_usage, chain_config.target_block_net_usage_pct), chain_config.max_block_net_usage, config::block_size_average_window_ms / config::block_interval_ms, config::maximum_elastic_resource_multiplier, {99, 100}, {1000, 999}}
      );
      resource_limits.process_block_usage(pbhs.block_num);

      // Create (unsigned) block:
      auto block_ptr = std::make_shared<signed_block>( pbhs.make_block_header(
         calc_trx_merkle ? trx_merkle_fut.get() : std::get<checksum256_type>(bb._trx_mroot_or_receipt_digests),
         action_merkle_fut.get(),
         bb._new_pending_producer_schedule,
         std::move( bb._new_protocol_feature_activations ),
         protocol_features.get_protocol_feature_set()
      ) );

      block_ptr->transactions = std::move( bb._pending_trx_receipts );

      auto id = block_ptr->calculate_id();

      // Update TaPoS table:
      create_block_summary( id );

      /*
      ilog( "finalized block ${n} (${id}) at ${t} by ${p} (${signing_key}); schedule_version: ${v} lib: ${lib} #dtrxs: ${ndtrxs} ${np}",
            ("n",pbhs.block_num)
            ("id",id)
            ("t",pbhs.timestamp)
            ("p",pbhs.producer)
            ("signing_key", pbhs.block_signing_key)
            ("v",pbhs.active_schedule_version)
            ("lib",pbhs.dpos_irreversible_blocknum)
            ("ndtrxs",db.get_index<generated_transaction_multi_index,by_trx_id>().size())
            ("np",block_ptr->new_producers)
      );
      */

      pending->_block_stage = assembled_block{
                                 id,
                                 std::move( bb._pending_block_header_state ),
                                 std::move( bb._pending_trx_metas ),
                                 std::move( block_ptr ),
                                 std::move( bb._new_pending_producer_schedule )
                              };
   } FC_CAPTURE_AND_RETHROW() } /// finalize_block

   /**
    * @post regardless of the success of commit block there is no active pending block
    */
   void commit_block( controller::block_status s ) {
      auto reset_pending_on_exit = fc::make_scoped_exit([this]{
         pending.reset();
      });

      try {
         EOS_ASSERT( std::holds_alternative<completed_block>(pending->_block_stage), block_validate_exception,
                     "cannot call commit_block until pending block is completed" );

         const auto& bsp = std::get<completed_block>(pending->_block_stage)._block_state;

         if( s == controller::block_status::incomplete ) {
            fork_db.add( bsp );
            fork_db.mark_valid( bsp );
            emit( self.accepted_block_header, bsp );
            EOS_ASSERT( bsp == fork_db.head(), fork_database_exception, "committed block did not become the new head in fork database");
         } else if (s != controller::block_status::irreversible) {
            fork_db.mark_valid( bsp );
         }
         head = bsp;

         // at block level, no transaction specific logging is possible
         if (auto* dm_logger = get_deep_mind_logger(false)) {
            dm_logger->on_accepted_block(bsp);
         }

         emit( self.accepted_block, bsp );

         if( s == controller::block_status::incomplete ) {
            log_irreversible();
         }
      } catch (...) {
         // dont bother resetting pending, instead abort the block
         reset_pending_on_exit.cancel();
         abort_block();
         throw;
      }

      // push the state for pending.
      pending->push();
   }

   void commit_hs_proposal_msg(hs_proposal_message_ptr msg){
      emit( self.new_hs_proposal_message, msg );
   }

   void commit_hs_vote_msg(hs_vote_message_ptr msg){
      emit( self.new_hs_vote_message, msg );
   }

   void commit_hs_new_view_msg(hs_new_view_message_ptr msg){
      emit( self.new_hs_new_view_message, msg );
   }

   void commit_hs_new_block_msg(hs_new_block_message_ptr msg){
      emit( self.new_hs_new_block_message, msg );
   }

   /**
    *  This method is called from other threads. The controller_impl should outlive those threads.
    *  However, to avoid race conditions, it means that the behavior of this function should not change
    *  after controller_impl construction.

    *  This should not be an issue since the purpose of this function is to ensure all of the protocol features
    *  in the supplied vector are recognized by the software, and the set of recognized protocol features is
    *  determined at startup and cannot be changed without a restart.
    */
   void check_protocol_features( block_timestamp_type timestamp,
                                 const flat_set<digest_type>& currently_activated_protocol_features,
                                 const vector<digest_type>& new_protocol_features )
   {
      const auto& pfs = protocol_features.get_protocol_feature_set();

      for( auto itr = new_protocol_features.begin(); itr != new_protocol_features.end(); ++itr ) {
         const auto& f = *itr;

         auto status = pfs.is_recognized( f, timestamp );
         switch( status ) {
            case protocol_feature_set::recognized_t::unrecognized:
               EOS_THROW( protocol_feature_exception,
                          "protocol feature with digest '${digest}' is unrecognized", ("digest", f) );
            break;
            case protocol_feature_set::recognized_t::disabled:
               EOS_THROW( protocol_feature_exception,
                          "protocol feature with digest '${digest}' is disabled", ("digest", f) );
            break;
            case protocol_feature_set::recognized_t::too_early:
               EOS_THROW( protocol_feature_exception,
                          "${timestamp} is too early for the earliest allowed activation time of the protocol feature with digest '${digest}'", ("digest", f)("timestamp", timestamp) );
            break;
            case protocol_feature_set::recognized_t::ready:
            break;
            default:
               EOS_THROW( protocol_feature_exception, "unexpected recognized_t status" );
            break;
         }

         EOS_ASSERT( currently_activated_protocol_features.find( f ) == currently_activated_protocol_features.end(),
                     protocol_feature_exception,
                     "protocol feature with digest '${digest}' has already been activated",
                     ("digest", f)
         );

         auto dependency_checker = [&currently_activated_protocol_features, &new_protocol_features, &itr]
                                   ( const digest_type& f ) -> bool
         {
            if( currently_activated_protocol_features.find( f ) != currently_activated_protocol_features.end() )
               return true;

            return (std::find( new_protocol_features.begin(), itr, f ) != itr);
         };

         EOS_ASSERT( pfs.validate_dependencies( f, dependency_checker ), protocol_feature_exception,
                     "not all dependencies of protocol feature with digest '${digest}' have been activated",
                     ("digest", f)
         );
      }
   }

   void report_block_header_diff( const block_header& b, const block_header& ab ) {

#define EOS_REPORT(DESC,A,B) \
   if( A != B ) { \
      elog("${desc}: ${bv} != ${abv}", ("desc", DESC)("bv", A)("abv", B)); \
   }

      EOS_REPORT( "timestamp", b.timestamp, ab.timestamp )
      EOS_REPORT( "producer", b.producer, ab.producer )
      EOS_REPORT( "confirmed", b.confirmed, ab.confirmed )
      EOS_REPORT( "previous", b.previous, ab.previous )
      EOS_REPORT( "transaction_mroot", b.transaction_mroot, ab.transaction_mroot )
      EOS_REPORT( "action_mroot", b.action_mroot, ab.action_mroot )
      EOS_REPORT( "schedule_version", b.schedule_version, ab.schedule_version )
      EOS_REPORT( "new_producers", b.new_producers, ab.new_producers )
      EOS_REPORT( "header_extensions", b.header_extensions, ab.header_extensions )

#undef EOS_REPORT
   }


   void apply_block( controller::block_report& br, const block_state_ptr& bsp, controller::block_status s,
                     const trx_meta_cache_lookup& trx_lookup )
   { try {
      try {
         auto start = fc::time_point::now();
         const signed_block_ptr& b = bsp->block;
         const auto& new_protocol_feature_activations = bsp->get_new_protocol_feature_activations();

         auto producer_block_id = bsp->id;
         start_block( b->timestamp, b->confirmed, new_protocol_feature_activations, s, producer_block_id, fc::time_point::maximum() );

         // validated in create_block_state_future()
         std::get<building_block>(pending->_block_stage)._trx_mroot_or_receipt_digests = b->transaction_mroot;

         const bool existing_trxs_metas = !bsp->trxs_metas().empty();
         const bool pub_keys_recovered = bsp->is_pub_keys_recovered();
         const bool skip_auth_checks = self.skip_auth_check();
         std::vector<std::tuple<transaction_metadata_ptr, recover_keys_future>> trx_metas;
         bool use_bsp_cached = false;
         if( pub_keys_recovered || (skip_auth_checks && existing_trxs_metas) ) {
            use_bsp_cached = true;
         } else {
            trx_metas.reserve( b->transactions.size() );
            for( const auto& receipt : b->transactions ) {
               if( std::holds_alternative<packed_transaction>(receipt.trx)) {
                  const auto& pt = std::get<packed_transaction>(receipt.trx);
                  transaction_metadata_ptr trx_meta_ptr = trx_lookup ? trx_lookup( pt.id() ) : transaction_metadata_ptr{};
                  if( trx_meta_ptr && *trx_meta_ptr->packed_trx() != pt ) trx_meta_ptr = nullptr;
                  if( trx_meta_ptr && ( skip_auth_checks || !trx_meta_ptr->recovered_keys().empty() ) ) {
                     trx_metas.emplace_back( std::move( trx_meta_ptr ), recover_keys_future{} );
                  } else if( skip_auth_checks ) {
                     packed_transaction_ptr ptrx( b, &pt ); // alias signed_block_ptr
                     trx_metas.emplace_back(
                           transaction_metadata::create_no_recover_keys( std::move(ptrx), transaction_metadata::trx_type::input ),
                           recover_keys_future{} );
                  } else {
                     packed_transaction_ptr ptrx( b, &pt ); // alias signed_block_ptr
                     auto fut = transaction_metadata::start_recover_keys(
                           std::move( ptrx ), thread_pool.get_executor(), chain_id, fc::microseconds::maximum(), transaction_metadata::trx_type::input  );
                     trx_metas.emplace_back( transaction_metadata_ptr{}, std::move( fut ) );
                  }
               }
            }
         }

         transaction_trace_ptr trace;

         size_t packed_idx = 0;
         const auto& trx_receipts = std::get<building_block>(pending->_block_stage)._pending_trx_receipts;
         for( const auto& receipt : b->transactions ) {
            auto num_pending_receipts = trx_receipts.size();
            if( std::holds_alternative<packed_transaction>(receipt.trx) ) {
               const auto& trx_meta = ( use_bsp_cached ? bsp->trxs_metas().at( packed_idx )
                                                       : ( !!std::get<0>( trx_metas.at( packed_idx ) ) ?
                                                             std::get<0>( trx_metas.at( packed_idx ) )
                                                             : std::get<1>( trx_metas.at( packed_idx ) ).get() ) );
               trace = push_transaction( trx_meta, fc::time_point::maximum(), fc::microseconds::maximum(), receipt.cpu_usage_us, true, 0 );
               ++packed_idx;
            } else if( std::holds_alternative<transaction_id_type>(receipt.trx) ) {
               trace = push_scheduled_transaction( std::get<transaction_id_type>(receipt.trx), fc::time_point::maximum(), fc::microseconds::maximum(), receipt.cpu_usage_us, true );
            } else {
               EOS_ASSERT( false, block_validate_exception, "encountered unexpected receipt type" );
            }

            bool transaction_failed =  trace && trace->except;
            bool transaction_can_fail = receipt.status == transaction_receipt_header::hard_fail && std::holds_alternative<transaction_id_type>(receipt.trx);
            if( transaction_failed && !transaction_can_fail) {
               edump((*trace));
               throw *trace->except;
            }

            EOS_ASSERT( trx_receipts.size() > 0,
                        block_validate_exception, "expected a receipt, block_num ${bn}, block_id ${id}, receipt ${e}",
                        ("bn", b->block_num())("id", producer_block_id)("e", receipt)
                      );
            EOS_ASSERT( trx_receipts.size() == num_pending_receipts + 1,
                        block_validate_exception, "expected receipt was not added, block_num ${bn}, block_id ${id}, receipt ${e}",
                        ("bn", b->block_num())("id", producer_block_id)("e", receipt)
                      );
            const transaction_receipt_header& r = trx_receipts.back();
            EOS_ASSERT( r == static_cast<const transaction_receipt_header&>(receipt),
                        block_validate_exception, "receipt does not match, ${lhs} != ${rhs}",
                        ("lhs", r)("rhs", static_cast<const transaction_receipt_header&>(receipt)) );
         }

         finalize_block();

         auto& ab = std::get<assembled_block>(pending->_block_stage);

         if( producer_block_id != ab._id ) {
            elog( "Validation block id does not match producer block id" );
            report_block_header_diff( *b, *ab._unsigned_block );
            // this implicitly asserts that all header fields (less the signature) are identical
            EOS_ASSERT( producer_block_id == ab._id, block_validate_exception, "Block ID does not match",
                        ("producer_block_id", producer_block_id)("validator_block_id", ab._id) );
         }

         if( !use_bsp_cached ) {
            bsp->set_trxs_metas( std::move( ab._trx_metas ), !skip_auth_checks );
         }
         // create completed_block with the existing block_state as we just verified it is the same as assembled_block
         pending->_block_stage = completed_block{ bsp };

         br = pending->_block_report; // copy before commit block destroys pending
         commit_block(s);
         br.total_time = fc::time_point::now() - start;
         return;
      } catch ( const std::bad_alloc& ) {
         throw;
      } catch ( const boost::interprocess::bad_alloc& ) {
         throw;
      } catch ( const fc::exception& e ) {
         edump((e.to_detail_string()));
         abort_block();
         throw;
      } catch ( const std::exception& e ) {
         edump((e.what()));
         abort_block();
         throw;
      }
   } FC_CAPTURE_AND_RETHROW() } /// apply_block


   // thread safe, expected to be called from thread other than the main thread
   block_state_ptr create_block_state_i( const block_id_type& id, const signed_block_ptr& b, const block_header_state& prev ) {
      auto trx_mroot = calculate_trx_merkle( b->transactions );
      EOS_ASSERT( b->transaction_mroot == trx_mroot, block_validate_exception,
                  "invalid block transaction merkle root ${b} != ${c}", ("b", b->transaction_mroot)("c", trx_mroot) );

      const bool skip_validate_signee = false;
      auto bsp = std::make_shared<block_state>(
            prev,
            b,
            protocol_features.get_protocol_feature_set(),
            [this]( block_timestamp_type timestamp,
                    const flat_set<digest_type>& cur_features,
                    const vector<digest_type>& new_features )
            { check_protocol_features( timestamp, cur_features, new_features ); },
            skip_validate_signee
      );

      EOS_ASSERT( id == bsp->id, block_validate_exception,
                  "provided id ${id} does not match block id ${bid}", ("id", id)("bid", bsp->id) );
      return bsp;
   }

   std::future<block_state_ptr> create_block_state_future( const block_id_type& id, const signed_block_ptr& b ) {
      EOS_ASSERT( b, block_validate_exception, "null block" );

      return post_async_task( thread_pool.get_executor(), [b, id, control=this]() {
         // no reason for a block_state if fork_db already knows about block
         auto existing = control->fork_db.get_block( id );
         EOS_ASSERT( !existing, fork_database_exception, "we already know about this block: ${id}", ("id", id) );

         auto prev = control->fork_db.get_block_header( b->previous );
         EOS_ASSERT( prev, unlinkable_block_exception,
                     "unlinkable block ${id}", ("id", id)("previous", b->previous) );

         return control->create_block_state_i( id, b, *prev );
      } );
   }

   // thread safe, expected to be called from thread other than the main thread
   block_state_ptr create_block_state( const block_id_type& id, const signed_block_ptr& b ) {
      EOS_ASSERT( b, block_validate_exception, "null block" );

      // no reason for a block_state if fork_db already knows about block
      auto existing = fork_db.get_block( id );
      EOS_ASSERT( !existing, fork_database_exception, "we already know about this block: ${id}", ("id", id) );

      // previous not found could mean that previous block not applied yet
      auto prev = fork_db.get_block_header( b->previous );
      if( !prev ) return {};

      return create_block_state_i( id, b, *prev );
   }

   void push_block( controller::block_report& br,
                    const block_state_ptr& bsp,
                    const forked_branch_callback& forked_branch_cb,
                    const trx_meta_cache_lookup& trx_lookup )
   {
      controller::block_status s = controller::block_status::complete;
      EOS_ASSERT(!pending, block_validate_exception, "it is not valid to push a block when there is a pending block");

      auto reset_prod_light_validation = fc::make_scoped_exit([old_value=trusted_producer_light_validation, this]() {
         trusted_producer_light_validation = old_value;
      });
      try {
         EOS_ASSERT( bsp, block_validate_exception, "null block" );
         const auto& b = bsp->block;

         if( conf.terminate_at_block > 0 && conf.terminate_at_block <= self.head_block_num()) {
            ilog("Reached configured maximum block ${num}; terminating", ("num", conf.terminate_at_block) );
            shutdown();
            return;
         }

         emit( self.pre_accepted_block, b );

         fork_db.add( bsp );

         if (self.is_trusted_producer(b->producer)) {
            trusted_producer_light_validation = true;
         };

         emit( self.accepted_block_header, bsp );

         if( read_mode != db_read_mode::IRREVERSIBLE ) {
            maybe_switch_forks( br, fork_db.pending_head(), s, forked_branch_cb, trx_lookup );
         } else {
            log_irreversible();
         }

      } FC_LOG_AND_RETHROW( )
   }

   void replay_push_block( const signed_block_ptr& b, controller::block_status s ) {
      self.validate_db_available_size();

      EOS_ASSERT(!pending, block_validate_exception, "it is not valid to push a block when there is a pending block");

      try {
         EOS_ASSERT( b, block_validate_exception, "trying to push empty block" );
         EOS_ASSERT( (s == controller::block_status::irreversible || s == controller::block_status::validated),
                     block_validate_exception, "invalid block status for replay" );

         if( conf.terminate_at_block > 0 && conf.terminate_at_block <= self.head_block_num() ) {
            ilog("Reached configured maximum block ${num}; terminating", ("num", conf.terminate_at_block) );
            shutdown();
            return;
         }

         emit( self.pre_accepted_block, b );
         const bool skip_validate_signee = !conf.force_all_checks;

         auto bsp = std::make_shared<block_state>(
                        *head,
                        b,
                        protocol_features.get_protocol_feature_set(),
                        [this]( block_timestamp_type timestamp,
                                const flat_set<digest_type>& cur_features,
                                const vector<digest_type>& new_features )
                        { check_protocol_features( timestamp, cur_features, new_features ); },
                        skip_validate_signee
         );

         if( s != controller::block_status::irreversible ) {
            fork_db.add( bsp, true );
         }

         emit( self.accepted_block_header, bsp );

         controller::block_report br;
         if( s == controller::block_status::irreversible ) {
            apply_block( br, bsp, s, trx_meta_cache_lookup{} );

            // On replay, log_irreversible is not called and so no irreversible_block signal is emitted.
            // So emit it explicitly here.
            emit( self.irreversible_block, bsp );

            if (!self.skip_db_sessions(s)) {
               db.commit(bsp->block_num);
            }

         } else {
            EOS_ASSERT( read_mode != db_read_mode::IRREVERSIBLE, block_validate_exception,
                        "invariant failure: cannot replay reversible blocks while in irreversible mode" );
            maybe_switch_forks( br, bsp, s, forked_branch_callback{}, trx_meta_cache_lookup{} );
         }

      } FC_LOG_AND_RETHROW( )
   }

   void maybe_switch_forks( controller::block_report& br, const block_state_ptr& new_head, controller::block_status s,
                            const forked_branch_callback& forked_branch_cb, const trx_meta_cache_lookup& trx_lookup )
   {
      bool head_changed = true;
      if( new_head->header.previous == head->id ) {
         try {
            apply_block( br, new_head, s, trx_lookup );
         } catch ( const std::exception& e ) {
            fork_db.remove( new_head->id );
            throw;
         }
      } else if( new_head->id != head->id ) {
         auto old_head = head;
         ilog("switching forks from ${current_head_id} (block number ${current_head_num}) to ${new_head_id} (block number ${new_head_num})",
              ("current_head_id", head->id)("current_head_num", head->block_num)("new_head_id", new_head->id)("new_head_num", new_head->block_num) );

         // not possible to log transaction specific infor when switching forks
         if (auto dm_logger = get_deep_mind_logger(false)) {
            dm_logger->on_switch_forks(head->id, new_head->id);
         }

         auto branches = fork_db.fetch_branch_from( new_head->id, head->id );

         if( branches.second.size() > 0 ) {
            for( auto itr = branches.second.begin(); itr != branches.second.end(); ++itr ) {
               pop_block();
            }
            EOS_ASSERT( self.head_block_id() == branches.second.back()->header.previous, fork_database_exception,
                     "loss of sync between fork_db and chainbase during fork switch" ); // _should_ never fail

            if( forked_branch_cb ) forked_branch_cb( branches.second );
         }

         for( auto ritr = branches.first.rbegin(); ritr != branches.first.rend(); ++ritr ) {
            auto except = std::exception_ptr{};
            try {
               br = controller::block_report{};
               apply_block( br, *ritr, (*ritr)->is_valid() ? controller::block_status::validated
                                                           : controller::block_status::complete, trx_lookup );
            } catch ( const std::bad_alloc& ) {
              throw;
            } catch ( const boost::interprocess::bad_alloc& ) {
              throw;
            } catch (const fc::exception& e) {
               elog("exception thrown while switching forks ${e}", ("e", e.to_detail_string()));
               except = std::current_exception();
            } catch (const std::exception& e) {
               elog("exception thrown while switching forks ${e}", ("e", e.what()));
               except = std::current_exception();
            }

            if( except ) {
               // ritr currently points to the block that threw
               // Remove the block that threw and all forks built off it.
               fork_db.remove( (*ritr)->id );

               // pop all blocks from the bad fork, discarding their transactions
               // ritr base is a forward itr to the last block successfully applied
               auto applied_itr = ritr.base();
               for( auto itr = applied_itr; itr != branches.first.end(); ++itr ) {
                  pop_block();
               }
               EOS_ASSERT( self.head_block_id() == branches.second.back()->header.previous, fork_database_exception,
                           "loss of sync between fork_db and chainbase during fork switch reversal" ); // _should_ never fail

               // re-apply good blocks
               for( auto ritr = branches.second.rbegin(); ritr != branches.second.rend(); ++ritr ) {
                  br = controller::block_report{};
                  apply_block( br, *ritr, controller::block_status::validated /* we previously validated these blocks*/, trx_lookup );
               }
               std::rethrow_exception(except);
            } // end if exception
         } /// end for each block in branch

         ilog("successfully switched fork to new head ${new_head_id}", ("new_head_id", new_head->id));
      } else {
         head_changed = false;
      }

      if( head_changed )
         log_irreversible();

   } /// push_block

   deque<transaction_metadata_ptr> abort_block() {
      deque<transaction_metadata_ptr> applied_trxs;
      if( pending ) {
         applied_trxs = pending->extract_trx_metas();
         pending.reset();
         protocol_features.popped_blocks_to( head->block_num );
      }
      return applied_trxs;
   }

   static checksum256_type calculate_trx_merkle( const deque<transaction_receipt>& trxs ) {
      deque<digest_type> trx_digests;
      for( const auto& a : trxs )
         trx_digests.emplace_back( a.digest() );

      return merkle( std::move(trx_digests) );
   }

   void update_producers_authority() {
      const auto& producers = pending->get_pending_block_header_state().active_schedule.producers;

      auto update_permission = [&]( auto& permission, auto threshold ) {
         auto auth = authority( threshold, {}, {});
         for( auto& p : producers ) {
            auth.accounts.push_back({{p.producer_name, config::active_name}, 1});
         }

         if( static_cast<authority>(permission.auth) != auth ) { // TODO: use a more efficient way to check that authority has not changed
            db.modify(permission, [&]( auto& po ) {
               po.auth = auth;
            });
         }
      };

      uint32_t num_producers = producers.size();
      auto calculate_threshold = [=]( uint32_t numerator, uint32_t denominator ) {
         return ( (num_producers * numerator) / denominator ) + 1;
      };

      update_permission( authorization.get_permission({config::producers_account_name,
                                                       config::active_name}),
                         calculate_threshold( 2, 3 ) /* more than two-thirds */                      );

      update_permission( authorization.get_permission({config::producers_account_name,
                                                       config::majority_producers_permission_name}),
                         calculate_threshold( 1, 2 ) /* more than one-half */                        );

      update_permission( authorization.get_permission({config::producers_account_name,
                                                       config::minority_producers_permission_name}),
                         calculate_threshold( 1, 3 ) /* more than one-third */                       );

      //TODO: Add tests
   }

   void create_block_summary(const block_id_type& id) {
      auto block_num = block_header::num_from_id(id);
      auto sid = block_num & 0xffff;
      db.modify( db.get<block_summary_object,by_id>(sid), [&](block_summary_object& bso ) {
          bso.block_id = id;
      });
   }


   void clear_expired_input_transactions(const fc::time_point& deadline) {
      //Look for expired transactions in the deduplication list, and remove them.
      auto& transaction_idx = db.get_mutable_index<transaction_multi_index>();
      const auto& dedupe_index = transaction_idx.indices().get<by_expiration>();
      auto now = self.is_building_block() ? self.pending_block_time() : self.head_block_time();
      const auto total = dedupe_index.size();
      uint32_t num_removed = 0;
      while( (!dedupe_index.empty()) && ( now > dedupe_index.begin()->expiration.to_time_point() ) ) {
         transaction_idx.remove(*dedupe_index.begin());
         ++num_removed;
         if( deadline <= fc::time_point::now() ) {
            break;
         }
      }
      dlog("removed ${n} expired transactions of the ${t} input dedup list, pending block time ${pt}",
           ("n", num_removed)("t", total)("pt", now));
   }

   bool sender_avoids_whitelist_blacklist_enforcement( account_name sender )const {
      if( conf.sender_bypass_whiteblacklist.size() > 0 &&
          ( conf.sender_bypass_whiteblacklist.find( sender ) != conf.sender_bypass_whiteblacklist.end() ) )
      {
         return true;
      }

      return false;
   }

   void check_actor_list( const flat_set<account_name>& actors )const {
      if( actors.size() == 0 ) return;

      if( conf.actor_whitelist.size() > 0 ) {
         // throw if actors is not a subset of whitelist
         const auto& whitelist = conf.actor_whitelist;
         bool is_subset = true;

         // quick extents check, then brute force the check actors
         if (*actors.cbegin() >= *whitelist.cbegin() && *actors.crbegin() <= *whitelist.crbegin() ) {
            auto lower_bound = whitelist.cbegin();
            for (const auto& actor: actors) {
               lower_bound = std::lower_bound(lower_bound, whitelist.cend(), actor);

               // if the actor is not found, this is not a subset
               if (lower_bound == whitelist.cend() || *lower_bound != actor ) {
                  is_subset = false;
                  break;
               }

               // if the actor was found, we are guaranteed that other actors are either not present in the whitelist
               // or will be present in the range defined as [next actor,end)
               lower_bound = std::next(lower_bound);
            }
         } else {
            is_subset = false;
         }

         // helper lambda to lazily calculate the actors for error messaging
         static auto generate_missing_actors = [](const flat_set<account_name>& actors, const flat_set<account_name>& whitelist) -> vector<account_name> {
            vector<account_name> excluded;
            excluded.reserve( actors.size() );
            set_difference( actors.begin(), actors.end(),
                            whitelist.begin(), whitelist.end(),
                            std::back_inserter(excluded) );
            return excluded;
         };

         EOS_ASSERT( is_subset,  actor_whitelist_exception,
                     "authorizing actor(s) in transaction are not on the actor whitelist: ${actors}",
                     ("actors", generate_missing_actors(actors, whitelist))
                   );
      } else if( conf.actor_blacklist.size() > 0 ) {
         // throw if actors intersects blacklist
         const auto& blacklist = conf.actor_blacklist;
         bool intersects = false;

         // quick extents check then brute force check actors
         if( *actors.cbegin() <= *blacklist.crbegin() && *actors.crbegin() >= *blacklist.cbegin() ) {
            auto lower_bound = blacklist.cbegin();
            for (const auto& actor: actors) {
               lower_bound = std::lower_bound(lower_bound, blacklist.cend(), actor);

               // if the lower bound in the blacklist is at the end, all other actors are guaranteed to
               // not exist in the blacklist
               if (lower_bound == blacklist.cend()) {
                  break;
               }

               // if the lower bound of an actor IS the actor, then we have an intersection
               if (*lower_bound == actor) {
                  intersects = true;
                  break;
               }
            }
         }

         // helper lambda to lazily calculate the actors for error messaging
         static auto generate_blacklisted_actors = [](const flat_set<account_name>& actors, const flat_set<account_name>& blacklist) -> vector<account_name> {
            vector<account_name> blacklisted;
            blacklisted.reserve( actors.size() );
            set_intersection( actors.begin(), actors.end(),
                              blacklist.begin(), blacklist.end(),
                              std::back_inserter(blacklisted)
                            );
            return blacklisted;
         };

         EOS_ASSERT( !intersects, actor_blacklist_exception,
                     "authorizing actor(s) in transaction are on the actor blacklist: ${actors}",
                     ("actors", generate_blacklisted_actors(actors, blacklist))
                   );
      }
   }

   void check_contract_list( account_name code )const {
      if( conf.contract_whitelist.size() > 0 ) {
         EOS_ASSERT( conf.contract_whitelist.find( code ) != conf.contract_whitelist.end(),
                     contract_whitelist_exception,
                     "account '${code}' is not on the contract whitelist", ("code", code)
                   );
      } else if( conf.contract_blacklist.size() > 0 ) {
         EOS_ASSERT( conf.contract_blacklist.find( code ) == conf.contract_blacklist.end(),
                     contract_blacklist_exception,
                     "account '${code}' is on the contract blacklist", ("code", code)
                   );
      }
   }

   void check_action_list( account_name code, action_name action )const {
      if( conf.action_blacklist.size() > 0 ) {
         EOS_ASSERT( conf.action_blacklist.find( std::make_pair(code, action) ) == conf.action_blacklist.end(),
                     action_blacklist_exception,
                     "action '${code}::${action}' is on the action blacklist",
                     ("code", code)("action", action)
                   );
      }
   }

   void check_key_list( const public_key_type& key )const {
      if( conf.key_blacklist.size() > 0 ) {
         EOS_ASSERT( conf.key_blacklist.find( key ) == conf.key_blacklist.end(),
                     key_blacklist_exception,
                     "public key '${key}' is on the key blacklist",
                     ("key", key)
                   );
      }
   }

   /*
   bool should_check_tapos()const { return true; }

   void validate_tapos( const transaction& trx )const {
      if( !should_check_tapos() ) return;

      const auto& tapos_block_summary = db.get<block_summary_object>((uint16_t)trx.ref_block_num);

      //Verify TaPoS block summary has correct ID prefix, and that this block's time is not past the expiration
      EOS_ASSERT(trx.verify_reference_block(tapos_block_summary.block_id), invalid_ref_block_exception,
                 "Transaction's reference block did not match. Is this transaction from a different fork?",
                 ("tapos_summary", tapos_block_summary));
   }
   */


   /**
    *  At the start of each block we notify the system contract with a transaction that passes in
    *  the block header of the prior block (which is currently our head block)
    */
   signed_transaction get_on_block_transaction()
   {
      action on_block_act;
      on_block_act.account = config::system_account_name;
      on_block_act.name = "onblock"_n;
      on_block_act.authorization = vector<permission_level>{{config::system_account_name, config::active_name}};
      on_block_act.data = fc::raw::pack(self.head_block_header());

      signed_transaction trx;
      trx.actions.emplace_back(std::move(on_block_act));
      if( self.is_builtin_activated( builtin_protocol_feature_t::no_duplicate_deferred_id ) ) {
         trx.expiration = time_point_sec();
         trx.ref_block_num = 0;
         trx.ref_block_prefix = 0;
      } else {
         trx.expiration = time_point_sec{self.pending_block_time() + fc::microseconds(999'999)}; // Round up to nearest second to avoid appearing expired
         trx.set_reference_block( self.head_block_id() );
      }

      return trx;
   }

   inline deep_mind_handler* get_deep_mind_logger(bool is_trx_transient) const {
      // do not perform deep mind logging for read-only and dry-run transactions
      return is_trx_transient ? nullptr : deep_mind_logger;
   }

   uint32_t earliest_available_block_num() const {
      return (blog.first_block_num() != 0) ? blog.first_block_num() : fork_db.root()->block_num;
   }

   void set_to_write_window() {
      app_window = app_window_type::write;
   }
   void set_to_read_window() {
      app_window = app_window_type::read;
   }
   bool is_write_window() const {
      return app_window == app_window_type::write;
   }

#ifdef EOSIO_EOS_VM_OC_RUNTIME_ENABLED
   bool is_eos_vm_oc_enabled() const {
      return wasm_if_collect.is_eos_vm_oc_enabled();
   }
#endif

   void init_thread_local_data() {
      wasm_if_collect.init_thread_local_data(db, conf.state_dir, conf.eosvmoc_config, !conf.profile_accounts.empty());
   }

   wasm_interface_collection& get_wasm_interface() {
      return wasm_if_collect;
   }

   void code_block_num_last_used(const digest_type& code_hash, uint8_t vm_type, uint8_t vm_version, uint32_t block_num) {
      wasm_if_collect.code_block_num_last_used(code_hash, vm_type, vm_version, block_num);
   }

   block_state_ptr fork_db_head() const;
}; /// controller_impl

thread_local platform_timer controller_impl::timer;
#if defined(EOSIO_EOS_VM_RUNTIME_ENABLED) || defined(EOSIO_EOS_VM_JIT_RUNTIME_ENABLED)
thread_local eosio::vm::wasm_allocator controller_impl::wasm_alloc;
#endif

const resource_limits_manager&   controller::get_resource_limits_manager()const
{
   return my->resource_limits;
}
resource_limits_manager&         controller::get_mutable_resource_limits_manager()
{
   return my->resource_limits;
}

const authorization_manager&   controller::get_authorization_manager()const
{
   return my->authorization;
}
authorization_manager&         controller::get_mutable_authorization_manager()
{
   return my->authorization;
}

const protocol_feature_manager& controller::get_protocol_feature_manager()const
{
   return my->protocol_features;
}

const subjective_billing& controller::get_subjective_billing()const {
   return my->subjective_bill;
}

subjective_billing& controller::get_mutable_subjective_billing() {
   return my->subjective_bill;
}


uint32_t controller::get_max_nonprivileged_inline_action_size()const
{
   return my->conf.max_nonprivileged_inline_action_size;
}

controller::controller( const controller::config& cfg, const chain_id_type& chain_id )
:my( new controller_impl( cfg, *this, protocol_feature_set{}, chain_id ) )
{
}

controller::controller( const config& cfg, protocol_feature_set&& pfs, const chain_id_type& chain_id )
:my( new controller_impl( cfg, *this, std::move(pfs), chain_id ) )
{
}

controller::~controller() {
   my->abort_block();
   /* Shouldn't be needed anymore.
   //close fork_db here, because it can generate "irreversible" signal to this controller,
   //in case if read-mode == IRREVERSIBLE, we will apply latest irreversible block
   //for that we need 'my' to be valid pointer pointing to valid controller_impl.
   my->fork_db.close();
   */
}

void controller::add_indices() {
   my->add_indices();
}

void controller::startup( std::function<void()> shutdown, std::function<bool()> check_shutdown, const snapshot_reader_ptr& snapshot ) {
   my->startup(shutdown, check_shutdown, snapshot);
}

void controller::startup( std::function<void()> shutdown, std::function<bool()> check_shutdown, const genesis_state& genesis ) {
   my->startup(shutdown, check_shutdown, genesis);
}

void controller::startup(std::function<void()> shutdown, std::function<bool()> check_shutdown) {
   my->startup(shutdown, check_shutdown);
}

const chainbase::database& controller::db()const { return my->db; }

chainbase::database& controller::mutable_db()const { return my->db; }

const fork_database& controller::fork_db()const { return my->fork_db; }

void controller::preactivate_feature( const digest_type& feature_digest, bool is_trx_transient ) {
   const auto& pfs = my->protocol_features.get_protocol_feature_set();
   auto cur_time = pending_block_time();

   auto status = pfs.is_recognized( feature_digest, cur_time );
   switch( status ) {
      case protocol_feature_set::recognized_t::unrecognized:
         if( is_speculative_block() ) {
            EOS_THROW( subjective_block_production_exception,
                       "protocol feature with digest '${digest}' is unrecognized", ("digest", feature_digest) );
         } else {
            EOS_THROW( protocol_feature_bad_block_exception,
                       "protocol feature with digest '${digest}' is unrecognized", ("digest", feature_digest) );
         }
      break;
      case protocol_feature_set::recognized_t::disabled:
         if( is_speculative_block() ) {
            EOS_THROW( subjective_block_production_exception,
                       "protocol feature with digest '${digest}' is disabled", ("digest", feature_digest) );
         } else {
            EOS_THROW( protocol_feature_bad_block_exception,
                       "protocol feature with digest '${digest}' is disabled", ("digest", feature_digest) );
         }
      break;
      case protocol_feature_set::recognized_t::too_early:
         if( is_speculative_block() ) {
            EOS_THROW( subjective_block_production_exception,
                       "${timestamp} is too early for the earliest allowed activation time of the protocol feature with digest '${digest}'", ("digest", feature_digest)("timestamp", cur_time) );
         } else {
            EOS_THROW( protocol_feature_bad_block_exception,
                       "${timestamp} is too early for the earliest allowed activation time of the protocol feature with digest '${digest}'", ("digest", feature_digest)("timestamp", cur_time) );
         }
      break;
      case protocol_feature_set::recognized_t::ready:
      break;
      default:
         if( is_speculative_block() ) {
            EOS_THROW( subjective_block_production_exception, "unexpected recognized_t status" );
         } else {
            EOS_THROW( protocol_feature_bad_block_exception, "unexpected recognized_t status" );
         }
      break;
   }

   // The above failures depend on subjective information.
   // Because of deferred transactions, this complicates things considerably.

   // If producing a block, we throw a subjective failure if the feature is not properly recognized in order
   // to try to avoid retiring into a block a deferred transacton driven by subjective information.

   // But it is still possible for a producer to retire a deferred transaction that deals with this subjective
   // information. If they recognized the feature, they would retire it successfully, but a validator that
   // does not recognize the feature should reject the entire block (not just fail the deferred transaction).
   // Even if they don't recognize the feature, the producer could change their nodeos code to treat it like an
   // objective failure thus leading the deferred transaction to retire with soft_fail or hard_fail.
   // In this case, validators that don't recognize the feature would reject the whole block immediately, and
   // validators that do recognize the feature would likely lead to a different retire status which would
   // ultimately cause a validation failure and thus rejection of the block.
   // In either case, it results in rejection of the block which is the desired behavior in this scenario.

   // If the feature is properly recognized by producer and validator, we have dealt with the subjectivity and
   // now only consider the remaining failure modes which are deterministic and objective.
   // Thus the exceptions that can be thrown below can be regular objective exceptions
   // that do not cause immediate rejection of the block.

   EOS_ASSERT( !is_protocol_feature_activated( feature_digest ),
               protocol_feature_exception,
               "protocol feature with digest '${digest}' is already activated",
               ("digest", feature_digest)
   );

   const auto& pso = my->db.get<protocol_state_object>();

   EOS_ASSERT( std::find( pso.preactivated_protocol_features.begin(),
                          pso.preactivated_protocol_features.end(),
                          feature_digest
               ) == pso.preactivated_protocol_features.end(),
               protocol_feature_exception,
               "protocol feature with digest '${digest}' is already pre-activated",
               ("digest", feature_digest)
   );

   auto dependency_checker = [&]( const digest_type& d ) -> bool
   {
      if( is_protocol_feature_activated( d ) ) return true;

      return ( std::find( pso.preactivated_protocol_features.begin(),
                          pso.preactivated_protocol_features.end(),
                          d ) != pso.preactivated_protocol_features.end() );
   };

   EOS_ASSERT( pfs.validate_dependencies( feature_digest, dependency_checker ),
               protocol_feature_exception,
               "not all dependencies of protocol feature with digest '${digest}' have been activated or pre-activated",
               ("digest", feature_digest)
   );

   if (auto dm_logger = get_deep_mind_logger(is_trx_transient)) {
      const auto feature = pfs.get_protocol_feature(feature_digest);

      dm_logger->on_preactivate_feature(feature);
   }

   my->db.modify( pso, [&]( auto& ps ) {
      ps.preactivated_protocol_features.push_back( feature_digest );
   } );
}

vector<digest_type> controller::get_preactivated_protocol_features()const {
   const auto& pso = my->db.get<protocol_state_object>();

   if( pso.preactivated_protocol_features.size() == 0 ) return {};

   vector<digest_type> preactivated_protocol_features;

   for( const auto& f : pso.preactivated_protocol_features ) {
      preactivated_protocol_features.emplace_back( f );
   }

   return preactivated_protocol_features;
}

void controller::validate_protocol_features( const vector<digest_type>& features_to_activate )const {
   my->check_protocol_features( my->head->header.timestamp,
                                my->head->activated_protocol_features->protocol_features,
                                features_to_activate );
}

void controller::start_block( block_timestamp_type when,
                              uint16_t confirm_block_count,
                              const vector<digest_type>& new_protocol_feature_activations,
                              block_status bs,
                              const fc::time_point& deadline )
{
   validate_db_available_size();

   if( new_protocol_feature_activations.size() > 0 ) {
      validate_protocol_features( new_protocol_feature_activations );
   }

   EOS_ASSERT( bs == block_status::incomplete || bs == block_status::ephemeral, block_validate_exception, "speculative block type required" );

   my->start_block( when, confirm_block_count, new_protocol_feature_activations,
                    bs, std::optional<block_id_type>(), deadline );
}

block_state_ptr controller::finalize_block( block_report& br, const signer_callback_type& signer_callback ) {
   validate_db_available_size();

   my->finalize_block();

   auto& ab = std::get<assembled_block>(my->pending->_block_stage);

   auto bsp = std::make_shared<block_state>(
                  std::move( ab._pending_block_header_state ),
                  std::move( ab._unsigned_block ),
                  std::move( ab._trx_metas ),
                  my->protocol_features.get_protocol_feature_set(),
                  []( block_timestamp_type timestamp,
                      const flat_set<digest_type>& cur_features,
                      const vector<digest_type>& new_features )
                  {},
                  signer_callback
              );

   my->pending->_block_stage = completed_block{ bsp };

   br = my->pending->_block_report;

   return bsp;
}

void controller::commit_block() {
   validate_db_available_size();
   my->commit_block(block_status::incomplete);
}

void controller::commit_hs_proposal_msg(hs_proposal_message_ptr msg) {
   my->commit_hs_proposal_msg(msg);
}

void controller::commit_hs_vote_msg(hs_vote_message_ptr msg) {
   my->commit_hs_vote_msg(msg);
}

void controller::commit_hs_new_view_msg(hs_new_view_message_ptr msg) {
   my->commit_hs_new_view_msg(msg);
}

void controller::commit_hs_new_block_msg(hs_new_block_message_ptr msg) {
   my->commit_hs_new_block_msg(msg);
}

deque<transaction_metadata_ptr> controller::abort_block() {
   return my->abort_block();
}

boost::asio::io_context& controller::get_thread_pool() {
   return my->thread_pool.get_executor();
}

std::future<block_state_ptr> controller::create_block_state_future( const block_id_type& id, const signed_block_ptr& b ) {
   return my->create_block_state_future( id, b );
}

block_state_ptr controller::create_block_state( const block_id_type& id, const signed_block_ptr& b ) const {
   return my->create_block_state( id, b );
}

void controller::push_block( controller::block_report& br,
                             const block_state_ptr& bsp,
                             const forked_branch_callback& forked_branch_cb,
                             const trx_meta_cache_lookup& trx_lookup )
{
   validate_db_available_size();
   my->push_block( br, bsp, forked_branch_cb, trx_lookup );
}

transaction_trace_ptr controller::push_transaction( const transaction_metadata_ptr& trx,
                                                    fc::time_point block_deadline, fc::microseconds max_transaction_time,
                                                    uint32_t billed_cpu_time_us, bool explicit_billed_cpu_time,
                                                    int64_t subjective_cpu_bill_us ) {
   validate_db_available_size();
   EOS_ASSERT( get_read_mode() != db_read_mode::IRREVERSIBLE, transaction_type_exception, "push transaction not allowed in irreversible mode" );
   EOS_ASSERT( trx && !trx->implicit() && !trx->scheduled(), transaction_type_exception, "Implicit/Scheduled transaction not allowed" );
   return my->push_transaction(trx, block_deadline, max_transaction_time, billed_cpu_time_us, explicit_billed_cpu_time, subjective_cpu_bill_us );
}

transaction_trace_ptr controller::push_scheduled_transaction( const transaction_id_type& trxid,
                                                              fc::time_point block_deadline, fc::microseconds max_transaction_time,
                                                              uint32_t billed_cpu_time_us, bool explicit_billed_cpu_time )
{
   EOS_ASSERT( get_read_mode() != db_read_mode::IRREVERSIBLE, transaction_type_exception, "push scheduled transaction not allowed in irreversible mode" );
   validate_db_available_size();
   return my->push_scheduled_transaction( trxid, block_deadline, max_transaction_time, billed_cpu_time_us, explicit_billed_cpu_time );
}

const flat_set<account_name>& controller::get_actor_whitelist() const {
   return my->conf.actor_whitelist;
}
const flat_set<account_name>& controller::get_actor_blacklist() const {
   return my->conf.actor_blacklist;
}
const flat_set<account_name>& controller::get_contract_whitelist() const {
   return my->conf.contract_whitelist;
}
const flat_set<account_name>& controller::get_contract_blacklist() const {
   return my->conf.contract_blacklist;
}
const flat_set< pair<account_name, action_name> >& controller::get_action_blacklist() const {
   return my->conf.action_blacklist;
}
const flat_set<public_key_type>& controller::get_key_blacklist() const {
   return my->conf.key_blacklist;
}

void controller::set_actor_whitelist( const flat_set<account_name>& new_actor_whitelist ) {
   my->conf.actor_whitelist = new_actor_whitelist;
}
void controller::set_actor_blacklist( const flat_set<account_name>& new_actor_blacklist ) {
   my->conf.actor_blacklist = new_actor_blacklist;
}
void controller::set_contract_whitelist( const flat_set<account_name>& new_contract_whitelist ) {
   my->conf.contract_whitelist = new_contract_whitelist;
}
void controller::set_contract_blacklist( const flat_set<account_name>& new_contract_blacklist ) {
   my->conf.contract_blacklist = new_contract_blacklist;
}
void controller::set_action_blacklist( const flat_set< pair<account_name, action_name> >& new_action_blacklist ) {
   for (auto& act: new_action_blacklist) {
      EOS_ASSERT(act.first != account_name(), name_type_exception, "Action blacklist - contract name should not be empty");
      EOS_ASSERT(act.second != action_name(), action_type_exception, "Action blacklist - action name should not be empty");
   }
   my->conf.action_blacklist = new_action_blacklist;
}
void controller::set_key_blacklist( const flat_set<public_key_type>& new_key_blacklist ) {
   my->conf.key_blacklist = new_key_blacklist;
}

void controller::set_disable_replay_opts( bool v ) {
   my->conf.disable_replay_opts = v;
}

uint32_t controller::head_block_num()const {
   return my->head->block_num;
}
time_point controller::head_block_time()const {
   return my->head->header.timestamp;
}
block_id_type controller::head_block_id()const {
   return my->head->id;
}
account_name  controller::head_block_producer()const {
   return my->head->header.producer;
}
const block_header& controller::head_block_header()const {
   return my->head->header;
}
block_state_ptr controller::head_block_state()const {
   return my->head;
}

block_state_ptr controller_impl::fork_db_head() const {
   if( read_mode == db_read_mode::IRREVERSIBLE ) {
      // When in IRREVERSIBLE mode fork_db blocks are marked valid when they become irreversible so that
      // fork_db.head() returns irreversible block
      // Use pending_head since this method should return the chain head and not last irreversible.
      return fork_db.pending_head();
   } else {
      return fork_db.head();
   }
}

uint32_t controller::fork_db_head_block_num()const {
   return my->fork_db_head()->block_num;
}

block_id_type controller::fork_db_head_block_id()const {
   return my->fork_db_head()->id;
}

block_timestamp_type controller::pending_block_timestamp()const {
   EOS_ASSERT( my->pending, block_validate_exception, "no pending block" );

   if( std::holds_alternative<completed_block>(my->pending->_block_stage) )
      return std::get<completed_block>(my->pending->_block_stage)._block_state->header.timestamp;

   return my->pending->get_pending_block_header_state().timestamp;
}

time_point controller::pending_block_time()const {
   return pending_block_timestamp();
}

uint32_t controller::pending_block_num()const {
   EOS_ASSERT( my->pending, block_validate_exception, "no pending block" );

   if( std::holds_alternative<completed_block>(my->pending->_block_stage) )
      return std::get<completed_block>(my->pending->_block_stage)._block_state->header.block_num();

   return my->pending->get_pending_block_header_state().block_num;
}

account_name controller::pending_block_producer()const {
   EOS_ASSERT( my->pending, block_validate_exception, "no pending block" );

   if( std::holds_alternative<completed_block>(my->pending->_block_stage) )
      return std::get<completed_block>(my->pending->_block_stage)._block_state->header.producer;

   return my->pending->get_pending_block_header_state().producer;
}

const block_signing_authority& controller::pending_block_signing_authority()const {
   EOS_ASSERT( my->pending, block_validate_exception, "no pending block" );

   if( std::holds_alternative<completed_block>(my->pending->_block_stage) )
      return std::get<completed_block>(my->pending->_block_stage)._block_state->valid_block_signing_authority;

   return my->pending->get_pending_block_header_state().valid_block_signing_authority;
}

std::optional<block_id_type> controller::pending_producer_block_id()const {
   EOS_ASSERT( my->pending, block_validate_exception, "no pending block" );
   return my->pending->_producer_block_id;
}

uint32_t controller::last_irreversible_block_num() const {
   return my->fork_db.root()->block_num;
}

block_id_type controller::last_irreversible_block_id() const {
   return my->fork_db.root()->id;
}

time_point controller::last_irreversible_block_time() const {
   return my->fork_db.root()->header.timestamp.to_time_point();
}


const dynamic_global_property_object& controller::get_dynamic_global_properties()const {
  return my->db.get<dynamic_global_property_object>();
}
const global_property_object& controller::get_global_properties()const {
  return my->db.get<global_property_object>();
}

signed_block_ptr controller::fetch_block_by_id( const block_id_type& id )const {
   auto state = my->fork_db.get_block(id);
   if( state && state->block ) return state->block;
   auto bptr = my->blog.read_block_by_num( block_header::num_from_id(id) );
   if( bptr && bptr->calculate_id() == id ) return bptr;
   return signed_block_ptr();
}

std::optional<signed_block_header> controller::fetch_block_header_by_id( const block_id_type& id )const {
   auto state = my->fork_db.get_block(id);
   if( state && state->block ) return state->header;
   auto result = my->blog.read_block_header_by_num( block_header::num_from_id(id) );
   if( result && result->calculate_id() == id ) return result;
   return {};
}

signed_block_ptr controller::fetch_block_by_number( uint32_t block_num )const  { try {
   auto blk_state = fetch_block_state_by_number( block_num );
   if( blk_state ) {
      return blk_state->block;
   }

   return my->blog.read_block_by_num(block_num);
} FC_CAPTURE_AND_RETHROW( (block_num) ) }

std::optional<signed_block_header> controller::fetch_block_header_by_number( uint32_t block_num )const  { try {
   auto blk_state = fetch_block_state_by_number( block_num );
   if( blk_state ) {
      return blk_state->header;
   }

   return my->blog.read_block_header_by_num(block_num);
} FC_CAPTURE_AND_RETHROW( (block_num) ) }

block_state_ptr controller::fetch_block_state_by_id( block_id_type id )const {
   auto state = my->fork_db.get_block(id);
   return state;
}

block_state_ptr controller::fetch_block_state_by_number( uint32_t block_num )const  { try {
   return my->fork_db.search_on_branch( fork_db_head_block_id(), block_num );
} FC_CAPTURE_AND_RETHROW( (block_num) ) }

block_id_type controller::get_block_id_for_num( uint32_t block_num )const { try {
   const auto& blog_head = my->blog.head();

   bool find_in_blog = (blog_head && block_num <= blog_head->block_num());

   if( !find_in_blog ) {
      auto bsp = fetch_block_state_by_number( block_num );
      if( bsp ) return bsp->id;
   }

   auto id = my->blog.read_block_id_by_num(block_num);

   EOS_ASSERT( BOOST_LIKELY( id != block_id_type() ), unknown_block_exception,
               "Could not find block: ${block}", ("block", block_num) );

   return id;
} FC_CAPTURE_AND_RETHROW( (block_num) ) }

fc::sha256 controller::calculate_integrity_hash() { try {
   return my->calculate_integrity_hash();
} FC_LOG_AND_RETHROW() }

void controller::write_snapshot( const snapshot_writer_ptr& snapshot ) {
   EOS_ASSERT( !my->pending, block_validate_exception, "cannot take a consistent snapshot with a pending block" );
   return my->add_to_snapshot(snapshot);
}

int64_t controller::set_proposed_producers( vector<producer_authority> producers ) {
   const auto& gpo = get_global_properties();
   auto cur_block_num = head_block_num() + 1;

   if( producers.size() == 0 && is_builtin_activated( builtin_protocol_feature_t::disallow_empty_producer_schedule ) ) {
      return -1;
   }

   if( gpo.proposed_schedule_block_num ) {
      if( *gpo.proposed_schedule_block_num != cur_block_num )
         return -1; // there is already a proposed schedule set in a previous block, wait for it to become pending

      if( std::equal( producers.begin(), producers.end(),
                      gpo.proposed_schedule.producers.begin(), gpo.proposed_schedule.producers.end() ) )
         return -1; // the proposed producer schedule does not change
   }

   producer_authority_schedule sch;

   decltype(sch.producers.cend()) end;
   decltype(end)                  begin;

   const auto& pending_sch = pending_producers();

   if( pending_sch.producers.size() == 0 ) {
      const auto& active_sch = active_producers();
      begin = active_sch.producers.begin();
      end   = active_sch.producers.end();
      sch.version = active_sch.version + 1;
   } else {
      begin = pending_sch.producers.begin();
      end   = pending_sch.producers.end();
      sch.version = pending_sch.version + 1;
   }

   if( std::equal( producers.begin(), producers.end(), begin, end ) )
      return -1; // the producer schedule would not change

   sch.producers = std::move(producers);

   int64_t version = sch.version;

   ilog( "proposed producer schedule with version ${v}", ("v", version) );

   my->db.modify( gpo, [&]( auto& gp ) {
      gp.proposed_schedule_block_num = cur_block_num;
      gp.proposed_schedule = sch.to_shared(gp.proposed_schedule.producers.get_allocator());
   });
   return version;
}

const producer_authority_schedule&    controller::active_producers()const {
   if( !(my->pending) )
      return  my->head->active_schedule;

   if( std::holds_alternative<completed_block>(my->pending->_block_stage) )
      return std::get<completed_block>(my->pending->_block_stage)._block_state->active_schedule;

   return my->pending->get_pending_block_header_state().active_schedule;
}

const producer_authority_schedule& controller::pending_producers()const {
   if( !(my->pending) )
      return  my->head->pending_schedule.schedule;

   if( std::holds_alternative<completed_block>(my->pending->_block_stage) )
      return std::get<completed_block>(my->pending->_block_stage)._block_state->pending_schedule.schedule;

   if( std::holds_alternative<assembled_block>(my->pending->_block_stage) ) {
      const auto& new_prods_cache = std::get<assembled_block>(my->pending->_block_stage)._new_producer_authority_cache;
      if( new_prods_cache ) {
         return *new_prods_cache;
      }
   }

   const auto& bb = std::get<building_block>(my->pending->_block_stage);

   if( bb._new_pending_producer_schedule )
      return *bb._new_pending_producer_schedule;

   return bb._pending_block_header_state.prev_pending_schedule.schedule;
}

std::optional<producer_authority_schedule> controller::proposed_producers()const {
   const auto& gpo = get_global_properties();
   if( !gpo.proposed_schedule_block_num )
      return std::optional<producer_authority_schedule>();

   return producer_authority_schedule::from_shared(gpo.proposed_schedule);
}

bool controller::light_validation_allowed() const {
   if (!my->pending || my->in_trx_requiring_checks) {
      return false;
   }

   const auto pb_status = my->pending->_block_status;

   // in a pending irreversible or previously validated block and we have forcing all checks
   const bool consider_skipping_on_replay =
         (pb_status == block_status::irreversible || pb_status == block_status::validated) && !my->conf.force_all_checks;

   // OR in a signed block and in light validation mode
   const bool consider_skipping_on_validate = (pb_status == block_status::complete &&
         (my->conf.block_validation_mode == validation_mode::LIGHT || my->trusted_producer_light_validation));

   return consider_skipping_on_replay || consider_skipping_on_validate;
}


bool controller::skip_auth_check() const {
   return light_validation_allowed();
}

bool controller::skip_trx_checks() const {
   return light_validation_allowed();
}

bool controller::skip_db_sessions( block_status bs ) const {
   bool consider_skipping = bs == block_status::irreversible;
   return consider_skipping
      && !my->conf.disable_replay_opts
      && !my->in_trx_requiring_checks;
}

bool controller::skip_db_sessions() const {
   if (my->pending) {
      return skip_db_sessions(my->pending->_block_status);
   } else {
      return false;
   }
}

bool controller::is_trusted_producer( const account_name& producer) const {
   return get_validation_mode() == chain::validation_mode::LIGHT || my->conf.trusted_producers.count(producer);
}

bool controller::contracts_console()const {
   return my->conf.contracts_console;
}

bool controller::is_profiling(account_name account) const {
   return my->conf.profile_accounts.find(account) != my->conf.profile_accounts.end();
}

chain_id_type controller::get_chain_id()const {
   return my->chain_id;
}

db_read_mode controller::get_read_mode()const {
   return my->read_mode;
}

validation_mode controller::get_validation_mode()const {
   return my->conf.block_validation_mode;
}

uint32_t controller::get_terminate_at_block()const {
   return my->conf.terminate_at_block;
}

const apply_handler* controller::find_apply_handler( account_name receiver, account_name scope, action_name act ) const
{
   auto native_handler_scope = my->apply_handlers.find( receiver );
   if( native_handler_scope != my->apply_handlers.end() ) {
      auto handler = native_handler_scope->second.find( make_pair( scope, act ) );
      if( handler != native_handler_scope->second.end() )
         return &handler->second;
   }
   return nullptr;
}
wasm_interface_collection& controller::get_wasm_interface() {
   return my->get_wasm_interface();
}

const account_object& controller::get_account( account_name name )const
{ try {
   return my->db.get<account_object, by_name>(name);
} FC_CAPTURE_AND_RETHROW( (name) ) }

bool controller::sender_avoids_whitelist_blacklist_enforcement( account_name sender )const {
   return my->sender_avoids_whitelist_blacklist_enforcement( sender );
}

void controller::check_actor_list( const flat_set<account_name>& actors )const {
   my->check_actor_list( actors );
}

void controller::check_contract_list( account_name code )const {
   my->check_contract_list( code );
}

void controller::check_action_list( account_name code, action_name action )const {
   my->check_action_list( code, action );
}

void controller::check_key_list( const public_key_type& key )const {
   my->check_key_list( key );
}

bool controller::is_building_block()const {
   return my->pending.has_value();
}

bool controller::is_speculative_block()const {
   if( !my->pending ) return false;

   return (my->pending->_block_status == block_status::incomplete || my->pending->_block_status == block_status::ephemeral );
}

bool controller::is_ram_billing_in_notify_allowed()const {
   return my->conf.disable_all_subjective_mitigations || !is_speculative_block() || my->conf.allow_ram_billing_in_notify;
}

uint32_t controller::configured_subjective_signature_length_limit()const {
   return my->conf.maximum_variable_signature_length;
}

void controller::validate_expiration( const transaction& trx )const { try {
   const auto& chain_configuration = get_global_properties().configuration;

   EOS_ASSERT( trx.expiration.to_time_point() >= pending_block_time(),
               expired_tx_exception,
               "transaction has expired, "
               "expiration is ${trx.expiration} and pending block time is ${pending_block_time}",
               ("trx.expiration",trx.expiration)("pending_block_time",pending_block_time()));
   EOS_ASSERT( trx.expiration.to_time_point() <= pending_block_time() + fc::seconds(chain_configuration.max_transaction_lifetime),
               tx_exp_too_far_exception,
               "Transaction expiration is too far in the future relative to the reference time of ${reference_time}, "
               "expiration is ${trx.expiration} and the maximum transaction lifetime is ${max_til_exp} seconds",
               ("trx.expiration",trx.expiration)("reference_time",pending_block_time())
               ("max_til_exp",chain_configuration.max_transaction_lifetime) );
} FC_CAPTURE_AND_RETHROW((trx)) }

void controller::validate_tapos( const transaction& trx )const { try {
   const auto& tapos_block_summary = db().get<block_summary_object>((uint16_t)trx.ref_block_num);

   //Verify TaPoS block summary has correct ID prefix, and that this block's time is not past the expiration
   EOS_ASSERT(trx.verify_reference_block(tapos_block_summary.block_id), invalid_ref_block_exception,
              "Transaction's reference block did not match. Is this transaction from a different fork?",
              ("tapos_summary", tapos_block_summary));
} FC_CAPTURE_AND_RETHROW() }

void controller::validate_db_available_size() const {
   const auto free = db().get_segment_manager()->get_free_memory();
   const auto guard = my->conf.state_guard_size;
   EOS_ASSERT(free >= guard, database_guard_exception, "database free: ${f}, guard size: ${g}", ("f", free)("g",guard));
}

bool controller::is_protocol_feature_activated( const digest_type& feature_digest )const {
   if( my->pending )
      return my->pending->is_protocol_feature_activated( feature_digest );

   const auto& activated_features = my->head->activated_protocol_features->protocol_features;
   return (activated_features.find( feature_digest ) != activated_features.end());
}

bool controller::is_builtin_activated( builtin_protocol_feature_t f )const {
   uint32_t current_block_num = head_block_num();

   if( my->pending ) {
      ++current_block_num;
   }

   return my->protocol_features.is_builtin_activated( f, current_block_num );
}

bool controller::is_known_unexpired_transaction( const transaction_id_type& id) const {
   return db().find<transaction_object, by_trx_id>(id);
}

void controller::set_subjective_cpu_leeway(fc::microseconds leeway) {
   my->subjective_cpu_leeway = leeway;
}

std::optional<fc::microseconds> controller::get_subjective_cpu_leeway() const {
    return my->subjective_cpu_leeway;
}

void controller::set_greylist_limit( uint32_t limit ) {
   EOS_ASSERT( 0 < limit && limit <= chain::config::maximum_elastic_resource_multiplier,
               misc_exception,
               "Invalid limit (${limit}) passed into set_greylist_limit. "
               "Must be between 1 and ${max}.",
               ("limit", limit)("max", chain::config::maximum_elastic_resource_multiplier)
   );
   my->conf.greylist_limit = limit;
}

uint32_t controller::get_greylist_limit()const {
   return my->conf.greylist_limit;
}

void controller::add_resource_greylist(const account_name &name) {
   my->conf.resource_greylist.insert(name);
}

void controller::remove_resource_greylist(const account_name &name) {
   my->conf.resource_greylist.erase(name);
}

bool controller::is_resource_greylisted(const account_name &name) const {
   return my->conf.resource_greylist.find(name) !=  my->conf.resource_greylist.end();
}

const flat_set<account_name> &controller::get_resource_greylist() const {
   return  my->conf.resource_greylist;
}


void controller::add_to_ram_correction( account_name account, uint64_t ram_bytes ) {
   auto ptr = my->db.find<account_ram_correction_object, by_name>( account );
   if( ptr ) {
      my->db.modify<account_ram_correction_object>( *ptr, [&]( auto& rco ) {
         rco.ram_correction += ram_bytes;
      } );
   } else {
      ptr = &my->db.create<account_ram_correction_object>( [&]( auto& rco ) {
         rco.name = account;
         rco.ram_correction = ram_bytes;
      } );
   }

   // on_add_ram_correction is only called for deferred transaction
   // (in apply_context::schedule_deferred_transaction)
   if (auto dm_logger = get_deep_mind_logger(false)) {
      dm_logger->on_add_ram_correction(*ptr, ram_bytes);
   }
}

bool controller::all_subjective_mitigations_disabled()const {
   return my->conf.disable_all_subjective_mitigations;
}

deep_mind_handler* controller::get_deep_mind_logger(bool is_trx_transient)const {
   return my->get_deep_mind_logger(is_trx_transient);
}

void controller::enable_deep_mind(deep_mind_handler* logger) {
   EOS_ASSERT( logger != nullptr, misc_exception, "Invalid logger passed into enable_deep_mind, must be set" );
   my->deep_mind_logger = logger;
}

uint32_t controller::earliest_available_block_num() const{
   return my->earliest_available_block_num();
}
#if defined(EOSIO_EOS_VM_RUNTIME_ENABLED) || defined(EOSIO_EOS_VM_JIT_RUNTIME_ENABLED)
vm::wasm_allocator& controller::get_wasm_allocator() {
   return my->wasm_alloc;
}
#endif
#ifdef EOSIO_EOS_VM_OC_RUNTIME_ENABLED
bool controller::is_eos_vm_oc_enabled() const {
   return my->is_eos_vm_oc_enabled();
}
#endif

std::optional<uint64_t> controller::convert_exception_to_error_code( const fc::exception& e ) {
   const chain_exception* e_ptr = dynamic_cast<const chain_exception*>( &e );

   if( e_ptr == nullptr ) return {};

   if( !e_ptr->error_code ) return static_cast<uint64_t>(system_error_code::generic_system_error);

   return e_ptr->error_code;
}

chain_id_type controller::extract_chain_id(snapshot_reader& snapshot) {
   chain_snapshot_header header;
   snapshot.read_section<chain_snapshot_header>([&header]( auto &section ){
      section.read_row(header);
      header.validate();
   });

   // check if this is a legacy version of the snapshot, which has a genesis state instead of chain id
   std::optional<genesis_state> genesis = controller_impl::extract_legacy_genesis_state(snapshot, header.version);
   if (genesis) {
      return genesis->compute_chain_id();
   }

   chain_id_type chain_id;

   using v4 = legacy::snapshot_global_property_object_v4;
   if (header.version <= v4::maximum_version) {
      snapshot.read_section<global_property_object>([&chain_id]( auto &section ){
         v4 global_properties;
         section.read_row(global_properties);
         chain_id = global_properties.chain_id;
      });
   }
   else {
      snapshot.read_section<global_property_object>([&chain_id]( auto &section ){
         snapshot_global_property_object global_properties;
         section.read_row(global_properties);
         chain_id = global_properties.chain_id;
      });
   }

   return chain_id;
}

std::optional<chain_id_type> controller::extract_chain_id_from_db( const path& state_dir ) {
   try {
      chainbase::database db( state_dir, chainbase::database::read_only );

      db.add_index<database_header_multi_index>();
      db.add_index<global_property_multi_index>();

      controller_impl::validate_db_version( db );

      if( db.revision() < 1 ) return {};

      auto * gpo = db.find<global_property_object>();
      if (gpo==nullptr) return {};

      return gpo->chain_id;
   } catch( const std::system_error& e ) {
      // do not propagate db_error_code::not_found for absent db, so it will be created
      if( e.code().value() != chainbase::db_error_code::not_found )
         throw;
   }

   return {};
}

void controller::replace_producer_keys( const public_key_type& key ) {
   ilog("Replace producer keys with ${k}", ("k", key));
   mutable_db().modify( db().get<global_property_object>(), [&]( auto& gp ) {
      gp.proposed_schedule_block_num = {};
      gp.proposed_schedule.version = 0;
      gp.proposed_schedule.producers.clear();
   });
   auto version = my->head->pending_schedule.schedule.version;
   my->head->pending_schedule = {};
   my->head->pending_schedule.schedule.version = version;
   for (auto& prod: my->head->active_schedule.producers ) {
      ilog("${n}", ("n", prod.producer_name));
      std::visit([&](auto &auth) {
         auth.threshold = 1;
         auth.keys = {key_weight{key, 1}};
      }, prod.authority);
   }
}

void controller::replace_account_keys( name account, name permission, const public_key_type& key ) {
   auto& rlm = get_mutable_resource_limits_manager();
   auto* perm = db().find<permission_object, by_owner>(boost::make_tuple(account, permission));
   if (!perm)
      return;
   int64_t old_size = (int64_t)(chain::config::billable_size_v<permission_object> + perm->auth.get_billable_size());
   mutable_db().modify(*perm, [&](auto& p) {
      p.auth = authority(key);
   });
   int64_t new_size = (int64_t)(chain::config::billable_size_v<permission_object> + perm->auth.get_billable_size());
   rlm.add_pending_ram_usage(account, new_size - old_size, false); // false for doing dm logging
   rlm.verify_account_ram_usage(account);
}

void controller::set_producer_node(bool is_producer_node) {
   my->is_producer_node = is_producer_node;
}

bool controller::is_producer_node()const {
   return my->is_producer_node;
}

void controller::set_db_read_only_mode() {
   mutable_db().set_read_only_mode();
}

void controller::unset_db_read_only_mode() {
   mutable_db().unset_read_only_mode();
}

void controller::init_thread_local_data() {
   my->init_thread_local_data();
}

void controller::set_to_write_window() {
   my->set_to_write_window();
}
void controller::set_to_read_window() {
   my->set_to_read_window();
}
bool controller::is_write_window() const {
   return my->is_write_window();
}

void controller::code_block_num_last_used(const digest_type& code_hash, uint8_t vm_type, uint8_t vm_version, uint32_t block_num) {
   return my->code_block_num_last_used(code_hash, vm_type, vm_version, block_num);
}

/// Protocol feature activation handlers:

template<>
void controller_impl::on_activation<builtin_protocol_feature_t::preactivate_feature>() {
   db.modify( db.get<protocol_state_object>(), [&]( auto& ps ) {
      add_intrinsic_to_whitelist( ps.whitelisted_intrinsics, "preactivate_feature" );
      add_intrinsic_to_whitelist( ps.whitelisted_intrinsics, "is_feature_activated" );
   } );
}

template<>
void controller_impl::on_activation<builtin_protocol_feature_t::get_sender>() {
   db.modify( db.get<protocol_state_object>(), [&]( auto& ps ) {
      add_intrinsic_to_whitelist( ps.whitelisted_intrinsics, "get_sender" );
   } );
}

template<>
void controller_impl::on_activation<builtin_protocol_feature_t::replace_deferred>() {
   const auto& indx = db.get_index<account_ram_correction_index, by_id>();
   for( auto itr = indx.begin(); itr != indx.end(); itr = indx.begin() ) {
      int64_t current_ram_usage = resource_limits.get_account_ram_usage( itr->name );
      int64_t ram_delta = -static_cast<int64_t>(itr->ram_correction);
      if( itr->ram_correction > static_cast<uint64_t>(current_ram_usage) ) {
         ram_delta = -current_ram_usage;
         elog( "account ${name} was to be reduced by ${adjust} bytes of RAM despite only using ${current} bytes of RAM",
               ("name", itr->name)("adjust", itr->ram_correction)("current", current_ram_usage) );
      }

      // This method is only called for deferred transaction
      if (auto dm_logger = get_deep_mind_logger(false)) {
         dm_logger->on_ram_trace(RAM_EVENT_ID("${id}", ("id", itr->id._id)), "deferred_trx", "correction", "deferred_trx_ram_correction");
      }

      resource_limits.add_pending_ram_usage( itr->name, ram_delta, false ); // false for doing dm logging
      db.remove( *itr );
   }
}

template<>
void controller_impl::on_activation<builtin_protocol_feature_t::webauthn_key>() {
   db.modify( db.get<protocol_state_object>(), [&]( auto& ps ) {
      ps.num_supported_key_types = 3;
   } );
}

template<>
void controller_impl::on_activation<builtin_protocol_feature_t::wtmsig_block_signatures>() {
   db.modify( db.get<protocol_state_object>(), [&]( auto& ps ) {
      add_intrinsic_to_whitelist( ps.whitelisted_intrinsics, "set_proposed_producers_ex" );
   } );
}

template<>
void controller_impl::on_activation<builtin_protocol_feature_t::action_return_value>() {
   db.modify( db.get<protocol_state_object>(), [&]( auto& ps ) {
      add_intrinsic_to_whitelist( ps.whitelisted_intrinsics, "set_action_return_value" );
   } );
}

template<>
void controller_impl::on_activation<builtin_protocol_feature_t::configurable_wasm_limits>() {
   db.modify( db.get<protocol_state_object>(), [&]( auto& ps ) {
      add_intrinsic_to_whitelist( ps.whitelisted_intrinsics, "set_wasm_parameters_packed" );
      add_intrinsic_to_whitelist( ps.whitelisted_intrinsics, "get_wasm_parameters_packed" );
   } );
}

template<>
void controller_impl::on_activation<builtin_protocol_feature_t::blockchain_parameters>() {
   db.modify( db.get<protocol_state_object>(), [&]( auto& ps ) {
      add_intrinsic_to_whitelist( ps.whitelisted_intrinsics, "get_parameters_packed" );
      add_intrinsic_to_whitelist( ps.whitelisted_intrinsics, "set_parameters_packed" );
   } );
}

template<>
void controller_impl::on_activation<builtin_protocol_feature_t::get_code_hash>() {
   db.modify( db.get<protocol_state_object>(), [&]( auto& ps ) {
      add_intrinsic_to_whitelist( ps.whitelisted_intrinsics, "get_code_hash" );
   } );
}

template<>
void controller_impl::on_activation<builtin_protocol_feature_t::get_block_num>() {
   db.modify( db.get<protocol_state_object>(), [&]( auto& ps ) {
      add_intrinsic_to_whitelist( ps.whitelisted_intrinsics, "get_block_num" );
   } );
}

template<>
void controller_impl::on_activation<builtin_protocol_feature_t::crypto_primitives>() {
   db.modify( db.get<protocol_state_object>(), [&]( auto& ps ) {
      add_intrinsic_to_whitelist( ps.whitelisted_intrinsics, "alt_bn128_add" );
      add_intrinsic_to_whitelist( ps.whitelisted_intrinsics, "alt_bn128_mul" );
      add_intrinsic_to_whitelist( ps.whitelisted_intrinsics, "alt_bn128_pair" );
      add_intrinsic_to_whitelist( ps.whitelisted_intrinsics, "mod_exp" );
      add_intrinsic_to_whitelist( ps.whitelisted_intrinsics, "blake2_f" );
      add_intrinsic_to_whitelist( ps.whitelisted_intrinsics, "sha3" );
      add_intrinsic_to_whitelist( ps.whitelisted_intrinsics, "k1_recover" );
   } );
}

template<>
<<<<<<< HEAD
void controller_impl::on_activation<builtin_protocol_feature_t::aggregate_signatures>() {
   db.modify( db.get<protocol_state_object>(), [&]( auto& ps ) {
      add_intrinsic_to_whitelist( ps.whitelisted_intrinsics, "bls_verify" );
      add_intrinsic_to_whitelist( ps.whitelisted_intrinsics, "bls_aggregate_pubkeys" );
      add_intrinsic_to_whitelist( ps.whitelisted_intrinsics, "bls_aggregate_sigs" );
      add_intrinsic_to_whitelist( ps.whitelisted_intrinsics, "bls_aggregate_verify" );
   } );
}

template<>
void controller_impl::on_activation<builtin_protocol_feature_t::instant_finality>() {
   db.modify( db.get<protocol_state_object>(), [&]( auto& ps ) {
      // FIXME/TODO: host functions to set proposers, leaders, finalizers/validators
=======
void controller_impl::on_activation<builtin_protocol_feature_t::bls_primitives>() {
   db.modify( db.get<protocol_state_object>(), [&]( auto& ps ) {
      add_intrinsic_to_whitelist( ps.whitelisted_intrinsics, "bls_g1_add" );
      add_intrinsic_to_whitelist( ps.whitelisted_intrinsics, "bls_g2_add" );
      add_intrinsic_to_whitelist( ps.whitelisted_intrinsics, "bls_g1_mul" );
      add_intrinsic_to_whitelist( ps.whitelisted_intrinsics, "bls_g2_mul" );
      add_intrinsic_to_whitelist( ps.whitelisted_intrinsics, "bls_g1_exp" );
      add_intrinsic_to_whitelist( ps.whitelisted_intrinsics, "bls_g2_exp" );
      add_intrinsic_to_whitelist( ps.whitelisted_intrinsics, "bls_pairing" );
      add_intrinsic_to_whitelist( ps.whitelisted_intrinsics, "bls_g1_map" );
      add_intrinsic_to_whitelist( ps.whitelisted_intrinsics, "bls_g2_map" );
      add_intrinsic_to_whitelist( ps.whitelisted_intrinsics, "bls_fp_mod" );
>>>>>>> a78b8a9b
   } );
}

/// End of protocol feature activation handlers

} } /// eosio::chain<|MERGE_RESOLUTION|>--- conflicted
+++ resolved
@@ -339,12 +339,9 @@
       set_activation_handler<builtin_protocol_feature_t::get_code_hash>();
       set_activation_handler<builtin_protocol_feature_t::get_block_num>();
       set_activation_handler<builtin_protocol_feature_t::crypto_primitives>();
-<<<<<<< HEAD
+      set_activation_handler<builtin_protocol_feature_t::bls_primitives>();
       set_activation_handler<builtin_protocol_feature_t::aggregate_signatures>();
       set_activation_handler<builtin_protocol_feature_t::instant_finality>();
-=======
-      set_activation_handler<builtin_protocol_feature_t::bls_primitives>();
->>>>>>> a78b8a9b
 
       self.irreversible_block.connect([this](const block_state_ptr& bsp) {
          wasm_if_collect.current_lib(bsp->block_num);
@@ -3864,21 +3861,6 @@
 }
 
 template<>
-<<<<<<< HEAD
-void controller_impl::on_activation<builtin_protocol_feature_t::aggregate_signatures>() {
-   db.modify( db.get<protocol_state_object>(), [&]( auto& ps ) {
-      add_intrinsic_to_whitelist( ps.whitelisted_intrinsics, "bls_verify" );
-      add_intrinsic_to_whitelist( ps.whitelisted_intrinsics, "bls_aggregate_pubkeys" );
-      add_intrinsic_to_whitelist( ps.whitelisted_intrinsics, "bls_aggregate_sigs" );
-      add_intrinsic_to_whitelist( ps.whitelisted_intrinsics, "bls_aggregate_verify" );
-   } );
-}
-
-template<>
-void controller_impl::on_activation<builtin_protocol_feature_t::instant_finality>() {
-   db.modify( db.get<protocol_state_object>(), [&]( auto& ps ) {
-      // FIXME/TODO: host functions to set proposers, leaders, finalizers/validators
-=======
 void controller_impl::on_activation<builtin_protocol_feature_t::bls_primitives>() {
    db.modify( db.get<protocol_state_object>(), [&]( auto& ps ) {
       add_intrinsic_to_whitelist( ps.whitelisted_intrinsics, "bls_g1_add" );
@@ -3891,10 +3873,25 @@
       add_intrinsic_to_whitelist( ps.whitelisted_intrinsics, "bls_g1_map" );
       add_intrinsic_to_whitelist( ps.whitelisted_intrinsics, "bls_g2_map" );
       add_intrinsic_to_whitelist( ps.whitelisted_intrinsics, "bls_fp_mod" );
->>>>>>> a78b8a9b
    } );
 }
 
+void controller_impl::on_activation<builtin_protocol_feature_t::aggregate_signatures>() {
+   db.modify( db.get<protocol_state_object>(), [&]( auto& ps ) {
+      add_intrinsic_to_whitelist( ps.whitelisted_intrinsics, "bls_verify" );
+      add_intrinsic_to_whitelist( ps.whitelisted_intrinsics, "bls_aggregate_pubkeys" );
+      add_intrinsic_to_whitelist( ps.whitelisted_intrinsics, "bls_aggregate_sigs" );
+      add_intrinsic_to_whitelist( ps.whitelisted_intrinsics, "bls_aggregate_verify" );
+   } );
+}
+
+template<>
+void controller_impl::on_activation<builtin_protocol_feature_t::instant_finality>() {
+   db.modify( db.get<protocol_state_object>(), [&]( auto& ps ) {
+      // FIXME/TODO: host functions to set proposers, leaders, finalizers/validators
+   } );
+}
+
 /// End of protocol feature activation handlers
 
 } } /// eosio::chain