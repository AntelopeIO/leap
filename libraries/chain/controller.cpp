--- conflicted
+++ resolved
@@ -3560,15 +3560,11 @@
       if (gpo==nullptr) return {};
 
       return gpo->chain_id;
-<<<<<<< HEAD
-   } catch (std::system_error &) {} //  do not propagate db_error_code::not_found" for absent db, so it will be created
-=======
    } catch( const std::system_error& e ) {
       // do not propagate db_error_code::not_found for absent db, so it will be created
       if( e.code().value() != chainbase::db_error_code::not_found )
          throw;
    }
->>>>>>> a7a401ed
 
    return {};
 }
