--- conflicted
+++ resolved
@@ -120,7 +120,7 @@
 struct qc_data_t {
    std::optional<quorum_certificate> qc; // Comes either from traversing branch from parent and calling get_best_qc()
                                          // or from an incoming block extension.
-   qc_info_t qc_info;                    // describes the above qc. In rare cases (bootstrap, starting from snapshot,
+   qc_claim_t qc_claim;                  // describes the above qc. In rare cases (bootstrap, starting from snapshot,
                                          // disaster recovery), we may not have a qc so we use the `lib` block_num
                                          // and specify `weak`.
 };
@@ -686,7 +686,7 @@
                      // so we use the `lib` block_num and specify `weak`.
                      qc_data = qc_data_t{
                         {},
-                        qc_info_t{
+                        qc_claim_t{
                          fork_db.apply<uint32_t>([&](const auto& forkdb) { return forkdb.root()->block_num(); }),
                          false}
                      };
@@ -833,12 +833,8 @@
    named_thread_pool<chain>        thread_pool;
    deep_mind_handler*              deep_mind_logger = nullptr;
    bool                            okay_to_print_integrity_hash_on_stop = false;
-<<<<<<< HEAD
    finalizer_set                   my_finalizers;
-=======
-   bls_key_map_t                   node_finalizer_keys;
    std::atomic<bool>               writing_snapshot = false;
->>>>>>> 10b386a6
 
    thread_local static platform_timer timer; // a copy for main thread and each read-only thread
 #if defined(EOSIO_EOS_VM_RUNTIME_ENABLED) || defined(EOSIO_EOS_VM_JIT_RUNTIME_ENABLED)
@@ -2879,21 +2875,6 @@
 
    static std::optional<qc_data_t> extract_qc_data(const signed_block_ptr& b) {
       std::optional<qc_data_t> qc_data;
-<<<<<<< HEAD
-
-      auto hexts = b->validate_and_extract_header_extensions();
-      if (auto if_entry = hexts.lower_bound(instant_finality_extension::extension_id()); if_entry != hexts.end()) {
-         const auto& if_ext = std::get<instant_finality_extension>(if_entry->second);
-         qc_data = qc_data_t{ {}, *if_ext.qc_info };
-
-         // get qc if present. In some cases, we can have a finality extension in the header, but no qc in the block extension
-         auto exts = b->validate_and_extract_extensions();
-         if (auto qc_entry = exts.lower_bound(quorum_certificate_extension::extension_id()); qc_entry != exts.end()) {
-            auto& qc_ext = std::get<quorum_certificate_extension>(qc_entry->second);
-            qc_data->qc = std::move(qc_ext.qc);
-         }
-         return qc_data;
-=======
       auto hexts = b->validate_and_extract_header_extensions();
       if (auto if_entry = hexts.lower_bound(instant_finality_extension::extension_id()); if_entry != hexts.end()) {
          auto& if_ext   = std::get<instant_finality_extension>(if_entry->second);
@@ -2905,7 +2886,6 @@
             return qc_data_t{ std::move(qc_ext.qc), if_ext.qc_claim };
          }
          return qc_data_t{ {}, if_ext.qc_claim };
->>>>>>> 10b386a6
       }
       return {};
    }
