--- conflicted
+++ resolved
@@ -142,13 +142,11 @@
    void emit( const Signal& s, Arg&& a ) {
       try {
         s(std::forward<Arg>(a));
-<<<<<<< HEAD
       } catch (boost::interprocess::bad_alloc& e) {
+         wlog( "bad alloc" );
          throw e;
-=======
       } catch ( fc::exception& e ) {
          wlog( "${details}", ("details", e.to_detail_string()) );
->>>>>>> 6af19b04
       } catch ( ... ) {
          wlog( "signal handler threw exception" );
       }
