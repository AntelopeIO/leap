#include <eosio/chain/controller.hpp>
#include <eosio/chain/transaction_context.hpp>

#include <eosio/chain/block_log.hpp>
#include <eosio/chain/fork_database.hpp>
#include <eosio/chain/exceptions.hpp>

#include <eosio/chain/account_object.hpp>
#include <eosio/chain/code_object.hpp>
#include <eosio/chain/block_summary_object.hpp>
#include <eosio/chain/eosio_contract.hpp>
#include <eosio/chain/global_property_object.hpp>
#include <eosio/chain/protocol_state_object.hpp>
#include <eosio/chain/contract_table_objects.hpp>
#include <eosio/chain/generated_transaction_object.hpp>
#include <eosio/chain/transaction_object.hpp>
#include <eosio/chain/genesis_intrinsics.hpp>
#include <eosio/chain/whitelisted_intrinsics.hpp>
#include <eosio/chain/database_header_object.hpp>

#include <eosio/chain/protocol_feature_manager.hpp>
#include <eosio/chain/authorization_manager.hpp>
#include <eosio/chain/resource_limits.hpp>
#include <eosio/chain/chain_snapshot.hpp>
#include <eosio/chain/thread_utils.hpp>
#include <eosio/chain/platform_timer.hpp>
#include <eosio/chain/deep_mind.hpp>

#include <chainbase/chainbase.hpp>
#include <eosio/vm/allocator.hpp>
#include <fc/io/json.hpp>
#include <fc/log/logger_config.hpp>
#include <fc/scoped_exit.hpp>
#include <fc/variant_object.hpp>

#include <new>

namespace eosio { namespace chain {

using resource_limits::resource_limits_manager;

using controller_index_set = index_set<
   account_index,
   account_metadata_index,
   account_ram_correction_index,
   global_property_multi_index,
   protocol_state_multi_index,
   dynamic_global_property_multi_index,
   block_summary_multi_index,
   transaction_multi_index,
   generated_transaction_multi_index,
   table_id_multi_index,
   code_index,
   database_header_multi_index
>;

using contract_database_index_set = index_set<
   key_value_index,
   index64_index,
   index128_index,
   index256_index,
   index_double_index,
   index_long_double_index
>;

class maybe_session {
   public:
      maybe_session() = default;

      maybe_session( maybe_session&& other)
      :_session(move(other._session))
      {
      }

      explicit maybe_session(database& db) {
         _session.emplace(db.start_undo_session(true));
      }

      maybe_session(const maybe_session&) = delete;

      void squash() {
         if (_session)
            _session->squash();
      }

      void undo() {
         if (_session)
            _session->undo();
      }

      void push() {
         if (_session)
            _session->push();
      }

      maybe_session& operator = ( maybe_session&& mv ) {
         if (mv._session) {
            _session.emplace(move(*mv._session));
            mv._session.reset();
         } else {
            _session.reset();
         }

         return *this;
      };

   private:
      std::optional<database::session>     _session;
};

struct building_block {
   building_block( const block_header_state& prev,
                   block_timestamp_type when,
                   uint16_t num_prev_blocks_to_confirm,
                   const vector<digest_type>& new_protocol_feature_activations )
   :_pending_block_header_state( prev.next( when, num_prev_blocks_to_confirm ) )
   ,_new_protocol_feature_activations( new_protocol_feature_activations )
   ,_trx_mroot_or_receipt_digests( digests_t{} )
   {}

   pending_block_header_state                 _pending_block_header_state;
   std::optional<producer_authority_schedule> _new_pending_producer_schedule;
   vector<digest_type>                        _new_protocol_feature_activations;
   size_t                                     _num_new_protocol_features_that_have_activated = 0;
   deque<transaction_metadata_ptr>            _pending_trx_metas;
   deque<transaction_receipt>                 _pending_trx_receipts; // boost deque in 1.71 with 1024 elements performs better
   std::variant<checksum256_type, digests_t>  _trx_mroot_or_receipt_digests;
   digests_t                                  _action_receipt_digests;
};

struct assembled_block {
   block_id_type                     _id;
   pending_block_header_state        _pending_block_header_state;
   deque<transaction_metadata_ptr>   _trx_metas;
   signed_block_ptr                  _unsigned_block;

   // if the _unsigned_block pre-dates block-signing authorities this may be present.
   std::optional<producer_authority_schedule> _new_producer_authority_cache;
};

struct completed_block {
   block_state_ptr                   _block_state;
};

using block_stage_type = std::variant<building_block, assembled_block, completed_block>;

struct pending_state {
   pending_state( maybe_session&& s, const block_header_state& prev,
                  block_timestamp_type when,
                  uint16_t num_prev_blocks_to_confirm,
                  const vector<digest_type>& new_protocol_feature_activations )
   :_db_session( move(s) )
   ,_block_stage( building_block( prev, when, num_prev_blocks_to_confirm, new_protocol_feature_activations ) )
   {}

   maybe_session                      _db_session;
   block_stage_type                   _block_stage;
   controller::block_status           _block_status = controller::block_status::ephemeral;
   std::optional<block_id_type>       _producer_block_id;
   controller::block_report           _block_report{};

   /** @pre _block_stage cannot hold completed_block alternative */
   const pending_block_header_state& get_pending_block_header_state()const {
      if( std::holds_alternative<building_block>(_block_stage) )
         return std::get<building_block>(_block_stage)._pending_block_header_state;

      return std::get<assembled_block>(_block_stage)._pending_block_header_state;
   }

   deque<transaction_metadata_ptr> extract_trx_metas() {
      if( std::holds_alternative<building_block>(_block_stage) )
         return std::move( std::get<building_block>(_block_stage)._pending_trx_metas );

      if( std::holds_alternative<assembled_block>(_block_stage) )
         return std::move( std::get<assembled_block>(_block_stage)._trx_metas );

      return std::get<completed_block>(_block_stage)._block_state->extract_trxs_metas();
   }

   bool is_protocol_feature_activated( const digest_type& feature_digest )const {
      if( std::holds_alternative<building_block>(_block_stage) ) {
        auto& bb = std::get<building_block>(_block_stage);
         const auto& activated_features = bb._pending_block_header_state.prev_activated_protocol_features->protocol_features;

         if( activated_features.find( feature_digest ) != activated_features.end() ) return true;

         if( bb._num_new_protocol_features_that_have_activated == 0 ) return false;

         auto end = bb._new_protocol_feature_activations.begin() + bb._num_new_protocol_features_that_have_activated;
         return (std::find( bb._new_protocol_feature_activations.begin(), end, feature_digest ) != end);
      }

      if( std::holds_alternative<assembled_block>(_block_stage) ) {
         // Calling is_protocol_feature_activated during the assembled_block stage is not efficient.
         // We should avoid doing it.
         // In fact for now it isn't even implemented.
         EOS_THROW( misc_exception,
                    "checking if protocol feature is activated in the assembled_block stage is not yet supported" );
         // TODO: implement this
      }

      const auto& activated_features = std::get<completed_block>(_block_stage)._block_state->activated_protocol_features->protocol_features;
      return (activated_features.find( feature_digest ) != activated_features.end());
   }

   void push() {
      _db_session.push();
   }
};

struct controller_impl {

   // LLVM sets the new handler, we need to reset this to throw a bad_alloc exception so we can possibly exit cleanly
   // and not just abort.
   struct reset_new_handler {
      reset_new_handler() { std::set_new_handler([](){ throw std::bad_alloc(); }); }
   };

   reset_new_handler               rnh; // placed here to allow for this to be set before constructing the other fields
   controller&                     self;
   std::function<void()>           shutdown;
   chainbase::database             db;
   block_log                       blog;
   std::optional<pending_state>    pending;
   block_state_ptr                 head;
   fork_database                   fork_db;
   wasm_interface                  wasmif;
   resource_limits_manager         resource_limits;
   authorization_manager           authorization;
   protocol_feature_manager        protocol_features;
   controller::config              conf;
   const chain_id_type             chain_id; // read by thread_pool threads, value will not be changed
   bool                            replaying = false;
   db_read_mode                    read_mode = db_read_mode::HEAD;
   bool                            in_trx_requiring_checks = false; ///< if true, checks that are normally skipped on replay (e.g. auth checks) cannot be skipped
   std::optional<fc::microseconds> subjective_cpu_leeway;
   bool                            trusted_producer_light_validation = false;
   uint32_t                        snapshot_head_block = 0;
   named_thread_pool               thread_pool;
   platform_timer                  timer;
   deep_mind_handler*              deep_mind_logger = nullptr;
   bool                            okay_to_print_integrity_hash_on_stop = false;
#if defined(EOSIO_EOS_VM_RUNTIME_ENABLED) || defined(EOSIO_EOS_VM_JIT_RUNTIME_ENABLED)
   vm::wasm_allocator               wasm_alloc;
#endif

   typedef pair<scope_name,action_name>                   handler_key;
   map< account_name, map<handler_key, apply_handler> >   apply_handlers;
   unordered_map< builtin_protocol_feature_t, std::function<void(controller_impl&)>, enum_hash<builtin_protocol_feature_t> > protocol_feature_activation_handlers;

   void pop_block() {
      auto prev = fork_db.get_block( head->header.previous );

      if( !prev ) {
         EOS_ASSERT( fork_db.root()->id == head->header.previous, block_validate_exception, "attempt to pop beyond last irreversible block" );
         prev = fork_db.root();
      }

      if ( read_mode == db_read_mode::HEAD ) {
         EOS_ASSERT( head->block, block_validate_exception, "attempting to pop a block that was sparsely loaded from a snapshot");
      }

      head = prev;

      db.undo();

      protocol_features.popped_blocks_to( prev->block_num );
   }

   template<builtin_protocol_feature_t F>
   void on_activation();

   template<builtin_protocol_feature_t F>
   inline void set_activation_handler() {
      auto res = protocol_feature_activation_handlers.emplace( F, &controller_impl::on_activation<F> );
      EOS_ASSERT( res.second, misc_exception, "attempting to set activation handler twice" );
   }

   inline void trigger_activation_handler( builtin_protocol_feature_t f ) {
      auto itr = protocol_feature_activation_handlers.find( f );
      if( itr == protocol_feature_activation_handlers.end() ) return;
      (itr->second)( *this );
   }

   void set_apply_handler( account_name receiver, account_name contract, action_name action, apply_handler v ) {
      apply_handlers[receiver][make_pair(contract,action)] = v;
   }

   controller_impl( const controller::config& cfg, controller& s, protocol_feature_set&& pfs, const chain_id_type& chain_id )
   :rnh(),
    self(s),
    db( cfg.state_dir,
        cfg.read_only ? database::read_only : database::read_write,
        cfg.state_size, false, cfg.db_map_mode ),
    blog( cfg.blocks_dir, cfg.prune_config ),
    fork_db( cfg.blocks_dir / config::reversible_blocks_dir_name ),
    wasmif( cfg.wasm_runtime, cfg.eosvmoc_tierup, db, cfg.state_dir, cfg.eosvmoc_config, !cfg.profile_accounts.empty() ),
    resource_limits( db, [&s]() { return s.get_deep_mind_logger(); }),
    authorization( s, db ),
    protocol_features( std::move(pfs), [&s]() { return s.get_deep_mind_logger(); } ),
    conf( cfg ),
    chain_id( chain_id ),
    read_mode( cfg.read_mode ),
    thread_pool( "chain", cfg.thread_pool_size )
   {
      fork_db.open( [this]( block_timestamp_type timestamp,
                            const flat_set<digest_type>& cur_features,
                            const vector<digest_type>& new_features )
                           { check_protocol_features( timestamp, cur_features, new_features ); }
      );

      set_activation_handler<builtin_protocol_feature_t::preactivate_feature>();
      set_activation_handler<builtin_protocol_feature_t::replace_deferred>();
      set_activation_handler<builtin_protocol_feature_t::get_sender>();
      set_activation_handler<builtin_protocol_feature_t::webauthn_key>();
      set_activation_handler<builtin_protocol_feature_t::wtmsig_block_signatures>();
      set_activation_handler<builtin_protocol_feature_t::action_return_value>();
      set_activation_handler<builtin_protocol_feature_t::configurable_wasm_limits>();
      set_activation_handler<builtin_protocol_feature_t::blockchain_parameters>();
      set_activation_handler<builtin_protocol_feature_t::get_code_hash>();
      set_activation_handler<builtin_protocol_feature_t::get_block_num>();
      set_activation_handler<builtin_protocol_feature_t::crypto_primitives>();

      self.irreversible_block.connect([this](const block_state_ptr& bsp) {
         wasmif.current_lib(bsp->block_num);
      });


#define SET_APP_HANDLER( receiver, contract, action) \
   set_apply_handler( account_name(#receiver), account_name(#contract), action_name(#action), \
                      &BOOST_PP_CAT(apply_, BOOST_PP_CAT(contract, BOOST_PP_CAT(_,action) ) ) )

   SET_APP_HANDLER( eosio, eosio, newaccount );
   SET_APP_HANDLER( eosio, eosio, setcode );
   SET_APP_HANDLER( eosio, eosio, setabi );
   SET_APP_HANDLER( eosio, eosio, updateauth );
   SET_APP_HANDLER( eosio, eosio, deleteauth );
   SET_APP_HANDLER( eosio, eosio, linkauth );
   SET_APP_HANDLER( eosio, eosio, unlinkauth );
/*
   SET_APP_HANDLER( eosio, eosio, postrecovery );
   SET_APP_HANDLER( eosio, eosio, passrecovery );
   SET_APP_HANDLER( eosio, eosio, vetorecovery );
*/

   SET_APP_HANDLER( eosio, eosio, canceldelay );
   }

   /**
    *  Plugins / observers listening to signals emited (such as accepted_transaction) might trigger
    *  errors and throw exceptions. Unless those exceptions are caught it could impact consensus and/or
    *  cause a node to fork.
    *
    *  If it is ever desirable to let a signal handler bubble an exception out of this method
    *  a full audit of its uses needs to be undertaken.
    *
    */
   template<typename Signal, typename Arg>
   void emit( const Signal& s, Arg&& a ) {
      try {
         s( std::forward<Arg>( a ));
      } catch (std::bad_alloc& e) {
         wlog( "std::bad_alloc: ${w}", ("w", e.what()) );
         throw e;
      } catch (boost::interprocess::bad_alloc& e) {
         wlog( "boost::interprocess::bad alloc: ${w}", ("w", e.what()) );
         throw e;
      } catch ( controller_emit_signal_exception& e ) {
         wlog( "controller_emit_signal_exception: ${details}", ("details", e.to_detail_string()) );
         throw e;
      } catch ( fc::exception& e ) {
         wlog( "fc::exception: ${details}", ("details", e.to_detail_string()) );
      } catch ( std::exception& e ) {
         wlog( "std::exception: ${details}", ("details", e.what()) );
      } catch ( ... ) {
         wlog( "signal handler threw exception" );
      }
   }

   void dmlog_applied_transaction(const transaction_trace_ptr& t) {
      if (auto dm_logger = get_deep_mind_logger()) {
         dm_logger->on_applied_transaction(self.head_block_num() + 1, t);
      }
   }

   void log_irreversible() {
      EOS_ASSERT( fork_db.root(), fork_database_exception, "fork database not properly initialized" );

      const auto& log_head = blog.head();

      auto lib_num = log_head ? log_head->block_num() : (blog.first_block_num() - 1);

      auto root_id = fork_db.root()->id;

      if( log_head ) {
         EOS_ASSERT( root_id == blog.head_id(), fork_database_exception, "fork database root does not match block log head" );
      } else {
         EOS_ASSERT( fork_db.root()->block_num == lib_num, fork_database_exception,
                     "empty block log expects the first appended block to build off a block that is not the fork database root. root block number: ${block_num}, lib: ${lib_num}", ("block_num", fork_db.root()->block_num) ("lib_num", lib_num) );
      }

      auto fork_head = (read_mode == db_read_mode::IRREVERSIBLE) ? fork_db.pending_head() : fork_db.head();

      if( fork_head->dpos_irreversible_blocknum <= lib_num )
         return;

      auto branch = fork_db.fetch_branch( fork_head->id, fork_head->dpos_irreversible_blocknum );
      try {

         std::vector<std::future<std::vector<char>>> v;
         v.reserve( branch.size() );
         for( auto bitr = branch.rbegin(); bitr != branch.rend(); ++bitr ) {
            v.emplace_back( async_thread_pool( thread_pool.get_executor(), [b=(*bitr)->block]() { return fc::raw::pack(*b); } ) );
         }
         auto it = v.begin();

         for( auto bitr = branch.rbegin(); bitr != branch.rend(); ++bitr ) {
            if( read_mode == db_read_mode::IRREVERSIBLE ) {
               controller::block_report br;
               apply_block( br, *bitr, controller::block_status::complete, trx_meta_cache_lookup{} );
               head = (*bitr);
               fork_db.mark_valid( head );
            }

            emit( self.irreversible_block, *bitr );

            // blog.append could fail due to failures like running out of space.
            // Do it before commit so that in case it throws, DB can be rolled back.
            blog.append( (*bitr)->block, (*bitr)->id, it->get() );
            ++it;

            db.commit( (*bitr)->block_num );
            root_id = (*bitr)->id;
         }
      } catch( std::exception& ) {
         if( root_id != fork_db.root()->id ) {
            fork_db.advance_root( root_id );
         }
         throw;
      }

      //db.commit( fork_head->dpos_irreversible_blocknum ); // redundant

      if( root_id != fork_db.root()->id ) {
         branch.emplace_back(fork_db.root());
         fork_db.advance_root( root_id );
      }

      // delete branch in thread pool
      boost::asio::post( thread_pool.get_executor(), [branch{std::move(branch)}]() {} );
   }

   /**
    *  Sets fork database head to the genesis state.
    */
   void initialize_blockchain_state(const genesis_state& genesis) {
      wlog( "Initializing new blockchain with genesis state" );
      producer_authority_schedule initial_schedule = { 0, { producer_authority{config::system_account_name, block_signing_authority_v0{ 1, {{genesis.initial_key, 1}} } } } };
      legacy::producer_schedule_type initial_legacy_schedule{ 0, {{config::system_account_name, genesis.initial_key}} };

      block_header_state genheader;
      genheader.active_schedule                = initial_schedule;
      genheader.pending_schedule.schedule      = initial_schedule;
      // NOTE: if wtmsig block signatures are enabled at genesis time this should be the hash of a producer authority schedule
      genheader.pending_schedule.schedule_hash = fc::sha256::hash(initial_legacy_schedule);
      genheader.header.timestamp               = genesis.initial_timestamp;
      genheader.header.action_mroot            = genesis.compute_chain_id();
      genheader.id                             = genheader.header.calculate_id();
      genheader.block_num                      = genheader.header.block_num();

      head = std::make_shared<block_state>();
      static_cast<block_header_state&>(*head) = genheader;
      head->activated_protocol_features = std::make_shared<protocol_feature_activation_set>();
      head->block = std::make_shared<signed_block>(genheader.header);
      db.set_revision( head->block_num );
      initialize_database(genesis);
   }

   void replay(std::function<bool()> check_shutdown) {
      if( !blog.head() && !fork_db.root() ) {
         fork_db.reset( *head );
         return;
      }

      auto blog_head = blog.head();
      replaying = true;
      auto start_block_num = head->block_num + 1;
      auto start = fc::time_point::now();

      std::exception_ptr except_ptr;

      if( blog_head && start_block_num <= blog_head->block_num() ) {
         ilog( "existing block log, attempting to replay from ${s} to ${n} blocks",
               ("s", start_block_num)("n", blog_head->block_num()) );
         try {
            while( auto next = blog.read_block_by_num( head->block_num + 1 ) ) {
               replay_push_block( next, controller::block_status::irreversible );
               if( check_shutdown() ) break;
               if( next->block_num() % 500 == 0 ) {
                  ilog( "${n} of ${head}", ("n", next->block_num())("head", blog_head->block_num()) );
               }
            }
         } catch(  const database_guard_exception& e ) {
            except_ptr = std::current_exception();
         }
         ilog( "${n} irreversible blocks replayed", ("n", 1 + head->block_num - start_block_num) );

         auto pending_head = fork_db.pending_head();
         if( pending_head ) {
            ilog( "fork database head ${h}, root ${r}", ("h", pending_head->block_num)( "r", fork_db.root()->block_num ) );
            if( pending_head->block_num < head->block_num || head->block_num < fork_db.root()->block_num ) {
               ilog( "resetting fork database with new last irreversible block as the new root: ${id}", ("id", head->id) );
               fork_db.reset( *head );
            } else if( head->block_num != fork_db.root()->block_num ) {
               auto new_root = fork_db.search_on_branch( pending_head->id, head->block_num );
               EOS_ASSERT( new_root, fork_database_exception,
                           "unexpected error: could not find new LIB in fork database" );
               ilog( "advancing fork database root to new last irreversible block within existing fork database: ${id}",
                     ("id", new_root->id) );
               fork_db.mark_valid( new_root );
               fork_db.advance_root( new_root->id );
            }
         }

         // if the irreverible log is played without undo sessions enabled, we need to sync the
         // revision ordinal to the appropriate expected value here.
         if( self.skip_db_sessions( controller::block_status::irreversible ) )
            db.set_revision( head->block_num );
      } else {
         ilog( "no irreversible blocks need to be replayed" );
      }

      if( !except_ptr && !check_shutdown() && fork_db.head() ) {
         auto head_block_num = head->block_num;
         auto branch = fork_db.fetch_branch( fork_db.head()->id );
         int rev = 0;
         for( auto i = branch.rbegin(); i != branch.rend(); ++i ) {
            if( check_shutdown() ) break;
            if( (*i)->block_num <= head_block_num ) continue;
            ++rev;
            replay_push_block( (*i)->block, controller::block_status::validated );
         }
         ilog( "${n} reversible blocks replayed", ("n",rev) );
      }

      if( !fork_db.head() ) {
         fork_db.reset( *head );
      }

      auto end = fc::time_point::now();
      ilog( "replayed ${n} blocks in ${duration} seconds, ${mspb} ms/block",
            ("n", head->block_num + 1 - start_block_num)("duration", (end-start).count()/1000000)
            ("mspb", ((end-start).count()/1000.0)/(head->block_num-start_block_num)) );
      replaying = false;

      if( except_ptr ) {
         std::rethrow_exception( except_ptr );
      }
   }

   void startup(std::function<void()> shutdown, std::function<bool()> check_shutdown, const snapshot_reader_ptr& snapshot) {
      EOS_ASSERT( snapshot, snapshot_exception, "No snapshot reader provided" );
      this->shutdown = shutdown;
      ilog( "Starting initialization from snapshot, this may take a significant amount of time" );
      try {
         snapshot->validate();
         if( blog.head() ) {
            read_from_snapshot( snapshot, blog.first_block_num(), blog.head()->block_num() );
         } else {
            read_from_snapshot( snapshot, 0, std::numeric_limits<uint32_t>::max() );
            const uint32_t lib_num = head->block_num;
            EOS_ASSERT( lib_num > 0, snapshot_exception,
                        "Snapshot indicates controller head at block number 0, but that is not allowed. "
                        "Snapshot is invalid." );
            blog.reset( chain_id, lib_num + 1 );
         }

         init(check_shutdown);
         ilog( "Finished initialization from snapshot" );
      } catch (boost::interprocess::bad_alloc& e) {
         elog( "Failed initialization from snapshot - db storage not configured to have enough storage for the provided snapshot, please increase and retry snapshot" );
         shutdown();
      }

      if (conf.prune_config && conf.prune_config->prune_blocks == 0) {
         blog.remove();
      }
   }

   void startup(std::function<void()> shutdown, std::function<bool()> check_shutdown, const genesis_state& genesis) {
      EOS_ASSERT( db.revision() < 1, database_exception, "This version of controller::startup only works with a fresh state database." );
      const auto& genesis_chain_id = genesis.compute_chain_id();
      EOS_ASSERT( genesis_chain_id == chain_id, chain_id_type_exception,
                  "genesis state provided to startup corresponds to a chain ID (${genesis_chain_id}) that does not match the chain ID that controller was constructed with (${controller_chain_id})",
                  ("genesis_chain_id", genesis_chain_id)("controller_chain_id", chain_id)
      );

      this->shutdown = shutdown;
      if( fork_db.head() ) {
         if( read_mode == db_read_mode::IRREVERSIBLE && fork_db.head()->id != fork_db.root()->id ) {
            fork_db.rollback_head_to_root();
         }
         wlog( "No existing chain state. Initializing fresh blockchain state." );
      } else {
         wlog( "No existing chain state or fork database. Initializing fresh blockchain state and resetting fork database.");
      }
      initialize_blockchain_state(genesis); // sets head to genesis state

      if( !fork_db.head() ) {
         fork_db.reset( *head );
      }

      if( blog.head() ) {
         EOS_ASSERT( blog.first_block_num() == 1, block_log_exception,
                     "block log does not start with genesis block"
         );
      } else {
         blog.reset( genesis, head->block );
      }
      init(check_shutdown);

      if (conf.prune_config && conf.prune_config->prune_blocks == 0) {
         blog.remove();
      }
   }

   void startup(std::function<void()> shutdown, std::function<bool()> check_shutdown) {
      EOS_ASSERT( db.revision() >= 1, database_exception, "This version of controller::startup does not work with a fresh state database." );
      EOS_ASSERT( fork_db.head(), fork_database_exception, "No existing fork database despite existing chain state. Replay required." );

      this->shutdown = shutdown;
      uint32_t lib_num = fork_db.root()->block_num;
      auto first_block_num = blog.first_block_num();
      if( blog.head() ) {
         EOS_ASSERT( first_block_num <= lib_num && lib_num <= blog.head()->block_num(),
                     block_log_exception,
                     "block log (ranging from ${block_log_first_num} to ${block_log_last_num}) does not contain the last irreversible block (${fork_db_lib})",
                     ("block_log_first_num", first_block_num)
                     ("block_log_last_num", blog.head()->block_num())
                     ("fork_db_lib", lib_num)
         );
         lib_num = blog.head()->block_num();
      } else {
         if( first_block_num != (lib_num + 1) ) {
            blog.reset( chain_id, lib_num + 1 );
         }
      }

      if( read_mode == db_read_mode::IRREVERSIBLE && fork_db.head()->id != fork_db.root()->id ) {
         fork_db.rollback_head_to_root();
      }
      head = fork_db.head();

      init(check_shutdown);

      if (conf.prune_config && conf.prune_config->prune_blocks == 0) {
         blog.remove();
      }
   }


   static auto validate_db_version( const chainbase::database& db ) {
      // check database version
      const auto& header_idx = db.get_index<database_header_multi_index>().indices().get<by_id>();

      EOS_ASSERT(header_idx.begin() != header_idx.end(), bad_database_version_exception,
                 "state database version pre-dates versioning, please restore from a compatible snapshot or replay!");

      auto header_itr = header_idx.begin();
      header_itr->validate();

      return header_itr;
   }

   void init(std::function<bool()> check_shutdown) {
      auto header_itr = validate_db_version( db );

      {
         const auto& state_chain_id = db.get<global_property_object>().chain_id;
         EOS_ASSERT( state_chain_id == chain_id, chain_id_type_exception,
                     "chain ID in state (${state_chain_id}) does not match the chain ID that controller was constructed with (${controller_chain_id})",
                     ("state_chain_id", state_chain_id)("controller_chain_id", chain_id)
         );
      }

      // upgrade to the latest compatible version
      if (header_itr->version != database_header_object::current_version) {
         db.modify(*header_itr, [](auto& header) {
            header.version = database_header_object::current_version;
         });
      }

      // At this point head != nullptr
      EOS_ASSERT( db.revision() >= head->block_num, fork_database_exception,
                  "fork database head (${head}) is inconsistent with state (${db})",
                  ("db",db.revision())("head",head->block_num) );

      if( db.revision() > head->block_num ) {
         wlog( "database revision (${db}) is greater than head block number (${head}), "
               "attempting to undo pending changes",
               ("db",db.revision())("head",head->block_num) );
      }
      while( db.revision() > head->block_num ) {
         db.undo();
      }

      protocol_features.init( db );

      if (auto dm_logger = get_deep_mind_logger()) {
         dm_logger->on_startup(db, head->block_num);
      }

      if( conf.integrity_hash_on_start )
         ilog( "chain database started with hash: ${hash}", ("hash", calculate_integrity_hash()) );
      okay_to_print_integrity_hash_on_stop = true;

      replay( check_shutdown ); // replay any irreversible and reversible blocks ahead of current head

      if( check_shutdown() ) return;

      // At this point head != nullptr && fork_db.head() != nullptr && fork_db.root() != nullptr.
      // Furthermore, fork_db.root()->block_num <= lib_num.
      // Also, even though blog.head() may still be nullptr, blog.first_block_num() is guaranteed to be lib_num + 1.

      if( read_mode != db_read_mode::IRREVERSIBLE
          && fork_db.pending_head()->id != fork_db.head()->id
          && fork_db.head()->id == fork_db.root()->id
      ) {
         wlog( "read_mode has changed from irreversible: applying best branch from fork database" );

         for( auto pending_head = fork_db.pending_head();
              pending_head->id != fork_db.head()->id;
              pending_head = fork_db.pending_head()
         ) {
            wlog( "applying branch from fork database ending with block: ${id}", ("id", pending_head->id) );
            controller::block_report br;
            maybe_switch_forks( br, pending_head, controller::block_status::complete, forked_branch_callback{}, trx_meta_cache_lookup{} );
         }
      }
   }

   ~controller_impl() {
      thread_pool.stop();
      pending.reset();
      //only log this not just if configured to, but also if initialization made it to the point we'd log the startup too
      if(okay_to_print_integrity_hash_on_stop && conf.integrity_hash_on_stop)
         ilog( "chain database stopped with hash: ${hash}", ("hash", calculate_integrity_hash()) );
   }

   void add_indices() {
      controller_index_set::add_indices(db);
      contract_database_index_set::add_indices(db);

      authorization.add_indices();
      resource_limits.add_indices();
   }

   void clear_all_undo() {
      // Rewind the database to the last irreversible block
      db.undo_all();
      /*
      FC_ASSERT(db.revision() == self.head_block_num(),
                  "Chainbase revision does not match head block num",
                  ("rev", db.revision())("head_block", self.head_block_num()));
                  */
   }

   void add_contract_tables_to_snapshot( const snapshot_writer_ptr& snapshot ) const {
      snapshot->write_section("contract_tables", [this]( auto& section ) {
         index_utils<table_id_multi_index>::walk(db, [this, &section]( const table_id_object& table_row ){
            // add a row for the table
            section.add_row(table_row, db);

            // followed by a size row and then N data rows for each type of table
            contract_database_index_set::walk_indices([this, &section, &table_row]( auto utils ) {
               using utils_t = decltype(utils);
               using value_t = typename decltype(utils)::index_t::value_type;
               using by_table_id = object_to_table_id_tag_t<value_t>;

               auto tid_key = boost::make_tuple(table_row.id);
               auto next_tid_key = boost::make_tuple(table_id_object::id_type(table_row.id._id + 1));

               unsigned_int size = utils_t::template size_range<by_table_id>(db, tid_key, next_tid_key);
               section.add_row(size, db);

               utils_t::template walk_range<by_table_id>(db, tid_key, next_tid_key, [this, &section]( const auto &row ) {
                  section.add_row(row, db);
               });
            });
         });
      });
   }

   void read_contract_tables_from_snapshot( const snapshot_reader_ptr& snapshot ) {
      snapshot->read_section("contract_tables", [this]( auto& section ) {
         bool more = !section.empty();
         while (more) {
            // read the row for the table
            table_id_object::id_type t_id;
            index_utils<table_id_multi_index>::create(db, [this, &section, &t_id](auto& row) {
               section.read_row(row, db);
               t_id = row.id;
            });

            // read the size and data rows for each type of table
            contract_database_index_set::walk_indices([this, &section, &t_id, &more](auto utils) {
               using utils_t = decltype(utils);

               unsigned_int size;
               more = section.read_row(size, db);

               for (size_t idx = 0; idx < size.value; idx++) {
                  utils_t::create(db, [this, &section, &more, &t_id](auto& row) {
                     row.t_id = t_id;
                     more = section.read_row(row, db);
                  });
               }
            });
         }
      });
   }

   void add_to_snapshot( const snapshot_writer_ptr& snapshot ) {
      // clear in case the previous call to clear did not finish in time of deadline
      clear_expired_input_transactions( fc::time_point::maximum() );

      snapshot->write_section<chain_snapshot_header>([this]( auto &section ){
         section.add_row(chain_snapshot_header(), db);
      });

      snapshot->write_section<block_state>([this]( auto &section ){
         section.template add_row<block_header_state>(*head, db);
      });

      controller_index_set::walk_indices([this, &snapshot]( auto utils ){
         using value_t = typename decltype(utils)::index_t::value_type;

         // skip the table_id_object as its inlined with contract tables section
         if (std::is_same<value_t, table_id_object>::value) {
            return;
         }

         // skip the database_header as it is only relevant to in-memory database
         if (std::is_same<value_t, database_header_object>::value) {
            return;
         }

         snapshot->write_section<value_t>([this]( auto& section ){
            decltype(utils)::walk(db, [this, &section]( const auto &row ) {
               section.add_row(row, db);
            });
         });
      });

      add_contract_tables_to_snapshot(snapshot);

      authorization.add_to_snapshot(snapshot);
      resource_limits.add_to_snapshot(snapshot);
   }

   static std::optional<genesis_state> extract_legacy_genesis_state( snapshot_reader& snapshot, uint32_t version ) {
      std::optional<genesis_state> genesis;
      using v2 = legacy::snapshot_global_property_object_v2;

      if (std::clamp(version, v2::minimum_version, v2::maximum_version) == version ) {
         genesis.emplace();
         snapshot.read_section<genesis_state>([&genesis=*genesis]( auto &section ){
            section.read_row(genesis);
         });
      }
      return genesis;
   }

   void read_from_snapshot( const snapshot_reader_ptr& snapshot, uint32_t blog_start, uint32_t blog_end ) {
      chain_snapshot_header header;
      snapshot->read_section<chain_snapshot_header>([this, &header]( auto &section ){
         section.read_row(header, db);
         header.validate();
      });

      { /// load and upgrade the block header state
         block_header_state head_header_state;
         using v2 = legacy::snapshot_block_header_state_v2;

         if (std::clamp(header.version, v2::minimum_version, v2::maximum_version) == header.version ) {
            snapshot->read_section<block_state>([this, &head_header_state]( auto &section ) {
               legacy::snapshot_block_header_state_v2 legacy_header_state;
               section.read_row(legacy_header_state, db);
               head_header_state = block_header_state(std::move(legacy_header_state));
            });
         } else {
            snapshot->read_section<block_state>([this,&head_header_state]( auto &section ){
               section.read_row(head_header_state, db);
            });
         }

         snapshot_head_block = head_header_state.block_num;
         EOS_ASSERT( blog_start <= (snapshot_head_block + 1) && snapshot_head_block <= blog_end,
                     block_log_exception,
                     "Block log is provided with snapshot but does not contain the head block from the snapshot nor a block right after it",
                     ("snapshot_head_block", snapshot_head_block)
                     ("block_log_first_num", blog_start)
                     ("block_log_last_num", blog_end)
         );

         head = std::make_shared<block_state>();
         static_cast<block_header_state&>(*head) = head_header_state;
      }

      controller_index_set::walk_indices([this, &snapshot, &header]( auto utils ){
         using value_t = typename decltype(utils)::index_t::value_type;

         // skip the table_id_object as its inlined with contract tables section
         if (std::is_same<value_t, table_id_object>::value) {
            return;
         }

         // skip the database_header as it is only relevant to in-memory database
         if (std::is_same<value_t, database_header_object>::value) {
            return;
         }

         // special case for in-place upgrade of global_property_object
         if (std::is_same<value_t, global_property_object>::value) {
            using v2 = legacy::snapshot_global_property_object_v2;
            using v3 = legacy::snapshot_global_property_object_v3;
            using v4 = legacy::snapshot_global_property_object_v4;

            if (std::clamp(header.version, v2::minimum_version, v2::maximum_version) == header.version ) {
               std::optional<genesis_state> genesis = extract_legacy_genesis_state(*snapshot, header.version);
               EOS_ASSERT( genesis, snapshot_exception,
                           "Snapshot indicates chain_snapshot_header version 2, but does not contain a genesis_state. "
                           "It must be corrupted.");
               snapshot->read_section<global_property_object>([&db=this->db,gs_chain_id=genesis->compute_chain_id()]( auto &section ) {
                  v2 legacy_global_properties;
                  section.read_row(legacy_global_properties, db);

                  db.create<global_property_object>([&legacy_global_properties,&gs_chain_id](auto& gpo ){
                     gpo.initalize_from(legacy_global_properties, gs_chain_id, kv_database_config{},
                                       genesis_state::default_initial_wasm_configuration);
                  });
               });
               return; // early out to avoid default processing
            }

            if (std::clamp(header.version, v3::minimum_version, v3::maximum_version) == header.version ) {
               snapshot->read_section<global_property_object>([&db=this->db]( auto &section ) {
                  v3 legacy_global_properties;
                  section.read_row(legacy_global_properties, db);

                  db.create<global_property_object>([&legacy_global_properties](auto& gpo ){
                     gpo.initalize_from(legacy_global_properties, kv_database_config{},
                                        genesis_state::default_initial_wasm_configuration);
                  });
               });
               return; // early out to avoid default processing
            }

            if (std::clamp(header.version, v4::minimum_version, v4::maximum_version) == header.version) {
               snapshot->read_section<global_property_object>([&db = this->db](auto& section) {
                  v4 legacy_global_properties;
                  section.read_row(legacy_global_properties, db);

                  db.create<global_property_object>([&legacy_global_properties](auto& gpo) {
                     gpo.initalize_from(legacy_global_properties);
                  });
               });
               return; // early out to avoid default processing
            }
         }

         snapshot->read_section<value_t>([this]( auto& section ) {
            bool more = !section.empty();
            while(more) {
               decltype(utils)::create(db, [this, &section, &more]( auto &row ) {
                  more = section.read_row(row, db);
               });
            }
         });
      });

      read_contract_tables_from_snapshot(snapshot);

      authorization.read_from_snapshot(snapshot);
      resource_limits.read_from_snapshot(snapshot);

      db.set_revision( head->block_num );
      db.create<database_header_object>([](const auto& header){
         // nothing to do
      });

      const auto& gpo = db.get<global_property_object>();
      EOS_ASSERT( gpo.chain_id == chain_id, chain_id_type_exception,
                  "chain ID in snapshot (${snapshot_chain_id}) does not match the chain ID that controller was constructed with (${controller_chain_id})",
                  ("snapshot_chain_id", gpo.chain_id)("controller_chain_id", chain_id)
      );
   }

   sha256 calculate_integrity_hash() {
      sha256::encoder enc;
      auto hash_writer = std::make_shared<integrity_hash_snapshot_writer>(enc);
      add_to_snapshot(hash_writer);
      hash_writer->finalize();

      return enc.result();
   }

   void create_native_account( const fc::time_point& initial_timestamp, account_name name, const authority& owner, const authority& active, bool is_privileged = false ) {
      db.create<account_object>([&](auto& a) {
         a.name = name;
         a.creation_date = initial_timestamp;

         if( name == config::system_account_name ) {
            // The initial eosio ABI value affects consensus; see  https://github.com/EOSIO/eos/issues/7794
            // TODO: This doesn't charge RAM; a fix requires a consensus upgrade.
            a.abi.assign(eosio_abi_bin, sizeof(eosio_abi_bin));
         }
      });
      db.create<account_metadata_object>([&](auto & a) {
         a.name = name;
         a.set_privileged( is_privileged );
      });

      const auto& owner_permission  = authorization.create_permission(name, config::owner_name, 0,
                                                                      owner, initial_timestamp );
      const auto& active_permission = authorization.create_permission(name, config::active_name, owner_permission.id,
                                                                      active, initial_timestamp );

      resource_limits.initialize_account(name);

      int64_t ram_delta = config::overhead_per_account_ram_bytes;
      ram_delta += 2*config::billable_size_v<permission_object>;
      ram_delta += owner_permission.auth.get_billable_size();
      ram_delta += active_permission.auth.get_billable_size();

      if (auto dm_logger = get_deep_mind_logger()) {
         dm_logger->on_ram_trace(RAM_EVENT_ID("${name}", ("name", name)), "account", "add", "newaccount");
      }

      resource_limits.add_pending_ram_usage(name, ram_delta);
      resource_limits.verify_account_ram_usage(name);
   }

   void initialize_database(const genesis_state& genesis) {
      // create the database header sigil
      db.create<database_header_object>([&]( auto& header ){
         // nothing to do for now
      });

      // Initialize block summary index
      for (int i = 0; i < 0x10000; i++)
         db.create<block_summary_object>([&](block_summary_object&) {});

      const auto& tapos_block_summary = db.get<block_summary_object>(1);
      db.modify( tapos_block_summary, [&]( auto& bs ) {
         bs.block_id = head->id;
      });

      genesis.initial_configuration.validate();
      db.create<global_property_object>([&genesis,&chain_id=this->chain_id](auto& gpo ){
         gpo.configuration = genesis.initial_configuration;
         // TODO: Update this when genesis protocol features are enabled.
         gpo.wasm_configuration = genesis_state::default_initial_wasm_configuration;
         gpo.chain_id = chain_id;
      });

      db.create<protocol_state_object>([&](auto& pso ){
         pso.num_supported_key_types = config::genesis_num_supported_key_types;
         for( const auto& i : genesis_intrinsics ) {
            add_intrinsic_to_whitelist( pso.whitelisted_intrinsics, i );
         }
      });

      db.create<dynamic_global_property_object>([](auto&){});

      authorization.initialize_database();
      resource_limits.initialize_database();

      authority system_auth(genesis.initial_key);
      create_native_account( genesis.initial_timestamp, config::system_account_name, system_auth, system_auth, true );

      auto empty_authority = authority(1, {}, {});
      auto active_producers_authority = authority(1, {}, {});
      active_producers_authority.accounts.push_back({{config::system_account_name, config::active_name}, 1});

      create_native_account( genesis.initial_timestamp, config::null_account_name, empty_authority, empty_authority );
      create_native_account( genesis.initial_timestamp, config::producers_account_name, empty_authority, active_producers_authority );
      const auto& active_permission       = authorization.get_permission({config::producers_account_name, config::active_name});
      const auto& majority_permission     = authorization.create_permission( config::producers_account_name,
                                                                             config::majority_producers_permission_name,
                                                                             active_permission.id,
                                                                             active_producers_authority,
                                                                             genesis.initial_timestamp );
                                            authorization.create_permission( config::producers_account_name,
                                                                             config::minority_producers_permission_name,
                                                                             majority_permission.id,
                                                                             active_producers_authority,
                                                                             genesis.initial_timestamp );

   }

   // The returned scoped_exit should not exceed the lifetime of the pending which existed when make_block_restore_point was called.
   fc::scoped_exit<std::function<void()>> make_block_restore_point() {
      auto& bb = std::get<building_block>(pending->_block_stage);
      auto orig_trx_receipts_size           = bb._pending_trx_receipts.size();
      auto orig_trx_metas_size              = bb._pending_trx_metas.size();
      auto orig_trx_receipt_digests_size    = std::holds_alternative<digests_t>(bb._trx_mroot_or_receipt_digests) ?
                                              std::get<digests_t>(bb._trx_mroot_or_receipt_digests).size() : 0;
      auto orig_action_receipt_digests_size = bb._action_receipt_digests.size();
      std::function<void()> callback = [this,
            orig_trx_receipts_size,
            orig_trx_metas_size,
            orig_trx_receipt_digests_size,
            orig_action_receipt_digests_size]()
      {
         auto& bb = std::get<building_block>(pending->_block_stage);
         bb._pending_trx_receipts.resize(orig_trx_receipts_size);
         bb._pending_trx_metas.resize(orig_trx_metas_size);
         if( std::holds_alternative<digests_t>(bb._trx_mroot_or_receipt_digests) )
            std::get<digests_t>(bb._trx_mroot_or_receipt_digests).resize(orig_trx_receipt_digests_size);
         bb._action_receipt_digests.resize(orig_action_receipt_digests_size);
      };

      return fc::make_scoped_exit( std::move(callback) );
   }

   transaction_trace_ptr apply_onerror( const generated_transaction& gtrx,
                                        fc::time_point block_deadline,
                                        fc::microseconds max_transaction_time,
                                        fc::time_point start,
                                        uint32_t& cpu_time_to_bill_us, // only set on failure
                                        uint32_t billed_cpu_time_us,
                                        bool explicit_billed_cpu_time = false,
                                        bool enforce_whiteblacklist = true
                                      )
   {
      signed_transaction etrx;
      // Deliver onerror action containing the failed deferred transaction directly back to the sender.
      etrx.actions.emplace_back( vector<permission_level>{{gtrx.sender, config::active_name}},
                                 onerror( gtrx.sender_id, gtrx.packed_trx.data(), gtrx.packed_trx.size() ) );
      if( self.is_builtin_activated( builtin_protocol_feature_t::no_duplicate_deferred_id ) ) {
         etrx.expiration = time_point_sec();
         etrx.ref_block_num = 0;
         etrx.ref_block_prefix = 0;
      } else {
         etrx.expiration = self.pending_block_time() + fc::microseconds(999'999); // Round up to nearest second to avoid appearing expired
         etrx.set_reference_block( self.head_block_id() );
      }

      if (auto dm_logger = get_deep_mind_logger()) {
         dm_logger->on_onerror(etrx);
      }

      transaction_checktime_timer trx_timer(timer);
      const packed_transaction trx( std::move( etrx ) );
      transaction_context trx_context( self, trx, std::move(trx_timer), start );

      trx_context.block_deadline = block_deadline;
      trx_context.max_transaction_time_subjective = max_transaction_time;
      trx_context.explicit_billed_cpu_time = explicit_billed_cpu_time;
      trx_context.billed_cpu_time_us = billed_cpu_time_us;
      trx_context.enforce_whiteblacklist = enforce_whiteblacklist;
      transaction_trace_ptr trace = trx_context.trace;

      auto handle_exception = [&](const auto& e)
      {
         cpu_time_to_bill_us = trx_context.update_billed_cpu_time( fc::time_point::now() );
         trace->error_code = controller::convert_exception_to_error_code( e );
         trace->except = e;
         trace->except_ptr = std::current_exception();
      };

      try {
         trx_context.init_for_implicit_trx();
         trx_context.published = gtrx.published;
         trx_context.execute_action( trx_context.schedule_action( trx.get_transaction().actions.back(), gtrx.sender, false, 0, 0 ), 0 );
         trx_context.finalize(); // Automatically rounds up network and CPU usage in trace and bills payers if successful

         auto restore = make_block_restore_point();
         trace->receipt = push_receipt( gtrx.trx_id, transaction_receipt::soft_fail,
                                        trx_context.billed_cpu_time_us, trace->net_usage );
         fc::move_append( std::get<building_block>(pending->_block_stage)._action_receipt_digests,
                          std::move(trx_context.executed_action_receipt_digests) );

         trx_context.squash();
         restore.cancel();
         return trace;
      } catch( const disallowed_transaction_extensions_bad_block_exception& ) {
         throw;
      } catch( const protocol_feature_bad_block_exception& ) {
         throw;
      } catch ( const std::bad_alloc& ) {
         throw;
      } catch ( const boost::interprocess::bad_alloc& ) {
         throw;
      } catch( const fc::exception& e ) {
         handle_exception(e);
      } catch ( const std::exception& e ) {
         auto wrapper = fc::std_exception_wrapper::from_current_exception(e);
         handle_exception(wrapper);
      }
      return trace;
   }

   int64_t remove_scheduled_transaction( const generated_transaction_object& gto ) {
      if (auto dm_logger = get_deep_mind_logger()) {
         dm_logger->on_ram_trace(RAM_EVENT_ID("${id}", ("id", gto.id)), "deferred_trx", "remove", "deferred_trx_removed");
      }

      int64_t ram_delta = -(config::billable_size_v<generated_transaction_object> + gto.packed_trx.size());
      resource_limits.add_pending_ram_usage( gto.payer, ram_delta );
      // No need to verify_account_ram_usage since we are only reducing memory

      db.remove( gto );
      return ram_delta;
   }

   bool failure_is_subjective( const fc::exception& e ) const {
      auto code = e.code();
      return    (code == subjective_block_production_exception::code_value)
             || (code == block_net_usage_exceeded::code_value)
             || (code == greylist_net_usage_exceeded::code_value)
             || (code == block_cpu_usage_exceeded::code_value)
             || (code == greylist_cpu_usage_exceeded::code_value)
             || (code == deadline_exception::code_value)
             || (code == leeway_deadline_exception::code_value)
             || (code == actor_whitelist_exception::code_value)
             || (code == actor_blacklist_exception::code_value)
             || (code == contract_whitelist_exception::code_value)
             || (code == contract_blacklist_exception::code_value)
             || (code == action_blacklist_exception::code_value)
             || (code == key_blacklist_exception::code_value)
             || (code == sig_variable_size_limit_exception::code_value)
             || (code == inline_action_too_big_nonprivileged::code_value);
   }

   bool scheduled_failure_is_subjective( const fc::exception& e ) const {
      auto code = e.code();
      return    (code == tx_cpu_usage_exceeded::code_value)
             || failure_is_subjective(e);
   }

   transaction_trace_ptr push_scheduled_transaction( const transaction_id_type& trxid,
                                                     fc::time_point block_deadline, fc::microseconds max_transaction_time,
                                                     uint32_t billed_cpu_time_us, bool explicit_billed_cpu_time = false )
   {
      const auto& idx = db.get_index<generated_transaction_multi_index,by_trx_id>();
      auto itr = idx.find( trxid );
      EOS_ASSERT( itr != idx.end(), unknown_transaction_exception, "unknown transaction" );
      return push_scheduled_transaction( *itr, block_deadline, max_transaction_time, billed_cpu_time_us, explicit_billed_cpu_time );
   }

   transaction_trace_ptr push_scheduled_transaction( const generated_transaction_object& gto,
                                                     fc::time_point block_deadline, fc::microseconds max_transaction_time,
                                                     uint32_t billed_cpu_time_us, bool explicit_billed_cpu_time = false )
   { try {

      auto start = fc::time_point::now();
<<<<<<< HEAD
      const bool validating = !self.is_producing_block();
=======
      const bool validating = !self.is_speculative_block();
>>>>>>> 34ade807
      EOS_ASSERT( !validating || explicit_billed_cpu_time, transaction_exception, "validating requires explicit billing" );

      maybe_session undo_session;
      if ( !self.skip_db_sessions() )
         undo_session = maybe_session(db);

      auto gtrx = generated_transaction(gto);

      // remove the generated transaction object after making a copy
      // this will ensure that anything which affects the GTO multi-index-container will not invalidate
      // data we need to successfully retire this transaction.
      //
      // IF the transaction FAILs in a subjective way, `undo_session` should expire without being squashed
      // resulting in the GTO being restored and available for a future block to retire.
      int64_t trx_removal_ram_delta = remove_scheduled_transaction(gto);

      fc::datastream<const char*> ds( gtrx.packed_trx.data(), gtrx.packed_trx.size() );

      EOS_ASSERT( gtrx.delay_until <= self.pending_block_time(), transaction_exception, "this transaction isn't ready",
                 ("gtrx.delay_until",gtrx.delay_until)("pbt",self.pending_block_time())          );

      signed_transaction dtrx;
      fc::raw::unpack(ds,static_cast<transaction&>(dtrx) );
      transaction_metadata_ptr trx =
            transaction_metadata::create_no_recover_keys( std::make_shared<packed_transaction>( std::move(dtrx)  ),
                                                          transaction_metadata::trx_type::scheduled );
      trx->accepted = true;

      transaction_trace_ptr trace;
      if( gtrx.expiration < self.pending_block_time() ) {
         trace = std::make_shared<transaction_trace>();
         trace->id = gtrx.trx_id;
         trace->block_num = self.head_block_num() + 1;
         trace->block_time = self.pending_block_time();
         trace->producer_block_id = self.pending_producer_block_id();
         trace->scheduled = true;
         trace->receipt = push_receipt( gtrx.trx_id, transaction_receipt::expired, billed_cpu_time_us, 0 ); // expire the transaction
         trace->account_ram_delta = account_delta( gtrx.payer, trx_removal_ram_delta );
         trace->elapsed = fc::time_point::now() - start;
         pending->_block_report.total_cpu_usage_us += billed_cpu_time_us;
         pending->_block_report.total_elapsed_time += trace->elapsed;
         pending->_block_report.total_time += trace->elapsed;
         emit( self.accepted_transaction, trx );
         dmlog_applied_transaction(trace);
         emit( self.applied_transaction, std::tie(trace, trx->packed_trx()) );
         undo_session.squash();
         return trace;
      }

      auto reset_in_trx_requiring_checks = fc::make_scoped_exit([old_value=in_trx_requiring_checks,this](){
         in_trx_requiring_checks = old_value;
      });
      in_trx_requiring_checks = true;

      uint32_t cpu_time_to_bill_us = billed_cpu_time_us;

      transaction_checktime_timer trx_timer(timer);
      transaction_context trx_context( self, *trx->packed_trx(), std::move(trx_timer) );
      trx_context.leeway =  fc::microseconds(0); // avoid stealing cpu resource
      trx_context.block_deadline = block_deadline;
      trx_context.max_transaction_time_subjective = max_transaction_time;
      trx_context.explicit_billed_cpu_time = explicit_billed_cpu_time;
      trx_context.billed_cpu_time_us = billed_cpu_time_us;
      trx_context.enforce_whiteblacklist = gtrx.sender.empty() ? true : !sender_avoids_whitelist_blacklist_enforcement( gtrx.sender );
      trace = trx_context.trace;

      auto handle_exception = [&](const auto& e)
      {
         cpu_time_to_bill_us = trx_context.update_billed_cpu_time( fc::time_point::now() );
         trace->error_code = controller::convert_exception_to_error_code( e );
         trace->except = e;
         trace->except_ptr = std::current_exception();
         trace->elapsed = fc::time_point::now() - start;

         if (auto dm_logger = get_deep_mind_logger()) {
            dm_logger->on_fail_deferred();
         }
      };

      try {
         trx_context.init_for_deferred_trx( gtrx.published );

         if( trx_context.enforce_whiteblacklist && self.is_speculative_block() ) {
            flat_set<account_name> actors;
            for( const auto& act : trx->packed_trx()->get_transaction().actions ) {
               for( const auto& auth : act.authorization ) {
                  actors.insert( auth.actor );
               }
            }
            check_actor_list( actors );
         }

         trx_context.exec();
         trx_context.finalize(); // Automatically rounds up network and CPU usage in trace and bills payers if successful

         auto restore = make_block_restore_point();

         trace->receipt = push_receipt( gtrx.trx_id,
                                        transaction_receipt::executed,
                                        trx_context.billed_cpu_time_us,
                                        trace->net_usage );

         fc::move_append( std::get<building_block>(pending->_block_stage)._action_receipt_digests,
                          std::move(trx_context.executed_action_receipt_digests) );

         trace->account_ram_delta = account_delta( gtrx.payer, trx_removal_ram_delta );

         emit( self.accepted_transaction, trx );
         dmlog_applied_transaction(trace);
         emit( self.applied_transaction, std::tie(trace, trx->packed_trx()) );

         trx_context.squash();
         undo_session.squash();

         restore.cancel();

         pending->_block_report.total_net_usage += trace->net_usage;
         pending->_block_report.total_cpu_usage_us += trace->receipt->cpu_usage_us;
         pending->_block_report.total_elapsed_time += trace->elapsed;
         pending->_block_report.total_time += fc::time_point::now() - start;

         return trace;
      } catch( const disallowed_transaction_extensions_bad_block_exception& ) {
         throw;
      } catch( const protocol_feature_bad_block_exception& ) {
         throw;
      } catch ( const std::bad_alloc& ) {
         throw;
      } catch ( const boost::interprocess::bad_alloc& ) {
         throw;
      } catch( const fc::exception& e ) {
        handle_exception(e);
      } catch ( const std::exception& e) {
        auto wrapper = fc::std_exception_wrapper::from_current_exception(e);
        handle_exception(wrapper);
      }

      trx_context.undo();

      // Only subjective OR soft OR hard failure logic below:

      if( gtrx.sender != account_name() && !(validating ? failure_is_subjective(*trace->except) : scheduled_failure_is_subjective(*trace->except))) {
         // Attempt error handling for the generated transaction.

         auto error_trace = apply_onerror( gtrx, block_deadline, max_transaction_time, trx_context.pseudo_start,
                                           cpu_time_to_bill_us, billed_cpu_time_us, explicit_billed_cpu_time,
                                           trx_context.enforce_whiteblacklist );
         error_trace->failed_dtrx_trace = trace;
         trace = error_trace;
         if( !trace->except_ptr ) {
            trace->account_ram_delta = account_delta( gtrx.payer, trx_removal_ram_delta );
            trace->elapsed = fc::time_point::now() - start;
            emit( self.accepted_transaction, trx );
            dmlog_applied_transaction(trace);
            emit( self.applied_transaction, std::tie(trace, trx->packed_trx()) );
            undo_session.squash();
            pending->_block_report.total_net_usage += trace->net_usage;
            if( trace->receipt ) pending->_block_report.total_cpu_usage_us += trace->receipt->cpu_usage_us;
            pending->_block_report.total_elapsed_time += trace->elapsed;
            pending->_block_report.total_time += trace->elapsed;
            return trace;
         }
         trace->elapsed = fc::time_point::now() - start;
      }

      // Only subjective OR hard failure logic below:

      // subjectivity changes based on producing vs validating
      bool subjective  = false;
      if (validating) {
         subjective = failure_is_subjective(*trace->except);
      } else {
         subjective = scheduled_failure_is_subjective(*trace->except);
      }

      if ( !subjective ) {
         // hard failure logic

         if( !validating ) {
            auto& rl = self.get_mutable_resource_limits_manager();
            rl.update_account_usage( trx_context.bill_to_accounts, block_timestamp_type(self.pending_block_time()).slot );
            int64_t account_cpu_limit = 0;
            std::tie( std::ignore, account_cpu_limit, std::ignore, std::ignore ) = trx_context.max_bandwidth_billed_accounts_can_pay( true );

            uint32_t limited_cpu_time_to_bill_us = static_cast<uint32_t>( std::min(
                  std::min( static_cast<int64_t>(cpu_time_to_bill_us), account_cpu_limit ),
                  trx_context.initial_objective_duration_limit.count() ) );
            EOS_ASSERT( !explicit_billed_cpu_time || (cpu_time_to_bill_us == limited_cpu_time_to_bill_us),
                        transaction_exception, "cpu to bill ${cpu} != limited ${limit}", ("cpu", cpu_time_to_bill_us)("limit", limited_cpu_time_to_bill_us) );
            cpu_time_to_bill_us = limited_cpu_time_to_bill_us;
         }

         resource_limits.add_transaction_usage( trx_context.bill_to_accounts, cpu_time_to_bill_us, 0,
                                                block_timestamp_type(self.pending_block_time()).slot ); // Should never fail

         trace->receipt = push_receipt(gtrx.trx_id, transaction_receipt::hard_fail, cpu_time_to_bill_us, 0);
         trace->account_ram_delta = account_delta( gtrx.payer, trx_removal_ram_delta );

         emit( self.accepted_transaction, trx );
         dmlog_applied_transaction(trace);
         emit( self.applied_transaction, std::tie(trace, trx->packed_trx()) );

         undo_session.squash();
      } else {
         emit( self.accepted_transaction, trx );
         dmlog_applied_transaction(trace);
         emit( self.applied_transaction, std::tie(trace, trx->packed_trx()) );
      }

      pending->_block_report.total_net_usage += trace->net_usage;
      if( trace->receipt ) pending->_block_report.total_cpu_usage_us += trace->receipt->cpu_usage_us;
      pending->_block_report.total_elapsed_time += trace->elapsed;
      pending->_block_report.total_time += fc::time_point::now() - start;

      return trace;
   } FC_CAPTURE_AND_RETHROW() } /// push_scheduled_transaction


   /**
    *  Adds the transaction receipt to the pending block and returns it.
    */
   template<typename T>
   const transaction_receipt& push_receipt( const T& trx, transaction_receipt_header::status_enum status,
                                            uint64_t cpu_usage_us, uint64_t net_usage ) {
      uint64_t net_usage_words = net_usage / 8;
      EOS_ASSERT( net_usage_words*8 == net_usage, transaction_exception, "net_usage is not divisible by 8" );
      auto& receipts = std::get<building_block>(pending->_block_stage)._pending_trx_receipts;
      receipts.emplace_back( trx );
      transaction_receipt& r = receipts.back();
      r.cpu_usage_us         = cpu_usage_us;
      r.net_usage_words      = net_usage_words;
      r.status               = status;
      auto& bb = std::get<building_block>(pending->_block_stage);
      if( std::holds_alternative<digests_t>(bb._trx_mroot_or_receipt_digests) )
         std::get<digests_t>(bb._trx_mroot_or_receipt_digests).emplace_back( r.digest() );
      return r;
   }

   /**
    *  This is the entry point for new transactions to the block state. It will check authorization and
    *  determine whether to execute it now or to delay it. Lastly it inserts a transaction receipt into
    *  the pending block.
    */
   transaction_trace_ptr push_transaction( const transaction_metadata_ptr& trx,
                                           fc::time_point block_deadline,
                                           fc::microseconds max_transaction_time,
                                           uint32_t billed_cpu_time_us,
                                           bool explicit_billed_cpu_time,
                                           int64_t subjective_cpu_bill_us )
   {
      EOS_ASSERT(block_deadline != fc::time_point(), transaction_exception, "deadline cannot be uninitialized");

      transaction_trace_ptr trace;
      try {
         auto start = fc::time_point::now();
         const bool check_auth = !self.skip_auth_check() && !trx->implicit();
         const fc::microseconds sig_cpu_usage = trx->signature_cpu_usage();

         if( !explicit_billed_cpu_time ) {
            fc::microseconds already_consumed_time( EOS_PERCENT(sig_cpu_usage.count(), conf.sig_cpu_bill_pct) );

            if( start.time_since_epoch() <  already_consumed_time ) {
               start = fc::time_point();
            } else {
               start -= already_consumed_time;
            }
         }

         const signed_transaction& trn = trx->packed_trx()->get_signed_transaction();
         transaction_checktime_timer trx_timer(timer);
         transaction_context trx_context(self, *trx->packed_trx(), std::move(trx_timer), start, trx->get_trx_type());
         if ((bool)subjective_cpu_leeway && self.is_speculative_block()) {
            trx_context.leeway = *subjective_cpu_leeway;
         }
         trx_context.block_deadline = block_deadline;
         trx_context.max_transaction_time_subjective = max_transaction_time;
         trx_context.explicit_billed_cpu_time = explicit_billed_cpu_time;
         trx_context.billed_cpu_time_us = billed_cpu_time_us;
         trx_context.subjective_cpu_bill_us = subjective_cpu_bill_us;
         trace = trx_context.trace;

         auto handle_exception =[&](const auto& e)
         {
            trace->error_code = controller::convert_exception_to_error_code( e );
            trace->except = e;
            trace->except_ptr = std::current_exception();
            trace->elapsed = fc::time_point::now() - trx_context.start;
         };

         try {
            if( trx->implicit() ) {
               trx_context.init_for_implicit_trx();
               trx_context.enforce_whiteblacklist = false;
            } else {
               trx_context.init_for_input_trx( trx->packed_trx()->get_unprunable_size(),
                                               trx->packed_trx()->get_prunable_size() );
            }

            trx_context.delay = fc::seconds(trn.delay_sec);

            if( check_auth ) {
               authorization.check_authorization(
                       trn.actions,
                       trx->recovered_keys(),
                       {},
                       trx_context.delay,
                       [&trx_context](){ trx_context.checktime(); },
                       false,
                       trx->is_dry_run()
               );
            }
            trx_context.exec();
            trx_context.finalize(); // Automatically rounds up network and CPU usage in trace and bills payers if successful

            auto restore = make_block_restore_point();

            if (!trx->implicit()) {
               transaction_receipt::status_enum s = (trx_context.delay == fc::seconds(0))
                                                    ? transaction_receipt::executed
                                                    : transaction_receipt::delayed;
               trace->receipt = push_receipt(*trx->packed_trx(), s, trx_context.billed_cpu_time_us, trace->net_usage);
               trx->billed_cpu_time_us = trx_context.billed_cpu_time_us;
               std::get<building_block>(pending->_block_stage)._pending_trx_metas.emplace_back(trx);
            } else {
               transaction_receipt_header r;
               r.status = transaction_receipt::executed;
               r.cpu_usage_us = trx_context.billed_cpu_time_us;
               r.net_usage_words = trace->net_usage / 8;
               trace->receipt = r;
            }

            fc::move_append( std::get<building_block>(pending->_block_stage)._action_receipt_digests,
                             std::move(trx_context.executed_action_receipt_digests) );

            // call the accept signal but only once for this transaction
            if (!trx->is_dry_run()) {
                if (!trx->accepted) {
                    trx->accepted = true;
                    emit(self.accepted_transaction, trx);
                }

                dmlog_applied_transaction(trace);
                emit(self.applied_transaction, std::tie(trace, trx->packed_trx()));
            }


            if ( trx->is_dry_run() ) {
               // remove trx from pending block by not canceling 'restore'
               trx_context.undo(); // this will happen automatically in destructor, but make it more explicit
            } else if ( pending->_block_status == controller::block_status::ephemeral ) {
               // An ephemeral block will never become a full block, but on a producer node the trxs should be saved
               // in the un-applied transaction queue for execution during block production. For a non-producer node
               // save the trxs in the un-applied transaction queue for use during block validation to skip signature
               // recovery.
               restore.cancel();   // maintain trx metas for abort block
               trx_context.undo(); // this will happen automatically in destructor, but make it more explicit
            } else {
               restore.cancel();
               trx_context.squash();
            }

<<<<<<< HEAD
            if( !trx->read_only ) {
=======
            if( !trx->is_dry_run() ) {
>>>>>>> 34ade807
               pending->_block_report.total_net_usage += trace->net_usage;
               pending->_block_report.total_cpu_usage_us += trace->receipt->cpu_usage_us;
               pending->_block_report.total_elapsed_time += trace->elapsed;
               pending->_block_report.total_time += fc::time_point::now() - start;
            }

            return trace;
         } catch( const disallowed_transaction_extensions_bad_block_exception& ) {
            throw;
         } catch( const protocol_feature_bad_block_exception& ) {
            throw;
         } catch ( const std::bad_alloc& ) {
           throw;
         } catch ( const boost::interprocess::bad_alloc& ) {
           throw;
         } catch (const fc::exception& e) {
           handle_exception(e);
         } catch (const std::exception& e) {
           auto wrapper = fc::std_exception_wrapper::from_current_exception(e);
           handle_exception(wrapper);
         }

<<<<<<< HEAD
         if (!trx->read_only) {
=======
         if (!trx->is_dry_run()) {
>>>>>>> 34ade807
            emit(self.accepted_transaction, trx);
            dmlog_applied_transaction(trace);
            emit(self.applied_transaction, std::tie(trace, trx->packed_trx()));

            pending->_block_report.total_net_usage += trace->net_usage;
            if( trace->receipt ) pending->_block_report.total_cpu_usage_us += trace->receipt->cpu_usage_us;
            pending->_block_report.total_elapsed_time += trace->elapsed;
            pending->_block_report.total_time += fc::time_point::now() - start;
         }

         return trace;
      } FC_CAPTURE_AND_RETHROW((trace))
   } /// push_transaction

   void start_block( block_timestamp_type when,
                     uint16_t confirm_block_count,
                     const vector<digest_type>& new_protocol_feature_activations,
                     controller::block_status s,
                     const std::optional<block_id_type>& producer_block_id,
                     const fc::time_point& deadline )
   {
      EOS_ASSERT( !pending, block_validate_exception, "pending block already exists" );

      emit( self.block_start, head->block_num + 1 );

      if (auto dm_logger = get_deep_mind_logger()) {
         // The head block represents the block just before this one that is about to start, so add 1 to get this block num
         dm_logger->on_start_block(head->block_num + 1);
      }

      auto guard_pending = fc::make_scoped_exit([this, head_block_num=head->block_num](){
         protocol_features.popped_blocks_to( head_block_num );
         pending.reset();
      });

      if (!self.skip_db_sessions(s)) {
         EOS_ASSERT( db.revision() == head->block_num, database_exception, "db revision is not on par with head block",
                     ("db.revision()", db.revision())("controller_head_block", head->block_num)("fork_db_head_block", fork_db.head()->block_num) );

         pending.emplace( maybe_session(db), *head, when, confirm_block_count, new_protocol_feature_activations );
      } else {
         pending.emplace( maybe_session(), *head, when, confirm_block_count, new_protocol_feature_activations );
      }

      pending->_block_status = s;
      pending->_producer_block_id = producer_block_id;

      auto& bb = std::get<building_block>(pending->_block_stage);
      const auto& pbhs = bb._pending_block_header_state;

      // block status is either ephemeral or incomplete. Modify state of speculative block only if we are building a
      // speculative incomplete block (otherwise we need clean state for head mode, ephemeral block)
      if ( pending->_block_status != controller::block_status::ephemeral )
      {
         const auto& pso = db.get<protocol_state_object>();

         auto num_preactivated_protocol_features = pso.preactivated_protocol_features.size();
         bool handled_all_preactivated_features = (num_preactivated_protocol_features == 0);

         if( new_protocol_feature_activations.size() > 0 ) {
            flat_map<digest_type, bool> activated_protocol_features;
            activated_protocol_features.reserve( std::max( num_preactivated_protocol_features,
                                                           new_protocol_feature_activations.size() ) );
            for( const auto& feature_digest : pso.preactivated_protocol_features ) {
               activated_protocol_features.emplace( feature_digest, false );
            }

            size_t num_preactivated_features_that_have_activated = 0;

            const auto& pfs = protocol_features.get_protocol_feature_set();
            for( const auto& feature_digest : new_protocol_feature_activations ) {
               const auto& f = pfs.get_protocol_feature( feature_digest );

               auto res = activated_protocol_features.emplace( feature_digest, true );
               if( res.second ) {
                  // feature_digest was not preactivated
                  EOS_ASSERT( !f.preactivation_required, protocol_feature_exception,
                              "attempted to activate protocol feature without prior required preactivation: ${digest}",
                              ("digest", feature_digest)
                  );
               } else {
                  EOS_ASSERT( !res.first->second, block_validate_exception,
                              "attempted duplicate activation within a single block: ${digest}",
                              ("digest", feature_digest)
                  );
                  // feature_digest was preactivated
                  res.first->second = true;
                  ++num_preactivated_features_that_have_activated;
               }

               if( f.builtin_feature ) {
                  trigger_activation_handler( *f.builtin_feature );
               }

               protocol_features.activate_feature( feature_digest, pbhs.block_num );

               ++bb._num_new_protocol_features_that_have_activated;
            }

            if( num_preactivated_features_that_have_activated == num_preactivated_protocol_features ) {
               handled_all_preactivated_features = true;
            }
         }

         EOS_ASSERT( handled_all_preactivated_features, block_validate_exception,
                     "There are pre-activated protocol features that were not activated at the start of this block"
         );

         if( new_protocol_feature_activations.size() > 0 ) {
            db.modify( pso, [&]( auto& ps ) {
               ps.preactivated_protocol_features.clear();

               ps.activated_protocol_features.reserve( ps.activated_protocol_features.size()
                                                         + new_protocol_feature_activations.size() );
               for( const auto& feature_digest : new_protocol_feature_activations ) {
                  ps.activated_protocol_features.emplace_back( feature_digest, pbhs.block_num );
               }
            });
         }

         const auto& gpo = self.get_global_properties();

         if( gpo.proposed_schedule_block_num && // if there is a proposed schedule that was proposed in a block ...
             ( *gpo.proposed_schedule_block_num <= pbhs.dpos_irreversible_blocknum ) && // ... that has now become irreversible ...
             pbhs.prev_pending_schedule.schedule.producers.size() == 0 // ... and there was room for a new pending schedule prior to any possible promotion
         )
         {
            // Promote proposed schedule to pending schedule.
            if( !replaying ) {
               ilog( "promoting proposed schedule (set in block ${proposed_num}) to pending; current block: ${n} lib: ${lib} schedule: ${schedule} ",
                     ("proposed_num", *gpo.proposed_schedule_block_num)("n", pbhs.block_num)
                     ("lib", pbhs.dpos_irreversible_blocknum)
                     ("schedule", producer_authority_schedule::from_shared(gpo.proposed_schedule) ) );
            }

            EOS_ASSERT( gpo.proposed_schedule.version == pbhs.active_schedule_version + 1,
                        producer_schedule_exception, "wrong producer schedule version specified" );

            std::get<building_block>(pending->_block_stage)._new_pending_producer_schedule = producer_authority_schedule::from_shared(gpo.proposed_schedule);
            db.modify( gpo, [&]( auto& gp ) {
               gp.proposed_schedule_block_num = std::optional<block_num_type>();
               gp.proposed_schedule.version=0;
               gp.proposed_schedule.producers.clear();
            });
         }

         try {
            transaction_metadata_ptr onbtrx =
                  transaction_metadata::create_no_recover_keys( std::make_shared<packed_transaction>( get_on_block_transaction() ),
                                                                transaction_metadata::trx_type::implicit );
            auto reset_in_trx_requiring_checks = fc::make_scoped_exit([old_value=in_trx_requiring_checks,this](){
                  in_trx_requiring_checks = old_value;
               });
            in_trx_requiring_checks = true;
            auto trace = push_transaction( onbtrx, fc::time_point::maximum(), fc::microseconds::maximum(),
                                           gpo.configuration.min_transaction_cpu_usage, true, 0 );
            if( trace->except ) {
               wlog("onblock ${block_num} is REJECTING: ${entire_trace}",("block_num", head->block_num + 1)("entire_trace", trace));
            }
         } catch( const std::bad_alloc& e ) {
            elog( "on block transaction failed due to a std::bad_alloc" );
            throw;
         } catch( const boost::interprocess::bad_alloc& e ) {
            elog( "on block transaction failed due to a bad allocation" );
            throw;
         } catch( const fc::exception& e ) {
            wlog( "on block transaction failed, but shouldn't impact block generation, system contract needs update" );
            edump((e.to_detail_string()));
         } catch( const std::exception& e ) {
            wlog( "on block transaction failed due to unexpected exception" );
            edump((e.what()));
         } catch( ... ) {
            elog( "on block transaction failed due to unknown exception" );
         }

         clear_expired_input_transactions(deadline);
         update_producers_authority();
      }

      guard_pending.cancel();
   } /// start_block

   void finalize_block()
   {
      EOS_ASSERT( pending, block_validate_exception, "it is not valid to finalize when there is no pending block");
      EOS_ASSERT( std::holds_alternative<building_block>(pending->_block_stage), block_validate_exception, "already called finalize_block");

      try {

      auto& pbhs = pending->get_pending_block_header_state();

      auto& bb = std::get<building_block>(pending->_block_stage);

      auto action_merkle_fut = async_thread_pool( thread_pool.get_executor(),
                                                  [ids{std::move( bb._action_receipt_digests )}]() mutable {
                                                     return merkle( std::move( ids ) );
                                                  } );
      const bool calc_trx_merkle = !std::holds_alternative<checksum256_type>(bb._trx_mroot_or_receipt_digests);
      std::future<checksum256_type> trx_merkle_fut;
      if( calc_trx_merkle ) {
         trx_merkle_fut = async_thread_pool( thread_pool.get_executor(),
                                             [ids{std::move( std::get<digests_t>(bb._trx_mroot_or_receipt_digests) )}]() mutable {
                                                return merkle( std::move( ids ) );
                                             } );
      }

      // Update resource limits:
      resource_limits.process_account_limit_updates();
      const auto& chain_config = self.get_global_properties().configuration;
      uint64_t CPU_TARGET = EOS_PERCENT(chain_config.max_block_cpu_usage, chain_config.target_block_cpu_usage_pct);
      resource_limits.set_block_parameters(
         { CPU_TARGET, chain_config.max_block_cpu_usage, config::block_cpu_usage_average_window_ms / config::block_interval_ms, config::maximum_elastic_resource_multiplier, {99, 100}, {1000, 999}},
         {EOS_PERCENT(chain_config.max_block_net_usage, chain_config.target_block_net_usage_pct), chain_config.max_block_net_usage, config::block_size_average_window_ms / config::block_interval_ms, config::maximum_elastic_resource_multiplier, {99, 100}, {1000, 999}}
      );
      resource_limits.process_block_usage(pbhs.block_num);

      // Create (unsigned) block:
      auto block_ptr = std::make_shared<signed_block>( pbhs.make_block_header(
         calc_trx_merkle ? trx_merkle_fut.get() : std::get<checksum256_type>(bb._trx_mroot_or_receipt_digests),
         action_merkle_fut.get(),
         bb._new_pending_producer_schedule,
         std::move( bb._new_protocol_feature_activations ),
         protocol_features.get_protocol_feature_set()
      ) );

      block_ptr->transactions = std::move( bb._pending_trx_receipts );

      auto id = block_ptr->calculate_id();

      // Update TaPoS table:
      create_block_summary( id );

      /*
      ilog( "finalized block ${n} (${id}) at ${t} by ${p} (${signing_key}); schedule_version: ${v} lib: ${lib} #dtrxs: ${ndtrxs} ${np}",
            ("n",pbhs.block_num)
            ("id",id)
            ("t",pbhs.timestamp)
            ("p",pbhs.producer)
            ("signing_key", pbhs.block_signing_key)
            ("v",pbhs.active_schedule_version)
            ("lib",pbhs.dpos_irreversible_blocknum)
            ("ndtrxs",db.get_index<generated_transaction_multi_index,by_trx_id>().size())
            ("np",block_ptr->new_producers)
      );
      */

      pending->_block_stage = assembled_block{
                                 id,
                                 std::move( bb._pending_block_header_state ),
                                 std::move( bb._pending_trx_metas ),
                                 std::move( block_ptr ),
                                 std::move( bb._new_pending_producer_schedule )
                              };
   } FC_CAPTURE_AND_RETHROW() } /// finalize_block

   /**
    * @post regardless of the success of commit block there is no active pending block
    */
   void commit_block( bool add_to_fork_db ) {
      auto reset_pending_on_exit = fc::make_scoped_exit([this]{
         pending.reset();
      });

      try {
         EOS_ASSERT( std::holds_alternative<completed_block>(pending->_block_stage), block_validate_exception,
                     "cannot call commit_block until pending block is completed" );

         auto bsp = std::get<completed_block>(pending->_block_stage)._block_state;

         if( add_to_fork_db ) {
            fork_db.add( bsp );
            fork_db.mark_valid( bsp );
            emit( self.accepted_block_header, bsp );
            head = fork_db.head();
            EOS_ASSERT( bsp == head, fork_database_exception, "committed block did not become the new head in fork database");
         }

         if (auto dm_logger = get_deep_mind_logger()) {
            dm_logger->on_accepted_block(bsp);
         }

         emit( self.accepted_block, bsp );

         if( add_to_fork_db ) {
            log_irreversible();
         }
      } catch (...) {
         // dont bother resetting pending, instead abort the block
         reset_pending_on_exit.cancel();
         abort_block();
         throw;
      }

      // push the state for pending.
      pending->push();
   }

   /**
    *  This method is called from other threads. The controller_impl should outlive those threads.
    *  However, to avoid race conditions, it means that the behavior of this function should not change
    *  after controller_impl construction.

    *  This should not be an issue since the purpose of this function is to ensure all of the protocol features
    *  in the supplied vector are recognized by the software, and the set of recognized protocol features is
    *  determined at startup and cannot be changed without a restart.
    */
   void check_protocol_features( block_timestamp_type timestamp,
                                 const flat_set<digest_type>& currently_activated_protocol_features,
                                 const vector<digest_type>& new_protocol_features )
   {
      const auto& pfs = protocol_features.get_protocol_feature_set();

      for( auto itr = new_protocol_features.begin(); itr != new_protocol_features.end(); ++itr ) {
         const auto& f = *itr;

         auto status = pfs.is_recognized( f, timestamp );
         switch( status ) {
            case protocol_feature_set::recognized_t::unrecognized:
               EOS_THROW( protocol_feature_exception,
                          "protocol feature with digest '${digest}' is unrecognized", ("digest", f) );
            break;
            case protocol_feature_set::recognized_t::disabled:
               EOS_THROW( protocol_feature_exception,
                          "protocol feature with digest '${digest}' is disabled", ("digest", f) );
            break;
            case protocol_feature_set::recognized_t::too_early:
               EOS_THROW( protocol_feature_exception,
                          "${timestamp} is too early for the earliest allowed activation time of the protocol feature with digest '${digest}'", ("digest", f)("timestamp", timestamp) );
            break;
            case protocol_feature_set::recognized_t::ready:
            break;
            default:
               EOS_THROW( protocol_feature_exception, "unexpected recognized_t status" );
            break;
         }

         EOS_ASSERT( currently_activated_protocol_features.find( f ) == currently_activated_protocol_features.end(),
                     protocol_feature_exception,
                     "protocol feature with digest '${digest}' has already been activated",
                     ("digest", f)
         );

         auto dependency_checker = [&currently_activated_protocol_features, &new_protocol_features, &itr]
                                   ( const digest_type& f ) -> bool
         {
            if( currently_activated_protocol_features.find( f ) != currently_activated_protocol_features.end() )
               return true;

            return (std::find( new_protocol_features.begin(), itr, f ) != itr);
         };

         EOS_ASSERT( pfs.validate_dependencies( f, dependency_checker ), protocol_feature_exception,
                     "not all dependencies of protocol feature with digest '${digest}' have been activated",
                     ("digest", f)
         );
      }
   }

   void report_block_header_diff( const block_header& b, const block_header& ab ) {

#define EOS_REPORT(DESC,A,B) \
   if( A != B ) { \
      elog("${desc}: ${bv} != ${abv}", ("desc", DESC)("bv", A)("abv", B)); \
   }

      EOS_REPORT( "timestamp", b.timestamp, ab.timestamp )
      EOS_REPORT( "producer", b.producer, ab.producer )
      EOS_REPORT( "confirmed", b.confirmed, ab.confirmed )
      EOS_REPORT( "previous", b.previous, ab.previous )
      EOS_REPORT( "transaction_mroot", b.transaction_mroot, ab.transaction_mroot )
      EOS_REPORT( "action_mroot", b.action_mroot, ab.action_mroot )
      EOS_REPORT( "schedule_version", b.schedule_version, ab.schedule_version )
      EOS_REPORT( "new_producers", b.new_producers, ab.new_producers )
      EOS_REPORT( "header_extensions", b.header_extensions, ab.header_extensions )

#undef EOS_REPORT
   }


   void apply_block( controller::block_report& br, const block_state_ptr& bsp, controller::block_status s,
                     const trx_meta_cache_lookup& trx_lookup )
   { try {
      try {
         auto start = fc::time_point::now();
         const signed_block_ptr& b = bsp->block;
         const auto& new_protocol_feature_activations = bsp->get_new_protocol_feature_activations();

         auto producer_block_id = bsp->id;
         start_block( b->timestamp, b->confirmed, new_protocol_feature_activations, s, producer_block_id, fc::time_point::maximum() );

         // validated in create_block_state_future()
         std::get<building_block>(pending->_block_stage)._trx_mroot_or_receipt_digests = b->transaction_mroot;

         const bool existing_trxs_metas = !bsp->trxs_metas().empty();
         const bool pub_keys_recovered = bsp->is_pub_keys_recovered();
         const bool skip_auth_checks = self.skip_auth_check();
         std::vector<std::tuple<transaction_metadata_ptr, recover_keys_future>> trx_metas;
         bool use_bsp_cached = false;
         if( pub_keys_recovered || (skip_auth_checks && existing_trxs_metas) ) {
            use_bsp_cached = true;
         } else {
            trx_metas.reserve( b->transactions.size() );
            for( const auto& receipt : b->transactions ) {
               if( std::holds_alternative<packed_transaction>(receipt.trx)) {
                  const auto& pt = std::get<packed_transaction>(receipt.trx);
                  transaction_metadata_ptr trx_meta_ptr = trx_lookup ? trx_lookup( pt.id() ) : transaction_metadata_ptr{};
                  if( trx_meta_ptr && *trx_meta_ptr->packed_trx() != pt ) trx_meta_ptr = nullptr;
                  if( trx_meta_ptr && ( skip_auth_checks || !trx_meta_ptr->recovered_keys().empty() ) ) {
                     trx_metas.emplace_back( std::move( trx_meta_ptr ), recover_keys_future{} );
                  } else if( skip_auth_checks ) {
                     packed_transaction_ptr ptrx( b, &pt ); // alias signed_block_ptr
                     trx_metas.emplace_back(
                           transaction_metadata::create_no_recover_keys( std::move(ptrx), transaction_metadata::trx_type::input ),
                           recover_keys_future{} );
                  } else {
                     packed_transaction_ptr ptrx( b, &pt ); // alias signed_block_ptr
                     auto fut = transaction_metadata::start_recover_keys(
                           std::move( ptrx ), thread_pool.get_executor(), chain_id, microseconds::maximum(), transaction_metadata::trx_type::input  );
                     trx_metas.emplace_back( transaction_metadata_ptr{}, std::move( fut ) );
                  }
               }
            }
         }

         transaction_trace_ptr trace;

         size_t packed_idx = 0;
         const auto& trx_receipts = std::get<building_block>(pending->_block_stage)._pending_trx_receipts;
         for( const auto& receipt : b->transactions ) {
            auto num_pending_receipts = trx_receipts.size();
            if( std::holds_alternative<packed_transaction>(receipt.trx) ) {
               const auto& trx_meta = ( use_bsp_cached ? bsp->trxs_metas().at( packed_idx )
                                                       : ( !!std::get<0>( trx_metas.at( packed_idx ) ) ?
                                                             std::get<0>( trx_metas.at( packed_idx ) )
                                                             : std::get<1>( trx_metas.at( packed_idx ) ).get() ) );
               trace = push_transaction( trx_meta, fc::time_point::maximum(), fc::microseconds::maximum(), receipt.cpu_usage_us, true, 0 );
               ++packed_idx;
            } else if( std::holds_alternative<transaction_id_type>(receipt.trx) ) {
               trace = push_scheduled_transaction( std::get<transaction_id_type>(receipt.trx), fc::time_point::maximum(), fc::microseconds::maximum(), receipt.cpu_usage_us, true );
            } else {
               EOS_ASSERT( false, block_validate_exception, "encountered unexpected receipt type" );
            }

            bool transaction_failed =  trace && trace->except;
            bool transaction_can_fail = receipt.status == transaction_receipt_header::hard_fail && std::holds_alternative<transaction_id_type>(receipt.trx);
            if( transaction_failed && !transaction_can_fail) {
               edump((*trace));
               throw *trace->except;
            }

            EOS_ASSERT( trx_receipts.size() > 0,
                        block_validate_exception, "expected a receipt, block_num ${bn}, block_id ${id}, receipt ${e}",
                        ("bn", b->block_num())("id", producer_block_id)("e", receipt)
                      );
            EOS_ASSERT( trx_receipts.size() == num_pending_receipts + 1,
                        block_validate_exception, "expected receipt was not added, block_num ${bn}, block_id ${id}, receipt ${e}",
                        ("bn", b->block_num())("id", producer_block_id)("e", receipt)
                      );
            const transaction_receipt_header& r = trx_receipts.back();
            EOS_ASSERT( r == static_cast<const transaction_receipt_header&>(receipt),
                        block_validate_exception, "receipt does not match, ${lhs} != ${rhs}",
                        ("lhs", r)("rhs", static_cast<const transaction_receipt_header&>(receipt)) );
         }

         finalize_block();

         auto& ab = std::get<assembled_block>(pending->_block_stage);

         if( producer_block_id != ab._id ) {
            elog( "Validation block id does not match producer block id" );
            report_block_header_diff( *b, *ab._unsigned_block );
            // this implicitly asserts that all header fields (less the signature) are identical
            EOS_ASSERT( producer_block_id == ab._id, block_validate_exception, "Block ID does not match",
                        ("producer_block_id", producer_block_id)("validator_block_id", ab._id) );
         }

         if( !use_bsp_cached ) {
            bsp->set_trxs_metas( std::move( ab._trx_metas ), !skip_auth_checks );
         }
         // create completed_block with the existing block_state as we just verified it is the same as assembled_block
         pending->_block_stage = completed_block{ bsp };

         br = pending->_block_report; // copy before commit block destroys pending
         commit_block(false);
         br.total_time = fc::time_point::now() - start;
         return;
      } catch ( const std::bad_alloc& ) {
         throw;
      } catch ( const boost::interprocess::bad_alloc& ) {
         throw;
      } catch ( const fc::exception& e ) {
         edump((e.to_detail_string()));
         abort_block();
         throw;
      } catch ( const std::exception& e ) {
         edump((e.what()));
         abort_block();
         throw;
      }
   } FC_CAPTURE_AND_RETHROW() } /// apply_block

   std::future<block_state_ptr> create_block_state_future( const block_id_type& id, const signed_block_ptr& b ) {
      EOS_ASSERT( b, block_validate_exception, "null block" );

      // no reason for a block_state if fork_db already knows about block
      auto existing = fork_db.get_block( id );
      EOS_ASSERT( !existing, fork_database_exception, "we already know about this block: ${id}", ("id", id) );

      auto prev = fork_db.get_block_header( b->previous );
      EOS_ASSERT( prev, unlinkable_block_exception,
                  "unlinkable block ${id}", ("id", id)("previous", b->previous) );

      return async_thread_pool( thread_pool.get_executor(), [b, prev, id, control=this]() {
         const bool skip_validate_signee = false;

         auto trx_mroot = calculate_trx_merkle( b->transactions );
         EOS_ASSERT( b->transaction_mroot == trx_mroot, block_validate_exception,
                     "invalid block transaction merkle root ${b} != ${c}", ("b", b->transaction_mroot)("c", trx_mroot) );

         auto bsp = std::make_shared<block_state>(
                        *prev,
                        move( b ),
                        control->protocol_features.get_protocol_feature_set(),
                        [control]( block_timestamp_type timestamp,
                                   const flat_set<digest_type>& cur_features,
                                   const vector<digest_type>& new_features )
                        { control->check_protocol_features( timestamp, cur_features, new_features ); },
                        skip_validate_signee
         );

         EOS_ASSERT( id == bsp->id, block_validate_exception,
                     "provided id ${id} does not match block id ${bid}", ("id", id)("bid", bsp->id) );
         return bsp;
      } );
   }

   void push_block( controller::block_report& br,
                    std::future<block_state_ptr>& block_state_future,
                    const forked_branch_callback& forked_branch_cb, const trx_meta_cache_lookup& trx_lookup )
   {
      controller::block_status s = controller::block_status::complete;
      EOS_ASSERT(!pending, block_validate_exception, "it is not valid to push a block when there is a pending block");

      auto reset_prod_light_validation = fc::make_scoped_exit([old_value=trusted_producer_light_validation, this]() {
         trusted_producer_light_validation = old_value;
      });
      try {
         block_state_ptr bsp = block_state_future.get();
         const auto& b = bsp->block;

         if( conf.terminate_at_block > 0 && conf.terminate_at_block < self.head_block_num()) {
            ilog("Reached configured maximum block ${num}; terminating", ("num", conf.terminate_at_block) );
            shutdown();
            return;
         }

         emit( self.pre_accepted_block, b );

         fork_db.add( bsp );

         if (self.is_trusted_producer(b->producer)) {
            trusted_producer_light_validation = true;
         };

         emit( self.accepted_block_header, bsp );

         if( read_mode != db_read_mode::IRREVERSIBLE ) {
            maybe_switch_forks( br, fork_db.pending_head(), s, forked_branch_cb, trx_lookup );
         } else {
            log_irreversible();
         }

      } FC_LOG_AND_RETHROW( )
   }

   void replay_push_block( const signed_block_ptr& b, controller::block_status s ) {
      self.validate_db_available_size();

      EOS_ASSERT(!pending, block_validate_exception, "it is not valid to push a block when there is a pending block");

      try {
         EOS_ASSERT( b, block_validate_exception, "trying to push empty block" );
         EOS_ASSERT( (s == controller::block_status::irreversible || s == controller::block_status::validated),
                     block_validate_exception, "invalid block status for replay" );

         if( conf.terminate_at_block > 0 && conf.terminate_at_block < self.head_block_num() ) {
            ilog("Reached configured maximum block ${num}; terminating", ("num", conf.terminate_at_block) );
            shutdown();
            return;
         }

         emit( self.pre_accepted_block, b );
         const bool skip_validate_signee = !conf.force_all_checks;

         auto bsp = std::make_shared<block_state>(
                        *head,
                        b,
                        protocol_features.get_protocol_feature_set(),
                        [this]( block_timestamp_type timestamp,
                                const flat_set<digest_type>& cur_features,
                                const vector<digest_type>& new_features )
                        { check_protocol_features( timestamp, cur_features, new_features ); },
                        skip_validate_signee
         );

         if( s != controller::block_status::irreversible ) {
            fork_db.add( bsp, true );
         }

         emit( self.accepted_block_header, bsp );

         controller::block_report br;
         if( s == controller::block_status::irreversible ) {
            apply_block( br, bsp, s, trx_meta_cache_lookup{} );
            head = bsp;

            // On replay, log_irreversible is not called and so no irreversible_block signal is emitted.
            // So emit it explicitly here.
            emit( self.irreversible_block, bsp );

            if (!self.skip_db_sessions(s)) {
               db.commit(bsp->block_num);
            }

         } else {
            EOS_ASSERT( read_mode != db_read_mode::IRREVERSIBLE, block_validate_exception,
                        "invariant failure: cannot replay reversible blocks while in irreversible mode" );
            maybe_switch_forks( br, bsp, s, forked_branch_callback{}, trx_meta_cache_lookup{} );
         }

      } FC_LOG_AND_RETHROW( )
   }

   void maybe_switch_forks( controller::block_report& br, const block_state_ptr& new_head, controller::block_status s,
                            const forked_branch_callback& forked_branch_cb, const trx_meta_cache_lookup& trx_lookup )
   {
      bool head_changed = true;
      if( new_head->header.previous == head->id ) {
         try {
            apply_block( br, new_head, s, trx_lookup );
            fork_db.mark_valid( new_head );
            head = new_head;
         } catch ( const std::exception& e ) {
            fork_db.remove( new_head->id );
            throw;
         }
      } else if( new_head->id != head->id ) {
         auto old_head = head;
         ilog("switching forks from ${current_head_id} (block number ${current_head_num}) to ${new_head_id} (block number ${new_head_num})",
              ("current_head_id", head->id)("current_head_num", head->block_num)("new_head_id", new_head->id)("new_head_num", new_head->block_num) );

         if (auto dm_logger = get_deep_mind_logger()) {
            dm_logger->on_switch_forks(head->id, new_head->id);
         }

         auto branches = fork_db.fetch_branch_from( new_head->id, head->id );

         if( branches.second.size() > 0 ) {
            for( auto itr = branches.second.begin(); itr != branches.second.end(); ++itr ) {
               pop_block();
            }
            EOS_ASSERT( self.head_block_id() == branches.second.back()->header.previous, fork_database_exception,
                     "loss of sync between fork_db and chainbase during fork switch" ); // _should_ never fail

            if( forked_branch_cb ) forked_branch_cb( branches.second );
         }

         for( auto ritr = branches.first.rbegin(); ritr != branches.first.rend(); ++ritr ) {
            auto except = std::exception_ptr{};
            try {
               br = controller::block_report{};
               apply_block( br, *ritr, (*ritr)->is_valid() ? controller::block_status::validated
                                                           : controller::block_status::complete, trx_lookup );
               fork_db.mark_valid( *ritr );
               head = *ritr;
            } catch ( const std::bad_alloc& ) {
              throw;
            } catch ( const boost::interprocess::bad_alloc& ) {
              throw;
            } catch (const fc::exception& e) {
               elog("exception thrown while switching forks ${e}", ("e", e.to_detail_string()));
               except = std::current_exception();
            } catch (const std::exception& e) {
               elog("exception thrown while switching forks ${e}", ("e", e.what()));
               except = std::current_exception();
            }

            if( except ) {
               // ritr currently points to the block that threw
               // Remove the block that threw and all forks built off it.
               fork_db.remove( (*ritr)->id );

               // pop all blocks from the bad fork, discarding their transactions
               // ritr base is a forward itr to the last block successfully applied
               auto applied_itr = ritr.base();
               for( auto itr = applied_itr; itr != branches.first.end(); ++itr ) {
                  pop_block();
               }
               EOS_ASSERT( self.head_block_id() == branches.second.back()->header.previous, fork_database_exception,
                           "loss of sync between fork_db and chainbase during fork switch reversal" ); // _should_ never fail

               // re-apply good blocks
               for( auto ritr = branches.second.rbegin(); ritr != branches.second.rend(); ++ritr ) {
                  br = controller::block_report{};
                  apply_block( br, *ritr, controller::block_status::validated /* we previously validated these blocks*/, trx_lookup );
                  head = *ritr;
               }
               std::rethrow_exception(except);
            } // end if exception
         } /// end for each block in branch

         ilog("successfully switched fork to new head ${new_head_id}", ("new_head_id", new_head->id));
      } else {
         head_changed = false;
      }

      if( head_changed )
         log_irreversible();

   } /// push_block

   deque<transaction_metadata_ptr> abort_block() {
      deque<transaction_metadata_ptr> applied_trxs;
      if( pending ) {
         applied_trxs = pending->extract_trx_metas();
         pending.reset();
         protocol_features.popped_blocks_to( head->block_num );
      }
      return applied_trxs;
   }

   static checksum256_type calculate_trx_merkle( const deque<transaction_receipt>& trxs ) {
      deque<digest_type> trx_digests;
      for( const auto& a : trxs )
         trx_digests.emplace_back( a.digest() );

      return merkle( move(trx_digests) );
   }

   void update_producers_authority() {
      const auto& producers = pending->get_pending_block_header_state().active_schedule.producers;

      auto update_permission = [&]( auto& permission, auto threshold ) {
         auto auth = authority( threshold, {}, {});
         for( auto& p : producers ) {
            auth.accounts.push_back({{p.producer_name, config::active_name}, 1});
         }

         if( static_cast<authority>(permission.auth) != auth ) { // TODO: use a more efficient way to check that authority has not changed
            db.modify(permission, [&]( auto& po ) {
               po.auth = auth;
            });
         }
      };

      uint32_t num_producers = producers.size();
      auto calculate_threshold = [=]( uint32_t numerator, uint32_t denominator ) {
         return ( (num_producers * numerator) / denominator ) + 1;
      };

      update_permission( authorization.get_permission({config::producers_account_name,
                                                       config::active_name}),
                         calculate_threshold( 2, 3 ) /* more than two-thirds */                      );

      update_permission( authorization.get_permission({config::producers_account_name,
                                                       config::majority_producers_permission_name}),
                         calculate_threshold( 1, 2 ) /* more than one-half */                        );

      update_permission( authorization.get_permission({config::producers_account_name,
                                                       config::minority_producers_permission_name}),
                         calculate_threshold( 1, 3 ) /* more than one-third */                       );

      //TODO: Add tests
   }

   void create_block_summary(const block_id_type& id) {
      auto block_num = block_header::num_from_id(id);
      auto sid = block_num & 0xffff;
      db.modify( db.get<block_summary_object,by_id>(sid), [&](block_summary_object& bso ) {
          bso.block_id = id;
      });
   }


   void clear_expired_input_transactions(const fc::time_point& deadline) {
      //Look for expired transactions in the deduplication list, and remove them.
      auto& transaction_idx = db.get_mutable_index<transaction_multi_index>();
      const auto& dedupe_index = transaction_idx.indices().get<by_expiration>();
      auto now = self.is_building_block() ? self.pending_block_time() : self.head_block_time();
      const auto total = dedupe_index.size();
      uint32_t num_removed = 0;
      while( (!dedupe_index.empty()) && ( now > fc::time_point(dedupe_index.begin()->expiration) ) ) {
         transaction_idx.remove(*dedupe_index.begin());
         ++num_removed;
         if( deadline <= fc::time_point::now() ) {
            break;
         }
      }
      dlog("removed ${n} expired transactions of the ${t} input dedup list, pending block time ${pt}",
           ("n", num_removed)("t", total)("pt", now));
   }

   bool sender_avoids_whitelist_blacklist_enforcement( account_name sender )const {
      if( conf.sender_bypass_whiteblacklist.size() > 0 &&
          ( conf.sender_bypass_whiteblacklist.find( sender ) != conf.sender_bypass_whiteblacklist.end() ) )
      {
         return true;
      }

      return false;
   }

   void check_actor_list( const flat_set<account_name>& actors )const {
      if( actors.size() == 0 ) return;

      if( conf.actor_whitelist.size() > 0 ) {
         // throw if actors is not a subset of whitelist
         const auto& whitelist = conf.actor_whitelist;
         bool is_subset = true;

         // quick extents check, then brute force the check actors
         if (*actors.cbegin() >= *whitelist.cbegin() && *actors.crbegin() <= *whitelist.crbegin() ) {
            auto lower_bound = whitelist.cbegin();
            for (const auto& actor: actors) {
               lower_bound = std::lower_bound(lower_bound, whitelist.cend(), actor);

               // if the actor is not found, this is not a subset
               if (lower_bound == whitelist.cend() || *lower_bound != actor ) {
                  is_subset = false;
                  break;
               }

               // if the actor was found, we are guaranteed that other actors are either not present in the whitelist
               // or will be present in the range defined as [next actor,end)
               lower_bound = std::next(lower_bound);
            }
         } else {
            is_subset = false;
         }

         // helper lambda to lazily calculate the actors for error messaging
         static auto generate_missing_actors = [](const flat_set<account_name>& actors, const flat_set<account_name>& whitelist) -> vector<account_name> {
            vector<account_name> excluded;
            excluded.reserve( actors.size() );
            set_difference( actors.begin(), actors.end(),
                            whitelist.begin(), whitelist.end(),
                            std::back_inserter(excluded) );
            return excluded;
         };

         EOS_ASSERT( is_subset,  actor_whitelist_exception,
                     "authorizing actor(s) in transaction are not on the actor whitelist: ${actors}",
                     ("actors", generate_missing_actors(actors, whitelist))
                   );
      } else if( conf.actor_blacklist.size() > 0 ) {
         // throw if actors intersects blacklist
         const auto& blacklist = conf.actor_blacklist;
         bool intersects = false;

         // quick extents check then brute force check actors
         if( *actors.cbegin() <= *blacklist.crbegin() && *actors.crbegin() >= *blacklist.cbegin() ) {
            auto lower_bound = blacklist.cbegin();
            for (const auto& actor: actors) {
               lower_bound = std::lower_bound(lower_bound, blacklist.cend(), actor);

               // if the lower bound in the blacklist is at the end, all other actors are guaranteed to
               // not exist in the blacklist
               if (lower_bound == blacklist.cend()) {
                  break;
               }

               // if the lower bound of an actor IS the actor, then we have an intersection
               if (*lower_bound == actor) {
                  intersects = true;
                  break;
               }
            }
         }

         // helper lambda to lazily calculate the actors for error messaging
         static auto generate_blacklisted_actors = [](const flat_set<account_name>& actors, const flat_set<account_name>& blacklist) -> vector<account_name> {
            vector<account_name> blacklisted;
            blacklisted.reserve( actors.size() );
            set_intersection( actors.begin(), actors.end(),
                              blacklist.begin(), blacklist.end(),
                              std::back_inserter(blacklisted)
                            );
            return blacklisted;
         };

         EOS_ASSERT( !intersects, actor_blacklist_exception,
                     "authorizing actor(s) in transaction are on the actor blacklist: ${actors}",
                     ("actors", generate_blacklisted_actors(actors, blacklist))
                   );
      }
   }

   void check_contract_list( account_name code )const {
      if( conf.contract_whitelist.size() > 0 ) {
         EOS_ASSERT( conf.contract_whitelist.find( code ) != conf.contract_whitelist.end(),
                     contract_whitelist_exception,
                     "account '${code}' is not on the contract whitelist", ("code", code)
                   );
      } else if( conf.contract_blacklist.size() > 0 ) {
         EOS_ASSERT( conf.contract_blacklist.find( code ) == conf.contract_blacklist.end(),
                     contract_blacklist_exception,
                     "account '${code}' is on the contract blacklist", ("code", code)
                   );
      }
   }

   void check_action_list( account_name code, action_name action )const {
      if( conf.action_blacklist.size() > 0 ) {
         EOS_ASSERT( conf.action_blacklist.find( std::make_pair(code, action) ) == conf.action_blacklist.end(),
                     action_blacklist_exception,
                     "action '${code}::${action}' is on the action blacklist",
                     ("code", code)("action", action)
                   );
      }
   }

   void check_key_list( const public_key_type& key )const {
      if( conf.key_blacklist.size() > 0 ) {
         EOS_ASSERT( conf.key_blacklist.find( key ) == conf.key_blacklist.end(),
                     key_blacklist_exception,
                     "public key '${key}' is on the key blacklist",
                     ("key", key)
                   );
      }
   }

   /*
   bool should_check_tapos()const { return true; }

   void validate_tapos( const transaction& trx )const {
      if( !should_check_tapos() ) return;

      const auto& tapos_block_summary = db.get<block_summary_object>((uint16_t)trx.ref_block_num);

      //Verify TaPoS block summary has correct ID prefix, and that this block's time is not past the expiration
      EOS_ASSERT(trx.verify_reference_block(tapos_block_summary.block_id), invalid_ref_block_exception,
                 "Transaction's reference block did not match. Is this transaction from a different fork?",
                 ("tapos_summary", tapos_block_summary));
   }
   */


   /**
    *  At the start of each block we notify the system contract with a transaction that passes in
    *  the block header of the prior block (which is currently our head block)
    */
   signed_transaction get_on_block_transaction()
   {
      action on_block_act;
      on_block_act.account = config::system_account_name;
      on_block_act.name = "onblock"_n;
      on_block_act.authorization = vector<permission_level>{{config::system_account_name, config::active_name}};
      on_block_act.data = fc::raw::pack(self.head_block_header());

      signed_transaction trx;
      trx.actions.emplace_back(std::move(on_block_act));
      if( self.is_builtin_activated( builtin_protocol_feature_t::no_duplicate_deferred_id ) ) {
         trx.expiration = time_point_sec();
         trx.ref_block_num = 0;
         trx.ref_block_prefix = 0;
      } else {
         trx.expiration = self.pending_block_time() + fc::microseconds(999'999); // Round up to nearest second to avoid appearing expired
         trx.set_reference_block( self.head_block_id() );
      }

      if (auto dm_logger = get_deep_mind_logger()) {
         dm_logger->on_onblock(trx);
      }

      return trx;
   }

   inline deep_mind_handler* get_deep_mind_logger() const {
      return deep_mind_logger;
   }

   uint32_t earliest_available_block_num() const {
      return (blog.first_block_num() != 0) ? blog.first_block_num() : fork_db.root()->block_num;
   }

}; /// controller_impl

const resource_limits_manager&   controller::get_resource_limits_manager()const
{
   return my->resource_limits;
}
resource_limits_manager&         controller::get_mutable_resource_limits_manager()
{
   return my->resource_limits;
}

const authorization_manager&   controller::get_authorization_manager()const
{
   return my->authorization;
}
authorization_manager&         controller::get_mutable_authorization_manager()
{
   return my->authorization;
}

const protocol_feature_manager& controller::get_protocol_feature_manager()const
{
   return my->protocol_features;
}

uint32_t controller::get_max_nonprivileged_inline_action_size()const
{
   return my->conf.max_nonprivileged_inline_action_size;
}

controller::controller( const controller::config& cfg, const chain_id_type& chain_id )
:my( new controller_impl( cfg, *this, protocol_feature_set{}, chain_id ) )
{
}

controller::controller( const config& cfg, protocol_feature_set&& pfs, const chain_id_type& chain_id )
:my( new controller_impl( cfg, *this, std::move(pfs), chain_id ) )
{
}

controller::~controller() {
   my->abort_block();
   /* Shouldn't be needed anymore.
   //close fork_db here, because it can generate "irreversible" signal to this controller,
   //in case if read-mode == IRREVERSIBLE, we will apply latest irreversible block
   //for that we need 'my' to be valid pointer pointing to valid controller_impl.
   my->fork_db.close();
   */
}

void controller::add_indices() {
   my->add_indices();
}

void controller::startup( std::function<void()> shutdown, std::function<bool()> check_shutdown, const snapshot_reader_ptr& snapshot ) {
   my->startup(shutdown, check_shutdown, snapshot);
}

void controller::startup( std::function<void()> shutdown, std::function<bool()> check_shutdown, const genesis_state& genesis ) {
   my->startup(shutdown, check_shutdown, genesis);
}

void controller::startup(std::function<void()> shutdown, std::function<bool()> check_shutdown) {
   my->startup(shutdown, check_shutdown);
}

const chainbase::database& controller::db()const { return my->db; }

chainbase::database& controller::mutable_db()const { return my->db; }

const fork_database& controller::fork_db()const { return my->fork_db; }

void controller::preactivate_feature( const digest_type& feature_digest ) {
   const auto& pfs = my->protocol_features.get_protocol_feature_set();
   auto cur_time = pending_block_time();

   auto status = pfs.is_recognized( feature_digest, cur_time );
   switch( status ) {
      case protocol_feature_set::recognized_t::unrecognized:
         if( is_speculative_block() ) {
            EOS_THROW( subjective_block_production_exception,
                       "protocol feature with digest '${digest}' is unrecognized", ("digest", feature_digest) );
         } else {
            EOS_THROW( protocol_feature_bad_block_exception,
                       "protocol feature with digest '${digest}' is unrecognized", ("digest", feature_digest) );
         }
      break;
      case protocol_feature_set::recognized_t::disabled:
         if( is_speculative_block() ) {
            EOS_THROW( subjective_block_production_exception,
                       "protocol feature with digest '${digest}' is disabled", ("digest", feature_digest) );
         } else {
            EOS_THROW( protocol_feature_bad_block_exception,
                       "protocol feature with digest '${digest}' is disabled", ("digest", feature_digest) );
         }
      break;
      case protocol_feature_set::recognized_t::too_early:
         if( is_speculative_block() ) {
            EOS_THROW( subjective_block_production_exception,
                       "${timestamp} is too early for the earliest allowed activation time of the protocol feature with digest '${digest}'", ("digest", feature_digest)("timestamp", cur_time) );
         } else {
            EOS_THROW( protocol_feature_bad_block_exception,
                       "${timestamp} is too early for the earliest allowed activation time of the protocol feature with digest '${digest}'", ("digest", feature_digest)("timestamp", cur_time) );
         }
      break;
      case protocol_feature_set::recognized_t::ready:
      break;
      default:
         if( is_speculative_block() ) {
            EOS_THROW( subjective_block_production_exception, "unexpected recognized_t status" );
         } else {
            EOS_THROW( protocol_feature_bad_block_exception, "unexpected recognized_t status" );
         }
      break;
   }

   // The above failures depend on subjective information.
   // Because of deferred transactions, this complicates things considerably.

   // If producing a block, we throw a subjective failure if the feature is not properly recognized in order
   // to try to avoid retiring into a block a deferred transacton driven by subjective information.

   // But it is still possible for a producer to retire a deferred transaction that deals with this subjective
   // information. If they recognized the feature, they would retire it successfully, but a validator that
   // does not recognize the feature should reject the entire block (not just fail the deferred transaction).
   // Even if they don't recognize the feature, the producer could change their nodeos code to treat it like an
   // objective failure thus leading the deferred transaction to retire with soft_fail or hard_fail.
   // In this case, validators that don't recognize the feature would reject the whole block immediately, and
   // validators that do recognize the feature would likely lead to a different retire status which would
   // ultimately cause a validation failure and thus rejection of the block.
   // In either case, it results in rejection of the block which is the desired behavior in this scenario.

   // If the feature is properly recognized by producer and validator, we have dealt with the subjectivity and
   // now only consider the remaining failure modes which are deterministic and objective.
   // Thus the exceptions that can be thrown below can be regular objective exceptions
   // that do not cause immediate rejection of the block.

   EOS_ASSERT( !is_protocol_feature_activated( feature_digest ),
               protocol_feature_exception,
               "protocol feature with digest '${digest}' is already activated",
               ("digest", feature_digest)
   );

   const auto& pso = my->db.get<protocol_state_object>();

   EOS_ASSERT( std::find( pso.preactivated_protocol_features.begin(),
                          pso.preactivated_protocol_features.end(),
                          feature_digest
               ) == pso.preactivated_protocol_features.end(),
               protocol_feature_exception,
               "protocol feature with digest '${digest}' is already pre-activated",
               ("digest", feature_digest)
   );

   auto dependency_checker = [&]( const digest_type& d ) -> bool
   {
      if( is_protocol_feature_activated( d ) ) return true;

      return ( std::find( pso.preactivated_protocol_features.begin(),
                          pso.preactivated_protocol_features.end(),
                          d ) != pso.preactivated_protocol_features.end() );
   };

   EOS_ASSERT( pfs.validate_dependencies( feature_digest, dependency_checker ),
               protocol_feature_exception,
               "not all dependencies of protocol feature with digest '${digest}' have been activated or pre-activated",
               ("digest", feature_digest)
   );

   if (auto dm_logger = get_deep_mind_logger()) {
      const auto feature = pfs.get_protocol_feature(feature_digest);

      dm_logger->on_preactivate_feature(feature);
   }

   my->db.modify( pso, [&]( auto& ps ) {
      ps.preactivated_protocol_features.push_back( feature_digest );
   } );
}

vector<digest_type> controller::get_preactivated_protocol_features()const {
   const auto& pso = my->db.get<protocol_state_object>();

   if( pso.preactivated_protocol_features.size() == 0 ) return {};

   vector<digest_type> preactivated_protocol_features;

   for( const auto& f : pso.preactivated_protocol_features ) {
      preactivated_protocol_features.emplace_back( f );
   }

   return preactivated_protocol_features;
}

void controller::validate_protocol_features( const vector<digest_type>& features_to_activate )const {
   my->check_protocol_features( my->head->header.timestamp,
                                my->head->activated_protocol_features->protocol_features,
                                features_to_activate );
}

void controller::start_block( block_timestamp_type when,
                              uint16_t confirm_block_count,
                              const vector<digest_type>& new_protocol_feature_activations,
                              block_status bs,
                              const fc::time_point& deadline )
{
   validate_db_available_size();

   if( new_protocol_feature_activations.size() > 0 ) {
      validate_protocol_features( new_protocol_feature_activations );
   }

   EOS_ASSERT( bs == block_status::incomplete || bs == block_status::ephemeral, block_validate_exception, "speculative block type required" );

   my->start_block( when, confirm_block_count, new_protocol_feature_activations,
                    bs, std::optional<block_id_type>(), deadline );
}

block_state_ptr controller::finalize_block( block_report& br, const signer_callback_type& signer_callback ) {
   validate_db_available_size();

   my->finalize_block();

   auto& ab = std::get<assembled_block>(my->pending->_block_stage);

   auto bsp = std::make_shared<block_state>(
                  std::move( ab._pending_block_header_state ),
                  std::move( ab._unsigned_block ),
                  std::move( ab._trx_metas ),
                  my->protocol_features.get_protocol_feature_set(),
                  []( block_timestamp_type timestamp,
                      const flat_set<digest_type>& cur_features,
                      const vector<digest_type>& new_features )
                  {},
                  signer_callback
              );

   my->pending->_block_stage = completed_block{ bsp };

   br = my->pending->_block_report;

   return bsp;
}

void controller::commit_block() {
   validate_db_available_size();
   my->commit_block(true);
}

deque<transaction_metadata_ptr> controller::abort_block() {
   return my->abort_block();
}

boost::asio::io_context& controller::get_thread_pool() {
   return my->thread_pool.get_executor();
}

std::future<block_state_ptr> controller::create_block_state_future( const block_id_type& id, const signed_block_ptr& b ) {
   return my->create_block_state_future( id, b );
}

void controller::push_block( controller::block_report& br,
                             std::future<block_state_ptr>& block_state_future,
                             const forked_branch_callback& forked_branch_cb, const trx_meta_cache_lookup& trx_lookup )
{
   validate_db_available_size();
   my->push_block( br, block_state_future, forked_branch_cb, trx_lookup );
}

transaction_trace_ptr controller::push_transaction( const transaction_metadata_ptr& trx,
                                                    fc::time_point block_deadline, fc::microseconds max_transaction_time,
                                                    uint32_t billed_cpu_time_us, bool explicit_billed_cpu_time,
                                                    int64_t subjective_cpu_bill_us ) {
   validate_db_available_size();
   EOS_ASSERT( get_read_mode() != db_read_mode::IRREVERSIBLE, transaction_type_exception, "push transaction not allowed in irreversible mode" );
   EOS_ASSERT( trx && !trx->implicit() && !trx->scheduled(), transaction_type_exception, "Implicit/Scheduled transaction not allowed" );
   return my->push_transaction(trx, block_deadline, max_transaction_time, billed_cpu_time_us, explicit_billed_cpu_time, subjective_cpu_bill_us );
}

transaction_trace_ptr controller::push_scheduled_transaction( const transaction_id_type& trxid,
                                                              fc::time_point block_deadline, fc::microseconds max_transaction_time,
                                                              uint32_t billed_cpu_time_us, bool explicit_billed_cpu_time )
{
   EOS_ASSERT( get_read_mode() != db_read_mode::IRREVERSIBLE, transaction_type_exception, "push scheduled transaction not allowed in irreversible mode" );
   validate_db_available_size();
   return my->push_scheduled_transaction( trxid, block_deadline, max_transaction_time, billed_cpu_time_us, explicit_billed_cpu_time );
}

const flat_set<account_name>& controller::get_actor_whitelist() const {
   return my->conf.actor_whitelist;
}
const flat_set<account_name>& controller::get_actor_blacklist() const {
   return my->conf.actor_blacklist;
}
const flat_set<account_name>& controller::get_contract_whitelist() const {
   return my->conf.contract_whitelist;
}
const flat_set<account_name>& controller::get_contract_blacklist() const {
   return my->conf.contract_blacklist;
}
const flat_set< pair<account_name, action_name> >& controller::get_action_blacklist() const {
   return my->conf.action_blacklist;
}
const flat_set<public_key_type>& controller::get_key_blacklist() const {
   return my->conf.key_blacklist;
}

void controller::set_actor_whitelist( const flat_set<account_name>& new_actor_whitelist ) {
   my->conf.actor_whitelist = new_actor_whitelist;
}
void controller::set_actor_blacklist( const flat_set<account_name>& new_actor_blacklist ) {
   my->conf.actor_blacklist = new_actor_blacklist;
}
void controller::set_contract_whitelist( const flat_set<account_name>& new_contract_whitelist ) {
   my->conf.contract_whitelist = new_contract_whitelist;
}
void controller::set_contract_blacklist( const flat_set<account_name>& new_contract_blacklist ) {
   my->conf.contract_blacklist = new_contract_blacklist;
}
void controller::set_action_blacklist( const flat_set< pair<account_name, action_name> >& new_action_blacklist ) {
   for (auto& act: new_action_blacklist) {
      EOS_ASSERT(act.first != account_name(), name_type_exception, "Action blacklist - contract name should not be empty");
      EOS_ASSERT(act.second != action_name(), action_type_exception, "Action blacklist - action name should not be empty");
   }
   my->conf.action_blacklist = new_action_blacklist;
}
void controller::set_key_blacklist( const flat_set<public_key_type>& new_key_blacklist ) {
   my->conf.key_blacklist = new_key_blacklist;
}

uint32_t controller::head_block_num()const {
   return my->head->block_num;
}
time_point controller::head_block_time()const {
   return my->head->header.timestamp;
}
block_id_type controller::head_block_id()const {
   return my->head->id;
}
account_name  controller::head_block_producer()const {
   return my->head->header.producer;
}
const block_header& controller::head_block_header()const {
   return my->head->header;
}
block_state_ptr controller::head_block_state()const {
   return my->head;
}

uint32_t controller::fork_db_head_block_num()const {
   return my->fork_db.head()->block_num;
}

block_id_type controller::fork_db_head_block_id()const {
   return my->fork_db.head()->id;
}

time_point controller::fork_db_head_block_time()const {
   return my->fork_db.head()->header.timestamp;
}

account_name  controller::fork_db_head_block_producer()const {
   return my->fork_db.head()->header.producer;
}

uint32_t controller::fork_db_pending_head_block_num()const {
   return my->fork_db.pending_head()->block_num;
}

block_id_type controller::fork_db_pending_head_block_id()const {
   return my->fork_db.pending_head()->id;
}

time_point controller::fork_db_pending_head_block_time()const {
   return my->fork_db.pending_head()->header.timestamp;
}

account_name  controller::fork_db_pending_head_block_producer()const {
   return my->fork_db.pending_head()->header.producer;
}

time_point controller::pending_block_time()const {
   EOS_ASSERT( my->pending, block_validate_exception, "no pending block" );

   if( std::holds_alternative<completed_block>(my->pending->_block_stage) )
      return std::get<completed_block>(my->pending->_block_stage)._block_state->header.timestamp;

   return my->pending->get_pending_block_header_state().timestamp;
}

uint32_t controller::pending_block_num()const {
   EOS_ASSERT( my->pending, block_validate_exception, "no pending block" );

   if( std::holds_alternative<completed_block>(my->pending->_block_stage) )
      return std::get<completed_block>(my->pending->_block_stage)._block_state->header.block_num();

   return my->pending->get_pending_block_header_state().block_num;
}

account_name controller::pending_block_producer()const {
   EOS_ASSERT( my->pending, block_validate_exception, "no pending block" );

   if( std::holds_alternative<completed_block>(my->pending->_block_stage) )
      return std::get<completed_block>(my->pending->_block_stage)._block_state->header.producer;

   return my->pending->get_pending_block_header_state().producer;
}

const block_signing_authority& controller::pending_block_signing_authority()const {
   EOS_ASSERT( my->pending, block_validate_exception, "no pending block" );

   if( std::holds_alternative<completed_block>(my->pending->_block_stage) )
      return std::get<completed_block>(my->pending->_block_stage)._block_state->valid_block_signing_authority;

   return my->pending->get_pending_block_header_state().valid_block_signing_authority;
}

std::optional<block_id_type> controller::pending_producer_block_id()const {
   EOS_ASSERT( my->pending, block_validate_exception, "no pending block" );
   return my->pending->_producer_block_id;
}

uint32_t controller::last_irreversible_block_num() const {
   return my->fork_db.root()->block_num;
}

block_id_type controller::last_irreversible_block_id() const {
   return my->fork_db.root()->id;
}

time_point controller::last_irreversible_block_time() const {
   return my->fork_db.root()->header.timestamp.to_time_point();
}


const dynamic_global_property_object& controller::get_dynamic_global_properties()const {
  return my->db.get<dynamic_global_property_object>();
}
const global_property_object& controller::get_global_properties()const {
  return my->db.get<global_property_object>();
}

signed_block_ptr controller::fetch_block_by_id( block_id_type id )const {
   auto state = my->fork_db.get_block(id);
   if( state && state->block ) return state->block;
   auto bptr = my->blog.read_block_by_num( block_header::num_from_id(id) );
   if( bptr && bptr->calculate_id() == id ) return bptr;
   return signed_block_ptr();
}

signed_block_ptr controller::fetch_block_by_number( uint32_t block_num )const  { try {
   auto blk_state = fetch_block_state_by_number( block_num );
   if( blk_state ) {
      return blk_state->block;
   }

   return my->blog.read_block_by_num(block_num);
} FC_CAPTURE_AND_RETHROW( (block_num) ) }

block_state_ptr controller::fetch_block_state_by_id( block_id_type id )const {
   auto state = my->fork_db.get_block(id);
   return state;
}

block_state_ptr controller::fetch_block_state_by_number( uint32_t block_num )const  { try {
   if( my->read_mode == db_read_mode::IRREVERSIBLE ) {
      return my->fork_db.search_on_branch( my->fork_db.pending_head()->id, block_num );
   } else {
      return my->fork_db.search_on_branch( my->fork_db.head()->id, block_num );
   }
} FC_CAPTURE_AND_RETHROW( (block_num) ) }

block_id_type controller::get_block_id_for_num( uint32_t block_num )const { try {
   const auto& tapos_block_summary = db().get<block_summary_object>((uint16_t)block_num);

   if( block_header::num_from_id(tapos_block_summary.block_id) == block_num )
      return tapos_block_summary.block_id;

   const auto& blog_head = my->blog.head();

   bool find_in_blog = (blog_head && block_num <= blog_head->block_num());

   if( !find_in_blog ) {
      auto bsp = fetch_block_state_by_number( block_num );
      if( bsp ) return bsp->id;
   }

   auto id = my->blog.read_block_id_by_num(block_num);

   EOS_ASSERT( BOOST_LIKELY( id != block_id_type() ), unknown_block_exception,
               "Could not find block: ${block}", ("block", block_num) );

   return id;
} FC_CAPTURE_AND_RETHROW( (block_num) ) }

sha256 controller::calculate_integrity_hash() { try {
   return my->calculate_integrity_hash();
} FC_LOG_AND_RETHROW() }

void controller::write_snapshot( const snapshot_writer_ptr& snapshot ) {
   EOS_ASSERT( !my->pending, block_validate_exception, "cannot take a consistent snapshot with a pending block" );
   return my->add_to_snapshot(snapshot);
}

int64_t controller::set_proposed_producers( vector<producer_authority> producers ) {
   const auto& gpo = get_global_properties();
   auto cur_block_num = head_block_num() + 1;

   if( producers.size() == 0 && is_builtin_activated( builtin_protocol_feature_t::disallow_empty_producer_schedule ) ) {
      return -1;
   }

   if( gpo.proposed_schedule_block_num ) {
      if( *gpo.proposed_schedule_block_num != cur_block_num )
         return -1; // there is already a proposed schedule set in a previous block, wait for it to become pending

      if( std::equal( producers.begin(), producers.end(),
                      gpo.proposed_schedule.producers.begin(), gpo.proposed_schedule.producers.end() ) )
         return -1; // the proposed producer schedule does not change
   }

   producer_authority_schedule sch;

   decltype(sch.producers.cend()) end;
   decltype(end)                  begin;

   const auto& pending_sch = pending_producers();

   if( pending_sch.producers.size() == 0 ) {
      const auto& active_sch = active_producers();
      begin = active_sch.producers.begin();
      end   = active_sch.producers.end();
      sch.version = active_sch.version + 1;
   } else {
      begin = pending_sch.producers.begin();
      end   = pending_sch.producers.end();
      sch.version = pending_sch.version + 1;
   }

   if( std::equal( producers.begin(), producers.end(), begin, end ) )
      return -1; // the producer schedule would not change

   sch.producers = std::move(producers);

   int64_t version = sch.version;

   ilog( "proposed producer schedule with version ${v}", ("v", version) );

   my->db.modify( gpo, [&]( auto& gp ) {
      gp.proposed_schedule_block_num = cur_block_num;
      gp.proposed_schedule = sch.to_shared(gp.proposed_schedule.producers.get_allocator());
   });
   return version;
}

const producer_authority_schedule&    controller::active_producers()const {
   if( !(my->pending) )
      return  my->head->active_schedule;

   if( std::holds_alternative<completed_block>(my->pending->_block_stage) )
      return std::get<completed_block>(my->pending->_block_stage)._block_state->active_schedule;

   return my->pending->get_pending_block_header_state().active_schedule;
}

const producer_authority_schedule& controller::pending_producers()const {
   if( !(my->pending) )
      return  my->head->pending_schedule.schedule;

   if( std::holds_alternative<completed_block>(my->pending->_block_stage) )
      return std::get<completed_block>(my->pending->_block_stage)._block_state->pending_schedule.schedule;

   if( std::holds_alternative<assembled_block>(my->pending->_block_stage) ) {
      const auto& new_prods_cache = std::get<assembled_block>(my->pending->_block_stage)._new_producer_authority_cache;
      if( new_prods_cache ) {
         return *new_prods_cache;
      }
   }

   const auto& bb = std::get<building_block>(my->pending->_block_stage);

   if( bb._new_pending_producer_schedule )
      return *bb._new_pending_producer_schedule;

   return bb._pending_block_header_state.prev_pending_schedule.schedule;
}

std::optional<producer_authority_schedule> controller::proposed_producers()const {
   const auto& gpo = get_global_properties();
   if( !gpo.proposed_schedule_block_num )
      return std::optional<producer_authority_schedule>();

   return producer_authority_schedule::from_shared(gpo.proposed_schedule);
}

bool controller::light_validation_allowed() const {
   if (!my->pending || my->in_trx_requiring_checks) {
      return false;
   }

   const auto pb_status = my->pending->_block_status;

   // in a pending irreversible or previously validated block and we have forcing all checks
   const bool consider_skipping_on_replay =
         (pb_status == block_status::irreversible || pb_status == block_status::validated) && !my->conf.force_all_checks;

   // OR in a signed block and in light validation mode
   const bool consider_skipping_on_validate = (pb_status == block_status::complete &&
         (my->conf.block_validation_mode == validation_mode::LIGHT || my->trusted_producer_light_validation));

   return consider_skipping_on_replay || consider_skipping_on_validate;
}


bool controller::skip_auth_check() const {
   return light_validation_allowed();
}

bool controller::skip_trx_checks() const {
   return light_validation_allowed();
}

bool controller::skip_db_sessions( block_status bs ) const {
   bool consider_skipping = bs == block_status::irreversible;
   return consider_skipping
      && !my->conf.disable_replay_opts
      && !my->in_trx_requiring_checks;
}

bool controller::skip_db_sessions() const {
   if (my->pending) {
      return skip_db_sessions(my->pending->_block_status);
   } else {
      return false;
   }
}

bool controller::is_trusted_producer( const account_name& producer) const {
   return get_validation_mode() == chain::validation_mode::LIGHT || my->conf.trusted_producers.count(producer);
}

bool controller::contracts_console()const {
   return my->conf.contracts_console;
}

bool controller::is_profiling(account_name account) const {
   return my->conf.profile_accounts.find(account) != my->conf.profile_accounts.end();
}

chain_id_type controller::get_chain_id()const {
   return my->chain_id;
}

db_read_mode controller::get_read_mode()const {
   return my->read_mode;
}

validation_mode controller::get_validation_mode()const {
   return my->conf.block_validation_mode;
}

uint32_t controller::get_terminate_at_block()const {
   return my->conf.terminate_at_block;
}

const apply_handler* controller::find_apply_handler( account_name receiver, account_name scope, action_name act ) const
{
   auto native_handler_scope = my->apply_handlers.find( receiver );
   if( native_handler_scope != my->apply_handlers.end() ) {
      auto handler = native_handler_scope->second.find( make_pair( scope, act ) );
      if( handler != native_handler_scope->second.end() )
         return &handler->second;
   }
   return nullptr;
}
wasm_interface& controller::get_wasm_interface() {
   return my->wasmif;
}

const account_object& controller::get_account( account_name name )const
{ try {
   return my->db.get<account_object, by_name>(name);
} FC_CAPTURE_AND_RETHROW( (name) ) }

bool controller::sender_avoids_whitelist_blacklist_enforcement( account_name sender )const {
   return my->sender_avoids_whitelist_blacklist_enforcement( sender );
}

void controller::check_actor_list( const flat_set<account_name>& actors )const {
   my->check_actor_list( actors );
}

void controller::check_contract_list( account_name code )const {
   my->check_contract_list( code );
}

void controller::check_action_list( account_name code, action_name action )const {
   my->check_action_list( code, action );
}

void controller::check_key_list( const public_key_type& key )const {
   my->check_key_list( key );
}

bool controller::is_building_block()const {
   return my->pending.has_value();
}

bool controller::is_speculative_block()const {
   if( !my->pending ) return false;

   return (my->pending->_block_status == block_status::incomplete || my->pending->_block_status == block_status::ephemeral );
}

bool controller::is_ram_billing_in_notify_allowed()const {
   return my->conf.disable_all_subjective_mitigations || !is_speculative_block() || my->conf.allow_ram_billing_in_notify;
}

uint32_t controller::configured_subjective_signature_length_limit()const {
   return my->conf.maximum_variable_signature_length;
}

void controller::validate_expiration( const transaction& trx )const { try {
   const auto& chain_configuration = get_global_properties().configuration;

   EOS_ASSERT( time_point(trx.expiration) >= pending_block_time(),
               expired_tx_exception,
               "transaction has expired, "
               "expiration is ${trx.expiration} and pending block time is ${pending_block_time}",
               ("trx.expiration",trx.expiration)("pending_block_time",pending_block_time()));
   EOS_ASSERT( time_point(trx.expiration) <= pending_block_time() + fc::seconds(chain_configuration.max_transaction_lifetime),
               tx_exp_too_far_exception,
               "Transaction expiration is too far in the future relative to the reference time of ${reference_time}, "
               "expiration is ${trx.expiration} and the maximum transaction lifetime is ${max_til_exp} seconds",
               ("trx.expiration",trx.expiration)("reference_time",pending_block_time())
               ("max_til_exp",chain_configuration.max_transaction_lifetime) );
} FC_CAPTURE_AND_RETHROW((trx)) }

void controller::validate_tapos( const transaction& trx )const { try {
   const auto& tapos_block_summary = db().get<block_summary_object>((uint16_t)trx.ref_block_num);

   //Verify TaPoS block summary has correct ID prefix, and that this block's time is not past the expiration
   EOS_ASSERT(trx.verify_reference_block(tapos_block_summary.block_id), invalid_ref_block_exception,
              "Transaction's reference block did not match. Is this transaction from a different fork?",
              ("tapos_summary", tapos_block_summary));
} FC_CAPTURE_AND_RETHROW() }

void controller::validate_db_available_size() const {
   const auto free = db().get_segment_manager()->get_free_memory();
   const auto guard = my->conf.state_guard_size;
   EOS_ASSERT(free >= guard, database_guard_exception, "database free: ${f}, guard size: ${g}", ("f", free)("g",guard));
}

bool controller::is_protocol_feature_activated( const digest_type& feature_digest )const {
   if( my->pending )
      return my->pending->is_protocol_feature_activated( feature_digest );

   const auto& activated_features = my->head->activated_protocol_features->protocol_features;
   return (activated_features.find( feature_digest ) != activated_features.end());
}

bool controller::is_builtin_activated( builtin_protocol_feature_t f )const {
   uint32_t current_block_num = head_block_num();

   if( my->pending ) {
      ++current_block_num;
   }

   return my->protocol_features.is_builtin_activated( f, current_block_num );
}

bool controller::is_known_unexpired_transaction( const transaction_id_type& id) const {
   return db().find<transaction_object, by_trx_id>(id);
}

void controller::set_subjective_cpu_leeway(fc::microseconds leeway) {
   my->subjective_cpu_leeway = leeway;
}

std::optional<fc::microseconds> controller::get_subjective_cpu_leeway() const {
    return my->subjective_cpu_leeway;
}

void controller::set_greylist_limit( uint32_t limit ) {
   EOS_ASSERT( 0 < limit && limit <= chain::config::maximum_elastic_resource_multiplier,
               misc_exception,
               "Invalid limit (${limit}) passed into set_greylist_limit. "
               "Must be between 1 and ${max}.",
               ("limit", limit)("max", chain::config::maximum_elastic_resource_multiplier)
   );
   my->conf.greylist_limit = limit;
}

uint32_t controller::get_greylist_limit()const {
   return my->conf.greylist_limit;
}

void controller::add_resource_greylist(const account_name &name) {
   my->conf.resource_greylist.insert(name);
}

void controller::remove_resource_greylist(const account_name &name) {
   my->conf.resource_greylist.erase(name);
}

bool controller::is_resource_greylisted(const account_name &name) const {
   return my->conf.resource_greylist.find(name) !=  my->conf.resource_greylist.end();
}

const flat_set<account_name> &controller::get_resource_greylist() const {
   return  my->conf.resource_greylist;
}


void controller::add_to_ram_correction( account_name account, uint64_t ram_bytes ) {
   auto ptr = my->db.find<account_ram_correction_object, by_name>( account );
   if( ptr ) {
      my->db.modify<account_ram_correction_object>( *ptr, [&]( auto& rco ) {
         rco.ram_correction += ram_bytes;
      } );
   } else {
      ptr = &my->db.create<account_ram_correction_object>( [&]( auto& rco ) {
         rco.name = account;
         rco.ram_correction = ram_bytes;
      } );
   }

   if (auto dm_logger = get_deep_mind_logger()) {
      dm_logger->on_add_ram_correction(*ptr, ram_bytes);
   }
}

bool controller::all_subjective_mitigations_disabled()const {
   return my->conf.disable_all_subjective_mitigations;
}

deep_mind_handler* controller::get_deep_mind_logger()const {
   return my->get_deep_mind_logger();
}

void controller::enable_deep_mind(deep_mind_handler* logger) {
   EOS_ASSERT( logger != nullptr, misc_exception, "Invalid logger passed into enable_deep_mind, must be set" );
   my->deep_mind_logger = logger;
}

uint32_t controller::earliest_available_block_num() const{
   return my->earliest_available_block_num();
}
#if defined(EOSIO_EOS_VM_RUNTIME_ENABLED) || defined(EOSIO_EOS_VM_JIT_RUNTIME_ENABLED)
vm::wasm_allocator& controller::get_wasm_allocator() {
   return my->wasm_alloc;
}
#endif

std::optional<uint64_t> controller::convert_exception_to_error_code( const fc::exception& e ) {
   const chain_exception* e_ptr = dynamic_cast<const chain_exception*>( &e );

   if( e_ptr == nullptr ) return {};

   if( !e_ptr->error_code ) return static_cast<uint64_t>(system_error_code::generic_system_error);

   return e_ptr->error_code;
}

chain_id_type controller::extract_chain_id(snapshot_reader& snapshot) {
   chain_snapshot_header header;
   snapshot.read_section<chain_snapshot_header>([&header]( auto &section ){
      section.read_row(header);
      header.validate();
   });

   // check if this is a legacy version of the snapshot, which has a genesis state instead of chain id
   std::optional<genesis_state> genesis = controller_impl::extract_legacy_genesis_state(snapshot, header.version);
   if (genesis) {
      return genesis->compute_chain_id();
   }

   chain_id_type chain_id;

   using v4 = legacy::snapshot_global_property_object_v4;
   if (header.version <= v4::maximum_version) {
      snapshot.read_section<global_property_object>([&chain_id]( auto &section ){
         v4 global_properties;
         section.read_row(global_properties);
         chain_id = global_properties.chain_id;
      });
   }
   else {
      snapshot.read_section<global_property_object>([&chain_id]( auto &section ){
         snapshot_global_property_object global_properties;
         section.read_row(global_properties);
         chain_id = global_properties.chain_id;
      });
   }

   return chain_id;
}

std::optional<chain_id_type> controller::extract_chain_id_from_db( const path& state_dir ) {
   try {
      chainbase::database db( state_dir, chainbase::database::read_only );

      db.add_index<database_header_multi_index>();
      db.add_index<global_property_multi_index>();

      controller_impl::validate_db_version( db );

      if( db.revision() < 1 ) return {};

      auto * gpo = db.find<global_property_object>();
      if (gpo==nullptr) return {};

      return gpo->chain_id;
   } catch (std::system_error &) {} //  do not propagate db_error_code::not_found" for absent db, so it will be created 

   return {};
}

void controller::replace_producer_keys( const public_key_type& key ) {
   ilog("Replace producer keys with ${k}", ("k", key));
   mutable_db().modify( db().get<global_property_object>(), [&]( auto& gp ) {
      gp.proposed_schedule_block_num = {};
      gp.proposed_schedule.version = 0;
      gp.proposed_schedule.producers.clear();
   });
   auto version = my->head->pending_schedule.schedule.version;
   my->head->pending_schedule = {};
   my->head->pending_schedule.schedule.version = version;
   for (auto& prod: my->head->active_schedule.producers ) {
      ilog("${n}", ("n", prod.producer_name));
      std::visit([&](auto &auth) {
         auth.threshold = 1;
         auth.keys = {key_weight{key, 1}};
      }, prod.authority);
   }
}

void controller::replace_account_keys( name account, name permission, const public_key_type& key ) {
   auto& rlm = get_mutable_resource_limits_manager();
   auto* perm = db().find<permission_object, by_owner>(boost::make_tuple(account, permission));
   if (!perm)
      return;
   int64_t old_size = (int64_t)(chain::config::billable_size_v<permission_object> + perm->auth.get_billable_size());
   mutable_db().modify(*perm, [&](auto& p) {
      p.auth = authority(key);
   });
   int64_t new_size = (int64_t)(chain::config::billable_size_v<permission_object> + perm->auth.get_billable_size());
   rlm.add_pending_ram_usage(account, new_size - old_size);
   rlm.verify_account_ram_usage(account);
}

/// Protocol feature activation handlers:

template<>
void controller_impl::on_activation<builtin_protocol_feature_t::preactivate_feature>() {
   db.modify( db.get<protocol_state_object>(), [&]( auto& ps ) {
      add_intrinsic_to_whitelist( ps.whitelisted_intrinsics, "preactivate_feature" );
      add_intrinsic_to_whitelist( ps.whitelisted_intrinsics, "is_feature_activated" );
   } );
}

template<>
void controller_impl::on_activation<builtin_protocol_feature_t::get_sender>() {
   db.modify( db.get<protocol_state_object>(), [&]( auto& ps ) {
      add_intrinsic_to_whitelist( ps.whitelisted_intrinsics, "get_sender" );
   } );
}

template<>
void controller_impl::on_activation<builtin_protocol_feature_t::replace_deferred>() {
   const auto& indx = db.get_index<account_ram_correction_index, by_id>();
   for( auto itr = indx.begin(); itr != indx.end(); itr = indx.begin() ) {
      int64_t current_ram_usage = resource_limits.get_account_ram_usage( itr->name );
      int64_t ram_delta = -static_cast<int64_t>(itr->ram_correction);
      if( itr->ram_correction > static_cast<uint64_t>(current_ram_usage) ) {
         ram_delta = -current_ram_usage;
         elog( "account ${name} was to be reduced by ${adjust} bytes of RAM despite only using ${current} bytes of RAM",
               ("name", itr->name)("adjust", itr->ram_correction)("current", current_ram_usage) );
      }

      if (auto dm_logger = get_deep_mind_logger()) {
         dm_logger->on_ram_trace(RAM_EVENT_ID("${id}", ("id", itr->id._id)), "deferred_trx", "correction", "deferred_trx_ram_correction");
      }

      resource_limits.add_pending_ram_usage( itr->name, ram_delta );
      db.remove( *itr );
   }
}

template<>
void controller_impl::on_activation<builtin_protocol_feature_t::webauthn_key>() {
   db.modify( db.get<protocol_state_object>(), [&]( auto& ps ) {
      ps.num_supported_key_types = 3;
   } );
}

template<>
void controller_impl::on_activation<builtin_protocol_feature_t::wtmsig_block_signatures>() {
   db.modify( db.get<protocol_state_object>(), [&]( auto& ps ) {
      add_intrinsic_to_whitelist( ps.whitelisted_intrinsics, "set_proposed_producers_ex" );
   } );
}

template<>
void controller_impl::on_activation<builtin_protocol_feature_t::action_return_value>() {
   db.modify( db.get<protocol_state_object>(), [&]( auto& ps ) {
      add_intrinsic_to_whitelist( ps.whitelisted_intrinsics, "set_action_return_value" );
   } );
}

template<>
void controller_impl::on_activation<builtin_protocol_feature_t::configurable_wasm_limits>() {
   db.modify( db.get<protocol_state_object>(), [&]( auto& ps ) {
      add_intrinsic_to_whitelist( ps.whitelisted_intrinsics, "set_wasm_parameters_packed" );
      add_intrinsic_to_whitelist( ps.whitelisted_intrinsics, "get_wasm_parameters_packed" );
   } );
}

template<>
void controller_impl::on_activation<builtin_protocol_feature_t::blockchain_parameters>() {
   db.modify( db.get<protocol_state_object>(), [&]( auto& ps ) {
      add_intrinsic_to_whitelist( ps.whitelisted_intrinsics, "get_parameters_packed" );
      add_intrinsic_to_whitelist( ps.whitelisted_intrinsics, "set_parameters_packed" );
   } );
}

template<>
void controller_impl::on_activation<builtin_protocol_feature_t::get_code_hash>() {
   db.modify( db.get<protocol_state_object>(), [&]( auto& ps ) {
      add_intrinsic_to_whitelist( ps.whitelisted_intrinsics, "get_code_hash" );
   } );
}

template<>
void controller_impl::on_activation<builtin_protocol_feature_t::get_block_num>() {
   db.modify( db.get<protocol_state_object>(), [&]( auto& ps ) {
      add_intrinsic_to_whitelist( ps.whitelisted_intrinsics, "get_block_num" );
   } );
}

template<>
void controller_impl::on_activation<builtin_protocol_feature_t::crypto_primitives>() {
   db.modify( db.get<protocol_state_object>(), [&]( auto& ps ) {
      add_intrinsic_to_whitelist( ps.whitelisted_intrinsics, "alt_bn128_add" );
      add_intrinsic_to_whitelist( ps.whitelisted_intrinsics, "alt_bn128_mul" );
      add_intrinsic_to_whitelist( ps.whitelisted_intrinsics, "alt_bn128_pair" );
      add_intrinsic_to_whitelist( ps.whitelisted_intrinsics, "mod_exp" );
      add_intrinsic_to_whitelist( ps.whitelisted_intrinsics, "blake2_f" );
      add_intrinsic_to_whitelist( ps.whitelisted_intrinsics, "sha3" );
      add_intrinsic_to_whitelist( ps.whitelisted_intrinsics, "k1_recover" );
   } );
}

/// End of protocol feature activation handlers

} } /// eosio::chain<|MERGE_RESOLUTION|>--- conflicted
+++ resolved
@@ -1256,11 +1256,7 @@
    { try {
 
       auto start = fc::time_point::now();
-<<<<<<< HEAD
-      const bool validating = !self.is_producing_block();
-=======
       const bool validating = !self.is_speculative_block();
->>>>>>> 34ade807
       EOS_ASSERT( !validating || explicit_billed_cpu_time, transaction_exception, "validating requires explicit billing" );
 
       maybe_session undo_session;
@@ -1622,11 +1618,7 @@
                trx_context.squash();
             }
 
-<<<<<<< HEAD
-            if( !trx->read_only ) {
-=======
             if( !trx->is_dry_run() ) {
->>>>>>> 34ade807
                pending->_block_report.total_net_usage += trace->net_usage;
                pending->_block_report.total_cpu_usage_us += trace->receipt->cpu_usage_us;
                pending->_block_report.total_elapsed_time += trace->elapsed;
@@ -1649,11 +1641,7 @@
            handle_exception(wrapper);
          }
 
-<<<<<<< HEAD
-         if (!trx->read_only) {
-=======
          if (!trx->is_dry_run()) {
->>>>>>> 34ade807
             emit(self.accepted_transaction, trx);
             dmlog_applied_transaction(trace);
             emit(self.applied_transaction, std::tie(trace, trx->packed_trx()));
