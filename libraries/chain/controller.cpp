--- conflicted
+++ resolved
@@ -645,32 +645,29 @@
 
       fork_db.apply_s<void>([&](const auto& forkdb) {
          auto branch = forkdb.fetch_branch(bb.parent.id());
-         std::optional<quorum_certificate> qc;
          for( auto it = branch.begin(); it != branch.end(); ++it ) {
-            qc = (*it)->get_best_qc();
-            if( qc ) {
+            if( auto qc = (*it)->get_best_qc(); qc ) {
                EOS_ASSERT( qc->block_num <= block_header::num_from_id(bb.parent.id()), block_validate_exception,
                            "most recent ancestor QC block number (${a}) cannot be greater than parent's block number (${p})",
                            ("a", qc->block_num)("p", block_header::num_from_id(bb.parent.id())) );
-               auto qc_claim = qc_claim_t { qc->block_num, qc->qc.is_strong() };
-               if( bb.parent.is_needed(*qc) ) {
+               auto qc_claim = qc->to_qc_claim();
+               if( bb.parent.is_needed(qc_claim) ) {
                   qc_data = qc_data_t{ *qc, qc_claim };
                } else {
-                  qc_data = qc_data_t{ {},  qc_claim };
+                  // no new qc info, repeat existing
+                  qc_data = qc_data_t{ {},  bb.parent.core.latest_qc_claim() };
                }
                break;
             }
          }
 
-         if (!qc) {
-            // This only happens when parent block is the IF genesis block.
-            // There is no ancestor block which has a QC.
-            // Construct a default QC claim.
+         if (qc_data.qc_claim == qc_claim_t{0, false}) {
+            // This only happens when parent block is the IF genesis block or starting from snapshot.
+            // There is no ancestor block which has a QC. Construct a default QC claim.
             qc_data = qc_data_t{ {}, bb.parent.core.latest_qc_claim() };
-         }
-
+          }
       });
-
+     
       return qc_data;
    }
 
@@ -744,36 +741,8 @@
                   // second stage
                   finality_mroot_claim = validating_bsp->header.action_mroot;
                } else {
-<<<<<<< HEAD
                   qc_data = get_qc_data(fork_db, bb);
                   finality_mroot_claim = get_finality_mroot_claim(bb.parent, qc_data.qc_claim);
-=======
-                  fork_db.apply_s<void>([&](const auto& forkdb) {
-                     auto branch = forkdb.fetch_branch(parent_id());
-                     for( auto it = branch.begin(); it != branch.end(); ++it ) {
-                        if( auto qc = (*it)->get_best_qc(); qc ) {
-                           EOS_ASSERT( qc->block_num <= block_header::num_from_id(parent_id()), block_validate_exception,
-                                       "most recent ancestor QC block number (${a}) cannot be greater than parent's block number (${p})",
-                                       ("a", qc->block_num)("p", block_header::num_from_id(parent_id())) );
-                           auto qc_claim = qc->to_qc_claim();
-                           if( bb.parent.is_needed(qc_claim) ) {
-                              qc_data = qc_data_t{ *qc, qc_claim };
-                           } else {
-                              // no new qc info, repeat existing
-                              qc_data = qc_data_t{ {},  bb.parent.core.latest_qc_claim() };
-                           }
-                           break;
-                        }
-                     }
-
-                     if (!qc_data) {
-                        // This only happens when parent block is the IF genesis block or starting from snapshot.
-                        // There is no ancestor block which has a QC. Construct a default QC claim.
-                        qc_data = qc_data_t{ {}, bb.parent.core.latest_qc_claim() };
-                     }
-                  });
-
->>>>>>> 064a54bc
                }
 
                building_block_input bb_input {
