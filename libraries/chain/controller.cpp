--- conflicted
+++ resolved
@@ -1187,15 +1187,10 @@
       }
 
       transaction_checktime_timer trx_timer(timer);
-<<<<<<< HEAD
-      transaction_context trx_context( self, etrx, etrx.id(), std::move(trx_timer), start );
-      trx_context.caller_deadline = deadline;
-=======
       const packed_transaction trx( std::move( etrx ) );
       transaction_context trx_context( self, trx, std::move(trx_timer), start );
 
-      trx_context.deadline = deadline;
->>>>>>> a128c896
+      trx_context.caller_deadline = deadline;
       trx_context.explicit_billed_cpu_time = explicit_billed_cpu_time;
       trx_context.billed_cpu_time_us = billed_cpu_time_us;
       trx_context.enforce_whiteblacklist = enforce_whiteblacklist;
