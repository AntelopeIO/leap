--- conflicted
+++ resolved
@@ -4402,23 +4402,8 @@
 }
 
 // called from net threads
-<<<<<<< HEAD
-vote_status controller::process_vote_message( const vote_message& vote ) {
-   auto do_vote = [&vote](auto& forkdb) -> std::pair<vote_status, std::optional<uint32_t>> {
-       auto bsp = forkdb.get_block(vote.proposal_id);
-       if (bsp)
-          return bsp->aggregate_vote(vote);
-       return {vote_status::unknown_block, {}};
-   };
-   auto [status, new_lib] = my->fork_db.apply_if<std::pair<vote_status, std::optional<uint32_t>>>(do_vote);
-   if (new_lib) {
-      my->set_if_irreversible_block_num(*new_lib);
-   }
-   return status;
-=======
 bool controller::process_vote_message( const vote_message& vote ) {
    return my->process_vote_message( vote );
->>>>>>> 1e686a6a
 };
 
 const producer_authority_schedule& controller::active_producers()const {
