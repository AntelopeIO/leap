#include <eosio/chain/controller.hpp>
#include <eosio/chain/transaction_context.hpp>

#include <eosio/chain/block_log.hpp>
#include <eosio/chain/fork_database.hpp>
#include <eosio/chain/exceptions.hpp>

#include <eosio/chain/account_object.hpp>
#include <eosio/chain/code_object.hpp>
#include <eosio/chain/block_summary_object.hpp>
#include <eosio/chain/eosio_contract.hpp>
#include <eosio/chain/global_property_object.hpp>
#include <eosio/chain/protocol_state_object.hpp>
#include <eosio/chain/contract_table_objects.hpp>
#include <eosio/chain/generated_transaction_object.hpp>
#include <eosio/chain/transaction_object.hpp>
#include <eosio/chain/genesis_intrinsics.hpp>
#include <eosio/chain/whitelisted_intrinsics.hpp>
#include <eosio/chain/database_header_object.hpp>

#include <eosio/chain/protocol_feature_manager.hpp>
#include <eosio/chain/authorization_manager.hpp>
#include <eosio/chain/resource_limits.hpp>
#include <eosio/chain/subjective_billing.hpp>
#include <eosio/chain/chain_snapshot.hpp>
#include <eosio/chain/thread_utils.hpp>
#include <eosio/chain/platform_timer.hpp>
#include <eosio/chain/block_header_state_utils.hpp>
#include <eosio/chain/deep_mind.hpp>
#include <eosio/chain/hotstuff/finalizer.hpp>
#include <eosio/chain/hotstuff/finalizer_policy.hpp>
#include <eosio/chain/hotstuff/finalizer_authority.hpp>
#include <eosio/chain/hotstuff/hotstuff.hpp>

#include <chainbase/chainbase.hpp>
#include <eosio/vm/allocator.hpp>
#include <fc/io/json.hpp>
#include <fc/log/logger_config.hpp>
#include <fc/scoped_exit.hpp>
#include <fc/variant_object.hpp>
#include <bls12-381/bls12-381.hpp>

#include <new>
#include <shared_mutex>
#include <utility>

namespace eosio::chain {

using resource_limits::resource_limits_manager;

using controller_index_set = index_set<
   account_index,
   account_metadata_index,
   account_ram_correction_index,
   global_property_multi_index,
   protocol_state_multi_index,
   dynamic_global_property_multi_index,
   block_summary_multi_index,
   transaction_multi_index,
   generated_transaction_multi_index,
   table_id_multi_index,
   code_index,
   database_header_multi_index
>;

using contract_database_index_set = index_set<
   key_value_index,
   index64_index,
   index128_index,
   index256_index,
   index_double_index,
   index_long_double_index
>;

class maybe_session {
   public:
      maybe_session() = default;

      maybe_session( maybe_session&& other) noexcept
         :_session(std::move(other._session))
      {
      }

      explicit maybe_session(database& db) {
         _session.emplace(db.start_undo_session(true));
      }

      maybe_session(const maybe_session&) = delete;

      void squash() {
         if (_session)
            _session->squash();
      }

      void undo() {
         if (_session)
            _session->undo();
      }

      void push() {
         if (_session)
            _session->push();
      }

      maybe_session& operator=( maybe_session&& mv )  noexcept {
         if (mv._session) {
            _session.emplace(std::move(*mv._session));
            mv._session.reset();
         } else {
            _session.reset();
         }

         return *this;
      };

   private:
      std::optional<database::session>     _session;
};

struct qc_data_t {
   std::optional<quorum_certificate> qc; // Comes either from traversing branch from parent and calling get_best_qc()
                                         // or from an incoming block extension.
   qc_claim_t qc_claim;                  // describes the above qc. In rare cases (bootstrap, starting from snapshot,
                                         // disaster recovery), we may not have a qc so we use the `lib` block_num
                                         // and specify `weak`.
};

// apply methods of block_handle defined here as access to internal block_handle restricted to controller
template <class R, class F>
R apply(const block_handle& bh, F&& f) {
   if constexpr (std::is_same_v<void, R>)
      std::visit<void>(overloaded{[&](const block_state_legacy_ptr& head) { std::forward<F>(f)(head); },
                                  [&](const block_state_ptr& head) { std::forward<F>(f)(head); }
                       }, bh.internal());
   else
      return std::visit<R>(overloaded{[&](const block_state_legacy_ptr& head) -> R { return std::forward<F>(f)(head); },
                                      [&](const block_state_ptr& head) -> R { return std::forward<F>(f)(head); }
                           }, bh.internal());
}

// apply savanna block_state
template <class R, class F>
R apply_s(const block_handle& bh, F&& f) {
   if constexpr (std::is_same_v<void, R>)
      std::visit<void>(overloaded{[&](const block_state_legacy_ptr&) {},
                                  [&](const block_state_ptr& head)   { std::forward<F>(f)(head); }}, bh.internal());
   else
      return std::visit<R>(overloaded{[&](const block_state_legacy_ptr&) -> R { return {}; },
                                      [&](const block_state_ptr& head)   -> R { return std::forward<F>(f)(head); }}, bh.internal());
}

// apply legancy block_state_legacy
template <class R, class F>
R apply_l(const block_handle& bh, F&& f) {
   if constexpr (std::is_same_v<void, R>)
      std::visit<void>(overloaded{[&](const block_state_legacy_ptr& head) { std::forward<F>(f)(head); },
                                  [&](const block_state_ptr&)             {}}, bh.internal());
   else
      return std::visit<R>(overloaded{[&](const block_state_legacy_ptr& head) -> R { return std::forward<F>(f)(head); },
                                      [&](const block_state_ptr&)             -> R { return {}; }}, bh.internal());
}

struct completed_block {
   block_handle bsp;

   bool is_legacy() const { return std::holds_alternative<block_state_legacy_ptr>(bsp.internal()); }

   deque<transaction_metadata_ptr> extract_trx_metas() {
      return apply<deque<transaction_metadata_ptr>>(bsp, [](auto& bsp) { return bsp->extract_trxs_metas(); });
   }

   const flat_set<digest_type>& get_activated_protocol_features() const {
      return apply<const flat_set<digest_type>&>(bsp, [](const auto& bsp) -> const flat_set<digest_type>& {
         return bsp->get_activated_protocol_features()->protocol_features;
      });
   }

   const block_id_type& id() const { return bsp.id(); }
   uint32_t block_num() const { return bsp.block_num(); }
   block_timestamp_type timestamp() const { return bsp.block_time(); }
   account_name producer() const { return bsp.producer(); }

   const producer_authority_schedule& active_producers() const {
      return apply<const producer_authority_schedule&>(bsp, [](const auto& bsp) -> const producer_authority_schedule& {
         return bsp->active_schedule_auth();
      });
   }

   const producer_authority_schedule* next_producers() const {
      return apply<const producer_authority_schedule*>(bsp,
         overloaded{[](const block_state_legacy_ptr& bsp) -> const producer_authority_schedule* {
                       return bsp->pending_schedule_auth();
                    },
                    [](const block_state_ptr& bsp) -> const producer_authority_schedule* {
                       return bsp->proposer_policies.empty()
                                 ? nullptr
                                 : &bsp->proposer_policies.begin()->second->proposer_schedule;
                    }
         });
   }

   const producer_authority_schedule* pending_producers_legacy() const {
      return apply<const producer_authority_schedule*>(bsp,
         overloaded{[](const block_state_legacy_ptr& bsp) -> const producer_authority_schedule* {
                       return &bsp->pending_schedule.schedule;
                    },
                    [](const block_state_ptr&) -> const producer_authority_schedule* { return nullptr; }
         });
   }

   bool is_protocol_feature_activated(const digest_type& digest) const {
      const auto& activated_features = get_activated_protocol_features();
      return (activated_features.find(digest) != activated_features.end());
   }

   const block_signing_authority& pending_block_signing_authority() const {
      // this should never be called on completed_block because `controller::is_building_block()` returns false
      assert(0); 
      static block_signing_authority bsa; return bsa; // just so it builds
   }
};

struct assembled_block {
   // --------------------------------------------------------------------------------
   struct assembled_block_legacy {
      block_id_type                     id;
      pending_block_header_state_legacy pending_block_header_state;
      deque<transaction_metadata_ptr>   trx_metas;
      signed_block_ptr                  unsigned_block;

      // if the unsigned_block pre-dates block-signing authorities this may be present.
      std::optional<producer_authority_schedule> new_producer_authority_cache;

   };

   // --------------------------------------------------------------------------------
   struct assembled_block_if {
      producer_authority                active_producer_authority; 
      block_header_state                bhs;
      deque<transaction_metadata_ptr>   trx_metas;                 // Comes from building_block::pending_trx_metas
                                                                   // Carried over to put into block_state (optimization for fork reorgs)
      deque<transaction_receipt>        trx_receipts;              // Comes from building_block::pending_trx_receipts
      std::optional<quorum_certificate> qc;                        // QC to add as block extension to new block

      block_header_state& get_bhs() { return bhs; }
   };

   std::variant<assembled_block_legacy, assembled_block_if> v;

   bool is_legacy() const { return std::holds_alternative<assembled_block_legacy>(v); }

   template <class R, class F>
   R apply_legacy(F&& f) {
      if constexpr (std::is_same_v<void, R>)
         std::visit(overloaded{[&](assembled_block_legacy& ab) { std::forward<F>(f)(ab); },
                               [&](assembled_block_if& ab)     {}}, v);
      else
         return std::visit(overloaded{[&](assembled_block_legacy& ab) -> R { return std::forward<F>(f)(ab); },
                                      [&](assembled_block_if& ab)     -> R { return {}; }}, v);
   }

   deque<transaction_metadata_ptr> extract_trx_metas() {
      return std::visit([](auto& ab) { return std::move(ab.trx_metas); }, v);
   }

   bool is_protocol_feature_activated(const digest_type& digest) const {
      // Calling is_protocol_feature_activated during the assembled_block stage is not efficient.
      // We should avoid doing it.
      // In fact for now it isn't even implemented.
      EOS_THROW( misc_exception,
                 "checking if protocol feature is activated in the assembled_block stage is not yet supported" );
      // TODO: implement this
   }

   const block_id_type& id() const {
      return std::visit(
         overloaded{[](const assembled_block_legacy& ab) -> const block_id_type& { return ab.id; },
                    [](const assembled_block_if& ab)     -> const block_id_type& { return ab.bhs.id(); }},
         v);
   }
   
   block_timestamp_type timestamp() const {
      return std::visit(
         overloaded{[](const assembled_block_legacy& ab) { return ab.pending_block_header_state.timestamp; },
                    [](const assembled_block_if& ab)     { return ab.bhs.header.timestamp; }},
         v);
   }

   uint32_t block_num() const {
      return std::visit(
         overloaded{[](const assembled_block_legacy& ab) { return ab.pending_block_header_state.block_num; },
                    [](const assembled_block_if& ab)     { return ab.bhs.block_num(); }},
         v);
   }

   account_name producer() const {
      return std::visit(
         overloaded{[](const assembled_block_legacy& ab) { return ab.pending_block_header_state.producer; },
                    [](const assembled_block_if& ab)     { return ab.active_producer_authority.producer_name; }},
         v);
   }

   const block_header& header() const {
      return std::visit(
         overloaded{[](const assembled_block_legacy& ab) -> const block_header& { return *ab.unsigned_block; },
                    [](const assembled_block_if& ab)     -> const block_header& { return ab.bhs.header; }},
         v);
   }

   const producer_authority_schedule& active_producers() const {
      return std::visit(overloaded{[](const assembled_block_legacy& ab) -> const producer_authority_schedule& {
                                      return ab.pending_block_header_state.active_schedule;
                                   },
                                   [](const assembled_block_if& ab) -> const producer_authority_schedule& {
                                      return ab.bhs.active_schedule_auth();
                                   }},
                        v);
   }

   const producer_authority_schedule* next_producers() const {
      return std::visit(overloaded{[](const assembled_block_legacy& ab) -> const producer_authority_schedule* {
                                      return ab.new_producer_authority_cache.has_value()
                                                ? &ab.new_producer_authority_cache.value()
                                                : nullptr;
                                   },
                                   [](const assembled_block_if& ab) -> const producer_authority_schedule* {
                                      return ab.bhs.proposer_policies.empty()
                                                ? nullptr
                                                : &ab.bhs.proposer_policies.begin()->second->proposer_schedule;
                                   }},
                        v);
   }

   const producer_authority_schedule* pending_producers_legacy() const {
      return std::visit(
         overloaded{[](const assembled_block_legacy& ab) -> const producer_authority_schedule* {
                       return ab.new_producer_authority_cache.has_value() ? &ab.new_producer_authority_cache.value()
                                                                          : nullptr;
                    },
                    [](const assembled_block_if&) -> const producer_authority_schedule* { return nullptr; }},
         v);
   }

   const block_signing_authority& pending_block_signing_authority() const {
      return std::visit(overloaded{[](const assembled_block_legacy& ab) -> const block_signing_authority& {
                                      return ab.pending_block_header_state.valid_block_signing_authority;
                                   },
                                   [](const assembled_block_if& ab) -> const block_signing_authority& {
                                      return ab.active_producer_authority.authority;
                                   }},
                        v);
   }

   completed_block complete_block(const protocol_feature_set& pfs, validator_t validator,
                                  const signer_callback_type& signer, const block_signing_authority& valid_block_signing_authority) {
      return std::visit(overloaded{[&](assembled_block_legacy& ab) {
                                      auto bsp = std::make_shared<block_state_legacy>(
                                         std::move(ab.pending_block_header_state), std::move(ab.unsigned_block),
                                         std::move(ab.trx_metas), pfs, validator, signer);

                                      return completed_block{block_handle{std::move(bsp)}};
                                   },
                                   [&](assembled_block_if& ab) {
                                      auto bsp = std::make_shared<block_state>(ab.bhs, std::move(ab.trx_metas),
                                                                               std::move(ab.trx_receipts), ab.qc, signer,
                                                                               valid_block_signing_authority);
                                      return completed_block{block_handle{std::move(bsp)}};
                                   }},
                        v);
   }
};

struct building_block {
   // --------------------------------------------------------------------------------
   struct building_block_common {
      using checksum_or_digests = std::variant<checksum256_type, digests_t>;
      const vector<digest_type>           new_protocol_feature_activations;
      size_t                              num_new_protocol_features_that_have_activated = 0;
      deque<transaction_metadata_ptr>     pending_trx_metas;
      deque<transaction_receipt>          pending_trx_receipts;
      checksum_or_digests                 trx_mroot_or_receipt_digests {digests_t{}};
      digests_t                           action_receipt_digests;
      std::optional<finalizer_policy>     new_finalizer_policy;

      building_block_common(const vector<digest_type>& new_protocol_feature_activations) :
         new_protocol_feature_activations(new_protocol_feature_activations)
      {}
      
      bool is_protocol_feature_activated(const digest_type& digest, const flat_set<digest_type>& activated_features) const {
         if (activated_features.find(digest) != activated_features.end())
            return true;
         if (num_new_protocol_features_that_have_activated == 0)
            return false;
         auto end = new_protocol_feature_activations.begin() + num_new_protocol_features_that_have_activated;
         return (std::find(new_protocol_feature_activations.begin(), end, digest) != end);
      }

      std::function<void()> make_block_restore_point() {
         auto orig_trx_receipts_size           = pending_trx_receipts.size();
         auto orig_trx_metas_size              = pending_trx_metas.size();
         auto orig_trx_receipt_digests_size    = std::holds_alternative<digests_t>(trx_mroot_or_receipt_digests) ?
                                                 std::get<digests_t>(trx_mroot_or_receipt_digests).size() : 0;
         auto orig_action_receipt_digests_size = action_receipt_digests.size();
         return [this,
                 orig_trx_receipts_size,
                 orig_trx_metas_size,
                 orig_trx_receipt_digests_size,
                 orig_action_receipt_digests_size]()
         {
            pending_trx_receipts.resize(orig_trx_receipts_size);
            pending_trx_metas.resize(orig_trx_metas_size);
            if (std::holds_alternative<digests_t>(trx_mroot_or_receipt_digests))
               std::get<digests_t>(trx_mroot_or_receipt_digests).resize(orig_trx_receipt_digests_size);
            action_receipt_digests.resize(orig_action_receipt_digests_size);
         };
      }
   };
   
   // --------------------------------------------------------------------------------
   struct building_block_legacy : public building_block_common {
      pending_block_header_state_legacy          pending_block_header_state;
      std::optional<producer_authority_schedule> new_pending_producer_schedule;

      building_block_legacy( const block_header_state_legacy& prev,
                           block_timestamp_type when,
                           uint16_t num_prev_blocks_to_confirm,
                           const vector<digest_type>& new_protocol_feature_activations)
         : building_block_common(new_protocol_feature_activations),
           pending_block_header_state(prev.next(when, num_prev_blocks_to_confirm))
      {}

      bool is_protocol_feature_activated(const digest_type& digest) const {
         return building_block_common::is_protocol_feature_activated(
            digest, pending_block_header_state.prev_activated_protocol_features->protocol_features);
      }

      uint32_t get_block_num() const { return pending_block_header_state.block_num; }
   };

   // --------------------------------------------------------------------------------
   struct building_block_if : public building_block_common {
      const block_header_state&                  parent;
      const block_id_type                        parent_id;                        // Comes from building_block_input::parent_id
      const block_timestamp_type                 timestamp;                        // Comes from building_block_input::timestamp
      const producer_authority                   active_producer_authority;        // Comes from parent.get_scheduled_producer(timestamp)
      const protocol_feature_activation_set_ptr  prev_activated_protocol_features; // Cached: parent.activated_protocol_features()
      const proposer_policy_ptr                  active_proposer_policy;           // Cached: parent.get_next_active_proposer_policy(timestamp)
      const uint32_t                             block_num;                        // Cached: parent.block_num() + 1

      building_block_if(const block_header_state& parent, const building_block_input& input)
         : building_block_common(input.new_protocol_feature_activations)
         , parent (parent)
         , parent_id(input.parent_id)
         , timestamp(input.timestamp)
         , active_producer_authority{input.producer,
                              [&]() -> block_signing_authority {
                                 const auto& pas = parent.active_proposer_policy->proposer_schedule;
                                 for (const auto& pa : pas.producers)
                                    if (pa.producer_name == input.producer)
                                       return pa.authority;
                                 assert(0); // we should find the authority
                                 return {};
                              }()}
         , prev_activated_protocol_features(parent.activated_protocol_features)
         , active_proposer_policy(parent.active_proposer_policy)
         , block_num(parent.block_num() + 1) {}

      bool is_protocol_feature_activated(const digest_type& digest) const {
         return building_block_common::is_protocol_feature_activated(digest, prev_activated_protocol_features->protocol_features);
      }

      uint32_t get_block_num() const { return block_num; }

      uint32_t get_next_proposer_schedule_version() const {
         if (!parent.proposer_policies.empty()) {
            return (--parent.proposer_policies.end())->second->proposer_schedule.version + 1;
         }
         assert(active_proposer_policy);
         return active_proposer_policy->proposer_schedule.version + 1;
      }

   };

   std::variant<building_block_legacy, building_block_if> v;

   // legacy constructor
   building_block(const block_header_state_legacy& prev, block_timestamp_type when, uint16_t num_prev_blocks_to_confirm,
                  const vector<digest_type>& new_protocol_feature_activations) :
      v(building_block_legacy(prev, when, num_prev_blocks_to_confirm, new_protocol_feature_activations))
   {}

   // if constructor
   building_block(const block_header_state& prev, const building_block_input& input) :
      v(building_block_if(prev, input))
   {}

   bool is_legacy() const { return std::holds_alternative<building_block_legacy>(v); }

   // apply legacy, building_block_legacy
   template <class R, class F>
   R apply_l(F&& f) {
      if constexpr (std::is_same_v<void, R>)
         std::visit(overloaded{[&](building_block_legacy& bb) { std::forward<F>(f)(bb); },
                               [&](building_block_if& bb)   {}}, v);
      else
         return std::visit(overloaded{[&](building_block_legacy& bb) -> R { return std::forward<F>(f)(bb); },
                                      [&](building_block_if& bb)   -> R { return {}; }}, v);
   }

   void set_proposed_finalizer_policy(const finalizer_policy& fin_pol) {
      std::visit([&](auto& bb) { bb.new_finalizer_policy = fin_pol; }, v);
   }

   deque<transaction_metadata_ptr> extract_trx_metas() {
      return std::visit([](auto& bb) { return std::move(bb.pending_trx_metas); }, v);
   }

   bool is_protocol_feature_activated(const digest_type& digest) const {
      return std::visit([&digest](const auto& bb) { return bb.is_protocol_feature_activated(digest); }, v);
   }

   std::function<void()> make_block_restore_point() {
      return std::visit([](auto& bb) { return bb.make_block_restore_point(); }, v);
   }

   uint32_t block_num() const {
      return std::visit([](const auto& bb) { return bb.get_block_num(); }, v);
   }

   block_timestamp_type timestamp() const {
      return std::visit(
         overloaded{[](const building_block_legacy& bb)  { return bb.pending_block_header_state.timestamp; },
                    [](const building_block_if& bb)    { return bb.timestamp; }},
         v);
   }

   block_id_type parent_id() const {
      return std::visit(
         overloaded{[](const building_block_legacy& bb)  { return bb.pending_block_header_state.previous; },
                    [](const building_block_if& bb)    { return bb.parent_id; }},
         v);
   }

   account_name producer() const {
      return std::visit(
         overloaded{[](const building_block_legacy& bb)  { return bb.pending_block_header_state.producer; },
                    [](const building_block_if& bb)    { return bb.active_producer_authority.producer_name; }},
         v);
   }

   const vector<digest_type>& new_protocol_feature_activations() {
      return std::visit([](auto& bb) -> const vector<digest_type>& { return bb.new_protocol_feature_activations; }, v);
   }

   const block_signing_authority& pending_block_signing_authority() const {
      return std::visit(overloaded{[](const building_block_legacy& bb) -> const block_signing_authority& {
                                      return bb.pending_block_header_state.valid_block_signing_authority;
                                   },
                                   [](const building_block_if& bb) -> const block_signing_authority& {
                                      return bb.active_producer_authority.authority;
                                   }},
                        v);
   }

   int64_t get_next_proposer_schedule_version() const {
      return std::visit(
         overloaded{[](const building_block_legacy&) -> int64_t { return -1; },
                    [&](const building_block_if& bb) -> int64_t { return bb.get_next_proposer_schedule_version(); }
                   },
         v);
   }

   size_t& num_new_protocol_features_activated() {
      return std::visit([](auto& bb) -> size_t& { return bb.num_new_protocol_features_that_have_activated; }, v);
   }

   deque<transaction_metadata_ptr>& pending_trx_metas() {
      return std::visit([](auto& bb) -> deque<transaction_metadata_ptr>& { return bb.pending_trx_metas; }, v);
   }

   deque<transaction_receipt>& pending_trx_receipts() {
      return std::visit([](auto& bb) -> deque<transaction_receipt>& { return bb.pending_trx_receipts; }, v);
   }

   building_block_common::checksum_or_digests& trx_mroot_or_receipt_digests() {
      return std::visit(
         [](auto& bb) -> building_block_common::checksum_or_digests& { return bb.trx_mroot_or_receipt_digests; }, v);
   }

   digests_t& action_receipt_digests() {
      return std::visit([](auto& bb) -> digests_t& { return bb.action_receipt_digests; }, v);
   }

   const producer_authority_schedule& active_producers() const {
      return std::visit(overloaded{[](const building_block_legacy& bb) -> const producer_authority_schedule& {
                                      return bb.pending_block_header_state.active_schedule;
                                   },
                                   [](const building_block_if& bb) -> const producer_authority_schedule& {
                                      return bb.active_proposer_policy->proposer_schedule;
                                   }},
                        v);
   }

   const producer_authority_schedule* next_producers() const {
      return std::visit(overloaded{[](const building_block_legacy& bb) -> const producer_authority_schedule* {
                                      if (bb.new_pending_producer_schedule)
                                         return &bb.new_pending_producer_schedule.value();
                                      return &bb.pending_block_header_state.prev_pending_schedule.schedule;
                                   },
                                   [](const building_block_if& bb) -> const producer_authority_schedule* {
                                      if (!bb.parent.proposer_policies.empty())
                                         return &bb.parent.proposer_policies.begin()->second->proposer_schedule;
                                      return nullptr;
                                   }},
                        v);
   }

   const producer_authority_schedule* pending_producers_legacy() const {
      return std::visit(overloaded{[](const building_block_legacy& bb) -> const producer_authority_schedule* {
                                      if (bb.new_pending_producer_schedule)
                                         return &bb.new_pending_producer_schedule.value();
                                      return &bb.pending_block_header_state.prev_pending_schedule.schedule;
                                   },
                                   [](const building_block_if&) -> const producer_authority_schedule* {
                                      return nullptr;
                                   }},
                        v);
   }

   assembled_block assemble_block(boost::asio::io_context& ioc,
                                  const protocol_feature_set& pfs,
                                  fork_database& fork_db,
                                  std::unique_ptr<proposer_policy> new_proposer_policy,
                                  bool validating,
                                  std::optional<qc_data_t> validating_qc_data) {
      digests_t& action_receipts = action_receipt_digests();
      return std::visit(
         overloaded{
            [&](building_block_legacy& bb) -> assembled_block {
               // compute the action_mroot and transaction_mroot
               auto [transaction_mroot, action_mroot] = std::visit(
                  overloaded{[&](digests_t& trx_receipts) { // calculate the two merkle roots in separate threads
                                auto trx_merkle_fut =
                                   post_async_task(ioc, [&]() { return canonical_merkle(std::move(trx_receipts)); });
                                auto action_merkle_fut =
                                   post_async_task(ioc, [&]() { return canonical_merkle(std::move(action_receipts)); });
                                return std::make_pair(trx_merkle_fut.get(), action_merkle_fut.get());
                             },
                             [&](const checksum256_type& trx_checksum) {
                                return std::make_pair(trx_checksum, canonical_merkle(std::move(action_receipts)));
                             }},
                  trx_mroot_or_receipt_digests());

               // in dpos, we create a signed_block here. In IF mode, we do it later (when we are ready to sign it)
               auto block_ptr = std::make_shared<signed_block>(bb.pending_block_header_state.make_block_header(
                  transaction_mroot, action_mroot, bb.new_pending_producer_schedule, std::move(bb.new_finalizer_policy),
                  vector<digest_type>(bb.new_protocol_feature_activations), pfs));

               block_ptr->transactions = std::move(bb.pending_trx_receipts);

               return assembled_block{
                  .v = assembled_block::assembled_block_legacy{block_ptr->calculate_id(),
                                                             std::move(bb.pending_block_header_state),
                                                             std::move(bb.pending_trx_metas), std::move(block_ptr),
                                                             std::move(bb.new_pending_producer_schedule)}
               };
            },
            [&](building_block_if& bb) -> assembled_block {
               // compute the action_mroot and transaction_mroot
               auto [transaction_mroot, action_mroot] = std::visit(
                  overloaded{[&](digests_t& trx_receipts) { // calculate the two merkle roots in separate threads
                                auto trx_merkle_fut =
                                   post_async_task(ioc, [&]() { return calculate_merkle(std::move(trx_receipts)); });
                                auto action_merkle_fut =
                                   post_async_task(ioc, [&]() { return calculate_merkle(std::move(action_receipts)); });
                                return std::make_pair(trx_merkle_fut.get(), action_merkle_fut.get());
                             },
                             [&](const checksum256_type& trx_checksum) {
                                return std::make_pair(trx_checksum, calculate_merkle(std::move(action_receipts)));
                             }},
                  trx_mroot_or_receipt_digests());

               // find most recent ancestor block that has a QC by traversing fork db
               // branch from parent
               std::optional<qc_data_t> qc_data;
               if (validating) {
                  // we are simulating a block received from the network. Use the embedded qc from the block
                  qc_data = std::move(validating_qc_data);
               } else {
                  fork_db.apply_s<void>([&](const auto& forkdb) {
                     auto branch = forkdb.fetch_branch(parent_id());
                     std::optional<quorum_certificate> qc;
                     for( auto it = branch.begin(); it != branch.end(); ++it ) {
                        qc = (*it)->get_best_qc();
                        if( qc ) {
                           EOS_ASSERT( qc->block_num <= block_header::num_from_id(parent_id()), block_validate_exception,
                                       "most recent ancestor QC block number (${a}) cannot be greater than parent's block number (${p})",
                                       ("a", qc->block_num)("p", block_header::num_from_id(parent_id())) );
                           auto qc_claim = qc_claim_t { qc->block_num, qc->qc.is_strong() };
                           if( bb.parent.is_needed(*qc) ) {
                              qc_data = qc_data_t{ *qc, qc_claim };
                           } else {
                              qc_data = qc_data_t{ {},  qc_claim };
                           }
                           break;
                        }
                     }

                     if (!qc) {
                        // This only happens when parent block is the IF genesis block.
                        // There is no ancestor block which has a QC.
                        // Construct a default QC claim.
                        qc_data = qc_data_t{ {}, bb.parent.core.latest_qc_claim() };
                     }
                  });

               }

               building_block_input bb_input {
                  .parent_id = parent_id(),
                  .parent_timestamp = bb.parent.timestamp(),
                  .timestamp = timestamp(),
                  .producer  = producer(),
                  .new_protocol_feature_activations = new_protocol_feature_activations()
               };

               block_header_state_input bhs_input{
                  bb_input, transaction_mroot, action_mroot, std::move(new_proposer_policy),
                  std::move(bb.new_finalizer_policy),
                  qc_data->qc_claim
               };

               assembled_block::assembled_block_if ab{bb.active_producer_authority, bb.parent.next(bhs_input),
                                                      std::move(bb.pending_trx_metas), std::move(bb.pending_trx_receipts),
                                                      qc_data ? std::move(qc_data->qc) : std::optional<quorum_certificate>{}};

               return assembled_block{.v = std::move(ab)};
            }},
         v);
   }
};


using block_stage_type = std::variant<building_block, assembled_block, completed_block>;
      
struct pending_state {
   maybe_session                  _db_session;
   block_stage_type               _block_stage;
   controller::block_status       _block_status = controller::block_status::ephemeral;
   std::optional<block_id_type>   _producer_block_id;
   controller::block_report       _block_report{};

   pending_state(maybe_session&& s,
                 const block_header_state_legacy& prev,
                 block_timestamp_type when,
                 uint16_t num_prev_blocks_to_confirm,
                 const vector<digest_type>& new_protocol_feature_activations)
   :_db_session(std::move(s))
   ,_block_stage(building_block(prev, when, num_prev_blocks_to_confirm, new_protocol_feature_activations))
   {}

   pending_state(maybe_session&& s,
                 const block_header_state& prev,
                 const building_block_input& input) :
      _db_session(std::move(s)),
      _block_stage(building_block(prev, input))
   {}

   deque<transaction_metadata_ptr> extract_trx_metas() {
      return std::visit([](auto& stage) { return stage.extract_trx_metas(); }, _block_stage);
   }

   bool is_protocol_feature_activated(const digest_type& digest) const {
      return std::visit([&](const auto& stage) { return stage.is_protocol_feature_activated(digest); }, _block_stage);
   }

   block_timestamp_type timestamp() const {
      return std::visit([](const auto& stage) { return stage.timestamp(); }, _block_stage);
   }
   
   uint32_t block_num() const {
      return std::visit([](const auto& stage) { return stage.block_num(); }, _block_stage);
   }

   account_name producer() const {
      return std::visit([](const auto& stage) { return stage.producer(); }, _block_stage);
   }

   void push() {
      _db_session.push();
   }

   bool is_legacy() const { return std::visit([](const auto& stage) { return stage.is_legacy(); }, _block_stage); }
   
   const block_signing_authority& pending_block_signing_authority() const {
      return std::visit(
         [](const auto& stage) -> const block_signing_authority& { return stage.pending_block_signing_authority(); },
         _block_stage);
   }

   const producer_authority_schedule& active_producers() const {
      return std::visit(
         [](const auto& stage) -> const producer_authority_schedule& { return stage.active_producers(); },
         _block_stage);
   }

   const producer_authority_schedule* pending_producers_legacy() const {
      return std::visit(
         [](const auto& stage) -> const producer_authority_schedule* { return stage.pending_producers_legacy(); },
         _block_stage);
   }

   const producer_authority_schedule* next_producers()const {
      return std::visit(
         [](const auto& stage) -> const producer_authority_schedule* { return stage.next_producers(); },
         _block_stage);
   }

   int64_t get_next_proposer_schedule_version() const {
      return std::visit(overloaded{
                           [](const building_block& stage) -> int64_t { return stage.get_next_proposer_schedule_version(); },
                           [](const assembled_block&) -> int64_t { assert(false); return -1; },
                           [](const completed_block&) -> int64_t { assert(false); return -1; }
                        },
                        _block_stage);
   }
};

struct controller_impl {
   enum class app_window_type {
      write, // Only main thread is running; read-only threads are not running.
             // All read-write and read-only tasks are sequentially executed.
      read   // Main thread and read-only threads are running read-ony tasks in parallel.
             // Read-write tasks are not being executed.
   };

#if LLVM_VERSION_MAJOR < 9
   // LLVM versions prior to 9 do a set_new_handler() in a static global initializer. Reset LLVM's custom handler
   // back to the default behavior of throwing bad_alloc so we can possibly exit cleanly and not just abort as LLVM's
   // handler does.
   // LLVM 9+ doesn't install this handler unless calling InitLLVM(), which we don't.
   // See https://reviews.llvm.org/D64505
   struct reset_new_handler {
      reset_new_handler() { std::set_new_handler([](){ throw std::bad_alloc(); }); }
   };

   reset_new_handler               rnh; // placed here to allow for this to be set before constructing the other fields
#endif
   controller&                     self;
   std::function<void()>           shutdown;
   chainbase::database             db;
   block_log                       blog;
   std::optional<pending_state>    pending;
   block_handle                    chain_head;
   fork_database                   fork_db;
   block_id_type                   if_irreversible_block_id;
   resource_limits_manager         resource_limits;
   subjective_billing              subjective_bill;
   authorization_manager           authorization;
   protocol_feature_manager        protocol_features;
   controller::config              conf;
   const chain_id_type             chain_id; // read by thread_pool threads, value will not be changed
   bool                            replaying = false;
   bool                            is_producer_node = false; // true if node is configured as a block producer
   db_read_mode                    read_mode = db_read_mode::HEAD;
   bool                            in_trx_requiring_checks = false; ///< if true, checks that are normally skipped on replay (e.g. auth checks) cannot be skipped
   std::optional<fc::microseconds> subjective_cpu_leeway;
   bool                            trusted_producer_light_validation = false;
   uint32_t                        snapshot_head_block = 0;
   struct chain; // chain is a namespace so use an embedded type for the named_thread_pool tag
   named_thread_pool<chain>        thread_pool;
   deep_mind_handler*              deep_mind_logger = nullptr;
   bool                            okay_to_print_integrity_hash_on_stop = false;
   my_finalizers_t                   my_finalizers;
   std::atomic<bool>               writing_snapshot = false;

   thread_local static platform_timer timer; // a copy for main thread and each read-only thread
#if defined(EOSIO_EOS_VM_RUNTIME_ENABLED) || defined(EOSIO_EOS_VM_JIT_RUNTIME_ENABLED)
   thread_local static vm::wasm_allocator wasm_alloc; // a copy for main thread and each read-only thread
#endif
   wasm_interface wasmif;
   app_window_type app_window = app_window_type::write;

   typedef pair<scope_name,action_name>                   handler_key;
   map< account_name, map<handler_key, apply_handler> >   apply_handlers;
   unordered_map< builtin_protocol_feature_t, std::function<void(controller_impl&)>, enum_hash<builtin_protocol_feature_t> > protocol_feature_activation_handlers;

   signal<void(uint32_t)>                    block_start;
   signal<void(const block_signal_params&)>  accepted_block_header;
   signal<void(const block_signal_params&)>  accepted_block;
   signal<void(const block_signal_params&)>  irreversible_block;
   signal<void(std::tuple<const transaction_trace_ptr&, const packed_transaction_ptr&>)> applied_transaction;
   signal<void(const vote_message&)>         voted_block;

   int64_t set_proposed_producers( vector<producer_authority> producers );
   int64_t set_proposed_producers_legacy( vector<producer_authority> producers );

   protocol_feature_activation_set_ptr head_activated_protocol_features() const {
      return apply<protocol_feature_activation_set_ptr>(chain_head, [](const auto& head) {
         return head->get_activated_protocol_features();
      });
   }

   const producer_authority_schedule& head_active_schedule_auth() const {
      return apply<const producer_authority_schedule&>(chain_head, [](const auto& head) -> const producer_authority_schedule& {
         return head->active_schedule_auth();
      });
   }

   const producer_authority_schedule* head_pending_schedule_auth_legacy() const {
      return apply<const producer_authority_schedule*>(chain_head,
         overloaded{[](const block_state_legacy_ptr& head) -> const producer_authority_schedule* { return head->pending_schedule_auth(); },
                    [](const block_state_ptr&) -> const producer_authority_schedule* { return nullptr; }
         });
   }

   const producer_authority_schedule* next_producers() {
      return apply<const producer_authority_schedule*>(chain_head,
         overloaded{
         [](const block_state_legacy_ptr& head) -> const producer_authority_schedule* {
            return head->pending_schedule_auth();
         },
         [](const block_state_ptr& head) -> const producer_authority_schedule* {
            return head->proposer_policies.empty()
                      ? nullptr
                      : &head->proposer_policies.begin()->second->proposer_schedule;
         }
      });
   }

   void replace_producer_keys( const public_key_type& key ) {
      ilog("Replace producer keys with ${k}", ("k", key));

      apply<void>(chain_head,
         overloaded{
            [&](const block_state_legacy_ptr& head) {
               auto version = head->pending_schedule.schedule.version;
               head->pending_schedule = {};
               head->pending_schedule.schedule.version = version;
               for (auto& prod: head->active_schedule.producers ) {
                  ilog("${n}", ("n", prod.producer_name));
                  std::visit([&](auto &auth) {
                     auth.threshold = 1;
                     auth.keys = {key_weight{key, 1}};
                  }, prod.authority);
               }
            },
            [](const block_state_ptr&) {
               // TODO IF: add instant-finality implementation, will need to replace finalizers as well
            }
         });
   }

   // --------------- access fork_db head ----------------------------------------------------------------------
   bool fork_db_has_head() const {
      return fork_db.apply<uint32_t>([&](const auto& forkdb) { return !!forkdb.head(); });
   }

   template <typename ForkDB>
   typename ForkDB::bsp_t fork_db_head(const ForkDB& forkdb, bool irreversible_mode) const {
      if (irreversible_mode) {
         // When in IRREVERSIBLE mode fork_db blocks are marked valid when they become irreversible so that
         // fork_db.head() returns irreversible block
         // Use pending_head since this method should return the chain head and not last irreversible.
         return forkdb.pending_head();
      } else {
         return forkdb.head();
      }
   }

   uint32_t fork_db_head_block_num() const {
      return fork_db.apply<uint32_t>(
         [&](const auto& forkdb) { return fork_db_head(forkdb, irreversible_mode())->block_num(); });
   }

   block_id_type fork_db_head_block_id() const {
      return fork_db.apply<block_id_type>(
         [&](const auto& forkdb) { return fork_db_head(forkdb, irreversible_mode())->id(); });
   }

   uint32_t fork_db_head_irreversible_blocknum() const {
      return fork_db.apply<uint32_t>(
         [&](const auto& forkdb) { return fork_db_head(forkdb, irreversible_mode())->irreversible_blocknum(); });
   }

   // --------------- access fork_db root ----------------------------------------------------------------------
   bool fork_db_has_root() const {
      return fork_db.apply<bool>([&](const auto& forkdb) { return !!forkdb.has_root(); });
   }

   block_id_type fork_db_root_block_id() const {
      return fork_db.apply<block_id_type>([&](const auto& forkdb) { return forkdb.root()->id(); });
   }

   uint32_t fork_db_root_block_num() const {
      return fork_db.apply<uint32_t>([&](const auto& forkdb) { return forkdb.root()->block_num(); });
   }

   block_timestamp_type  fork_db_root_timestamp() const {
      return fork_db.apply<block_timestamp_type>([&](const auto& forkdb) { return forkdb.root()->timestamp(); });
   }

   // ---------------  fork_db APIs ----------------------------------------------------------------------
   template<typename ForkDB>
   uint32_t pop_block(ForkDB& forkdb) {
      typename ForkDB::bsp_t prev = forkdb.get_block( chain_head.previous() );

      if( !prev ) {
         EOS_ASSERT( forkdb.root()->id() == chain_head.previous(), block_validate_exception,
                     "attempt to pop beyond last irreversible block" );
         prev = forkdb.root();
      }

      EOS_ASSERT( chain_head.block(), block_validate_exception,
                  "attempting to pop a block that was sparsely loaded from a snapshot");
      chain_head = block_handle{prev};

      return prev->block_num();
   }

   bool fork_db_block_exists( const block_id_type& id ) const {
      return fork_db.apply<bool>([&](const auto& forkdb) {
         return forkdb.block_exists(id);
      });
   }

   void fork_db_reset_root_to_chain_head() {
      fork_db.apply<void>([&](auto& forkdb) {
<<<<<<< HEAD
         apply<void>(chain_head, [&](const auto& head) {
            if constexpr (std::is_same_v<std::decay_t<decltype(head)>, std::decay_t<decltype(forkdb.head())>>)
               forkdb.reset_root(*head);
         });
=======
         std::visit([&](const auto& bsp) {
            if constexpr (std::is_same_v<std::decay_t<decltype(bsp)>, std::decay_t<decltype(forkdb.head())>>)
               forkdb.reset_root(bsp);
         }, chain_head.internal());
>>>>>>> c90680d5
      });
   }

   signed_block_ptr fork_db_fetch_block_by_id( const block_id_type& id ) const {
      return fork_db.apply<signed_block_ptr>([&](const auto& forkdb) {
         auto bsp = forkdb.get_block(id);
         return bsp ? bsp->block : nullptr;
      });
   }

   signed_block_ptr fetch_block_on_head_branch_by_num(uint32_t block_num) const {
      return fork_db.apply<signed_block_ptr>([&](const auto& forkdb) {
         auto bsp = forkdb.search_on_head_branch(block_num);
         if (bsp) return bsp->block;
         return signed_block_ptr{};
      });
   }

   std::optional<block_id_type> fetch_block_id_on_head_branch_by_num(uint32_t block_num) const {
      return fork_db.apply<std::optional<block_id_type>>([&](const auto& forkdb) -> std::optional<block_id_type> {
         auto bsp = forkdb.search_on_head_branch(block_num);
         if (bsp) return bsp->id();
         return {};
      });
   }

   // search on the branch of head
   block_state_ptr fetch_bsp_on_head_branch_by_num(uint32_t block_num) const {
      return fork_db.apply<block_state_ptr>(
         overloaded{
            [](const fork_database_legacy_t&) -> block_state_ptr { return nullptr; },
            [&](const fork_database_if_t&forkdb) -> block_state_ptr {
               auto bsp = forkdb.search_on_head_branch(block_num);
               return bsp;
            }
         }
      );
   }

   // search on the branch of given id
   block_state_ptr fetch_bsp_on_branch_by_num(const block_id_type& id, uint32_t block_num) const {
      return fork_db.apply<block_state_ptr>(
         overloaded{
            [](const fork_database_legacy_t&) -> block_state_ptr { return nullptr; },
            [&](const fork_database_if_t&forkdb) -> block_state_ptr {
               auto bsp = forkdb.search_on_branch(id, block_num);
               return bsp;
            }
         }
      );
   }

   void pop_block() {
      uint32_t prev_block_num = fork_db.apply<uint32_t>([&](auto& forkdb) {
         return pop_block(forkdb);
      });
      db.undo();
      protocol_features.popped_blocks_to(prev_block_num);
   }

   // -------------------------------------------

   template<builtin_protocol_feature_t F>
   void on_activation();

   template<builtin_protocol_feature_t F>
   inline void set_activation_handler() {
      auto res = protocol_feature_activation_handlers.emplace( F, &controller_impl::on_activation<F> );
      EOS_ASSERT( res.second, misc_exception, "attempting to set activation handler twice" );
   }

   inline void trigger_activation_handler( builtin_protocol_feature_t f ) {
      auto itr = protocol_feature_activation_handlers.find( f );
      if( itr == protocol_feature_activation_handlers.end() ) return;
      (itr->second)( *this );
   }

   void set_apply_handler( account_name receiver, account_name contract, action_name action, apply_handler v ) {
      apply_handlers[receiver][make_pair(contract,action)] = v;
   }

   controller_impl( const controller::config& cfg, controller& s, protocol_feature_set&& pfs, const chain_id_type& chain_id )
   :rnh(),
    self(s),
    db( cfg.state_dir,
        cfg.read_only ? database::read_only : database::read_write,
        cfg.state_size, false, cfg.db_map_mode ),
    blog( cfg.blocks_dir, cfg.blog ),
    fork_db(cfg.blocks_dir / config::reversible_blocks_dir_name),
    resource_limits( db, [&s](bool is_trx_transient) { return s.get_deep_mind_logger(is_trx_transient); }),
    authorization( s, db ),
    protocol_features( std::move(pfs), [&s](bool is_trx_transient) { return s.get_deep_mind_logger(is_trx_transient); } ),
    conf( cfg ),
    chain_id( chain_id ),
    read_mode( cfg.read_mode ),
    thread_pool(),
    my_finalizers{ .t_startup = fc::time_point::now(), .persist_file_path = cfg.finalizers_dir / "safety.dat" },
    wasmif( conf.wasm_runtime, conf.eosvmoc_tierup, db, conf.state_dir, conf.eosvmoc_config, !conf.profile_accounts.empty() )
   {
      thread_pool.start( cfg.thread_pool_size, [this]( const fc::exception& e ) {
         elog( "Exception in chain thread pool, exiting: ${e}", ("e", e.to_detail_string()) );
         if( shutdown ) shutdown();
      } );

      set_activation_handler<builtin_protocol_feature_t::preactivate_feature>();
      set_activation_handler<builtin_protocol_feature_t::replace_deferred>();
      set_activation_handler<builtin_protocol_feature_t::get_sender>();
      set_activation_handler<builtin_protocol_feature_t::webauthn_key>();
      set_activation_handler<builtin_protocol_feature_t::wtmsig_block_signatures>();
      set_activation_handler<builtin_protocol_feature_t::action_return_value>();
      set_activation_handler<builtin_protocol_feature_t::configurable_wasm_limits>();
      set_activation_handler<builtin_protocol_feature_t::blockchain_parameters>();
      set_activation_handler<builtin_protocol_feature_t::get_code_hash>();
      set_activation_handler<builtin_protocol_feature_t::get_block_num>();
      set_activation_handler<builtin_protocol_feature_t::crypto_primitives>();
      set_activation_handler<builtin_protocol_feature_t::bls_primitives>();
      set_activation_handler<builtin_protocol_feature_t::disable_deferred_trxs_stage_2>();
      set_activation_handler<builtin_protocol_feature_t::instant_finality>();

      irreversible_block.connect([this](const block_signal_params& t) {
         const auto& [ block, id] = t;
         wasmif.current_lib(block->block_num());
      });


#define SET_APP_HANDLER( receiver, contract, action) \
   set_apply_handler( account_name(#receiver), account_name(#contract), action_name(#action), \
                      &BOOST_PP_CAT(apply_, BOOST_PP_CAT(contract, BOOST_PP_CAT(_,action) ) ) )

   SET_APP_HANDLER( eosio, eosio, newaccount );
   SET_APP_HANDLER( eosio, eosio, setcode );
   SET_APP_HANDLER( eosio, eosio, setabi );
   SET_APP_HANDLER( eosio, eosio, updateauth );
   SET_APP_HANDLER( eosio, eosio, deleteauth );
   SET_APP_HANDLER( eosio, eosio, linkauth );
   SET_APP_HANDLER( eosio, eosio, unlinkauth );

   SET_APP_HANDLER( eosio, eosio, canceldelay );
   }

   void open_fork_db() {
      fork_db.open([this](block_timestamp_type timestamp, const flat_set<digest_type>& cur_features,
                          const vector<digest_type>& new_features) {
         check_protocol_features(timestamp, cur_features, new_features);
      });
   }

   /**
    *  Plugins / observers listening to signals emited might trigger
    *  errors and throw exceptions. Unless those exceptions are caught it could impact consensus and/or
    *  cause a node to fork.
    *
    *  If it is ever desirable to let a signal handler bubble an exception out of this method
    *  a full audit of its uses needs to be undertaken.
    *
    */
   template<typename Signal, typename Arg>
   void emit( const Signal& s, Arg&& a ) {
      try {
         s( std::forward<Arg>( a ));
      } catch (std::bad_alloc& e) {
         wlog( "std::bad_alloc: ${w}", ("w", e.what()) );
         throw e;
      } catch (boost::interprocess::bad_alloc& e) {
         wlog( "boost::interprocess::bad alloc: ${w}", ("w", e.what()) );
         throw e;
      } catch ( controller_emit_signal_exception& e ) {
         wlog( "controller_emit_signal_exception: ${details}", ("details", e.to_detail_string()) );
         throw e;
      } catch ( fc::exception& e ) {
         wlog( "fc::exception: ${details}", ("details", e.to_detail_string()) );
      } catch ( std::exception& e ) {
         wlog( "std::exception: ${details}", ("details", e.what()) );
      } catch ( ... ) {
         wlog( "signal handler threw exception" );
      }
   }

   void dmlog_applied_transaction(const transaction_trace_ptr& t, const signed_transaction* trx = nullptr) {
      // dmlog_applied_transaction is called by push_scheduled_transaction
      // where transient transactions are not possible, and by push_transaction
      // only when the transaction is not transient
      if (auto dm_logger = get_deep_mind_logger(false)) {
         if (trx && is_onblock(*t))
            dm_logger->on_onblock(*trx);
         dm_logger->on_applied_transaction(chain_head.block_num() + 1, t);
      }
   }

   void log_irreversible() {
      EOS_ASSERT( fork_db_has_root(), fork_database_exception, "fork database not properly initialized" );

      const std::optional<block_id_type> log_head_id = blog.head_id();
      const bool valid_log_head = !!log_head_id;

      const auto lib_num = valid_log_head ? block_header::num_from_id(*log_head_id) : (blog.first_block_num() - 1);

      auto root_id = fork_db_root_block_id();

      if( valid_log_head ) {
         EOS_ASSERT( root_id == log_head_id, fork_database_exception,
                     "fork database root ${rid} does not match block log head ${hid}", ("rid", root_id)("hid", log_head_id) );
      } else {
         EOS_ASSERT( fork_db_root_block_num() == lib_num, fork_database_exception,
                     "The first block ${lib_num} when starting with an empty block log should be the block after fork database root ${bn}.",
                     ("lib_num", lib_num)("bn", fork_db_root_block_num()) );
      }

      uint32_t if_lib_num = block_header::num_from_id(if_irreversible_block_id);
      const uint32_t new_lib_num = if_lib_num > 0 ? if_lib_num : fork_db_head_irreversible_blocknum();

      if( new_lib_num <= lib_num )
         return;

      auto mark_branch_irreversible = [&, this](auto& forkdb) {
         auto branch = (if_lib_num > 0) ? forkdb.fetch_branch( if_irreversible_block_id, new_lib_num)
                                    : forkdb.fetch_branch( fork_db_head(forkdb, irreversible_mode())->id(), new_lib_num );
         try {
            auto should_process = [&](auto& bsp) {
               // Only make irreversible blocks that have been validated. Blocks in the fork database may not be on our current best head
               // and therefore have not been validated.
               // An alternative more complex implementation would be to do a fork switch here and validate all blocks so they can be then made
               // irreversible. Instead this moves irreversible as much as possible and allows the next maybe_switch_forks call to apply these
               // non-validated blocks. After the maybe_switch_forks call (before next produced block or on next received block), irreversible
               // can then move forward on the then validated blocks.
               return read_mode == db_read_mode::IRREVERSIBLE || bsp->is_valid();
            };

            std::vector<std::future<std::vector<char>>> v;
            v.reserve( branch.size() );
            for( auto bitr = branch.rbegin(); bitr != branch.rend() && should_process(*bitr); ++bitr ) {
               v.emplace_back( post_async_task( thread_pool.get_executor(), [b=(*bitr)->block]() { return fc::raw::pack(*b); } ) );
            }
            auto it = v.begin();

            for( auto bitr = branch.rbegin(); bitr != branch.rend() && should_process(*bitr); ++bitr ) {
               if( read_mode == db_read_mode::IRREVERSIBLE ) {
                  controller::block_report br;
                  apply_block( br, *bitr, controller::block_status::complete, trx_meta_cache_lookup{} );
               }

               emit( irreversible_block, std::tie((*bitr)->block, (*bitr)->id()) );

               // blog.append could fail due to failures like running out of space.
               // Do it before commit so that in case it throws, DB can be rolled back.
               blog.append( (*bitr)->block, (*bitr)->id(), it->get() );
               ++it;

               db.commit( (*bitr)->block_num() );
               root_id = (*bitr)->id();
            }
         } catch( std::exception& ) {
            if( root_id != forkdb.root()->id() ) {
               forkdb.advance_root( root_id );
            }
            throw;
         }

         //db.commit( new_lib ); // redundant

         if( root_id != forkdb.root()->id() ) {
            branch.emplace_back(forkdb.root());
            forkdb.advance_root( root_id );
         }

         // delete branch in thread pool
         boost::asio::post( thread_pool.get_executor(), [branch{std::move(branch)}]() {} );
      };

      fork_db.apply<void>(mark_branch_irreversible);
   }

   void initialize_blockchain_state(const genesis_state& genesis) {
      ilog( "Initializing new blockchain with genesis state" );

      // genesis state starts in legacy mode
      producer_authority_schedule initial_schedule = { 0, { producer_authority{config::system_account_name, block_signing_authority_v0{ 1, {{genesis.initial_key, 1}} } } } };
      legacy::producer_schedule_type initial_legacy_schedule{ 0, {{config::system_account_name, genesis.initial_key}} };

      block_header_state_legacy genheader;
      genheader.active_schedule                = initial_schedule;
      genheader.pending_schedule.schedule      = initial_schedule;
      // NOTE: if wtmsig block signatures are enabled at genesis time this should be the hash of a producer authority schedule
      genheader.pending_schedule.schedule_hash = fc::sha256::hash(initial_legacy_schedule);
      genheader.header.timestamp               = genesis.initial_timestamp;
      genheader.header.action_mroot            = genesis.compute_chain_id();
      genheader.id                             = genheader.header.calculate_id();
      genheader.block_num                      = genheader.header.block_num();

      auto head = std::make_shared<block_state_legacy>();
      static_cast<block_header_state_legacy&>(*head) = genheader;
      head->activated_protocol_features = std::make_shared<protocol_feature_activation_set>(); // no activated protocol features in genesis
      head->block = std::make_shared<signed_block>(genheader.header);
      chain_head = block_handle{head};

      db.set_revision( chain_head.block_num() );
      initialize_database(genesis);
   }

   enum class startup_t { genesis, snapshot, existing_state };

   std::exception_ptr replay_block_log(const std::function<bool()>& check_shutdown) {
      auto blog_head = blog.head();
      if (!blog_head) {
         ilog( "no block log found" );
         return {};
      }

      auto start_block_num = chain_head.block_num() + 1;
      auto start = fc::time_point::now();

      std::exception_ptr except_ptr;
      if( start_block_num <= blog_head->block_num() ) {
         ilog( "existing block log, attempting to replay from ${s} to ${n} blocks", ("s", start_block_num)("n", blog_head->block_num()) );
         try {
            while( auto next = blog.read_block_by_num( chain_head.block_num() + 1 ) ) {
               apply<void>(chain_head, [&](const auto& head) {
                  replay_push_block<std::decay_t<decltype(head)>>( next, controller::block_status::irreversible );
               });
               if( check_shutdown() ) break;
               if( next->block_num() % 500 == 0 ) {
                  ilog( "${n} of ${head}", ("n", next->block_num())("head", blog_head->block_num()) );
               }
            }
         } catch(  const database_guard_exception& e ) {
            except_ptr = std::current_exception();
         }
         auto end = fc::time_point::now();
         ilog( "${n} irreversible blocks replayed", ("n", 1 + chain_head.block_num() - start_block_num) );
         ilog( "replayed ${n} blocks in ${duration} seconds, ${mspb} ms/block",
               ("n", chain_head.block_num() + 1 - start_block_num)("duration", (end-start).count()/1000000)
               ("mspb", ((end-start).count()/1000.0)/(chain_head.block_num()-start_block_num)) );

         // if the irreverible log is played without undo sessions enabled, we need to sync the
         // revision ordinal to the appropriate expected value here.
         if( skip_db_sessions( controller::block_status::irreversible ) )
            db.set_revision( chain_head.block_num() );
      } else {
         ilog( "no irreversible blocks need to be replayed" );
      }

      return except_ptr;
   }

   void replay(const std::function<bool()>& check_shutdown, startup_t startup) {
      replaying = true;

      auto blog_head = blog.head();
      auto start_block_num = chain_head.block_num() + 1;
      std::exception_ptr except_ptr;

      if (blog_head) {
         except_ptr = replay_block_log(check_shutdown);
      } else {
         ilog( "no block log found" );
      }

      try {
         if (startup != startup_t::existing_state)
           open_fork_db();
      } catch (const fc::exception& e) {
         elog( "Update to open fork database, continueing without reversible blocks: ${e}", ("e", e));
      }

      if (startup == startup_t::genesis) {
         if (!fork_db.fork_db_if_present()) {
            // switch to savanna if needed
            apply_s<void>(chain_head, [&](const auto& head) {
               fork_db.switch_from_legacy(chain_head);
            });
         }
         auto do_startup = [&](auto& forkdb) {
            if( forkdb.head() ) {
               if( read_mode == db_read_mode::IRREVERSIBLE && forkdb.head()->id() != forkdb.root()->id() ) {
                  forkdb.rollback_head_to_root();
               }
               wlog( "No existing chain state. Initializing fresh blockchain state." );
            } else {
               wlog( "No existing chain state or fork database. Initializing fresh blockchain state and resetting fork database.");
            }

            if( !forkdb.head() ) {
               fork_db_reset_root_to_chain_head();
            }
         };
         fork_db.apply<void>(do_startup);
      }

      if( !fork_db_has_root() ) {
         fork_db_reset_root_to_chain_head();
      }

      auto replay_fork_db = [&](auto& forkdb) {
         using BSP = std::decay_t<decltype(forkdb.head())>;

         auto pending_head = forkdb.pending_head();
         if( pending_head && blog_head && start_block_num <= blog_head->block_num() ) {
            ilog( "fork database head ${h}, root ${r}", ("h", pending_head->block_num())( "r", forkdb.root()->block_num() ) );
            if( pending_head->block_num() < chain_head.block_num() || chain_head.block_num() < forkdb.root()->block_num() ) {
               ilog( "resetting fork database with new last irreversible block as the new root: ${id}", ("id", chain_head.id()) );
               fork_db_reset_root_to_chain_head();
            } else if( chain_head.block_num() != forkdb.root()->block_num() ) {
               auto new_root = forkdb.search_on_branch( pending_head->id(), chain_head.block_num() );
               EOS_ASSERT( new_root, fork_database_exception,
                           "unexpected error: could not find new LIB in fork database" );
               ilog( "advancing fork database root to new last irreversible block within existing fork database: ${id}",
                     ("id", new_root->id()) );
               forkdb.mark_valid( new_root );
               forkdb.advance_root( new_root->id() );
            }
         }

         if (snapshot_head_block != 0 && !blog.head()) {
            // loading from snapshot without a block log so fork_db can't be considered valid
            fork_db_reset_root_to_chain_head();
         } else if( !except_ptr && !check_shutdown() && forkdb.head() ) {
            auto head_block_num = chain_head.block_num();
            auto branch = fork_db.fetch_branch_from_head();
            int rev = 0;
            for( auto i = branch.rbegin(); i != branch.rend(); ++i ) {
               if( check_shutdown() ) break;
               if( (*i)->block_num() <= head_block_num ) continue;
               ++rev;
               replay_push_block<BSP>( *i, controller::block_status::validated );
            }
            ilog( "${n} reversible blocks replayed", ("n",rev) );
         }

         if( !forkdb.head() ) {
            fork_db_reset_root_to_chain_head();
         }

      };
      fork_db.apply<void>(replay_fork_db);

      replaying = false;

      if( except_ptr ) {
         std::rethrow_exception( except_ptr );
      }
   }

   void startup(std::function<void()> shutdown, std::function<bool()> check_shutdown, const snapshot_reader_ptr& snapshot) {
      EOS_ASSERT( snapshot, snapshot_exception, "No snapshot reader provided" );
      this->shutdown = shutdown;
      try {
         auto snapshot_load_start_time = fc::time_point::now();
         snapshot->validate();
         if( auto blog_head = blog.head() ) {
            ilog( "Starting initialization from snapshot and block log ${b}-${e}, this may take a significant amount of time",
                  ("b", blog.first_block_num())("e", blog_head->block_num()) );
            read_from_snapshot( snapshot, blog.first_block_num(), blog_head->block_num() );
         } else {
            ilog( "Starting initialization from snapshot and no block log, this may take a significant amount of time" );
            read_from_snapshot( snapshot, 0, std::numeric_limits<uint32_t>::max() );
            EOS_ASSERT( chain_head.block_num() > 0, snapshot_exception,
                        "Snapshot indicates controller head at block number 0, but that is not allowed. "
                        "Snapshot is invalid." );
            blog.reset( chain_id, chain_head.block_num() + 1 );
         }
         ilog( "Snapshot loaded, lib: ${lib}", ("lib", chain_head.block_num()) );

         init(std::move(check_shutdown), startup_t::snapshot);
         auto snapshot_load_time = (fc::time_point::now() - snapshot_load_start_time).to_seconds();
         ilog( "Finished initialization from snapshot (snapshot load time was ${t}s)", ("t", snapshot_load_time) );
      } catch (boost::interprocess::bad_alloc& e) {
         elog( "Failed initialization from snapshot - db storage not configured to have enough storage for the provided snapshot, please increase and retry snapshot" );
         shutdown();
      }
   }

   void startup(std::function<void()> shutdown, std::function<bool()> check_shutdown, const genesis_state& genesis) {
      EOS_ASSERT( db.revision() < 1, database_exception, "This version of controller::startup only works with a fresh state database." );
      const auto& genesis_chain_id = genesis.compute_chain_id();
      EOS_ASSERT( genesis_chain_id == chain_id, chain_id_type_exception,
                  "genesis state provided to startup corresponds to a chain ID (${genesis_chain_id}) that does not match the chain ID that controller was constructed with (${controller_chain_id})",
                  ("genesis_chain_id", genesis_chain_id)("controller_chain_id", chain_id)
      );

      this->shutdown = std::move(shutdown);

      initialize_blockchain_state(genesis); // sets chain_head to genesis state

      if( blog.head() ) {
         EOS_ASSERT( blog.first_block_num() == 1, block_log_exception, "block log does not start with genesis block" );
      } else {
         blog.reset( genesis, chain_head.block() );
      }

      init(std::move(check_shutdown), startup_t::genesis);
   }

   void startup(std::function<void()> shutdown, std::function<bool()> check_shutdown) {
      EOS_ASSERT( db.revision() >= 1, database_exception,
                  "This version of controller::startup does not work with a fresh state database." );

      open_fork_db();

      EOS_ASSERT( fork_db_has_head(), fork_database_exception,
                  "No existing fork database despite existing chain state. Replay required." );

      this->shutdown = std::move(shutdown);
      uint32_t lib_num = fork_db_root_block_num();
      auto first_block_num = blog.first_block_num();
      if( auto blog_head = blog.head() ) {
         EOS_ASSERT( first_block_num <= lib_num && lib_num <= blog_head->block_num(),
                     block_log_exception,
                     "block log (ranging from ${block_log_first_num} to ${block_log_last_num}) does not contain the last irreversible block (${fork_db_lib})",
                     ("block_log_first_num", first_block_num)
                     ("block_log_last_num", blog_head->block_num())
                     ("fork_db_lib", lib_num)
         );
         lib_num = blog_head->block_num();
      } else {
         if( first_block_num != (lib_num + 1) ) {
            blog.reset( chain_id, lib_num + 1 );
         }
      }

      auto do_startup = [&](auto& forkdb) {
         if( read_mode == db_read_mode::IRREVERSIBLE && forkdb.head()->id() != forkdb.root()->id() ) {
            forkdb.rollback_head_to_root();
         }
         chain_head = block_handle{forkdb.head()};
      };

      fork_db.apply<void>(do_startup);

      init(std::move(check_shutdown), startup_t::existing_state);
   }


   static auto validate_db_version( const chainbase::database& db ) {
      // check database version
      const auto& header_idx = db.get_index<database_header_multi_index>().indices().get<by_id>();

      EOS_ASSERT(header_idx.begin() != header_idx.end(), bad_database_version_exception,
                 "state database version pre-dates versioning, please restore from a compatible snapshot or replay!");

      auto header_itr = header_idx.begin();
      header_itr->validate();

      return header_itr;
   }

   void init(std::function<bool()> check_shutdown, startup_t startup) {
      auto header_itr = validate_db_version( db );

      {
         const auto& state_chain_id = db.get<global_property_object>().chain_id;
         EOS_ASSERT( state_chain_id == chain_id, chain_id_type_exception,
                     "chain ID in state (${state_chain_id}) does not match the chain ID that controller was constructed with (${controller_chain_id})",
                     ("state_chain_id", state_chain_id)("controller_chain_id", chain_id)
         );
      }

      // upgrade to the latest compatible version
      if (header_itr->version != database_header_object::current_version) {
         db.modify(*header_itr, [](auto& header) {
            header.version = database_header_object::current_version;
         });
      }

      // At this point head != nullptr
      EOS_ASSERT( db.revision() >= chain_head.block_num(), fork_database_exception,
                  "fork database head (${head}) is inconsistent with state (${db})",
                  ("db", db.revision())("head", chain_head.block_num()) );

      if( db.revision() > chain_head.block_num() ) {
         wlog( "database revision (${db}) is greater than head block number (${head}), "
               "attempting to undo pending changes",
               ("db", db.revision())("head", chain_head.block_num()) );
      }
      while( db.revision() > chain_head.block_num() ) {
         db.undo();
      }

      protocol_features.init( db );

      // At startup, no transaction specific logging is possible
      if (auto dm_logger = get_deep_mind_logger(false)) {
         dm_logger->on_startup(db, chain_head.block_num());
      }

      if( conf.integrity_hash_on_start )
         ilog( "chain database started with hash: ${hash}", ("hash", calculate_integrity_hash()) );
      okay_to_print_integrity_hash_on_stop = true;

      replay( check_shutdown, startup ); // replay any irreversible and reversible blocks ahead of current head

      if( check_shutdown() ) return;

      // At this point head != nullptr && fork_db.head() != nullptr && fork_db.root() != nullptr.
      // Furthermore, fork_db.root()->block_num() <= lib_num.
      // Also, even though blog.head() may still be nullptr, blog.first_block_num() is guaranteed to be lib_num + 1.

      auto finish_init = [&](auto& forkdb) {
         if( read_mode != db_read_mode::IRREVERSIBLE
             && forkdb.pending_head()->id() != forkdb.head()->id()
             && forkdb.head()->id() == forkdb.root()->id()
            ) {
            wlog( "read_mode has changed from irreversible: applying best branch from fork database" );

            for( auto pending_head = forkdb.pending_head();
                 pending_head->id() != forkdb.head()->id();
                 pending_head = forkdb.pending_head()
               ) {
               wlog( "applying branch from fork database ending with block: ${id}", ("id", pending_head->id()) );
               controller::block_report br;
               maybe_switch_forks( br, pending_head, controller::block_status::complete, {}, trx_meta_cache_lookup{} );
            }
         }
      };

      fork_db.apply<void>(finish_init);

      // At Leap startup, we want to provide to our local finalizers the correct safety information
      // to use if they don't already have one.
      // If we start at a block prior to the IF transition, that information will be provided when
      // we create the new `fork_db_if`.
      // If we start at a block during or after the IF transition, we need to provide this information
      // at startup.
      // ---------------------------------------------------------------------------------------------
      if (fork_db.fork_db_if_present()) {
         // we are already past the IF transition point where we create the updated fork_db.
         // so we can't rely on the finalizer safety information update happening during the transition.
         // see https://github.com/AntelopeIO/leap/issues/2070#issuecomment-1941901836
         // -------------------------------------------------------------------------------------------
         if (fork_db.fork_db_legacy_present()) {
            // fork_db_legacy is present as well, which means that we have not completed the transition
            auto set_finalizer_defaults = [&](auto& forkdb) -> void {
               auto lib = forkdb.root();
               my_finalizers.set_default_safety_information(
                  finalizer_safety_information{ .last_vote_range_start = block_timestamp_type(0),
                                                .last_vote = {},
                                                .lock      = proposal_ref(lib->id(), lib->timestamp()) });
            };
            fork_db.apply_s<void>(set_finalizer_defaults);
         } else {
            // we are past the IF transition.
            auto set_finalizer_defaults = [&](auto& forkdb) -> void {
               auto lib = forkdb.root();
               my_finalizers.set_default_safety_information(
                  finalizer_safety_information{ .last_vote_range_start = block_timestamp_type(0),
                                                .last_vote = {},
                                                .lock      = proposal_ref(lib->id(), lib->timestamp()) });
            };
            fork_db.apply_s<void>(set_finalizer_defaults);
         }
      }
   }

   ~controller_impl() {
      pending.reset();
      //only log this not just if configured to, but also if initialization made it to the point we'd log the startup too
      if(okay_to_print_integrity_hash_on_stop && conf.integrity_hash_on_stop)
         ilog( "chain database stopped with hash: ${hash}", ("hash", calculate_integrity_hash()) );
   }

   void add_indices() {
      controller_index_set::add_indices(db);
      contract_database_index_set::add_indices(db);

      authorization.add_indices();
      resource_limits.add_indices();
   }

   void clear_all_undo() {
      // Rewind the database to the last irreversible block
      db.undo_all();
   }

   void add_contract_tables_to_snapshot( const snapshot_writer_ptr& snapshot ) const {
      snapshot->write_section("contract_tables", [this]( auto& section ) {
         index_utils<table_id_multi_index>::walk(db, [this, &section]( const table_id_object& table_row ){
            // add a row for the table
            section.add_row(table_row, db);

            // followed by a size row and then N data rows for each type of table
            contract_database_index_set::walk_indices([this, &section, &table_row]( auto utils ) {
               using utils_t = decltype(utils);
               using value_t = typename decltype(utils)::index_t::value_type;
               using by_table_id = object_to_table_id_tag_t<value_t>;

               auto tid_key = boost::make_tuple(table_row.id);
               auto next_tid_key = boost::make_tuple(table_id_object::id_type(table_row.id._id + 1));

               unsigned_int size = utils_t::template size_range<by_table_id>(db, tid_key, next_tid_key);
               section.add_row(size, db);

               utils_t::template walk_range<by_table_id>(db, tid_key, next_tid_key, [this, &section]( const auto &row ) {
                  section.add_row(row, db);
               });
            });
         });
      });
   }

   void read_contract_tables_from_snapshot( const snapshot_reader_ptr& snapshot ) {
      snapshot->read_section("contract_tables", [this]( auto& section ) {
         bool more = !section.empty();
         while (more) {
            // read the row for the table
            table_id_object::id_type t_id;
            index_utils<table_id_multi_index>::create(db, [this, &section, &t_id](auto& row) {
               section.read_row(row, db);
               t_id = row.id;
            });

            // read the size and data rows for each type of table
            contract_database_index_set::walk_indices([this, &section, &t_id, &more](auto utils) {
               using utils_t = decltype(utils);

               unsigned_int size;
               more = section.read_row(size, db);

               for (size_t idx = 0; idx < size.value; idx++) {
                  utils_t::create(db, [this, &section, &more, &t_id](auto& row) {
                     row.t_id = t_id;
                     more = section.read_row(row, db);
                  });
               }
            });
         }
      });
   }

   void add_to_snapshot( const snapshot_writer_ptr& snapshot ) {
      // clear in case the previous call to clear did not finish in time of deadline
      clear_expired_input_transactions( fc::time_point::maximum() );

      snapshot->write_section<chain_snapshot_header>([this]( auto &section ){
         section.add_row(chain_snapshot_header(), db);
      });

#warning todo: add snapshot support for new (IF) block_state section
      apply<void>(chain_head, [&](const auto& head) {
         if constexpr (std::is_same_v<block_state_legacy_ptr, typename std::decay_t<decltype(head)>>)
            snapshot->write_section("eosio::chain::block_state", [&]( auto& section ) {
               section.template add_row<block_header_state_legacy>(*head, db);
            });
      });
      
      controller_index_set::walk_indices([this, &snapshot]( auto utils ){
         using value_t = typename decltype(utils)::index_t::value_type;

         // skip the table_id_object as its inlined with contract tables section
         if (std::is_same<value_t, table_id_object>::value) {
            return;
         }

         // skip the database_header as it is only relevant to in-memory database
         if (std::is_same<value_t, database_header_object>::value) {
            return;
         }

         snapshot->write_section<value_t>([this]( auto& section ){
            decltype(utils)::walk(db, [this, &section]( const auto &row ) {
               section.add_row(row, db);
            });
         });
      });

      add_contract_tables_to_snapshot(snapshot);

      authorization.add_to_snapshot(snapshot);
      resource_limits.add_to_snapshot(snapshot);
   }

   static std::optional<genesis_state> extract_legacy_genesis_state( snapshot_reader& snapshot, uint32_t version ) {
      std::optional<genesis_state> genesis;
      using v2 = legacy::snapshot_global_property_object_v2;

      if (std::clamp(version, v2::minimum_version, v2::maximum_version) == version ) {
         genesis.emplace();
         snapshot.read_section<genesis_state>([&genesis=*genesis]( auto &section ){
            section.read_row(genesis);
         });
      }
      return genesis;
   }

   void read_from_snapshot( const snapshot_reader_ptr& snapshot, uint32_t blog_start, uint32_t blog_end ) {
      chain_snapshot_header header;
      snapshot->read_section<chain_snapshot_header>([this, &header]( auto &section ){
         section.read_row(header, db);
         header.validate();
      });

#warning todo: add snapshot support for new (IF) block_state section
      auto read_block_state_section = [&](auto& forkdb) { /// load and upgrade the block header state
         block_header_state_legacy head_header_state;
         using v2 = legacy::snapshot_block_header_state_v2;

         if (std::clamp(header.version, v2::minimum_version, v2::maximum_version) == header.version ) {
            snapshot->read_section("eosio::chain::block_state", [this, &head_header_state]( auto &section ) {
               legacy::snapshot_block_header_state_v2 legacy_header_state;
               section.read_row(legacy_header_state, db);
               head_header_state = block_header_state_legacy(std::move(legacy_header_state));
            });
         } else {
            snapshot->read_section("eosio::chain::block_state", [this,&head_header_state]( auto &section ){
               section.read_row(head_header_state, db);
            });
         }

         snapshot_head_block = head_header_state.block_num;
         EOS_ASSERT( blog_start <= (snapshot_head_block + 1) && snapshot_head_block <= blog_end,
                     block_log_exception,
                     "Block log is provided with snapshot but does not contain the head block from the snapshot nor a block right after it",
                     ("snapshot_head_block", snapshot_head_block)
                     ("block_log_first_num", blog_start)
                     ("block_log_last_num", blog_end)
         );

         auto head = std::make_shared<block_state_legacy>();
         chain_head = block_handle{head};
         static_cast<block_header_state_legacy&>(*head) = head_header_state;
      };
      fork_db.apply_l<void>(read_block_state_section);

      controller_index_set::walk_indices([this, &snapshot, &header]( auto utils ){
         using value_t = typename decltype(utils)::index_t::value_type;

         // skip the table_id_object as its inlined with contract tables section
         if (std::is_same<value_t, table_id_object>::value) {
            return;
         }

         // skip the database_header as it is only relevant to in-memory database
         if (std::is_same<value_t, database_header_object>::value) {
            return;
         }

         // special case for in-place upgrade of global_property_object
         if (std::is_same<value_t, global_property_object>::value) {
            using v2 = legacy::snapshot_global_property_object_v2;
            using v3 = legacy::snapshot_global_property_object_v3;
            using v4 = legacy::snapshot_global_property_object_v4;

            if (std::clamp(header.version, v2::minimum_version, v2::maximum_version) == header.version ) {
               std::optional<genesis_state> genesis = extract_legacy_genesis_state(*snapshot, header.version);
               EOS_ASSERT( genesis, snapshot_exception,
                           "Snapshot indicates chain_snapshot_header version 2, but does not contain a genesis_state. "
                           "It must be corrupted.");
               snapshot->read_section<global_property_object>([&db=this->db,gs_chain_id=genesis->compute_chain_id()]( auto &section ) {
                  v2 legacy_global_properties;
                  section.read_row(legacy_global_properties, db);

                  db.create<global_property_object>([&legacy_global_properties,&gs_chain_id](auto& gpo ){
                     gpo.initalize_from(legacy_global_properties, gs_chain_id, kv_database_config{},
                                       genesis_state::default_initial_wasm_configuration);
                  });
               });
               return; // early out to avoid default processing
            }

            if (std::clamp(header.version, v3::minimum_version, v3::maximum_version) == header.version ) {
               snapshot->read_section<global_property_object>([&db=this->db]( auto &section ) {
                  v3 legacy_global_properties;
                  section.read_row(legacy_global_properties, db);

                  db.create<global_property_object>([&legacy_global_properties](auto& gpo ){
                     gpo.initalize_from(legacy_global_properties, kv_database_config{},
                                        genesis_state::default_initial_wasm_configuration);
                  });
               });
               return; // early out to avoid default processing
            }

            if (std::clamp(header.version, v4::minimum_version, v4::maximum_version) == header.version) {
               snapshot->read_section<global_property_object>([&db = this->db](auto& section) {
                  v4 legacy_global_properties;
                  section.read_row(legacy_global_properties, db);

                  db.create<global_property_object>([&legacy_global_properties](auto& gpo) {
                     gpo.initalize_from(legacy_global_properties);
                  });
               });
               return; // early out to avoid default processing
            }
         }

         snapshot->read_section<value_t>([this]( auto& section ) {
            bool more = !section.empty();
            while(more) {
               decltype(utils)::create(db, [this, &section, &more]( auto &row ) {
                  more = section.read_row(row, db);
               });
            }
         });
      });

      read_contract_tables_from_snapshot(snapshot);

      authorization.read_from_snapshot(snapshot);
      resource_limits.read_from_snapshot(snapshot);

      db.set_revision( chain_head.block_num() );
      db.create<database_header_object>([](const auto& header){
         // nothing to do
      });

      const auto& gpo = db.get<global_property_object>();
      EOS_ASSERT( gpo.chain_id == chain_id, chain_id_type_exception,
                  "chain ID in snapshot (${snapshot_chain_id}) does not match the chain ID that controller was constructed with (${controller_chain_id})",
                  ("snapshot_chain_id", gpo.chain_id)("controller_chain_id", chain_id)
      );
   }

   digest_type get_strong_digest_by_id( const block_id_type& id ) const {
      return fork_db.apply<digest_type>(
         overloaded{
            [](const fork_database_legacy_t&) -> digest_type { return digest_type{}; },
            [&](const fork_database_if_t& forkdb) -> digest_type {
               auto bsp = forkdb.get_block(id);
               return bsp ? bsp->strong_digest : digest_type{};
            }
         }
      );
   }

   fc::sha256 calculate_integrity_hash() {
      fc::sha256::encoder enc;
      auto hash_writer = std::make_shared<integrity_hash_snapshot_writer>(enc);
      add_to_snapshot(hash_writer);
      hash_writer->finalize();

      return enc.result();
   }

   void create_native_account( const fc::time_point& initial_timestamp, account_name name, const authority& owner, const authority& active, bool is_privileged = false ) {
      db.create<account_object>([&](auto& a) {
         a.name = name;
         a.creation_date = initial_timestamp;

         if( name == config::system_account_name ) {
            // The initial eosio ABI value affects consensus; see  https://github.com/EOSIO/eos/issues/7794
            // TODO: This doesn't charge RAM; a fix requires a consensus upgrade.
            a.abi.assign(eosio_abi_bin, sizeof(eosio_abi_bin));
         }
      });
      db.create<account_metadata_object>([&](auto & a) {
         a.name = name;
         a.set_privileged( is_privileged );
      });

      const auto& owner_permission  = authorization.create_permission(name, config::owner_name, 0,
                                                                      owner, false, initial_timestamp );
      const auto& active_permission = authorization.create_permission(name, config::active_name, owner_permission.id,
                                                                      active, false, initial_timestamp );

      resource_limits.initialize_account(name, false);

      int64_t ram_delta = config::overhead_per_account_ram_bytes;
      ram_delta += 2*config::billable_size_v<permission_object>;
      ram_delta += owner_permission.auth.get_billable_size();
      ram_delta += active_permission.auth.get_billable_size();

      // This is only called at startup, no transaction specific logging is possible
      if (auto dm_logger = get_deep_mind_logger(false)) {
         dm_logger->on_ram_trace(RAM_EVENT_ID("${name}", ("name", name)), "account", "add", "newaccount");
      }

      resource_limits.add_pending_ram_usage(name, ram_delta, false); // false for doing dm logging
      resource_limits.verify_account_ram_usage(name);
   }

   void initialize_database(const genesis_state& genesis) {
      // create the database header sigil
      db.create<database_header_object>([&]( auto& header ){
         // nothing to do for now
      });

      // Initialize block summary index
      for (int i = 0; i < 0x10000; i++)
         db.create<block_summary_object>([&](block_summary_object&) {});

      const auto& tapos_block_summary = db.get<block_summary_object>(1);
      db.modify( tapos_block_summary, [&]( auto& bs ) {
         bs.block_id = chain_head.id();
      });

      genesis.initial_configuration.validate();
      db.create<global_property_object>([&genesis,&chain_id=this->chain_id](auto& gpo ){
         gpo.configuration = genesis.initial_configuration;
         // TODO: Update this when genesis protocol features are enabled.
         gpo.wasm_configuration = genesis_state::default_initial_wasm_configuration;
         gpo.chain_id = chain_id;
      });

      db.create<protocol_state_object>([&](auto& pso ){
         pso.num_supported_key_types = config::genesis_num_supported_key_types;
         for( const auto& i : genesis_intrinsics ) {
            add_intrinsic_to_whitelist( pso.whitelisted_intrinsics, i );
         }
      });

      db.create<dynamic_global_property_object>([](auto&){});

      authorization.initialize_database();
      resource_limits.initialize_database();

      authority system_auth(genesis.initial_key);
      create_native_account( genesis.initial_timestamp, config::system_account_name, system_auth, system_auth, true );

      auto empty_authority = authority(1, {}, {});
      auto active_producers_authority = authority(1, {}, {});
      active_producers_authority.accounts.push_back({{config::system_account_name, config::active_name}, 1});

      create_native_account( genesis.initial_timestamp, config::null_account_name, empty_authority, empty_authority );
      create_native_account( genesis.initial_timestamp, config::producers_account_name, empty_authority, active_producers_authority );
      const auto& active_permission       = authorization.get_permission({config::producers_account_name, config::active_name});
      const auto& majority_permission     = authorization.create_permission( config::producers_account_name,
                                                                             config::majority_producers_permission_name,
                                                                             active_permission.id,
                                                                             active_producers_authority,
                                                                             false,
                                                                             genesis.initial_timestamp );
                                            authorization.create_permission( config::producers_account_name,
                                                                             config::minority_producers_permission_name,
                                                                             majority_permission.id,
                                                                             active_producers_authority,
                                                                             false,
                                                                             genesis.initial_timestamp );

   }

   // The returned scoped_exit should not exceed the lifetime of the pending which existed when make_block_restore_point was called.
   fc::scoped_exit<std::function<void()>> make_block_restore_point( bool is_read_only = false ) {
      if ( is_read_only ) {
         std::function<void()> callback = []() { };
         return fc::make_scoped_exit( std::move(callback) );
      }

      auto& bb = std::get<building_block>(pending->_block_stage);
      return fc::make_scoped_exit(bb.make_block_restore_point());
   }

   transaction_trace_ptr apply_onerror( const generated_transaction& gtrx,
                                        fc::time_point block_deadline,
                                        fc::microseconds max_transaction_time,
                                        fc::time_point start,
                                        uint32_t& cpu_time_to_bill_us, // only set on failure
                                        uint32_t billed_cpu_time_us,
                                        bool explicit_billed_cpu_time = false,
                                        bool enforce_whiteblacklist = true
                                      )
   {
      signed_transaction etrx;
      // Deliver onerror action containing the failed deferred transaction directly back to the sender.
      etrx.actions.emplace_back( vector<permission_level>{{gtrx.sender, config::active_name}},
                                 onerror( gtrx.sender_id, gtrx.packed_trx.data(), gtrx.packed_trx.size() ) );
      if( is_builtin_activated( builtin_protocol_feature_t::no_duplicate_deferred_id ) ) {
         etrx.expiration = time_point_sec();
         etrx.ref_block_num = 0;
         etrx.ref_block_prefix = 0;
      } else {
         etrx.expiration = time_point_sec{pending_block_time() + fc::microseconds(999'999)}; // Round up to nearest second to avoid appearing expired
         etrx.set_reference_block( chain_head.id() );
      }

      transaction_checktime_timer trx_timer(timer);
      const packed_transaction trx( std::move( etrx ) );
      transaction_context trx_context( self, trx, trx.id(), std::move(trx_timer), start );

      if (auto dm_logger = get_deep_mind_logger(trx_context.is_transient())) {
         dm_logger->on_onerror(etrx);
      }

      trx_context.block_deadline = block_deadline;
      trx_context.max_transaction_time_subjective = max_transaction_time;
      trx_context.explicit_billed_cpu_time = explicit_billed_cpu_time;
      trx_context.billed_cpu_time_us = billed_cpu_time_us;
      trx_context.enforce_whiteblacklist = enforce_whiteblacklist;
      transaction_trace_ptr trace = trx_context.trace;

      auto handle_exception = [&](const auto& e)
      {
         cpu_time_to_bill_us = trx_context.update_billed_cpu_time( fc::time_point::now() );
         trace->error_code = controller::convert_exception_to_error_code( e );
         trace->except = e;
         trace->except_ptr = std::current_exception();
      };

      try {
         trx_context.init_for_implicit_trx();
         trx_context.published = gtrx.published;
         trx_context.execute_action( trx_context.schedule_action( trx.get_transaction().actions.back(), gtrx.sender, false, 0, 0 ), 0 );
         trx_context.finalize(); // Automatically rounds up network and CPU usage in trace and bills payers if successful

         auto restore = make_block_restore_point();
         trace->receipt = push_receipt( gtrx.trx_id, transaction_receipt::soft_fail,
                                        trx_context.billed_cpu_time_us, trace->net_usage );
         auto& bb = std::get<building_block>(pending->_block_stage);
         fc::move_append( bb.action_receipt_digests(), std::move(trx_context.executed_action_receipt_digests) );

         trx_context.squash();
         restore.cancel();
         return trace;
      } catch( const disallowed_transaction_extensions_bad_block_exception& ) {
         throw;
      } catch( const protocol_feature_bad_block_exception& ) {
         throw;
      } catch ( const std::bad_alloc& ) {
         throw;
      } catch ( const boost::interprocess::bad_alloc& ) {
         throw;
      } catch( const fc::exception& e ) {
         handle_exception(e);
      } catch ( const std::exception& e ) {
         auto wrapper = fc::std_exception_wrapper::from_current_exception(e);
         handle_exception(wrapper);
      }
      return trace;
   }

   int64_t remove_scheduled_transaction( const generated_transaction_object& gto ) {
      // deferred transactions cannot be transient.
      if (auto dm_logger = get_deep_mind_logger(false)) {
         dm_logger->on_ram_trace(RAM_EVENT_ID("${id}", ("id", gto.id)), "deferred_trx", "remove", "deferred_trx_removed");
      }

      int64_t ram_delta = -(config::billable_size_v<generated_transaction_object> + gto.packed_trx.size());
      resource_limits.add_pending_ram_usage( gto.payer, ram_delta, false ); // false for doing dm logging
      // No need to verify_account_ram_usage since we are only reducing memory

      db.remove( gto );
      return ram_delta;
   }

   bool failure_is_subjective( const fc::exception& e ) const {
      auto code = e.code();
      return    (code == subjective_block_production_exception::code_value)
             || (code == block_net_usage_exceeded::code_value)
             || (code == greylist_net_usage_exceeded::code_value)
             || (code == block_cpu_usage_exceeded::code_value)
             || (code == greylist_cpu_usage_exceeded::code_value)
             || (code == deadline_exception::code_value)
             || (code == leeway_deadline_exception::code_value)
             || (code == actor_whitelist_exception::code_value)
             || (code == actor_blacklist_exception::code_value)
             || (code == contract_whitelist_exception::code_value)
             || (code == contract_blacklist_exception::code_value)
             || (code == action_blacklist_exception::code_value)
             || (code == key_blacklist_exception::code_value)
             || (code == sig_variable_size_limit_exception::code_value);
   }

   bool scheduled_failure_is_subjective( const fc::exception& e ) const {
      auto code = e.code();
      return    (code == tx_cpu_usage_exceeded::code_value)
             || failure_is_subjective(e);
   }

   transaction_trace_ptr push_scheduled_transaction( const transaction_id_type& trxid,
                                                     fc::time_point block_deadline, fc::microseconds max_transaction_time,
                                                     uint32_t billed_cpu_time_us, bool explicit_billed_cpu_time = false )
   {
      const auto& idx = db.get_index<generated_transaction_multi_index,by_trx_id>();
      auto itr = idx.find( trxid );
      EOS_ASSERT( itr != idx.end(), unknown_transaction_exception, "unknown transaction" );
      return push_scheduled_transaction( *itr, block_deadline, max_transaction_time, billed_cpu_time_us, explicit_billed_cpu_time );
   }

   transaction_trace_ptr push_scheduled_transaction( const generated_transaction_object& gto,
                                                     fc::time_point block_deadline, fc::microseconds max_transaction_time,
                                                     uint32_t billed_cpu_time_us, bool explicit_billed_cpu_time = false )
   { try {

      auto start = fc::time_point::now();
      const bool validating = !is_speculative_block();
      EOS_ASSERT( !validating || explicit_billed_cpu_time, transaction_exception, "validating requires explicit billing" );

      maybe_session undo_session;
      if ( !skip_db_sessions() )
         undo_session = maybe_session(db);

      auto gtrx = generated_transaction(gto);

      // remove the generated transaction object after making a copy
      // this will ensure that anything which affects the GTO multi-index-container will not invalidate
      // data we need to successfully retire this transaction.
      //
      // IF the transaction FAILs in a subjective way, `undo_session` should expire without being squashed
      // resulting in the GTO being restored and available for a future block to retire.
      int64_t trx_removal_ram_delta = remove_scheduled_transaction(gto);

      fc::datastream<const char*> ds( gtrx.packed_trx.data(), gtrx.packed_trx.size() );

      // check delay_until only before disable_deferred_trxs_stage_1 is activated.
      if( !is_builtin_activated( builtin_protocol_feature_t::disable_deferred_trxs_stage_1 ) ) {
         EOS_ASSERT( gtrx.delay_until <= pending_block_time(), transaction_exception, "this transaction isn't ready",
                    ("gtrx.delay_until",gtrx.delay_until)("pbt",pending_block_time()) );
      }

      signed_transaction dtrx;
      fc::raw::unpack(ds,static_cast<transaction&>(dtrx) );
      transaction_metadata_ptr trx =
            transaction_metadata::create_no_recover_keys( std::make_shared<packed_transaction>( std::move(dtrx)  ),
                                                          transaction_metadata::trx_type::scheduled );
      trx->accepted = true;

      // After disable_deferred_trxs_stage_1 is activated, a deferred transaction
      // can only be retired as expired, and it can be retired as expired
      // regardless of whether its delay_util or expiration times have been reached.
      transaction_trace_ptr trace;
      if( is_builtin_activated( builtin_protocol_feature_t::disable_deferred_trxs_stage_1 ) || gtrx.expiration < pending_block_time() ) {
         trace = std::make_shared<transaction_trace>();
         trace->id = gtrx.trx_id;
         trace->block_num = chain_head.block_num() + 1;
         trace->block_time = pending_block_time();
         trace->producer_block_id = pending_producer_block_id();
         trace->scheduled = true;
         trace->receipt = push_receipt( gtrx.trx_id, transaction_receipt::expired, billed_cpu_time_us, 0 ); // expire the transaction
         trace->account_ram_delta = account_delta( gtrx.payer, trx_removal_ram_delta );
         trace->elapsed = fc::time_point::now() - start;
         pending->_block_report.total_cpu_usage_us += billed_cpu_time_us;
         pending->_block_report.total_elapsed_time += trace->elapsed;
         pending->_block_report.total_time += trace->elapsed;
         dmlog_applied_transaction(trace);
         emit( applied_transaction, std::tie(trace, trx->packed_trx()) );
         undo_session.squash();
         return trace;
      }

      auto reset_in_trx_requiring_checks = fc::make_scoped_exit([old_value=in_trx_requiring_checks,this](){
         in_trx_requiring_checks = old_value;
      });
      in_trx_requiring_checks = true;

      uint32_t cpu_time_to_bill_us = billed_cpu_time_us;

      transaction_checktime_timer trx_timer( timer );
      transaction_context trx_context( self, *trx->packed_trx(), gtrx.trx_id, std::move(trx_timer) );
      trx_context.leeway =  fc::microseconds(0); // avoid stealing cpu resource
      trx_context.block_deadline = block_deadline;
      trx_context.max_transaction_time_subjective = max_transaction_time;
      trx_context.explicit_billed_cpu_time = explicit_billed_cpu_time;
      trx_context.billed_cpu_time_us = billed_cpu_time_us;
      trx_context.enforce_whiteblacklist = gtrx.sender.empty() ? true : !sender_avoids_whitelist_blacklist_enforcement( gtrx.sender );
      trace = trx_context.trace;

      auto handle_exception = [&](const auto& e)
      {
         cpu_time_to_bill_us = trx_context.update_billed_cpu_time( fc::time_point::now() );
         trace->error_code = controller::convert_exception_to_error_code( e );
         trace->except = e;
         trace->except_ptr = std::current_exception();
         trace->elapsed = fc::time_point::now() - start;

         // deferred transactions cannot be transient
         if (auto dm_logger = get_deep_mind_logger(false)) {
            dm_logger->on_fail_deferred();
         }
      };

      try {
         trx_context.init_for_deferred_trx( gtrx.published );

         if( trx_context.enforce_whiteblacklist && is_speculative_block() ) {
            flat_set<account_name> actors;
            for( const auto& act : trx->packed_trx()->get_transaction().actions ) {
               for( const auto& auth : act.authorization ) {
                  actors.insert( auth.actor );
               }
            }
            check_actor_list( actors );
         }

         trx_context.exec();
         trx_context.finalize(); // Automatically rounds up network and CPU usage in trace and bills payers if successful

         auto restore = make_block_restore_point();

         trace->receipt = push_receipt( gtrx.trx_id,
                                        transaction_receipt::executed,
                                        trx_context.billed_cpu_time_us,
                                        trace->net_usage );

         fc::move_append( std::get<building_block>(pending->_block_stage).action_receipt_digests(),
                          std::move(trx_context.executed_action_receipt_digests) );

         trace->account_ram_delta = account_delta( gtrx.payer, trx_removal_ram_delta );

         dmlog_applied_transaction(trace);
         emit( applied_transaction, std::tie(trace, trx->packed_trx()) );

         trx_context.squash();
         undo_session.squash();

         restore.cancel();

         pending->_block_report.total_net_usage += trace->net_usage;
         pending->_block_report.total_cpu_usage_us += trace->receipt->cpu_usage_us;
         pending->_block_report.total_elapsed_time += trace->elapsed;
         pending->_block_report.total_time += fc::time_point::now() - start;

         return trace;
      } catch( const disallowed_transaction_extensions_bad_block_exception& ) {
         throw;
      } catch( const protocol_feature_bad_block_exception& ) {
         throw;
      } catch ( const std::bad_alloc& ) {
         throw;
      } catch ( const boost::interprocess::bad_alloc& ) {
         throw;
      } catch( const fc::exception& e ) {
        handle_exception(e);
      } catch ( const std::exception& e) {
        auto wrapper = fc::std_exception_wrapper::from_current_exception(e);
        handle_exception(wrapper);
      }

      trx_context.undo();

      // Only subjective OR soft OR hard failure logic below:

      if( gtrx.sender != account_name() && !(validating ? failure_is_subjective(*trace->except) : scheduled_failure_is_subjective(*trace->except))) {
         // Attempt error handling for the generated transaction.

         auto error_trace = apply_onerror( gtrx, block_deadline, max_transaction_time, trx_context.pseudo_start,
                                           cpu_time_to_bill_us, billed_cpu_time_us, explicit_billed_cpu_time,
                                           trx_context.enforce_whiteblacklist );
         error_trace->failed_dtrx_trace = trace;
         trace = error_trace;
         if( !trace->except_ptr ) {
            trace->account_ram_delta = account_delta( gtrx.payer, trx_removal_ram_delta );
            trace->elapsed = fc::time_point::now() - start;
            dmlog_applied_transaction(trace);
            emit( applied_transaction, std::tie(trace, trx->packed_trx()) );
            undo_session.squash();
            pending->_block_report.total_net_usage += trace->net_usage;
            if( trace->receipt ) pending->_block_report.total_cpu_usage_us += trace->receipt->cpu_usage_us;
            pending->_block_report.total_elapsed_time += trace->elapsed;
            pending->_block_report.total_time += trace->elapsed;
            return trace;
         }
         trace->elapsed = fc::time_point::now() - start;
      }

      // Only subjective OR hard failure logic below:

      // subjectivity changes based on producing vs validating
      bool subjective  = false;
      if (validating) {
         subjective = failure_is_subjective(*trace->except);
      } else {
         subjective = scheduled_failure_is_subjective(*trace->except);
      }

      if ( !subjective ) {
         // hard failure logic

         if( !validating ) {
            resource_limits.update_account_usage( trx_context.bill_to_accounts, block_timestamp_type(pending_block_time()).slot );
            int64_t account_cpu_limit = 0;
            std::tie( std::ignore, account_cpu_limit, std::ignore, std::ignore ) = trx_context.max_bandwidth_billed_accounts_can_pay( true );

            uint32_t limited_cpu_time_to_bill_us = static_cast<uint32_t>( std::min(
                  std::min( static_cast<int64_t>(cpu_time_to_bill_us), account_cpu_limit ),
                  trx_context.initial_objective_duration_limit.count() ) );
            EOS_ASSERT( !explicit_billed_cpu_time || (cpu_time_to_bill_us == limited_cpu_time_to_bill_us),
                        transaction_exception, "cpu to bill ${cpu} != limited ${limit}", ("cpu", cpu_time_to_bill_us)("limit", limited_cpu_time_to_bill_us) );
            cpu_time_to_bill_us = limited_cpu_time_to_bill_us;
         }

         resource_limits.add_transaction_usage( trx_context.bill_to_accounts, cpu_time_to_bill_us, 0,
                                                block_timestamp_type(pending_block_time()).slot ); // Should never fail

         trace->receipt = push_receipt(gtrx.trx_id, transaction_receipt::hard_fail, cpu_time_to_bill_us, 0);
         trace->account_ram_delta = account_delta( gtrx.payer, trx_removal_ram_delta );

         dmlog_applied_transaction(trace);
         emit( applied_transaction, std::tie(trace, trx->packed_trx()) );

         undo_session.squash();
      } else {
         dmlog_applied_transaction(trace);
         emit( applied_transaction, std::tie(trace, trx->packed_trx()) );
      }

      pending->_block_report.total_net_usage += trace->net_usage;
      if( trace->receipt ) pending->_block_report.total_cpu_usage_us += trace->receipt->cpu_usage_us;
      pending->_block_report.total_elapsed_time += trace->elapsed;
      pending->_block_report.total_time += fc::time_point::now() - start;

      return trace;
   } FC_CAPTURE_AND_RETHROW() } /// push_scheduled_transaction


   /**
    *  Adds the transaction receipt to the pending block and returns it.
    */
   template<typename T>
   const transaction_receipt& push_receipt( const T& trx, transaction_receipt_header::status_enum status,
                                            uint64_t cpu_usage_us, uint64_t net_usage ) {
      uint64_t net_usage_words = net_usage / 8;
      EOS_ASSERT( net_usage_words*8 == net_usage, transaction_exception, "net_usage is not divisible by 8" );
      auto& bb = std::get<building_block>(pending->_block_stage);
      auto& receipts = bb.pending_trx_receipts();
      receipts.emplace_back( trx );
      transaction_receipt& r = receipts.back();
      r.cpu_usage_us         = cpu_usage_us;
      r.net_usage_words      = net_usage_words;
      r.status               = status;
      auto& mroot_or_digests = bb.trx_mroot_or_receipt_digests();
      if( std::holds_alternative<digests_t>(mroot_or_digests) )
         std::get<digests_t>(mroot_or_digests).emplace_back( r.digest() );
      return r;
   }

   /**
    *  This is the entry point for new transactions to the block state. It will check authorization and
    *  determine whether to execute it now or to delay it. Lastly it inserts a transaction receipt into
    *  the pending block.
    */
   transaction_trace_ptr push_transaction( const transaction_metadata_ptr& trx,
                                           fc::time_point block_deadline,
                                           fc::microseconds max_transaction_time,
                                           uint32_t billed_cpu_time_us,
                                           bool explicit_billed_cpu_time,
                                           int64_t subjective_cpu_bill_us )
   {
      EOS_ASSERT(block_deadline != fc::time_point(), transaction_exception, "deadline cannot be uninitialized");

      transaction_trace_ptr trace;
      try {
         auto start = fc::time_point::now();
         const bool check_auth = !skip_auth_check() && !trx->implicit() && !trx->is_read_only();
         const fc::microseconds sig_cpu_usage = trx->signature_cpu_usage();

         if( !explicit_billed_cpu_time ) {
            fc::microseconds already_consumed_time( EOS_PERCENT(sig_cpu_usage.count(), conf.sig_cpu_bill_pct) );

            if( start.time_since_epoch() <  already_consumed_time ) {
               start = fc::time_point();
            } else {
               start -= already_consumed_time;
            }
         }

         const signed_transaction& trn = trx->packed_trx()->get_signed_transaction();
         transaction_checktime_timer trx_timer(timer);
         transaction_context trx_context(self, *trx->packed_trx(), trx->id(), std::move(trx_timer), start, trx->get_trx_type());
         if ((bool)subjective_cpu_leeway && is_speculative_block()) {
            trx_context.leeway = *subjective_cpu_leeway;
         }
         trx_context.block_deadline = block_deadline;
         trx_context.max_transaction_time_subjective = max_transaction_time;
         trx_context.explicit_billed_cpu_time = explicit_billed_cpu_time;
         trx_context.billed_cpu_time_us = billed_cpu_time_us;
         trx_context.subjective_cpu_bill_us = subjective_cpu_bill_us;
         trace = trx_context.trace;

         auto handle_exception =[&](const auto& e)
         {
            trace->error_code = controller::convert_exception_to_error_code( e );
            trace->except = e;
            trace->except_ptr = std::current_exception();
            trace->elapsed = fc::time_point::now() - trx_context.start;
         };

         try {
            if( trx->implicit() ) {
               trx_context.init_for_implicit_trx();
               trx_context.enforce_whiteblacklist = false;
            } else {
               trx_context.init_for_input_trx( trx->packed_trx()->get_unprunable_size(),
                                               trx->packed_trx()->get_prunable_size() );
            }

            trx_context.delay = fc::seconds(trn.delay_sec);

            if( check_auth ) {
               authorization.check_authorization(
                       trn.actions,
                       trx->recovered_keys(),
                       {},
                       trx_context.delay,
                       [&trx_context](){ trx_context.checktime(); },
                       false,
                       trx->is_dry_run()
               );
            }
            trx_context.exec();
            trx_context.finalize(); // Automatically rounds up network and CPU usage in trace and bills payers if successful

            auto restore = make_block_restore_point( trx->is_read_only() );

            auto& bb = std::get<building_block>(pending->_block_stage);
            trx->billed_cpu_time_us = trx_context.billed_cpu_time_us;
            if (!trx->implicit() && !trx->is_read_only()) {
               transaction_receipt::status_enum s = (trx_context.delay == fc::seconds(0))
                                                    ? transaction_receipt::executed
                                                    : transaction_receipt::delayed;
               trace->receipt = push_receipt(*trx->packed_trx(), s, trx_context.billed_cpu_time_us, trace->net_usage);
               bb.pending_trx_metas().emplace_back(trx);
            } else {
               transaction_receipt_header r;
               r.status = transaction_receipt::executed;
               r.cpu_usage_us = trx_context.billed_cpu_time_us;
               r.net_usage_words = trace->net_usage / 8;
               trace->receipt = r;
            }

            if ( !trx->is_read_only() ) {
               fc::move_append( bb.action_receipt_digests(),
                                std::move(trx_context.executed_action_receipt_digests) );
                if ( !trx->is_dry_run() ) {
                   // call the accept signal but only once for this transaction
                   if (!trx->accepted) {
                       trx->accepted = true;
                   }

                   dmlog_applied_transaction(trace, &trn);
                   emit(applied_transaction, std::tie(trace, trx->packed_trx()));
                }
            }

            if ( trx->is_transient() ) {
               // remove trx from pending block by not canceling 'restore'
               trx_context.undo(); // this will happen automatically in destructor, but make it more explicit
            } else if ( read_mode != db_read_mode::SPECULATIVE && pending->_block_status == controller::block_status::ephemeral ) {
               // An ephemeral block will never become a full block, but on a producer node the trxs should be saved
               // in the un-applied transaction queue for execution during block production. For a non-producer node
               // save the trxs in the un-applied transaction queue for use during block validation to skip signature
               // recovery.
               restore.cancel();   // maintain trx metas for abort block
               trx_context.undo(); // this will happen automatically in destructor, but make it more explicit
            } else {
               restore.cancel();
               trx_context.squash();
            }

            if( !trx->is_transient() ) {
               pending->_block_report.total_net_usage += trace->net_usage;
               pending->_block_report.total_cpu_usage_us += trace->receipt->cpu_usage_us;
               pending->_block_report.total_elapsed_time += trace->elapsed;
               pending->_block_report.total_time += fc::time_point::now() - start;
            }

            return trace;
         } catch( const disallowed_transaction_extensions_bad_block_exception& ) {
            throw;
         } catch( const protocol_feature_bad_block_exception& ) {
            throw;
         } catch ( const std::bad_alloc& ) {
           throw;
         } catch ( const boost::interprocess::bad_alloc& ) {
           throw;
         } catch (const fc::exception& e) {
           handle_exception(e);
         } catch (const std::exception& e) {
           auto wrapper = fc::std_exception_wrapper::from_current_exception(e);
           handle_exception(wrapper);
         }

         if (!trx->is_transient()) {
            dmlog_applied_transaction(trace);
            emit(applied_transaction, std::tie(trace, trx->packed_trx()));

            pending->_block_report.total_net_usage += trace->net_usage;
            if( trace->receipt ) pending->_block_report.total_cpu_usage_us += trace->receipt->cpu_usage_us;
            pending->_block_report.total_elapsed_time += trace->elapsed;
            pending->_block_report.total_time += fc::time_point::now() - start;
         }

         return trace;
      } FC_CAPTURE_AND_RETHROW((trace))
   } /// push_transaction

   void start_block( block_timestamp_type when,
                     uint16_t confirm_block_count,
                     const vector<digest_type>& new_protocol_feature_activations,
                     controller::block_status s,
                     const std::optional<block_id_type>& producer_block_id,
                     const fc::time_point& deadline )
   {
      EOS_ASSERT( !pending, block_validate_exception, "pending block already exists" );

      emit( block_start, chain_head.block_num() + 1 );

      // at block level, no transaction specific logging is possible
      if (auto dm_logger = get_deep_mind_logger(false)) {
         // The head block represents the block just before this one that is about to start, so add 1 to get this block num
         dm_logger->on_start_block(chain_head.block_num() + 1);
      }

      auto guard_pending = fc::make_scoped_exit([this, head_block_num=chain_head.block_num()]() {
         protocol_features.popped_blocks_to( head_block_num );
         pending.reset();
      });

      EOS_ASSERT( skip_db_sessions(s) || db.revision() == chain_head.block_num(), database_exception,
                  "db revision is not on par with head block",
                  ("db.revision()", db.revision())("controller_head_block", chain_head.block_num())("fork_db_head_block", fork_db_head_block_num()) );

      apply<void>(chain_head, overloaded{
                    [&](const block_state_legacy_ptr& head) {
                       maybe_session session = skip_db_sessions(s) ? maybe_session() : maybe_session(db);
                       pending.emplace(std::move(session), *head, when, confirm_block_count, new_protocol_feature_activations);
                    },
                    [&](const block_state_ptr& head) {
                       maybe_session        session = skip_db_sessions(s) ? maybe_session() : maybe_session(db);
                       building_block_input bbi{head->id(), head->timestamp(), when, head->get_scheduled_producer(when).producer_name,
                                                new_protocol_feature_activations};
                       pending.emplace(std::move(session), *head, bbi);
                    }
                 });

      pending->_block_status = s;
      pending->_producer_block_id = producer_block_id;

      auto& bb = std::get<building_block>(pending->_block_stage);

      // block status is either ephemeral or incomplete. Modify state of speculative block only if we are building a
      // speculative incomplete block (otherwise we need clean state for head mode, ephemeral block)
      if ( pending->_block_status != controller::block_status::ephemeral ) {
         const auto& pso = db.get<protocol_state_object>();

         auto num_preactivated_protocol_features = pso.preactivated_protocol_features.size();
         bool handled_all_preactivated_features = (num_preactivated_protocol_features == 0);

         if( new_protocol_feature_activations.size() > 0 ) {
            flat_map<digest_type, bool> activated_protocol_features;
            activated_protocol_features.reserve( std::max( num_preactivated_protocol_features,
                                                           new_protocol_feature_activations.size() ) );
            for( const auto& feature_digest : pso.preactivated_protocol_features ) {
               activated_protocol_features.emplace( feature_digest, false );
            }

            size_t num_preactivated_features_that_have_activated = 0;

            const auto& pfs = protocol_features.get_protocol_feature_set();
            for( const auto& feature_digest : new_protocol_feature_activations ) {
               const auto& f = pfs.get_protocol_feature( feature_digest );

               auto res = activated_protocol_features.emplace( feature_digest, true );
               if( res.second ) {
                  // feature_digest was not preactivated
                  EOS_ASSERT( !f.preactivation_required, protocol_feature_exception,
                              "attempted to activate protocol feature without prior required preactivation: ${digest}",
                              ("digest", feature_digest)
                  );
               } else {
                  EOS_ASSERT( !res.first->second, block_validate_exception,
                              "attempted duplicate activation within a single block: ${digest}",
                              ("digest", feature_digest)
                  );
                  // feature_digest was preactivated
                  res.first->second = true;
                  ++num_preactivated_features_that_have_activated;
               }

               if( f.builtin_feature ) {
                  trigger_activation_handler( *f.builtin_feature );
               }

               protocol_features.activate_feature( feature_digest, bb.block_num() );

               ++bb.num_new_protocol_features_activated();
            }

            if( num_preactivated_features_that_have_activated == num_preactivated_protocol_features ) {
               handled_all_preactivated_features = true;
            }
         }

         EOS_ASSERT( handled_all_preactivated_features, block_validate_exception,
                     "There are pre-activated protocol features that were not activated at the start of this block"
         );

         if( new_protocol_feature_activations.size() > 0 ) {
            db.modify( pso, [&]( auto& ps ) {
               ps.preactivated_protocol_features.clear();

               for (const auto& digest : new_protocol_feature_activations)
                  ps.activated_protocol_features.emplace_back(digest, bb.block_num());
            });
         }

         const auto& gpo = db.get<global_property_object>();

         // instant finality uses alternative method for chaning producer schedule
         bb.apply_l<void>([&](building_block::building_block_legacy& bb_legacy) {
            pending_block_header_state_legacy& pbhs = bb_legacy.pending_block_header_state;

            if( gpo.proposed_schedule_block_num && // if there is a proposed schedule that was proposed in a block ...
                ( *gpo.proposed_schedule_block_num <= pbhs.dpos_irreversible_blocknum ) && // ... that has now become irreversible ...
                pbhs.prev_pending_schedule.schedule.producers.size() == 0 // ... and there was room for a new pending schedule prior to any possible promotion
               )
            {
               // Promote proposed schedule to pending schedule; happens in next block after hotstuff activated
               EOS_ASSERT( gpo.proposed_schedule.version == pbhs.active_schedule_version + 1,
                           producer_schedule_exception, "wrong producer schedule version specified" );

               bb_legacy.new_pending_producer_schedule = producer_authority_schedule::from_shared(gpo.proposed_schedule);

               if( !replaying ) {
                  ilog( "promoting proposed schedule (set in block ${proposed_num}) to pending; current block: ${n} lib: ${lib} schedule: ${schedule} ",
                        ("proposed_num", *gpo.proposed_schedule_block_num)("n", pbhs.block_num)
                        ("lib", pbhs.dpos_irreversible_blocknum)
                        ("schedule", bb_legacy.new_pending_producer_schedule ) );
               }

               db.modify( gpo, [&]( auto& gp ) {
                  gp.proposed_schedule_block_num = std::optional<block_num_type>();
                  gp.proposed_schedule.version=0;
                  gp.proposed_schedule.producers.clear();
               });
            }
         });

         try {
            transaction_metadata_ptr onbtrx =
                  transaction_metadata::create_no_recover_keys( std::make_shared<packed_transaction>( get_on_block_transaction() ),
                                                                transaction_metadata::trx_type::implicit );
            auto reset_in_trx_requiring_checks = fc::make_scoped_exit([old_value=in_trx_requiring_checks,this](){
                  in_trx_requiring_checks = old_value;
               });
            in_trx_requiring_checks = true;
            auto trace = push_transaction( onbtrx, fc::time_point::maximum(), fc::microseconds::maximum(),
                                           gpo.configuration.min_transaction_cpu_usage, true, 0 );
            if( trace->except ) {
               wlog("onblock ${block_num} is REJECTING: ${entire_trace}",("block_num", chain_head.block_num() + 1)("entire_trace", trace));
            }
         } catch( const std::bad_alloc& e ) {
            elog( "on block transaction failed due to a std::bad_alloc" );
            throw;
         } catch( const boost::interprocess::bad_alloc& e ) {
            elog( "on block transaction failed due to a bad allocation" );
            throw;
         } catch( const fc::exception& e ) {
            wlog( "on block transaction failed, but shouldn't impact block generation, system contract needs update" );
            edump((e.to_detail_string()));
         } catch( const std::exception& e ) {
            wlog( "on block transaction failed due to unexpected exception" );
            edump((e.what()));
         } catch( ... ) {
            elog( "on block transaction failed due to unknown exception" );
         }

         clear_expired_input_transactions(deadline);
         update_producers_authority();
      }

      guard_pending.cancel();
   } /// start_block

   void assemble_block(bool validating = false, std::optional<qc_data_t> validating_qc_data = {})
   {
      EOS_ASSERT( pending, block_validate_exception, "it is not valid to finalize when there is no pending block");
      EOS_ASSERT( std::holds_alternative<building_block>(pending->_block_stage), block_validate_exception, "already called finish_block");

      try {
         auto& bb = std::get<building_block>(pending->_block_stage);

         // Update resource limits:
         resource_limits.process_account_limit_updates();
         const auto& chain_config = db.get<global_property_object>().configuration;
         resource_limits.set_block_parameters(
            { EOS_PERCENT(chain_config.max_block_cpu_usage, chain_config.target_block_cpu_usage_pct),
              chain_config.max_block_cpu_usage,
              config::block_cpu_usage_average_window_ms / config::block_interval_ms,
              config::maximum_elastic_resource_multiplier, {99, 100}, {1000, 999}},
            { EOS_PERCENT(chain_config.max_block_net_usage, chain_config.target_block_net_usage_pct),
              chain_config.max_block_net_usage,
              config::block_size_average_window_ms / config::block_interval_ms,
              config::maximum_elastic_resource_multiplier, {99, 100}, {1000, 999}}
            );
         resource_limits.process_block_usage(bb.block_num());

         // Any proposer policy?
         std::unique_ptr<proposer_policy> new_proposer_policy;
         auto process_new_proposer_policy = [&](auto&) -> void {
            const auto& gpo = db.get<global_property_object>();
            if (gpo.proposed_schedule_block_num != 0) {
               new_proposer_policy                    = std::make_unique<proposer_policy>();
               new_proposer_policy->active_time       = detail::get_next_next_round_block_time(bb.timestamp());
               new_proposer_policy->proposer_schedule = producer_authority_schedule::from_shared(gpo.proposed_schedule);

               db.modify( gpo, [&]( auto& gp ) {
                  gp.proposed_schedule_block_num = 0;
                  gp.proposed_schedule.version = 0;
                  gp.proposed_schedule.producers.clear();
               });
            }
         };
         apply_s<void>(chain_head, process_new_proposer_policy);

         auto assembled_block =
            bb.assemble_block(thread_pool.get_executor(), protocol_features.get_protocol_feature_set(), fork_db, std::move(new_proposer_policy),
                              validating, std::move(validating_qc_data));

         // Update TaPoS table:
         create_block_summary(  assembled_block.id() );

         pending->_block_stage = std::move(assembled_block);
      }
      FC_CAPTURE_AND_RETHROW()
   }

   /**
    * @post regardless of the success of commit block there is no active pending block
    */
   void commit_block( controller::block_status s ) {
      auto reset_pending_on_exit = fc::make_scoped_exit([this]{
         pending.reset();
      });

      try {
         EOS_ASSERT( std::holds_alternative<completed_block>(pending->_block_stage), block_validate_exception,
                     "cannot call commit_block until pending block is completed" );

         const auto& cb = std::get<completed_block>(pending->_block_stage);

         if (s != controller::block_status::irreversible) {
            auto add_completed_block = [&](auto& forkdb) {
               const auto& bsp = std::get<std::decay_t<decltype(forkdb.head())>>(cb.bsp.internal());
               if( s == controller::block_status::incomplete ) {
                  forkdb.add( bsp, mark_valid_t::yes, ignore_duplicate_t::no );
                  emit( accepted_block_header, std::tie(bsp->block, bsp->id()) );
               } else {
                  assert(s != controller::block_status::irreversible);
                  forkdb.mark_valid( bsp );
               }
            };
            fork_db.apply<void>(add_completed_block);
         }

         chain_head = block_handle{cb.bsp};
         emit( accepted_block, std::tie(chain_head.block(), chain_head.id()) );

         apply<void>(chain_head, [&](const auto& head) {
#warning todo: support deep_mind_logger even when in IF mode
            if constexpr (std::is_same_v<block_state_legacy_ptr, typename std::decay_t<decltype(head)>>) {
               // at block level, no transaction specific logging is possible
               if (auto* dm_logger = get_deep_mind_logger(false)) {
                  dm_logger->on_accepted_block(head);
               }
            }
         });

         if( s == controller::block_status::incomplete ) {
            fork_db.apply_s<void>([&](auto& forkdb) {
               const auto& bsp = std::get<std::decay_t<decltype(forkdb.head())>>(cb.bsp.internal());

               uint16_t if_ext_id = instant_finality_extension::extension_id();
               assert(bsp->header_exts.count(if_ext_id) > 0); // in all instant_finality block headers
               const auto& if_ext = std::get<instant_finality_extension>(bsp->header_exts.lower_bound(if_ext_id)->second);
               if (if_ext.qc_claim.is_strong_qc) {
                  // claim has already been verified
                  auto claimed = forkdb.search_on_branch(bsp->id(), if_ext.qc_claim.block_num);
                  if (claimed) {
                     auto& final_on_strong_qc_block_ref = claimed->core.get_block_reference(claimed->core.final_on_strong_qc_block_num);
                     set_if_irreversible_block_id(final_on_strong_qc_block_ref.block_id);
                  }
               }
            });

            log_irreversible();
         }

         if ( s == controller::block_status::incomplete || s == controller::block_status::complete || s == controller::block_status::validated ) {
            apply_s<void>(chain_head, [&](const auto& head) { create_and_send_vote_msg(head); });
         }

         // TODO: temp transition to instant-finality, happens immediately after block with new_finalizer_policy
         auto transition = [&](const auto& head) -> bool {
            std::optional<block_header_extension> ext = head->block->extract_header_extension(instant_finality_extension::extension_id());
            if (ext) {
               const auto& if_extension = std::get<instant_finality_extension>(*ext);
               if (if_extension.new_finalizer_policy) {
                  ilog("Transition to instant finality happening after block ${b}", ("b", head->block_num()));
                  set_if_irreversible_block_id(head->id());

                  // cancel any proposed schedule changes, prepare for new ones under instant_finality
                  const auto& gpo = db.get<global_property_object>();
                  db.modify(gpo, [&](auto& gp) {
                     gp.proposed_schedule_block_num = 0;
                     gp.proposed_schedule.version   = 0;
                     gp.proposed_schedule.producers.clear();
                  });

                  {
                     // If Leap started at a block prior to the IF transition, it needs to provide a default safety
                     // information for those finalizers that don't already have one. This typically should be done when
                     // we create the non-legacy fork_db, as from this point we may need to cast votes to participate
                     // to the IF consensus.
                     // See https://github.com/AntelopeIO/leap/issues/2070#issuecomment-1941901836
                     // [if todo] set values accurately
                     // -----------------------------------------------------------------------------------------------
                     auto start_block = head;
                     auto lib_block   = head;
                     my_finalizers.set_default_safety_information(
                        finalizer_safety_information{ .last_vote_range_start = block_timestamp_type(0),
                                                      .last_vote = proposal_ref(start_block->id(), start_block->timestamp()),
                                                      .lock      = proposal_ref(lib_block->id(),   lib_block->timestamp()) });
                  }

                  if ( (s != controller::block_status::irreversible && read_mode != db_read_mode::IRREVERSIBLE) && s != controller::block_status::ephemeral)
                     log_irreversible();
                  return true;
               }
            }
            return false;
         };
         if (apply_l<bool>(chain_head, transition)) {
            assert(std::holds_alternative<block_state_legacy_ptr>(chain_head.internal()));
            block_state_legacy_ptr head = std::get<block_state_legacy_ptr>(chain_head.internal()); // will throw if called after transistion
            auto new_head = std::make_shared<block_state>(*head);
            chain_head = block_handle{std::move(new_head)};
            if (s != controller::block_status::irreversible) {
               fork_db.switch_from_legacy(chain_head);
            }
         }

      } catch (...) {
         // dont bother resetting pending, instead abort the block
         reset_pending_on_exit.cancel();
         abort_block();
         throw;
      }

      // push the state for pending.
      pending->push();
   }

   void set_proposed_finalizers(const finalizer_policy& fin_pol) {
      assert(pending); // has to exist and be building_block since called from host function
      auto& bb = std::get<building_block>(pending->_block_stage);
      bb.set_proposed_finalizer_policy(fin_pol);
   }

   /**
    *  This method is called from other threads. The controller_impl should outlive those threads.
    *  However, to avoid race conditions, it means that the behavior of this function should not change
    *  after controller_impl construction.

    *  This should not be an issue since the purpose of this function is to ensure all of the protocol features
    *  in the supplied vector are recognized by the software, and the set of recognized protocol features is
    *  determined at startup and cannot be changed without a restart.
    */
   void check_protocol_features( block_timestamp_type timestamp,
                                 const flat_set<digest_type>& currently_activated_protocol_features,
                                 const vector<digest_type>& new_protocol_features )
   {
      const auto& pfs = protocol_features.get_protocol_feature_set();

      for( auto itr = new_protocol_features.begin(); itr != new_protocol_features.end(); ++itr ) {
         const auto& f = *itr;

         auto status = pfs.is_recognized( f, timestamp );
         switch( status ) {
            case protocol_feature_set::recognized_t::unrecognized:
               EOS_THROW( protocol_feature_exception,
                          "protocol feature with digest '${digest}' is unrecognized", ("digest", f) );
            break;
            case protocol_feature_set::recognized_t::disabled:
               EOS_THROW( protocol_feature_exception,
                          "protocol feature with digest '${digest}' is disabled", ("digest", f) );
            break;
            case protocol_feature_set::recognized_t::too_early:
               EOS_THROW( protocol_feature_exception,
                          "${timestamp} is too early for the earliest allowed activation time of the protocol feature with digest '${digest}'", ("digest", f)("timestamp", timestamp) );
            break;
            case protocol_feature_set::recognized_t::ready:
            break;
            default:
               EOS_THROW( protocol_feature_exception, "unexpected recognized_t status" );
            break;
         }

         EOS_ASSERT( currently_activated_protocol_features.find( f ) == currently_activated_protocol_features.end(),
                     protocol_feature_exception,
                     "protocol feature with digest '${digest}' has already been activated",
                     ("digest", f)
         );

         auto dependency_checker = [&currently_activated_protocol_features, &new_protocol_features, &itr]
                                   ( const digest_type& f ) -> bool
         {
            if( currently_activated_protocol_features.find( f ) != currently_activated_protocol_features.end() )
               return true;

            return (std::find( new_protocol_features.begin(), itr, f ) != itr);
         };

         EOS_ASSERT( pfs.validate_dependencies( f, dependency_checker ), protocol_feature_exception,
                     "not all dependencies of protocol feature with digest '${digest}' have been activated",
                     ("digest", f)
         );
      }
   }

   void report_block_header_diff( const block_header& b, const block_header& ab ) {

#define EOS_REPORT(DESC,A,B) \
      if( A != B ) {                                                    \
         elog("${desc}: ${bv} != ${abv}", ("desc", DESC)("bv", A)("abv", B)); \
      }

      EOS_REPORT( "timestamp", b.timestamp, ab.timestamp )
      EOS_REPORT( "producer", b.producer, ab.producer )
      EOS_REPORT( "confirmed", b.confirmed, ab.confirmed )
      EOS_REPORT( "previous", b.previous, ab.previous )
      EOS_REPORT( "transaction_mroot", b.transaction_mroot, ab.transaction_mroot )
      EOS_REPORT( "action_mroot", b.action_mroot, ab.action_mroot )
      EOS_REPORT( "schedule_version", b.schedule_version, ab.schedule_version )
      EOS_REPORT( "new_producers", b.new_producers, ab.new_producers )
      EOS_REPORT( "header_extensions", b.header_extensions, ab.header_extensions )

      if (b.header_extensions != ab.header_extensions) {
         flat_multimap<uint16_t, block_header_extension> bheader_exts = b.validate_and_extract_header_extensions();
         if (bheader_exts.count(instant_finality_extension::extension_id())) {
            const auto& if_extension =
               std::get<instant_finality_extension>(bheader_exts.lower_bound(instant_finality_extension::extension_id())->second);
            elog("b  if: ${i}", ("i", if_extension));
         }
         flat_multimap<uint16_t, block_header_extension> abheader_exts = ab.validate_and_extract_header_extensions();
         if (abheader_exts.count(instant_finality_extension::extension_id())) {
            const auto& if_extension =
               std::get<instant_finality_extension>(abheader_exts.lower_bound(instant_finality_extension::extension_id())->second);
            elog("ab if: ${i}", ("i", if_extension));
         }
      }

#undef EOS_REPORT
   }

   static std::optional<qc_data_t> extract_qc_data(const signed_block_ptr& b) {
      std::optional<qc_data_t> qc_data;
      auto hexts = b->validate_and_extract_header_extensions();
      if (auto if_entry = hexts.lower_bound(instant_finality_extension::extension_id()); if_entry != hexts.end()) {
         auto& if_ext   = std::get<instant_finality_extension>(if_entry->second);

         // get the matching qc extension if present
         auto exts = b->validate_and_extract_extensions();
         if (auto entry = exts.lower_bound(quorum_certificate_extension::extension_id()); entry != exts.end()) {
            auto& qc_ext = std::get<quorum_certificate_extension>(entry->second);
            return qc_data_t{ std::move(qc_ext.qc), if_ext.qc_claim };
         }
         return qc_data_t{ {}, if_ext.qc_claim };
      }
      return {};
   }

   template<class BSP>
   void apply_block( controller::block_report& br, const BSP& bsp, controller::block_status s,
                     const trx_meta_cache_lookup& trx_lookup ) {
      try {
         try {
            auto start = fc::time_point::now();
            const signed_block_ptr& b = bsp->block;
            const auto& new_protocol_feature_activations = bsp->get_new_protocol_feature_activations();

            auto producer_block_id = bsp->id();
            start_block( b->timestamp, b->confirmed, new_protocol_feature_activations, s, producer_block_id, fc::time_point::maximum() );

            // validated in create_block_handle()
            std::get<building_block>(pending->_block_stage).trx_mroot_or_receipt_digests() = b->transaction_mroot;

            const bool existing_trxs_metas = !bsp->trxs_metas().empty();
            const bool pub_keys_recovered = bsp->is_pub_keys_recovered();
            const bool skip_auth_checks = skip_auth_check();
            std::vector<std::tuple<transaction_metadata_ptr, recover_keys_future>> trx_metas;
            bool use_bsp_cached = false;
            if( pub_keys_recovered || (skip_auth_checks && existing_trxs_metas) ) {
               use_bsp_cached = true;
            } else {
               trx_metas.reserve( b->transactions.size() );
               for( const auto& receipt : b->transactions ) {
                  if( std::holds_alternative<packed_transaction>(receipt.trx)) {
                     const auto& pt = std::get<packed_transaction>(receipt.trx);
                     transaction_metadata_ptr trx_meta_ptr = trx_lookup ? trx_lookup( pt.id() ) : transaction_metadata_ptr{};
                     if( trx_meta_ptr && *trx_meta_ptr->packed_trx() != pt ) trx_meta_ptr = nullptr;
                     if( trx_meta_ptr && ( skip_auth_checks || !trx_meta_ptr->recovered_keys().empty() ) ) {
                        trx_metas.emplace_back( std::move( trx_meta_ptr ), recover_keys_future{} );
                     } else if( skip_auth_checks ) {
                        packed_transaction_ptr ptrx( b, &pt ); // alias signed_block_ptr
                        trx_metas.emplace_back(
                           transaction_metadata::create_no_recover_keys( std::move(ptrx), transaction_metadata::trx_type::input ),
                           recover_keys_future{} );
                     } else {
                        packed_transaction_ptr ptrx( b, &pt ); // alias signed_block_ptr
                        auto fut = transaction_metadata::start_recover_keys(
                           std::move( ptrx ), thread_pool.get_executor(), chain_id, fc::microseconds::maximum(),
                           transaction_metadata::trx_type::input  );
                        trx_metas.emplace_back( transaction_metadata_ptr{}, std::move( fut ) );
                     }
                  }
               }
            }

            transaction_trace_ptr trace;

            size_t packed_idx = 0;
            const auto& trx_receipts = std::get<building_block>(pending->_block_stage).pending_trx_receipts();
            for( const auto& receipt : b->transactions ) {
               auto num_pending_receipts = trx_receipts.size();
               if( std::holds_alternative<packed_transaction>(receipt.trx) ) {
                  const auto& trx_meta = (use_bsp_cached ? bsp->trxs_metas().at(packed_idx)
                                                         : (!!std::get<0>(trx_metas.at(packed_idx))
                                                               ? std::get<0>(trx_metas.at(packed_idx))
                                                               : std::get<1>(trx_metas.at(packed_idx)).get()));
                  trace = push_transaction(trx_meta, fc::time_point::maximum(), fc::microseconds::maximum(),
                                           receipt.cpu_usage_us, true, 0);
                  ++packed_idx;
               } else if( std::holds_alternative<transaction_id_type>(receipt.trx) ) {
                  trace = push_scheduled_transaction(std::get<transaction_id_type>(receipt.trx), fc::time_point::maximum(),
                                                     fc::microseconds::maximum(), receipt.cpu_usage_us, true);
               } else {
                  EOS_ASSERT( false, block_validate_exception, "encountered unexpected receipt type" );
               }

               bool transaction_failed   = trace && trace->except;
               bool transaction_can_fail = receipt.status == transaction_receipt_header::hard_fail &&
                                           std::holds_alternative<transaction_id_type>(receipt.trx);

               if( transaction_failed && !transaction_can_fail) {
                  edump((*trace));
                  throw *trace->except;
               }

               EOS_ASSERT(trx_receipts.size() > 0, block_validate_exception,
                          "expected a receipt, block_num ${bn}, block_id ${id}, receipt ${e}",
                          ("bn", b->block_num())("id", producer_block_id)("e", receipt));
               EOS_ASSERT(trx_receipts.size() == num_pending_receipts + 1, block_validate_exception,
                          "expected receipt was not added, block_num ${bn}, block_id ${id}, receipt ${e}",
                          ("bn", b->block_num())("id", producer_block_id)("e", receipt));
               const transaction_receipt_header& r = trx_receipts.back();
               EOS_ASSERT(r == static_cast<const transaction_receipt_header&>(receipt), block_validate_exception,
                          "receipt does not match, ${lhs} != ${rhs}",
                          ("lhs", r)("rhs", static_cast<const transaction_receipt_header&>(receipt)));
            }

            assemble_block(true, extract_qc_data(b));
            auto& ab = std::get<assembled_block>(pending->_block_stage);

            if( producer_block_id != ab.id() ) {
               elog( "Validation block id does not match producer block id" );

               report_block_header_diff(*b, ab.header());

               // this implicitly asserts that all header fields (less the signature) are identical
               EOS_ASSERT(producer_block_id == ab.id(), block_validate_exception, "Block ID does not match",
                          ("producer_block_id", producer_block_id)("validator_block_id", ab.id()));
            }

            if( !use_bsp_cached ) {
               bsp->set_trxs_metas( ab.extract_trx_metas(), !skip_auth_checks );
            }
            // create completed_block with the existing block_state as we just verified it is the same as assembled_block
            pending->_block_stage = completed_block{ block_handle{bsp} };

            br = pending->_block_report; // copy before commit block destroys pending
            commit_block(s);
            br.total_time = fc::time_point::now() - start;

         } catch ( const std::bad_alloc& ) {
            throw;
         } catch ( const boost::interprocess::bad_alloc& ) {
            throw;
         } catch ( const fc::exception& e ) {
            edump((e.to_detail_string()));
            abort_block();
            throw;
         } catch ( const std::exception& e ) {
            edump((e.what()));
            abort_block();
            throw;
         }
      } FC_CAPTURE_AND_RETHROW();
   } /// apply_block


   // called from net threads and controller's thread pool
   vote_status process_vote_message( const vote_message& vote ) {
      auto aggregate_vote = [&vote](auto& forkdb) -> vote_status {
          auto bsp = forkdb.get_block(vote.proposal_id);
          if (bsp) {
             return bsp->aggregate_vote(vote);
          }
          return vote_status::unknown_block;
      };
      // TODO: https://github.com/AntelopeIO/leap/issues/2057
      // TODO: Do not aggregate votes on block_state if in legacy block fork_db
      auto aggregate_vote_legacy = [](auto&) -> vote_status {
         return vote_status::unknown_block;
      };
      return fork_db.apply<vote_status>(aggregate_vote_legacy, aggregate_vote);
   }

   void create_and_send_vote_msg(const block_state_ptr& bsp) {
      auto finalizer_digest = bsp->compute_finalizer_digest();

      // Each finalizer configured on the node which is present in the active finalizer policy
      // may create and sign a vote
      // TODO: as a future optimization, we could run maybe_vote on a thread (it would need a
      // lock around the file access). We should document that the voted_block is emitted
      // off the main thread. net_plugin is fine for this to be emitted from any thread.
      // Just need to update the comment in net_plugin
      my_finalizers.maybe_vote(
          *bsp->active_finalizer_policy, bsp, finalizer_digest, [&](const vote_message& vote) {
              // net plugin subscribed to this signal. it will broadcast the vote message
              // on receiving the signal
              emit(voted_block, vote);

              // also aggregate our own vote into the pending_qc for this block.
              boost::asio::post(thread_pool.get_executor(),
                                [control = this, vote]() { control->process_vote_message(vote); });
          });
   }

   // Verify QC claim made by instant_finality_extension in header extension
   // and quorum_certificate_extension in block extension are valid.
   // Called from net-threads. It is thread safe as signed_block is never modified
   // after creation.
   // -----------------------------------------------------------------------------
   void verify_qc_claim( const block_id_type& id, const signed_block_ptr& b, const block_header_state& prev ) {
      auto qc_ext_id = quorum_certificate_extension::extension_id();
      auto if_ext_id = instant_finality_extension::extension_id();

      // extract current block extension and previous header extension
      auto block_exts = b->validate_and_extract_extensions();
      std::optional<block_header_extension> prev_header_ext = prev.header.extract_header_extension(if_ext_id);
      std::optional<block_header_extension> header_ext      = b->extract_header_extension(if_ext_id);

      bool qc_extension_present = block_exts.count(qc_ext_id) != 0;
      uint32_t block_num = b->block_num();

      if( !header_ext ) {
         // If there is no header extension, ensure the block does not have a QC and also the previous
         // block doesn't have a header extension either. Then return early.
         // ------------------------------------------------------------------------------------------
         EOS_ASSERT( !qc_extension_present,
                     invalid_qc_claim,
                     "Block #${b} includes a QC block extension, but doesn't have a finality header extension",
                     ("b", block_num) );

         EOS_ASSERT( !prev_header_ext,
                     invalid_qc_claim,
                     "Block #${b} doesn't have a finality header extension even though its predecessor does.",
                     ("b", block_num) );
         return;
      }

      assert(header_ext);
      const auto& if_ext   = std::get<instant_finality_extension>(*header_ext);
      const auto  new_qc_claim = if_ext.qc_claim;

      // If there is a header extension, but the previous block does not have a header extension,
      // ensure the block does not have a QC and the QC claim of the current block has a block_num
      // of the current block’s number and that it is a claim of a weak QC. Then return early.
      // -------------------------------------------------------------------------------------------------
      if (!prev_header_ext) {
         EOS_ASSERT( !qc_extension_present && new_qc_claim.block_num == block_num && new_qc_claim.is_strong_qc == false,
                     invalid_qc_claim,
                     "Block #${b}, which is the finality transition block, doesn't have the expected extensions",
                     ("b", block_num) );
         return;
      }

      // at this point both current block and its parent have IF extensions, and we are past the
      // IF transition block
      // ----------------------------------------------------------------------------------------
      assert(header_ext && prev_header_ext);

      const auto& prev_if_ext   = std::get<instant_finality_extension>(*prev_header_ext);
      const auto  prev_qc_claim = prev_if_ext.qc_claim;

      // validate QC claim against previous block QC info

      // new claimed QC block number cannot be smaller than previous block's
      EOS_ASSERT( new_qc_claim.block_num >= prev_qc_claim.block_num,
                  invalid_qc_claim,
                  "Block #${b} claims a block_num (${n1}) less than the previous block's (${n2})",
                  ("n1", new_qc_claim.block_num)("n2", prev_qc_claim.block_num)("b", block_num) );

      if( new_qc_claim.block_num == prev_qc_claim.block_num ) {
         if( new_qc_claim.is_strong_qc == prev_qc_claim.is_strong_qc ) {
            // QC block extension is redundant
            EOS_ASSERT( !qc_extension_present,
                        invalid_qc_claim,
                        "Block #${b} should not provide a QC block extension since its QC claim is the same as the previous block's",
                        ("b", block_num) );

            // if previous block's header extension has the same claim, just return
            // (previous block already validated the claim)
            return;
         }

         // new claimed QC must be stronger than previous if the claimed block number is the same
         EOS_ASSERT( new_qc_claim.is_strong_qc,
                     invalid_qc_claim,
                     "claimed QC (${s1}) must be stricter than previous block's (${s2}) if block number is the same. Block number: ${b}",
                     ("s1", new_qc_claim.is_strong_qc)("s2", prev_qc_claim.is_strong_qc)("b", block_num) );
      }

      // At this point, we are making a new claim in this block, so it better include a QC to justify this claim.
      EOS_ASSERT( qc_extension_present,
                  invalid_qc_claim,
                  "Block #${b} is making a new finality claim, but doesn't include a qc to justify this claim", ("b", block_num) );

      const auto& qc_ext   = std::get<quorum_certificate_extension>(block_exts.lower_bound(qc_ext_id)->second);
      const auto& qc_proof = qc_ext.qc;

      // Check QC information in header extension and block extension match
      EOS_ASSERT( qc_proof.block_num == new_qc_claim.block_num,
                  invalid_qc_claim,
                  "Block #${b}: Mismatch between qc.block_num (${n1}) in block extension and block_num (${n2}) in header extension",
                  ("n1", qc_proof.block_num)("n2", new_qc_claim.block_num)("b", block_num) );

      // Verify claimed strictness is the same as in proof
      EOS_ASSERT( qc_proof.qc.is_strong() == new_qc_claim.is_strong_qc,
                  invalid_qc_claim,
                  "QC is_strong (${s1}) in block extension does not match is_strong_qc (${s2}) in header extension. Block number: ${b}",
                  ("s1", qc_proof.qc.is_strong())("s2", new_qc_claim.is_strong_qc)("b", block_num) );

      // find the claimed block's block state on branch of id
      auto bsp = fetch_bsp_on_branch_by_num( prev.id(), new_qc_claim.block_num );
      EOS_ASSERT( bsp,
                  invalid_qc_claim,
                  "Block state was not found in forkdb for block_num ${q}. Block number: ${b}",
                  ("q", new_qc_claim.block_num)("b", block_num) );

      // verify the QC proof against the claimed block
      bsp->verify_qc(qc_proof.qc);
   }

   // thread safe, expected to be called from thread other than the main thread
   template<class BS>
   block_handle create_block_state_i( const block_id_type& id, const signed_block_ptr& b, const BS& prev ) {
      constexpr bool savanna_mode = std::is_same_v<typename std::decay_t<BS>, block_state>;
      if constexpr (savanna_mode) {
         // Verify claim made by instant_finality_extension in block header extension and
         // quorum_certificate_extension in block extension are valid.
         // This is the only place the evaluation is done.
         verify_qc_claim(id, b, prev);
      }

      auto trx_mroot = calculate_trx_merkle( b->transactions, savanna_mode );
      EOS_ASSERT( b->transaction_mroot == trx_mroot,
                  block_validate_exception,
                  "invalid block transaction merkle root ${b} != ${c}", ("b", b->transaction_mroot)("c", trx_mroot) );

      const bool skip_validate_signee = false;
      auto bsp = std::make_shared<BS>(
            prev,
            b,
            protocol_features.get_protocol_feature_set(),
            [this]( block_timestamp_type timestamp,
                    const flat_set<digest_type>& cur_features,
                    const vector<digest_type>& new_features )
            { check_protocol_features( timestamp, cur_features, new_features ); },
            skip_validate_signee
      );

      EOS_ASSERT( id == bsp->id(), block_validate_exception,
                  "provided id ${id} does not match block id ${bid}", ("id", id)("bid", bsp->id()) );
      return block_handle{bsp};
   }

   std::future<block_handle> create_block_handle_future( const block_id_type& id, const signed_block_ptr& b ) {
      EOS_ASSERT( b, block_validate_exception, "null block" );

      auto f = [&](auto& forkdb) -> std::future<block_handle> {
         return post_async_task( thread_pool.get_executor(), [b, id, &forkdb, control=this]() {
            // no reason for a block_state if fork_db already knows about block
            auto existing = forkdb.get_block( id );
            EOS_ASSERT( !existing, fork_database_exception, "we already know about this block: ${id}", ("id", id) );

            auto prev = forkdb.get_block( b->previous, check_root_t::yes );
            EOS_ASSERT( prev, unlinkable_block_exception,
                        "unlinkable block ${id} previous ${p}", ("id", id)("p", b->previous) );

            return control->create_block_state_i( id, b, *prev );
         } );
      };

      return fork_db.apply<std::future<block_handle>>(f);
   }

   // thread safe, expected to be called from thread other than the main thread
   std::optional<block_handle> create_block_handle( const block_id_type& id, const signed_block_ptr& b ) {
      EOS_ASSERT( b, block_validate_exception, "null block" );
      
      auto f = [&](auto& forkdb) -> std::optional<block_handle> {
         // no reason for a block_state if fork_db already knows about block
         auto existing = forkdb.get_block( id );
         EOS_ASSERT( !existing, fork_database_exception, "we already know about this block: ${id}", ("id", id) );

         // previous not found could mean that previous block not applied yet
         auto prev = forkdb.get_block( b->previous, check_root_t::yes );
         if( !prev ) return {};

         return create_block_state_i( id, b, *prev );
      };

      return fork_db.apply<std::optional<block_handle>>(f);
   }

   // expected to be called from application thread as it modifies bsp->valid_qc and if_irreversible_block_id
   void integrate_received_qc_to_block(const block_state_ptr& bsp_in) {
      // extract QC from block extension
      const auto& block_exts = bsp_in->block->validate_and_extract_extensions();
      auto qc_ext_id = quorum_certificate_extension::extension_id();

      if( block_exts.count(qc_ext_id) == 0 ) {
         return;
      }
      const auto& qc_ext = std::get<quorum_certificate_extension>(block_exts.lower_bound(qc_ext_id)->second);
      const auto& received_qc = qc_ext.qc.qc;

      const auto claimed = fetch_bsp_on_branch_by_num( bsp_in->previous(), qc_ext.qc.block_num );
      if( !claimed ) {
         return;
      }

      // Don't save the QC from block extension if the claimed block has a better valid_qc.
      if (claimed->valid_qc && (claimed->valid_qc->is_strong() || received_qc.is_weak())) {
         return;
      }

      // Save the QC. This is safe as the function is called by push_block & accept_block from application thread.
      claimed->valid_qc = received_qc;

      // advance LIB if QC is strong
      if( received_qc.is_strong() ) {
         // We evaluate a block extension qc and advance lib if strong.
         // This is done before evaluating the block. It is possible the block
         // will not be valid or forked out. This is safe because the block is
         // just acting as a carrier of this info. It doesn't matter if the block
         // is actually valid as it simply is used as a network message for this data.
         const auto& final_on_strong_qc_block_ref = claimed->core.get_block_reference(claimed->core.final_on_strong_qc_block_num);
         set_if_irreversible_block_id(final_on_strong_qc_block_ref.block_id);
      }
   }

   void consider_voting(const block_state_ptr& bsp) {
      // 1. Get the `core.final_on_strong_qc_block_num` for the block you are considering to vote on and use that to find the actual block ID
      //    of the ancestor block that has that block number.
      // 2. If that block ID is not an ancestor of the current head block, then do not vote for that block.
      // 3. Otherwise, consider voting for that block according to the decide_vote rules.

      if (bsp->core.final_on_strong_qc_block_num > 0) {
         const auto& final_on_strong_qc_block_ref = bsp->core.get_block_reference(bsp->core.final_on_strong_qc_block_num);
         auto final = fetch_bsp_on_head_branch_by_num(final_on_strong_qc_block_ref.block_num());
         if (final) {
            assert(final->is_valid()); // if found on head branch then it must be validated
            create_and_send_vote_msg(bsp);
         }
      }
   }

   template <class BSP>
   void accept_block(const BSP& bsp) {
      assert(bsp && bsp->block);

      // Save the received QC as soon as possible, no matter whether the block itself is valid or not
      if constexpr (std::is_same_v<BSP, block_state_ptr>) {
         integrate_received_qc_to_block(bsp);
         consider_voting(bsp);
      }

      auto do_accept_block = [&](auto& forkdb) {
         if constexpr (std::is_same_v<BSP, typename std::decay_t<decltype(forkdb.head())>>)
            forkdb.add( bsp, mark_valid_t::no, ignore_duplicate_t::no );

         emit( accepted_block_header, std::tie(bsp->block, bsp->id()) );
      };

      fork_db.apply<void>(do_accept_block);
   }

   template <class BSP>
   void push_block( controller::block_report& br,
                    const BSP& bsp,
                    const forked_callback_t& forked_branch_cb,
                    const trx_meta_cache_lookup& trx_lookup )
   {
      assert(bsp && bsp->block);

      // Save the received QC as soon as possible, no matter whether the block itself is valid or not
      if constexpr (std::is_same_v<BSP, block_state_ptr>) {
         integrate_received_qc_to_block(bsp);
         consider_voting(bsp);
      }

      controller::block_status s = controller::block_status::complete;
      EOS_ASSERT(!pending, block_validate_exception, "it is not valid to push a block when there is a pending block");

      auto reset_prod_light_validation = fc::make_scoped_exit([old_value=trusted_producer_light_validation, this]() {
         trusted_producer_light_validation = old_value;
      });
      try {
         const auto& b = bsp->block;

         if( conf.terminate_at_block > 0 && conf.terminate_at_block <= chain_head.block_num()) {
            ilog("Reached configured maximum block ${num}; terminating", ("num", conf.terminate_at_block) );
            shutdown();
            return;
         }
         
         auto do_push = [&](auto& forkdb) {
            if constexpr (std::is_same_v<BSP, typename std::decay_t<decltype(forkdb.head())>>) {
               forkdb.add( bsp, mark_valid_t::no, ignore_duplicate_t::no );
            }

            if (is_trusted_producer(b->producer)) {
               trusted_producer_light_validation = true;
            };

            emit( accepted_block_header, std::tie(bsp->block, bsp->id()) );

            if( read_mode != db_read_mode::IRREVERSIBLE ) {
               if constexpr (std::is_same_v<BSP, typename std::decay_t<decltype(forkdb.head())>>)
                  maybe_switch_forks( br, forkdb.pending_head(), s, forked_branch_cb, trx_lookup );
            } else {
               log_irreversible();
            }
         };

         fork_db.apply<void>(do_push);

      } FC_LOG_AND_RETHROW( )
   }

   template <class BSP>
   void replay_push_block( const signed_block_ptr& b, controller::block_status s ) {
      validate_db_available_size();

      EOS_ASSERT(!pending, block_validate_exception, "it is not valid to push a block when there is a pending block");

      try {
         EOS_ASSERT( b, block_validate_exception, "trying to push empty block" );
         EOS_ASSERT( (s == controller::block_status::irreversible || s == controller::block_status::validated),
                     block_validate_exception, "invalid block status for replay" );

         if( conf.terminate_at_block > 0 && conf.terminate_at_block <= chain_head.block_num() ) {
            ilog("Reached configured maximum block ${num}; terminating", ("num", conf.terminate_at_block) );
            shutdown();
            return;
         }

         const bool skip_validate_signee = !conf.force_all_checks;
         validator_t validator = [this](block_timestamp_type timestamp, const flat_set<digest_type>& cur_features,
                                        const vector<digest_type>& new_features) {
            check_protocol_features(timestamp, cur_features, new_features);
         };

         auto do_push = [&](const auto& head) {
            if constexpr (std::is_same_v<BSP, typename std::decay_t<decltype(head)>>) {
               BSP bsp = std::make_shared<typename BSP::element_type>(*head, b, protocol_features.get_protocol_feature_set(),validator, skip_validate_signee);

               if (s != controller::block_status::irreversible) {
                  fork_db.apply<void>([&](auto& forkdb) {
                     if constexpr (std::is_same_v<std::decay_t<decltype(bsp)>, std::decay_t<decltype(forkdb.head())>>)
                        forkdb.add(bsp, mark_valid_t::no, ignore_duplicate_t::yes);
                  });
               }

               emit(accepted_block_header, std::tie(bsp->block, bsp->id()));

               controller::block_report br;
               if (s == controller::block_status::irreversible) {
                  apply_block(br, bsp, s, trx_meta_cache_lookup{});

                  // On replay, log_irreversible is not called and so no irreversible_block signal is emitted.
                  // So emit it explicitly here.
                  emit(irreversible_block, std::tie(bsp->block, bsp->id()));

                  if (!skip_db_sessions(s)) {
                     db.commit(bsp->block_num());
                  }
               } else {
                  EOS_ASSERT(read_mode != db_read_mode::IRREVERSIBLE, block_validate_exception,
                             "invariant failure: cannot replay reversible blocks while in irreversible mode");
                  maybe_switch_forks(br, bsp, s, {}, trx_meta_cache_lookup{});
               }
            }
         };
         apply<void>(chain_head, do_push);

      } FC_LOG_AND_RETHROW( )
   }

   void maybe_switch_forks(const forked_callback_t& cb, const trx_meta_cache_lookup& trx_lookup) {
      auto maybe_switch = [&](auto& forkdb) {
         if (read_mode != db_read_mode::IRREVERSIBLE) {
            auto fork_head = forkdb.head();
            if (chain_head.id() != fork_head->id()) {
               controller::block_report br;
               maybe_switch_forks(br, fork_head, fork_head->is_valid() ? controller::block_status::validated : controller::block_status::complete,
                                  cb, trx_lookup);
            }
         }
      };

      fork_db.apply<void>(maybe_switch);
   }

   template<class BSP>
   void maybe_switch_forks( controller::block_report& br, const BSP& new_head, controller::block_status s,
                            const forked_callback_t& forked_cb, const trx_meta_cache_lookup& trx_lookup )
   {
      auto do_maybe_switch_forks = [&](auto& forkdb) {
         bool head_changed = true;
         if( new_head->header.previous == chain_head.id() ) {
            try {
               apply_block( br, new_head, s, trx_lookup );
            } catch ( const std::exception& e ) {
               forkdb.remove( new_head->id() );
               throw;
            }
         } else if( new_head->id() != chain_head.id() ) {
            ilog("switching forks from ${current_head_id} (block number ${current_head_num}) ${c} to ${new_head_id} (block number ${new_head_num}) ${n}",
                 ("current_head_id", chain_head.id())("current_head_num", chain_head.block_num())("new_head_id", new_head->id())("new_head_num", new_head->block_num())
                 ("c", log_fork_comparison(chain_head))("n", log_fork_comparison(*new_head)));

            // not possible to log transaction specific infor when switching forks
            if (auto dm_logger = get_deep_mind_logger(false)) {
               dm_logger->on_switch_forks(chain_head.id(), new_head->id());
            }

            auto branches = forkdb.fetch_branch_from( new_head->id(), chain_head.id() );

            if( branches.second.size() > 0 ) {
               for( auto itr = branches.second.begin(); itr != branches.second.end(); ++itr ) {
                  pop_block();
               }
               EOS_ASSERT( chain_head.id() == branches.second.back()->header.previous, fork_database_exception,
                           "loss of sync between fork_db and chainbase during fork switch" ); // _should_ never fail

               if( forked_cb ) {
                  // forked_branch is in reverse order, maintain execution order
                  for( auto ritr = branches.second.rbegin(), rend = branches.second.rend(); ritr != rend; ++ritr ) {
                     const auto& bsptr = *ritr;
                     for( auto itr = bsptr->trxs_metas().begin(), end = bsptr->trxs_metas().end(); itr != end; ++itr ) {
                        forked_cb(*itr);
                     }
                  }
               }
            }

            for( auto ritr = branches.first.rbegin(); ritr != branches.first.rend(); ++ritr ) {
               auto except = std::exception_ptr{};
               try {
                  br = controller::block_report{};
                  apply_block( br, *ritr, (*ritr)->is_valid() ? controller::block_status::validated
                               : controller::block_status::complete, trx_lookup );
               } catch ( const std::bad_alloc& ) {
                  throw;
               } catch ( const boost::interprocess::bad_alloc& ) {
                  throw;
               } catch (const fc::exception& e) {
                  elog("exception thrown while switching forks ${e}", ("e", e.to_detail_string()));
                  except = std::current_exception();
               } catch (const std::exception& e) {
                  elog("exception thrown while switching forks ${e}", ("e", e.what()));
                  except = std::current_exception();
               }

               if( except ) {
                  // ritr currently points to the block that threw
                  // Remove the block that threw and all forks built off it.
                  forkdb.remove( (*ritr)->id() );

                  // pop all blocks from the bad fork, discarding their transactions
                  // ritr base is a forward itr to the last block successfully applied
                  auto applied_itr = ritr.base();
                  for( auto itr = applied_itr; itr != branches.first.end(); ++itr ) {
                     pop_block();
                  }
                  EOS_ASSERT( chain_head.id() == branches.second.back()->header.previous, fork_database_exception,
                              "loss of sync between fork_db and chainbase during fork switch reversal" ); // _should_ never fail

                  // re-apply good blocks
                  for( auto ritr = branches.second.rbegin(); ritr != branches.second.rend(); ++ritr ) {
                     br = controller::block_report{};
                     apply_block( br, *ritr, controller::block_status::validated /* we previously validated these blocks*/, trx_lookup );
                  }
                  std::rethrow_exception(except);
               } // end if exception
            } /// end for each block in branch

            if (fc::logger::get(DEFAULT_LOGGER).is_enabled(fc::log_level::info)) {
               auto get_ids = [&](auto& container)->std::string {
                  std::string ids;
                  for(auto ritr = container.rbegin(), e = container.rend(); ritr != e; ++ritr) {
                     ids += std::to_string((*ritr)->block_num()) + ":" + (*ritr)->id().str() + ",";
                  }
                  if (!ids.empty()) ids.resize(ids.size()-1);
                  return ids;
               };
               ilog("successfully switched fork to new head ${new_head_id}, removed {${rm_ids}}, applied {${new_ids}}",
                    ("new_head_id", new_head->id())("rm_ids", get_ids(branches.second))("new_ids", get_ids(branches.first)));
            }
         } else {
            head_changed = false;
         }

         if( head_changed )
            log_irreversible();
      };

      fork_db.apply<void>(do_maybe_switch_forks);

   } /// push_block

   deque<transaction_metadata_ptr> abort_block() {
      deque<transaction_metadata_ptr> applied_trxs;
      if( pending ) {
         applied_trxs = pending->extract_trx_metas();
         pending.reset();
         protocol_features.popped_blocks_to( chain_head.block_num() );
      }
      return applied_trxs;
   }

   // @param if_active true if instant finality is active
   static checksum256_type calc_merkle( deque<digest_type>&& digests, bool if_active ) {
      if (if_active) {
         return calculate_merkle( std::move(digests) );
      } else {
         return canonical_merkle( std::move(digests) );
      }
   }

   static checksum256_type calculate_trx_merkle( const deque<transaction_receipt>& trxs, bool if_active ) {
      deque<digest_type> trx_digests;
      for( const auto& a : trxs )
         trx_digests.emplace_back( a.digest() );

      return calc_merkle(std::move(trx_digests), if_active);
   }

   void update_producers_authority() {
      // this is not called when hotstuff is activated
      auto& bb = std::get<building_block>(pending->_block_stage);
      bb.apply_l<void>([this](building_block::building_block_legacy& legacy_header) {
         pending_block_header_state_legacy& pbhs = legacy_header.pending_block_header_state;
         const auto& producers = pbhs.active_schedule.producers;

         auto update_permission = [&](auto& permission, auto threshold) {
            auto auth = authority(threshold, {}, {});
            for (auto& p : producers) {
               auth.accounts.push_back({
                  {p.producer_name, config::active_name},
                  1
               });
            }

            if (permission.auth != auth) {
               db.modify(permission, [&](auto& po) { po.auth = auth; });
            }
         };

         uint32_t num_producers       = producers.size();
         auto     calculate_threshold = [=](uint32_t numerator, uint32_t denominator) {
            return ((num_producers * numerator) / denominator) + 1;
         };

         update_permission(authorization.get_permission({config::producers_account_name, config::active_name}),
                           calculate_threshold(2, 3) /* more than two-thirds */);

         update_permission(
            authorization.get_permission({config::producers_account_name, config::majority_producers_permission_name}),
            calculate_threshold(1, 2) /* more than one-half */);

         update_permission(
            authorization.get_permission({config::producers_account_name, config::minority_producers_permission_name}),
            calculate_threshold(1, 3) /* more than one-third */);

         // TODO: Add tests
      });
   }

   void create_block_summary(const block_id_type& id) {
      auto block_num = block_header::num_from_id(id);
      auto sid = block_num & 0xffff;
      db.modify( db.get<block_summary_object,by_id>(sid), [&](block_summary_object& bso ) {
          bso.block_id = id;
      });
   }


   void clear_expired_input_transactions(const fc::time_point& deadline) {
      //Look for expired transactions in the deduplication list, and remove them.
      auto& transaction_idx = db.get_mutable_index<transaction_multi_index>();
      const auto& dedupe_index = transaction_idx.indices().get<by_expiration>();
      auto now = is_building_block() ? pending_block_time() : chain_head.block_time().to_time_point();
      const auto total = dedupe_index.size();
      uint32_t num_removed = 0;
      while( (!dedupe_index.empty()) && ( now > dedupe_index.begin()->expiration.to_time_point() ) ) {
         transaction_idx.remove(*dedupe_index.begin());
         ++num_removed;
         if( deadline <= fc::time_point::now() ) {
            break;
         }
      }
      dlog("removed ${n} expired transactions of the ${t} input dedup list, pending block time ${pt}",
           ("n", num_removed)("t", total)("pt", now));
   }

   bool sender_avoids_whitelist_blacklist_enforcement( account_name sender )const {
      if( conf.sender_bypass_whiteblacklist.size() > 0 &&
          ( conf.sender_bypass_whiteblacklist.find( sender ) != conf.sender_bypass_whiteblacklist.end() ) )
      {
         return true;
      }

      return false;
   }

   void check_actor_list( const flat_set<account_name>& actors )const {
      if( actors.size() == 0 ) return;

      if( conf.actor_whitelist.size() > 0 ) {
         // throw if actors is not a subset of whitelist
         const auto& whitelist = conf.actor_whitelist;
         bool is_subset = true;

         // quick extents check, then brute force the check actors
         if (*actors.cbegin() >= *whitelist.cbegin() && *actors.crbegin() <= *whitelist.crbegin() ) {
            auto lower_bound = whitelist.cbegin();
            for (const auto& actor: actors) {
               lower_bound = std::lower_bound(lower_bound, whitelist.cend(), actor);

               // if the actor is not found, this is not a subset
               if (lower_bound == whitelist.cend() || *lower_bound != actor ) {
                  is_subset = false;
                  break;
               }

               // if the actor was found, we are guaranteed that other actors are either not present in the whitelist
               // or will be present in the range defined as [next actor,end)
               lower_bound = std::next(lower_bound);
            }
         } else {
            is_subset = false;
         }

         // helper lambda to lazily calculate the actors for error messaging
         static auto generate_missing_actors = [](const flat_set<account_name>& actors, const flat_set<account_name>& whitelist) -> vector<account_name> {
            vector<account_name> excluded;
            excluded.reserve( actors.size() );
            set_difference( actors.begin(), actors.end(),
                            whitelist.begin(), whitelist.end(),
                            std::back_inserter(excluded) );
            return excluded;
         };

         EOS_ASSERT( is_subset,  actor_whitelist_exception,
                     "authorizing actor(s) in transaction are not on the actor whitelist: ${actors}",
                     ("actors", generate_missing_actors(actors, whitelist))
                   );
      } else if( conf.actor_blacklist.size() > 0 ) {
         // throw if actors intersects blacklist
         const auto& blacklist = conf.actor_blacklist;
         bool intersects = false;

         // quick extents check then brute force check actors
         if( *actors.cbegin() <= *blacklist.crbegin() && *actors.crbegin() >= *blacklist.cbegin() ) {
            auto lower_bound = blacklist.cbegin();
            for (const auto& actor: actors) {
               lower_bound = std::lower_bound(lower_bound, blacklist.cend(), actor);

               // if the lower bound in the blacklist is at the end, all other actors are guaranteed to
               // not exist in the blacklist
               if (lower_bound == blacklist.cend()) {
                  break;
               }

               // if the lower bound of an actor IS the actor, then we have an intersection
               if (*lower_bound == actor) {
                  intersects = true;
                  break;
               }
            }
         }

         // helper lambda to lazily calculate the actors for error messaging
         static auto generate_blacklisted_actors = [](const flat_set<account_name>& actors, const flat_set<account_name>& blacklist) -> vector<account_name> {
            vector<account_name> blacklisted;
            blacklisted.reserve( actors.size() );
            set_intersection( actors.begin(), actors.end(),
                              blacklist.begin(), blacklist.end(),
                              std::back_inserter(blacklisted)
                            );
            return blacklisted;
         };

         EOS_ASSERT( !intersects, actor_blacklist_exception,
                     "authorizing actor(s) in transaction are on the actor blacklist: ${actors}",
                     ("actors", generate_blacklisted_actors(actors, blacklist))
                   );
      }
   }

   void check_contract_list( account_name code )const {
      if( conf.contract_whitelist.size() > 0 ) {
         EOS_ASSERT( conf.contract_whitelist.find( code ) != conf.contract_whitelist.end(),
                     contract_whitelist_exception,
                     "account '${code}' is not on the contract whitelist", ("code", code)
                   );
      } else if( conf.contract_blacklist.size() > 0 ) {
         EOS_ASSERT( conf.contract_blacklist.find( code ) == conf.contract_blacklist.end(),
                     contract_blacklist_exception,
                     "account '${code}' is on the contract blacklist", ("code", code)
                   );
      }
   }

   void check_action_list( account_name code, action_name action )const {
      if( conf.action_blacklist.size() > 0 ) {
         EOS_ASSERT( conf.action_blacklist.find( std::make_pair(code, action) ) == conf.action_blacklist.end(),
                     action_blacklist_exception,
                     "action '${code}::${action}' is on the action blacklist",
                     ("code", code)("action", action)
                   );
      }
   }

   void check_key_list( const public_key_type& key )const {
      if( conf.key_blacklist.size() > 0 ) {
         EOS_ASSERT( conf.key_blacklist.find( key ) == conf.key_blacklist.end(),
                     key_blacklist_exception,
                     "public key '${key}' is on the key blacklist",
                     ("key", key)
                   );
      }
   }

   /**
    *  At the start of each block we notify the system contract with a transaction that passes in
    *  the block header of the prior block (which is currently our head block)
    */
   signed_transaction get_on_block_transaction()
   {
      action on_block_act;
      on_block_act.account = config::system_account_name;
      on_block_act.name = "onblock"_n;
      on_block_act.authorization = vector<permission_level>{{config::system_account_name, config::active_name}};
      on_block_act.data = fc::raw::pack(chain_head.header());

      signed_transaction trx;
      trx.actions.emplace_back(std::move(on_block_act));
      if( is_builtin_activated( builtin_protocol_feature_t::no_duplicate_deferred_id ) ) {
         trx.expiration = time_point_sec();
         trx.ref_block_num = 0;
         trx.ref_block_prefix = 0;
      } else {
         trx.expiration = time_point_sec{pending_block_time() + fc::microseconds(999'999)}; // Round up to nearest second to avoid appearing expired
         trx.set_reference_block( chain_head.id() );
      }

      return trx;
   }

   inline deep_mind_handler* get_deep_mind_logger(bool is_trx_transient) const {
      // do not perform deep mind logging for read-only and dry-run transactions
      return is_trx_transient ? nullptr : deep_mind_logger;
   }

   void set_if_irreversible_block_id(const block_id_type& id) {
      const block_num_type id_num = block_header::num_from_id(id);
      const block_num_type current_num = block_header::num_from_id(if_irreversible_block_id);
      if( id_num > current_num ) {
         dlog("set irreversible block ${bn}: ${id}, old ${obn}: ${oid}", ("bn", id_num)("id", id)("obn", current_num)("oid", if_irreversible_block_id));
         if_irreversible_block_id = id;
      }
   }

   uint32_t earliest_available_block_num() const {
      return (blog.first_block_num() != 0) ? blog.first_block_num() : fork_db_root_block_num();
   }

   void set_to_write_window() {
      app_window = app_window_type::write;
   }
   void set_to_read_window() {
      app_window = app_window_type::read;
   }
   bool is_write_window() const {
      return app_window == app_window_type::write;
   }

#ifdef EOSIO_EOS_VM_OC_RUNTIME_ENABLED
   bool is_eos_vm_oc_enabled() const {
      return wasmif.is_eos_vm_oc_enabled();
   }
#endif

   // Only called from read-only trx execution threads when producer_plugin
   // starts them. Only OC requires initialize thread specific data.
   void init_thread_local_data() {
#ifdef EOSIO_EOS_VM_OC_RUNTIME_ENABLED
      if ( is_eos_vm_oc_enabled() ) {
         wasmif.init_thread_local_data();
      }
#endif
   }

   wasm_interface& get_wasm_interface() {
      return wasmif;
   }

   void code_block_num_last_used(const digest_type& code_hash, uint8_t vm_type, uint8_t vm_version, uint32_t block_num) {
      wasmif.code_block_num_last_used(code_hash, vm_type, vm_version, block_num);
   }

   void set_node_finalizer_keys(const bls_pub_priv_key_map_t& finalizer_keys) {
      my_finalizers.set_keys(finalizer_keys);
   }

   bool irreversible_mode() const { return read_mode == db_read_mode::IRREVERSIBLE; }

   bool light_validation_allowed() const {
      if (!pending || in_trx_requiring_checks) {
         return false;
      }

      const auto pb_status = pending->_block_status;

      // in a pending irreversible or previously validated block and we have forcing all checks
      const bool consider_skipping_on_replay =
            (pb_status == controller::block_status::irreversible || pb_status == controller::block_status::validated) && !conf.force_all_checks;

      // OR in a signed block and in light validation mode
      const bool consider_skipping_on_validate = pb_status == controller::block_status::complete &&
                                                 (conf.block_validation_mode == validation_mode::LIGHT || trusted_producer_light_validation);

      return consider_skipping_on_replay || consider_skipping_on_validate;
   }


   bool skip_auth_check() const {
      return light_validation_allowed();
   }

   bool skip_trx_checks() const {
      return light_validation_allowed();
   }

   bool skip_db_sessions( controller::block_status bs ) const {
      bool consider_skipping = bs == controller::block_status::irreversible;
      return consider_skipping
         && !conf.disable_replay_opts
         && !in_trx_requiring_checks;
   }

   bool skip_db_sessions() const {
      if (pending) {
         return skip_db_sessions(pending->_block_status);
      } else {
         return false;
      }
   }

   bool is_trusted_producer( const account_name& producer) const {
      return conf.block_validation_mode == validation_mode::LIGHT || conf.trusted_producers.count(producer);
   }

   bool is_builtin_activated( builtin_protocol_feature_t f )const {
      uint32_t current_block_num = chain_head.block_num();

      if( pending ) {
         ++current_block_num;
      }

      return protocol_features.is_builtin_activated( f, current_block_num );
   }

   block_timestamp_type pending_block_timestamp()const {
      EOS_ASSERT( pending, block_validate_exception, "no pending block" );

      return pending->timestamp();
   }

   time_point pending_block_time()const {
      return pending_block_timestamp();
   }

   bool is_building_block()const {
      return pending.has_value() && !std::holds_alternative<completed_block>(pending->_block_stage);
   }

   bool is_speculative_block()const {
      if( !pending ) return false;

      return (pending->_block_status == controller::block_status::incomplete || pending->_block_status == controller::block_status::ephemeral );
   }

   std::optional<block_id_type> pending_producer_block_id()const {
      EOS_ASSERT( pending, block_validate_exception, "no pending block" );
      return pending->_producer_block_id;
   }

   void validate_db_available_size() const {
      const auto free = db.get_free_memory();
      const auto guard = conf.state_guard_size;
      EOS_ASSERT(free >= guard, database_guard_exception, "database free: ${f}, guard size: ${g}", ("f", free)("g",guard));
   }

   const producer_authority_schedule& active_producers()const {
      if( !(pending) )
         return head_active_schedule_auth();

      return pending->active_producers();
   }

   const producer_authority_schedule* pending_producers_legacy()const {
      if( !(pending) )
         return head_pending_schedule_auth_legacy();

      return pending->pending_producers_legacy();
   }

}; /// controller_impl

thread_local platform_timer controller_impl::timer;
#if defined(EOSIO_EOS_VM_RUNTIME_ENABLED) || defined(EOSIO_EOS_VM_JIT_RUNTIME_ENABLED)
thread_local eosio::vm::wasm_allocator controller_impl::wasm_alloc;
#endif

const resource_limits_manager&   controller::get_resource_limits_manager()const
{
   return my->resource_limits;
}
resource_limits_manager&         controller::get_mutable_resource_limits_manager()
{
   return my->resource_limits;
}

const authorization_manager&   controller::get_authorization_manager()const
{
   return my->authorization;
}
authorization_manager&         controller::get_mutable_authorization_manager()
{
   return my->authorization;
}

const protocol_feature_manager& controller::get_protocol_feature_manager()const
{
   return my->protocol_features;
}

const subjective_billing& controller::get_subjective_billing()const {
   return my->subjective_bill;
}

subjective_billing& controller::get_mutable_subjective_billing() {
   return my->subjective_bill;
}


controller::controller( const controller::config& cfg, const chain_id_type& chain_id )
:my( new controller_impl( cfg, *this, protocol_feature_set{}, chain_id ) )
{
}

controller::controller( const config& cfg, protocol_feature_set&& pfs, const chain_id_type& chain_id )
:my( new controller_impl( cfg, *this, std::move(pfs), chain_id ) )
{
}

controller::~controller() {
   my->abort_block();
   // controller_impl (my) holds a reference to controller (controller_impl.self).
   // The self is passed to transaction_context which passes it on to apply_context.
   // Currently nothing posted to the thread_pool accesses the `self` reference, but to make
   // sure it is safe in case something is added to the thread pool that does access self,
   // stop the thread pool before the unique_ptr (my) destructor runs.
   my->thread_pool.stop();
}

void controller::add_indices() {
   my->add_indices();
}

void controller::startup( std::function<void()> shutdown, std::function<bool()> check_shutdown, const snapshot_reader_ptr& snapshot ) {
   my->startup(shutdown, check_shutdown, snapshot);
}

void controller::startup( std::function<void()> shutdown, std::function<bool()> check_shutdown, const genesis_state& genesis ) {
   my->startup(shutdown, check_shutdown, genesis);
}

void controller::startup(std::function<void()> shutdown, std::function<bool()> check_shutdown) {
   my->startup(shutdown, check_shutdown);
}

const chainbase::database& controller::db()const { return my->db; }

chainbase::database& controller::mutable_db()const { return my->db; }

void controller::preactivate_feature( const digest_type& feature_digest, bool is_trx_transient ) {
   const auto& pfs = my->protocol_features.get_protocol_feature_set();
   auto cur_time = pending_block_time();

   auto status = pfs.is_recognized( feature_digest, cur_time );
   switch( status ) {
      case protocol_feature_set::recognized_t::unrecognized:
         if( is_speculative_block() ) {
            EOS_THROW( subjective_block_production_exception,
                       "protocol feature with digest '${digest}' is unrecognized", ("digest", feature_digest) );
         } else {
            EOS_THROW( protocol_feature_bad_block_exception,
                       "protocol feature with digest '${digest}' is unrecognized", ("digest", feature_digest) );
         }
      break;
      case protocol_feature_set::recognized_t::disabled:
         if( is_speculative_block() ) {
            EOS_THROW( subjective_block_production_exception,
                       "protocol feature with digest '${digest}' is disabled", ("digest", feature_digest) );
         } else {
            EOS_THROW( protocol_feature_bad_block_exception,
                       "protocol feature with digest '${digest}' is disabled", ("digest", feature_digest) );
         }
      break;
      case protocol_feature_set::recognized_t::too_early:
         if( is_speculative_block() ) {
            EOS_THROW( subjective_block_production_exception,
                       "${timestamp} is too early for the earliest allowed activation time of the protocol feature with digest '${digest}'", ("digest", feature_digest)("timestamp", cur_time) );
         } else {
            EOS_THROW( protocol_feature_bad_block_exception,
                       "${timestamp} is too early for the earliest allowed activation time of the protocol feature with digest '${digest}'", ("digest", feature_digest)("timestamp", cur_time) );
         }
      break;
      case protocol_feature_set::recognized_t::ready:
      break;
      default:
         if( is_speculative_block() ) {
            EOS_THROW( subjective_block_production_exception, "unexpected recognized_t status" );
         } else {
            EOS_THROW( protocol_feature_bad_block_exception, "unexpected recognized_t status" );
         }
      break;
   }

   // The above failures depend on subjective information.
   // Because of deferred transactions, this complicates things considerably.

   // If producing a block, we throw a subjective failure if the feature is not properly recognized in order
   // to try to avoid retiring into a block a deferred transacton driven by subjective information.

   // But it is still possible for a producer to retire a deferred transaction that deals with this subjective
   // information. If they recognized the feature, they would retire it successfully, but a validator that
   // does not recognize the feature should reject the entire block (not just fail the deferred transaction).
   // Even if they don't recognize the feature, the producer could change their nodeos code to treat it like an
   // objective failure thus leading the deferred transaction to retire with soft_fail or hard_fail.
   // In this case, validators that don't recognize the feature would reject the whole block immediately, and
   // validators that do recognize the feature would likely lead to a different retire status which would
   // ultimately cause a validation failure and thus rejection of the block.
   // In either case, it results in rejection of the block which is the desired behavior in this scenario.

   // If the feature is properly recognized by producer and validator, we have dealt with the subjectivity and
   // now only consider the remaining failure modes which are deterministic and objective.
   // Thus the exceptions that can be thrown below can be regular objective exceptions
   // that do not cause immediate rejection of the block.

   EOS_ASSERT( !is_protocol_feature_activated( feature_digest ),
               protocol_feature_exception,
               "protocol feature with digest '${digest}' is already activated",
               ("digest", feature_digest)
   );

   const auto& pso = my->db.get<protocol_state_object>();

   EOS_ASSERT( std::find( pso.preactivated_protocol_features.begin(),
                          pso.preactivated_protocol_features.end(),
                          feature_digest
               ) == pso.preactivated_protocol_features.end(),
               protocol_feature_exception,
               "protocol feature with digest '${digest}' is already pre-activated",
               ("digest", feature_digest)
   );

   auto dependency_checker = [&]( const digest_type& d ) -> bool
   {
      if( is_protocol_feature_activated( d ) ) return true;

      return ( std::find( pso.preactivated_protocol_features.begin(),
                          pso.preactivated_protocol_features.end(),
                          d ) != pso.preactivated_protocol_features.end() );
   };

   EOS_ASSERT( pfs.validate_dependencies( feature_digest, dependency_checker ),
               protocol_feature_exception,
               "not all dependencies of protocol feature with digest '${digest}' have been activated or pre-activated",
               ("digest", feature_digest)
   );

   if (auto dm_logger = get_deep_mind_logger(is_trx_transient)) {
      const auto feature = pfs.get_protocol_feature(feature_digest);

      dm_logger->on_preactivate_feature(feature);
   }

   my->db.modify( pso, [&]( auto& ps ) {
      ps.preactivated_protocol_features.emplace_back(feature_digest);
   } );
}

vector<digest_type> controller::get_preactivated_protocol_features()const {
   const auto& pso = my->db.get<protocol_state_object>();

   if( pso.preactivated_protocol_features.size() == 0 ) return {};

   vector<digest_type> preactivated_protocol_features;

   for( const auto& f : pso.preactivated_protocol_features ) {
      preactivated_protocol_features.emplace_back( f );
   }

   return preactivated_protocol_features;
}

void controller::validate_protocol_features( const vector<digest_type>& features_to_activate )const {
   my->check_protocol_features( my->chain_head.block_time(),
                                my->head_activated_protocol_features()->protocol_features,
                                features_to_activate );
}

void controller::start_block( block_timestamp_type when,
                              uint16_t confirm_block_count,
                              const vector<digest_type>& new_protocol_feature_activations,
                              block_status bs,
                              const fc::time_point& deadline )
{
   validate_db_available_size();

   if( new_protocol_feature_activations.size() > 0 ) {
      validate_protocol_features( new_protocol_feature_activations );
   }

   EOS_ASSERT( bs == block_status::incomplete || bs == block_status::ephemeral, block_validate_exception, "speculative block type required" );

   my->start_block( when, confirm_block_count, new_protocol_feature_activations,
                    bs, std::optional<block_id_type>(), deadline );
}

void controller::assemble_and_complete_block( block_report& br, const signer_callback_type& signer_callback ) {
   validate_db_available_size();

   my->assemble_block();

   auto& ab = std::get<assembled_block>(my->pending->_block_stage);
   const auto& valid_block_signing_authority = my->head_active_schedule_auth().get_scheduled_producer(ab.timestamp()).authority;
   my->pending->_block_stage = ab.complete_block(
      my->protocol_features.get_protocol_feature_set(),
      [](block_timestamp_type timestamp, const flat_set<digest_type>& cur_features, const vector<digest_type>& new_features) {},
      signer_callback,
      valid_block_signing_authority);

   br = my->pending->_block_report;
}

void controller::commit_block() {
   validate_db_available_size();
   my->commit_block(block_status::incomplete);
}

void controller::maybe_switch_forks(const forked_callback_t& cb, const trx_meta_cache_lookup& trx_lookup) {
   validate_db_available_size();
   my->maybe_switch_forks(cb, trx_lookup);
}


deque<transaction_metadata_ptr> controller::abort_block() {
   return my->abort_block();
}

boost::asio::io_context& controller::get_thread_pool() {
   return my->thread_pool.get_executor();
}

std::future<block_handle> controller::create_block_handle_future( const block_id_type& id, const signed_block_ptr& b ) {
   return my->create_block_handle_future( id, b );
}

std::optional<block_handle> controller::create_block_handle( const block_id_type& id, const signed_block_ptr& b ) const {
   return my->create_block_handle( id, b );
}

void controller::push_block( block_report& br,
                             const block_handle& bh,
                             const forked_callback_t& forked_cb,
                             const trx_meta_cache_lookup& trx_lookup )
{
   validate_db_available_size();
   apply<void>(bh, [&](const auto& bsp) { my->push_block( br, bsp, forked_cb, trx_lookup); });
}

void controller::accept_block(const block_handle& bh) {
   apply<void>(bh, [&](const auto& bsp) { my->accept_block(bsp); });
}

transaction_trace_ptr controller::push_transaction( const transaction_metadata_ptr& trx,
                                                    fc::time_point block_deadline, fc::microseconds max_transaction_time,
                                                    uint32_t billed_cpu_time_us, bool explicit_billed_cpu_time,
                                                    int64_t subjective_cpu_bill_us ) {
   validate_db_available_size();
   EOS_ASSERT( get_read_mode() != db_read_mode::IRREVERSIBLE, transaction_type_exception, "push transaction not allowed in irreversible mode" );
   EOS_ASSERT( trx && !trx->implicit() && !trx->scheduled(), transaction_type_exception, "Implicit/Scheduled transaction not allowed" );
   return my->push_transaction(trx, block_deadline, max_transaction_time, billed_cpu_time_us, explicit_billed_cpu_time, subjective_cpu_bill_us );
}

transaction_trace_ptr controller::push_scheduled_transaction( const transaction_id_type& trxid,
                                                              fc::time_point block_deadline, fc::microseconds max_transaction_time,
                                                              uint32_t billed_cpu_time_us, bool explicit_billed_cpu_time )
{
   EOS_ASSERT( get_read_mode() != db_read_mode::IRREVERSIBLE, transaction_type_exception, "push scheduled transaction not allowed in irreversible mode" );
   validate_db_available_size();
   return my->push_scheduled_transaction( trxid, block_deadline, max_transaction_time, billed_cpu_time_us, explicit_billed_cpu_time );
}

const flat_set<account_name>& controller::get_actor_whitelist() const {
   return my->conf.actor_whitelist;
}
const flat_set<account_name>& controller::get_actor_blacklist() const {
   return my->conf.actor_blacklist;
}
const flat_set<account_name>& controller::get_contract_whitelist() const {
   return my->conf.contract_whitelist;
}
const flat_set<account_name>& controller::get_contract_blacklist() const {
   return my->conf.contract_blacklist;
}
const flat_set< pair<account_name, action_name> >& controller::get_action_blacklist() const {
   return my->conf.action_blacklist;
}
const flat_set<public_key_type>& controller::get_key_blacklist() const {
   return my->conf.key_blacklist;
}

void controller::set_actor_whitelist( const flat_set<account_name>& new_actor_whitelist ) {
   my->conf.actor_whitelist = new_actor_whitelist;
}
void controller::set_actor_blacklist( const flat_set<account_name>& new_actor_blacklist ) {
   my->conf.actor_blacklist = new_actor_blacklist;
}
void controller::set_contract_whitelist( const flat_set<account_name>& new_contract_whitelist ) {
   my->conf.contract_whitelist = new_contract_whitelist;
}
void controller::set_contract_blacklist( const flat_set<account_name>& new_contract_blacklist ) {
   my->conf.contract_blacklist = new_contract_blacklist;
}
void controller::set_action_blacklist( const flat_set< pair<account_name, action_name> >& new_action_blacklist ) {
   for (auto& act: new_action_blacklist) {
      EOS_ASSERT(act.first != account_name(), name_type_exception, "Action blacklist - contract name should not be empty");
      EOS_ASSERT(act.second != action_name(), action_type_exception, "Action blacklist - action name should not be empty");
   }
   my->conf.action_blacklist = new_action_blacklist;
}
void controller::set_key_blacklist( const flat_set<public_key_type>& new_key_blacklist ) {
   my->conf.key_blacklist = new_key_blacklist;
}

void controller::set_disable_replay_opts( bool v ) {
   my->conf.disable_replay_opts = v;
}

uint32_t controller::head_block_num()const {
   return my->chain_head.block_num();
}
block_timestamp_type controller::head_block_timestamp()const {
   return my->chain_head.block_time();
}
time_point controller::head_block_time()const {
   return my->chain_head.block_time();
}
block_id_type controller::head_block_id()const {
   return my->chain_head.id();
}

account_name  controller::head_block_producer()const {
   return my->chain_head.producer();
}

const block_header& controller::head_block_header()const {
   return my->chain_head.header();
}

block_state_legacy_ptr controller::head_block_state_legacy()const {
   // returns null after instant finality activated
   return apply_l<block_state_legacy_ptr>(my->chain_head, [](const auto& head) {
      return head;
   });
}

const signed_block_ptr& controller::head_block()const {
   return my->chain_head.block();
}

uint32_t controller::fork_db_head_block_num()const {
   return my->fork_db_head_block_num();
}

block_id_type controller::fork_db_head_block_id()const {
   return my->fork_db_head_block_id();
}

block_timestamp_type controller::pending_block_timestamp()const {
   return my->pending_block_timestamp();
}

time_point controller::pending_block_time()const {
   return my->pending_block_time();
}

uint32_t controller::pending_block_num()const {
   EOS_ASSERT( my->pending, block_validate_exception, "no pending block" );
   return my->pending->block_num();
}

account_name controller::pending_block_producer()const {
   EOS_ASSERT( my->pending, block_validate_exception, "no pending block" );
   return my->pending->producer();
}

const block_signing_authority& controller::pending_block_signing_authority() const {
   EOS_ASSERT( my->pending, block_validate_exception, "no pending block" );
   return my->pending->pending_block_signing_authority();
}

std::optional<block_id_type> controller::pending_producer_block_id()const {
   return my->pending_producer_block_id();
}

void controller::set_if_irreversible_block_id(const block_id_type& id) {
   my->set_if_irreversible_block_id(id);
}

uint32_t controller::if_irreversible_block_num() const {
   return block_header::num_from_id(my->if_irreversible_block_id);
}

uint32_t controller::last_irreversible_block_num() const {
   return my->fork_db_root_block_num();
}

block_id_type controller::last_irreversible_block_id() const {
   return my->fork_db_root_block_id();
}

time_point controller::last_irreversible_block_time() const {
   return my->fork_db_root_timestamp().to_time_point();
}


const dynamic_global_property_object& controller::get_dynamic_global_properties()const {
  return my->db.get<dynamic_global_property_object>();
}
const global_property_object& controller::get_global_properties()const {
  return my->db.get<global_property_object>();
}

signed_block_ptr controller::fetch_block_by_id( const block_id_type& id )const {
   auto sb_ptr = my->fork_db_fetch_block_by_id(id);
   if( sb_ptr ) return sb_ptr;
   auto bptr = my->blog.read_block_by_num( block_header::num_from_id(id) );
   if( bptr && bptr->calculate_id() == id ) return bptr;
   return signed_block_ptr();
}

bool controller::block_exists(const block_id_type& id) const {
   bool exists = my->fork_db_block_exists(id);
   if( exists ) return true;
   std::optional<signed_block_header> sbh = my->blog.read_block_header_by_num( block_header::num_from_id(id) );
   if( sbh && sbh->calculate_id() == id ) return true;
   return false;
}

std::optional<signed_block_header> controller::fetch_block_header_by_id( const block_id_type& id )const {
   auto sb_ptr = my->fork_db_fetch_block_by_id(id);
   if( sb_ptr ) return *static_cast<signed_block_header*>(sb_ptr.get());
   auto result = my->blog.read_block_header_by_num( block_header::num_from_id(id) );
   if( result && result->calculate_id() == id ) return result;
   return {};
}

signed_block_ptr controller::fetch_block_by_number( uint32_t block_num )const  { try {
   auto b = my->fetch_block_on_head_branch_by_num( block_num );
   if (b)
      return b;

   return my->blog.read_block_by_num(block_num);
} FC_CAPTURE_AND_RETHROW( (block_num) ) }

std::optional<signed_block_header> controller::fetch_block_header_by_number( uint32_t block_num )const  { try {
   auto b = my->fetch_block_on_head_branch_by_num(block_num);
   if (b)
      return *b;

   return my->blog.read_block_header_by_num(block_num);
} FC_CAPTURE_AND_RETHROW( (block_num) ) }


block_id_type controller::get_block_id_for_num( uint32_t block_num )const { try {
   const auto& blog_head = my->blog.head();

   bool find_in_blog = (blog_head && block_num <= blog_head->block_num());

   if( !find_in_blog ) {
      std::optional<block_id_type> id = my->fetch_block_id_on_head_branch_by_num(block_num);
      if (id) return *id;
   }

   auto id = my->blog.read_block_id_by_num(block_num);

   EOS_ASSERT( BOOST_LIKELY( id != block_id_type() ), unknown_block_exception,
               "Could not find block: ${block}", ("block", block_num) );

   return id;
} FC_CAPTURE_AND_RETHROW( (block_num) ) }

digest_type controller::get_strong_digest_by_id( const block_id_type& id ) const {
   return my->get_strong_digest_by_id(id);
}

fc::sha256 controller::calculate_integrity_hash() { try {
   return my->calculate_integrity_hash();
} FC_LOG_AND_RETHROW() }

void controller::write_snapshot( const snapshot_writer_ptr& snapshot ) {
   EOS_ASSERT( !my->pending, block_validate_exception, "cannot take a consistent snapshot with a pending block" );
   my->writing_snapshot.store(true, std::memory_order_release);
   fc::scoped_exit<std::function<void()>> e = [&] {
      my->writing_snapshot.store(false, std::memory_order_release);
   };
   my->add_to_snapshot(snapshot);
}

bool controller::is_writing_snapshot() const {
   return my->writing_snapshot.load(std::memory_order_acquire);
}

int64_t controller::set_proposed_producers( vector<producer_authority> producers ) {
   assert(my->pending);
   if (my->pending->is_legacy()) {
      return my->set_proposed_producers_legacy(std::move(producers));
   } else {
      return my->set_proposed_producers(std::move(producers));
   }
}

int64_t controller_impl::set_proposed_producers( vector<producer_authority> producers ) {
   // Savanna sets the global_property_object.proposed_schedule similar to legacy, but it is only set during the building of the block.
   // global_property_object is used instead of building_block so that if the transaction fails it is rolledback.

   if (producers.empty())
      return -1; // regardless of disallow_empty_producer_schedule

   assert(pending);
   const auto& gpo = db.get<global_property_object>();
   auto cur_block_num = chain_head.block_num() + 1;

   producer_authority_schedule sch;

   sch.version = pending->get_next_proposer_schedule_version();
   sch.producers = std::move(producers);

   ilog( "proposed producer schedule with version ${v}", ("v", sch.version) );

   // overwrite any existing proposed_schedule set earlier in this block
   db.modify( gpo, [&]( auto& gp ) {
      gp.proposed_schedule_block_num = cur_block_num;
      gp.proposed_schedule = sch;
   });

   return sch.version;
}

int64_t controller_impl::set_proposed_producers_legacy( vector<producer_authority> producers ) {
   const auto& gpo = db.get<global_property_object>();
   auto cur_block_num = chain_head.block_num() + 1;

   if( producers.size() == 0 && is_builtin_activated( builtin_protocol_feature_t::disallow_empty_producer_schedule ) ) {
      return -1;
   }

   if( gpo.proposed_schedule_block_num ) {
      if( *gpo.proposed_schedule_block_num != cur_block_num )
         return -1; // there is already a proposed schedule set in a previous block, wait for it to become pending

      if( std::equal( producers.begin(), producers.end(),
                      gpo.proposed_schedule.producers.begin(), gpo.proposed_schedule.producers.end() ) )
         return -1; // the proposed producer schedule does not change
   }

   producer_authority_schedule sch;

   decltype(sch.producers.cend()) end;
   decltype(end)                  begin;

   const auto* pending_sch = pending_producers_legacy();
   assert(pending_sch); // can't be null during dpos

   if( pending_sch->producers.size() == 0 ) {
      const auto& active_sch = active_producers();
      begin = active_sch.producers.begin();
      end   = active_sch.producers.end();
      sch.version = active_sch.version + 1;
   } else {
      begin = pending_sch->producers.begin();
      end   = pending_sch->producers.end();
      sch.version = pending_sch->version + 1;
   }

   if( std::equal( producers.begin(), producers.end(), begin, end ) )
      return -1; // the producer schedule would not change

   sch.producers = std::move(producers);

   int64_t version = sch.version;

   ilog( "proposed producer schedule with version ${v}", ("v", version) );

   db.modify( gpo, [&]( auto& gp ) {
      gp.proposed_schedule_block_num = cur_block_num;
      gp.proposed_schedule = sch;
   });
   return version;
}

void controller::set_proposed_finalizers( const finalizer_policy& fin_pol ) {
   my->set_proposed_finalizers(fin_pol);
}

// called from net threads
vote_status controller::process_vote_message( const vote_message& vote ) {
   return my->process_vote_message( vote );
};

const producer_authority_schedule& controller::active_producers()const {
   return my->active_producers();
}

const producer_authority_schedule& controller::head_active_producers()const {
   return my->head_active_schedule_auth();
}

const producer_authority_schedule* controller::pending_producers_legacy()const {
   return my->pending_producers_legacy();
}

std::optional<producer_authority_schedule> controller::proposed_producers_legacy()const {
   const auto& gpo = get_global_properties();
   if( !gpo.proposed_schedule_block_num )
      return std::optional<producer_authority_schedule>();

   return producer_authority_schedule::from_shared(gpo.proposed_schedule);
}

const producer_authority_schedule* controller::next_producers()const {
   if( !(my->pending) )
      return my->next_producers();

   return my->pending->next_producers();
}

bool controller::light_validation_allowed() const {
   return my->light_validation_allowed();
}

bool controller::skip_auth_check() const {
   return my->skip_auth_check();
}

bool controller::skip_trx_checks() const {
   return my->skip_trx_checks();
}

bool controller::skip_db_sessions( block_status bs ) const {
   return my->skip_db_sessions( bs );
}

bool controller::skip_db_sessions() const {
   return my->skip_db_sessions();
}

bool controller::is_trusted_producer( const account_name& producer) const {
   return my->is_trusted_producer( producer );
}

bool controller::contracts_console()const {
   return my->conf.contracts_console;
}

bool controller::is_profiling(account_name account) const {
   return my->conf.profile_accounts.find(account) != my->conf.profile_accounts.end();
}

chain_id_type controller::get_chain_id()const {
   return my->chain_id;
}

db_read_mode controller::get_read_mode()const {
   return my->read_mode;
}

validation_mode controller::get_validation_mode()const {
   return my->conf.block_validation_mode;
}

uint32_t controller::get_terminate_at_block()const {
   return my->conf.terminate_at_block;
}

const apply_handler* controller::find_apply_handler( account_name receiver, account_name scope, action_name act ) const
{
   auto native_handler_scope = my->apply_handlers.find( receiver );
   if( native_handler_scope != my->apply_handlers.end() ) {
      auto handler = native_handler_scope->second.find( make_pair( scope, act ) );
      if( handler != native_handler_scope->second.end() )
         return &handler->second;
   }
   return nullptr;
}
wasm_interface& controller::get_wasm_interface() {
   return my->get_wasm_interface();
}

const account_object& controller::get_account( account_name name )const
{ try {
   return my->db.get<account_object, by_name>(name);
} FC_CAPTURE_AND_RETHROW( (name) ) }

bool controller::sender_avoids_whitelist_blacklist_enforcement( account_name sender )const {
   return my->sender_avoids_whitelist_blacklist_enforcement( sender );
}

void controller::check_actor_list( const flat_set<account_name>& actors )const {
   my->check_actor_list( actors );
}

void controller::check_contract_list( account_name code )const {
   my->check_contract_list( code );
}

void controller::check_action_list( account_name code, action_name action )const {
   my->check_action_list( code, action );
}

void controller::check_key_list( const public_key_type& key )const {
   my->check_key_list( key );
}

bool controller::is_building_block()const {
   return my->is_building_block();
}

bool controller::is_speculative_block()const {
   return my->is_speculative_block();
}

bool controller::is_ram_billing_in_notify_allowed()const {
   return my->conf.disable_all_subjective_mitigations || !is_speculative_block() || my->conf.allow_ram_billing_in_notify;
}

uint32_t controller::configured_subjective_signature_length_limit()const {
   return my->conf.maximum_variable_signature_length;
}

void controller::validate_expiration( const transaction& trx )const { try {
   const auto& chain_configuration = get_global_properties().configuration;

   EOS_ASSERT( trx.expiration.to_time_point() >= pending_block_time(),
               expired_tx_exception,
               "transaction has expired, "
               "expiration is ${trx.expiration} and pending block time is ${pending_block_time}",
               ("trx.expiration",trx.expiration)("pending_block_time",pending_block_time()));
   EOS_ASSERT( trx.expiration.to_time_point() <= pending_block_time() + fc::seconds(chain_configuration.max_transaction_lifetime),
               tx_exp_too_far_exception,
               "Transaction expiration is too far in the future relative to the reference time of ${reference_time}, "
               "expiration is ${trx.expiration} and the maximum transaction lifetime is ${max_til_exp} seconds",
               ("trx.expiration",trx.expiration)("reference_time",pending_block_time())
               ("max_til_exp",chain_configuration.max_transaction_lifetime) );
} FC_CAPTURE_AND_RETHROW((trx)) }

void controller::validate_tapos( const transaction& trx )const { try {
   const auto& tapos_block_summary = db().get<block_summary_object>((uint16_t)trx.ref_block_num);

   //Verify TaPoS block summary has correct ID prefix, and that this block's time is not past the expiration
   EOS_ASSERT(trx.verify_reference_block(tapos_block_summary.block_id), invalid_ref_block_exception,
              "Transaction's reference block did not match. Is this transaction from a different fork?",
              ("tapos_summary", tapos_block_summary));
} FC_CAPTURE_AND_RETHROW() }

void controller::validate_db_available_size() const {
   return my->validate_db_available_size();
}

bool controller::is_protocol_feature_activated( const digest_type& feature_digest )const {
   if( my->pending )
      return my->pending->is_protocol_feature_activated( feature_digest );

   const auto& activated_features = my->head_activated_protocol_features()->protocol_features;
   return (activated_features.find( feature_digest ) != activated_features.end());
}

bool controller::is_builtin_activated( builtin_protocol_feature_t f )const {
   return my->is_builtin_activated( f );
}

bool controller::is_known_unexpired_transaction( const transaction_id_type& id) const {
   return db().find<transaction_object, by_trx_id>(id);
}

void controller::set_subjective_cpu_leeway(fc::microseconds leeway) {
   my->subjective_cpu_leeway = leeway;
}

std::optional<fc::microseconds> controller::get_subjective_cpu_leeway() const {
    return my->subjective_cpu_leeway;
}

void controller::set_greylist_limit( uint32_t limit ) {
   EOS_ASSERT( 0 < limit && limit <= chain::config::maximum_elastic_resource_multiplier,
               misc_exception,
               "Invalid limit (${limit}) passed into set_greylist_limit. "
               "Must be between 1 and ${max}.",
               ("limit", limit)("max", chain::config::maximum_elastic_resource_multiplier)
   );
   my->conf.greylist_limit = limit;
}

uint32_t controller::get_greylist_limit()const {
   return my->conf.greylist_limit;
}

void controller::add_resource_greylist(const account_name &name) {
   my->conf.resource_greylist.insert(name);
}

void controller::remove_resource_greylist(const account_name &name) {
   my->conf.resource_greylist.erase(name);
}

bool controller::is_resource_greylisted(const account_name &name) const {
   return my->conf.resource_greylist.find(name) !=  my->conf.resource_greylist.end();
}

const flat_set<account_name> &controller::get_resource_greylist() const {
   return  my->conf.resource_greylist;
}


void controller::add_to_ram_correction( account_name account, uint64_t ram_bytes ) {
   auto ptr = my->db.find<account_ram_correction_object, by_name>( account );
   if( ptr ) {
      my->db.modify<account_ram_correction_object>( *ptr, [&]( auto& rco ) {
         rco.ram_correction += ram_bytes;
      } );
   } else {
      ptr = &my->db.create<account_ram_correction_object>( [&]( auto& rco ) {
         rco.name = account;
         rco.ram_correction = ram_bytes;
      } );
   }

   // on_add_ram_correction is only called for deferred transaction
   // (in apply_context::schedule_deferred_transaction)
   if (auto dm_logger = get_deep_mind_logger(false)) {
      dm_logger->on_add_ram_correction(*ptr, ram_bytes);
   }
}

bool controller::all_subjective_mitigations_disabled()const {
   return my->conf.disable_all_subjective_mitigations;
}

deep_mind_handler* controller::get_deep_mind_logger(bool is_trx_transient)const {
   return my->get_deep_mind_logger(is_trx_transient);
}

void controller::enable_deep_mind(deep_mind_handler* logger) {
   EOS_ASSERT( logger != nullptr, misc_exception, "Invalid logger passed into enable_deep_mind, must be set" );
   my->deep_mind_logger = logger;
}

uint32_t controller::earliest_available_block_num() const{
   return my->earliest_available_block_num();
}
#if defined(EOSIO_EOS_VM_RUNTIME_ENABLED) || defined(EOSIO_EOS_VM_JIT_RUNTIME_ENABLED)
vm::wasm_allocator& controller::get_wasm_allocator() {
   return my->wasm_alloc;
}
#endif
#ifdef EOSIO_EOS_VM_OC_RUNTIME_ENABLED
bool controller::is_eos_vm_oc_enabled() const {
   return my->is_eos_vm_oc_enabled();
}
#endif

std::optional<uint64_t> controller::convert_exception_to_error_code( const fc::exception& e ) {
   const chain_exception* e_ptr = dynamic_cast<const chain_exception*>( &e );

   if( e_ptr == nullptr ) return {};

   if( !e_ptr->error_code ) return static_cast<uint64_t>(system_error_code::generic_system_error);

   return e_ptr->error_code;
}

signal<void(uint32_t)>&                    controller::block_start() { return my->block_start; }
signal<void(const block_signal_params&)>&  controller::accepted_block_header() { return my->accepted_block_header; }
signal<void(const block_signal_params&)>&  controller::accepted_block() { return my->accepted_block; }
signal<void(const block_signal_params&)>&  controller::irreversible_block() { return my->irreversible_block; }
signal<void(std::tuple<const transaction_trace_ptr&, const packed_transaction_ptr&>)>& controller::applied_transaction() { return my->applied_transaction; }
signal<void(const vote_message&)>&         controller::voted_block() { return my->voted_block; }

chain_id_type controller::extract_chain_id(snapshot_reader& snapshot) {
   chain_snapshot_header header;
   snapshot.read_section<chain_snapshot_header>([&header]( auto &section ){
      section.read_row(header);
      header.validate();
   });

   // check if this is a legacy version of the snapshot, which has a genesis state instead of chain id
   std::optional<genesis_state> genesis = controller_impl::extract_legacy_genesis_state(snapshot, header.version);
   if (genesis) {
      return genesis->compute_chain_id();
   }

   chain_id_type chain_id;

   using v4 = legacy::snapshot_global_property_object_v4;
   if (header.version <= v4::maximum_version) {
      snapshot.read_section<global_property_object>([&chain_id]( auto &section ){
         v4 global_properties;
         section.read_row(global_properties);
         chain_id = global_properties.chain_id;
      });
   }
   else {
      snapshot.read_section<global_property_object>([&chain_id]( auto &section ){
         snapshot_global_property_object global_properties;
         section.read_row(global_properties);
         chain_id = global_properties.chain_id;
      });
   }

   return chain_id;
}

std::optional<chain_id_type> controller::extract_chain_id_from_db( const path& state_dir ) {
   try {
      chainbase::database db( state_dir, chainbase::database::read_only );

      db.add_index<database_header_multi_index>();
      db.add_index<global_property_multi_index>();

      controller_impl::validate_db_version( db );

      if( db.revision() < 1 ) return {};

      auto * gpo = db.find<global_property_object>();
      if (gpo==nullptr) return {};

      return gpo->chain_id;
   } catch( const std::system_error& e ) {
      // do not propagate db_error_code::not_found for absent db, so it will be created
      if( e.code().value() != chainbase::db_error_code::not_found )
         throw;
   }

   return {};
}

void controller::replace_producer_keys( const public_key_type& key ) {
   ilog("Replace producer keys with ${k}", ("k", key));
   // can be done even after instant-finality, will be no-op then
   mutable_db().modify( db().get<global_property_object>(), [&]( auto& gp ) {
      gp.proposed_schedule_block_num = {};
      gp.proposed_schedule.version = 0;
      gp.proposed_schedule.producers.clear();
   });

   my->replace_producer_keys(key);
}

void controller::replace_account_keys( name account, name permission, const public_key_type& key ) {
   auto& rlm = get_mutable_resource_limits_manager();
   auto* perm = db().find<permission_object, by_owner>(boost::make_tuple(account, permission));
   if (!perm)
      return;
   int64_t old_size = (int64_t)(chain::config::billable_size_v<permission_object> + perm->auth.get_billable_size());
   mutable_db().modify(*perm, [&](auto& p) {
      p.auth = authority(key);
   });
   int64_t new_size = (int64_t)(chain::config::billable_size_v<permission_object> + perm->auth.get_billable_size());
   rlm.add_pending_ram_usage(account, new_size - old_size, false); // false for doing dm logging
   rlm.verify_account_ram_usage(account);
}

void controller::set_producer_node(bool is_producer_node) {
   my->is_producer_node = is_producer_node;
}

bool controller::is_producer_node()const {
   return my->is_producer_node;
}

void controller::set_db_read_only_mode() {
   mutable_db().set_read_only_mode();
}

void controller::unset_db_read_only_mode() {
   mutable_db().unset_read_only_mode();
}

void controller::init_thread_local_data() {
   my->init_thread_local_data();
}

void controller::set_to_write_window() {
   my->set_to_write_window();
}
void controller::set_to_read_window() {
   my->set_to_read_window();
}
bool controller::is_write_window() const {
   return my->is_write_window();
}

void controller::code_block_num_last_used(const digest_type& code_hash, uint8_t vm_type, uint8_t vm_version, uint32_t block_num) {
   return my->code_block_num_last_used(code_hash, vm_type, vm_version, block_num);
}

void controller::set_node_finalizer_keys(const bls_pub_priv_key_map_t& finalizer_keys) {
   my->set_node_finalizer_keys(finalizer_keys);
}

/// Protocol feature activation handlers:

template<>
void controller_impl::on_activation<builtin_protocol_feature_t::preactivate_feature>() {
   db.modify( db.get<protocol_state_object>(), [&]( auto& ps ) {
      add_intrinsic_to_whitelist( ps.whitelisted_intrinsics, "preactivate_feature" );
      add_intrinsic_to_whitelist( ps.whitelisted_intrinsics, "is_feature_activated" );
   } );
}

template<>
void controller_impl::on_activation<builtin_protocol_feature_t::get_sender>() {
   db.modify( db.get<protocol_state_object>(), [&]( auto& ps ) {
      add_intrinsic_to_whitelist( ps.whitelisted_intrinsics, "get_sender" );
   } );
}

template<>
void controller_impl::on_activation<builtin_protocol_feature_t::replace_deferred>() {
   const auto& indx = db.get_index<account_ram_correction_index, by_id>();
   for( auto itr = indx.begin(); itr != indx.end(); itr = indx.begin() ) {
      int64_t current_ram_usage = resource_limits.get_account_ram_usage( itr->name );
      int64_t ram_delta = -static_cast<int64_t>(itr->ram_correction);
      if( itr->ram_correction > static_cast<uint64_t>(current_ram_usage) ) {
         ram_delta = -current_ram_usage;
         elog( "account ${name} was to be reduced by ${adjust} bytes of RAM despite only using ${current} bytes of RAM",
               ("name", itr->name)("adjust", itr->ram_correction)("current", current_ram_usage) );
      }

      // This method is only called for deferred transaction
      if (auto dm_logger = get_deep_mind_logger(false)) {
         dm_logger->on_ram_trace(RAM_EVENT_ID("${id}", ("id", itr->id._id)), "deferred_trx", "correction", "deferred_trx_ram_correction");
      }

      resource_limits.add_pending_ram_usage( itr->name, ram_delta, false ); // false for doing dm logging
      db.remove( *itr );
   }
}

template<>
void controller_impl::on_activation<builtin_protocol_feature_t::webauthn_key>() {
   db.modify( db.get<protocol_state_object>(), [&]( auto& ps ) {
      ps.num_supported_key_types = 3;
   } );
}

template<>
void controller_impl::on_activation<builtin_protocol_feature_t::wtmsig_block_signatures>() {
   db.modify( db.get<protocol_state_object>(), [&]( auto& ps ) {
      add_intrinsic_to_whitelist( ps.whitelisted_intrinsics, "set_proposed_producers_ex" );
   } );
}

template<>
void controller_impl::on_activation<builtin_protocol_feature_t::action_return_value>() {
   db.modify( db.get<protocol_state_object>(), [&]( auto& ps ) {
      add_intrinsic_to_whitelist( ps.whitelisted_intrinsics, "set_action_return_value" );
   } );
}

template<>
void controller_impl::on_activation<builtin_protocol_feature_t::configurable_wasm_limits>() {
   db.modify( db.get<protocol_state_object>(), [&]( auto& ps ) {
      add_intrinsic_to_whitelist( ps.whitelisted_intrinsics, "set_wasm_parameters_packed" );
      add_intrinsic_to_whitelist( ps.whitelisted_intrinsics, "get_wasm_parameters_packed" );
   } );
}

template<>
void controller_impl::on_activation<builtin_protocol_feature_t::blockchain_parameters>() {
   db.modify( db.get<protocol_state_object>(), [&]( auto& ps ) {
      add_intrinsic_to_whitelist( ps.whitelisted_intrinsics, "get_parameters_packed" );
      add_intrinsic_to_whitelist( ps.whitelisted_intrinsics, "set_parameters_packed" );
   } );
}

template<>
void controller_impl::on_activation<builtin_protocol_feature_t::get_code_hash>() {
   db.modify( db.get<protocol_state_object>(), [&]( auto& ps ) {
      add_intrinsic_to_whitelist( ps.whitelisted_intrinsics, "get_code_hash" );
   } );
}

template<>
void controller_impl::on_activation<builtin_protocol_feature_t::get_block_num>() {
   db.modify( db.get<protocol_state_object>(), [&]( auto& ps ) {
      add_intrinsic_to_whitelist( ps.whitelisted_intrinsics, "get_block_num" );
   } );
}

template<>
void controller_impl::on_activation<builtin_protocol_feature_t::crypto_primitives>() {
   db.modify( db.get<protocol_state_object>(), [&]( auto& ps ) {
      add_intrinsic_to_whitelist( ps.whitelisted_intrinsics, "alt_bn128_add" );
      add_intrinsic_to_whitelist( ps.whitelisted_intrinsics, "alt_bn128_mul" );
      add_intrinsic_to_whitelist( ps.whitelisted_intrinsics, "alt_bn128_pair" );
      add_intrinsic_to_whitelist( ps.whitelisted_intrinsics, "mod_exp" );
      add_intrinsic_to_whitelist( ps.whitelisted_intrinsics, "blake2_f" );
      add_intrinsic_to_whitelist( ps.whitelisted_intrinsics, "sha3" );
      add_intrinsic_to_whitelist( ps.whitelisted_intrinsics, "k1_recover" );
   } );
}

template<>
void controller_impl::on_activation<builtin_protocol_feature_t::bls_primitives>() {
   db.modify( db.get<protocol_state_object>(), [&]( auto& ps ) {
      add_intrinsic_to_whitelist( ps.whitelisted_intrinsics, "bls_g1_add" );
      add_intrinsic_to_whitelist( ps.whitelisted_intrinsics, "bls_g2_add" );
      add_intrinsic_to_whitelist( ps.whitelisted_intrinsics, "bls_g1_weighted_sum" );
      add_intrinsic_to_whitelist( ps.whitelisted_intrinsics, "bls_g2_weighted_sum" );
      add_intrinsic_to_whitelist( ps.whitelisted_intrinsics, "bls_pairing" );
      add_intrinsic_to_whitelist( ps.whitelisted_intrinsics, "bls_g1_map" );
      add_intrinsic_to_whitelist( ps.whitelisted_intrinsics, "bls_g2_map" );
      add_intrinsic_to_whitelist( ps.whitelisted_intrinsics, "bls_fp_mod" );
      add_intrinsic_to_whitelist( ps.whitelisted_intrinsics, "bls_fp_mul" );
      add_intrinsic_to_whitelist( ps.whitelisted_intrinsics, "bls_fp_exp" );
   } );
}

template<>
void controller_impl::on_activation<builtin_protocol_feature_t::disable_deferred_trxs_stage_2>() {
   const auto& idx = db.get_index<generated_transaction_multi_index, by_trx_id>();
   // remove all deferred trxs and refund their payers
   for( auto itr = idx.begin(); itr != idx.end(); itr = idx.begin() ) {
      remove_scheduled_transaction(*itr);
   }
}

template<>
void controller_impl::on_activation<builtin_protocol_feature_t::instant_finality>() {
   db.modify( db.get<protocol_state_object>(), [&]( auto& ps ) {
      add_intrinsic_to_whitelist( ps.whitelisted_intrinsics, "set_finalizers" );
   } );
}

/// End of protocol feature activation handlers

} /// eosio::chain<|MERGE_RESOLUTION|>--- conflicted
+++ resolved
@@ -1026,17 +1026,10 @@
 
    void fork_db_reset_root_to_chain_head() {
       fork_db.apply<void>([&](auto& forkdb) {
-<<<<<<< HEAD
          apply<void>(chain_head, [&](const auto& head) {
             if constexpr (std::is_same_v<std::decay_t<decltype(head)>, std::decay_t<decltype(forkdb.head())>>)
-               forkdb.reset_root(*head);
+               forkdb.reset_root(head);
          });
-=======
-         std::visit([&](const auto& bsp) {
-            if constexpr (std::is_same_v<std::decay_t<decltype(bsp)>, std::decay_t<decltype(forkdb.head())>>)
-               forkdb.reset_root(bsp);
-         }, chain_head.internal());
->>>>>>> c90680d5
       });
    }
 
