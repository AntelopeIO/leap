--- conflicted
+++ resolved
@@ -1262,7 +1262,7 @@
       // copy head branch branch from legacy forkdb legacy to savanna forkdb
       std::vector<block_state_legacy_ptr> legacy_branch;
       block_state_legacy_ptr legacy_root;
-      fork_db.apply_to_l<void>([&](auto& forkdb) {
+      fork_db.apply_l<void>([&](auto& forkdb) {
          legacy_root = forkdb.root();
          legacy_branch = forkdb.fetch_branch(forkdb.head()->id());
       });
@@ -1516,14 +1516,10 @@
          if (fork_db.version_in_use() == fork_database::in_use_t::legacy) {
             // switch to savanna if needed
             apply_s<void>(chain_head, [&](const auto& head) {
-<<<<<<< HEAD
                fork_db.switch_from_legacy();
                fork_db.apply_s<void>([&](auto& forkdb) {
                   forkdb.reset_root(head);
                });
-=======
-               fork_db.switch_from_legacy(chain_head.internal());
->>>>>>> 36ebf7a3
             });
          }
          auto do_startup = [&](auto& forkdb) {
@@ -3054,66 +3050,6 @@
             apply_s<void>(chain_head, [&](const auto& head) { create_and_send_vote_msg(head); });
          }
 
-<<<<<<< HEAD
-=======
-         // TODO: temp transition to instant-finality, happens immediately after block with new_finalizer_policy
-         auto transition = [&](const auto& head) -> bool {
-            std::optional<block_header_extension> ext = head->block->extract_header_extension(instant_finality_extension::extension_id());
-            if (ext) {
-               const auto& if_extension = std::get<instant_finality_extension>(*ext);
-               if (if_extension.new_finalizer_policy) {
-                  ilog("Transition to instant finality happening after block ${b}", ("b", head->block_num()));
-                  set_if_irreversible_block_id(head->id());
-
-                  // cancel any proposed schedule changes, prepare for new ones under instant_finality
-                  const auto& gpo = db.get<global_property_object>();
-                  db.modify(gpo, [&](auto& gp) {
-                     gp.proposed_schedule_block_num = 0;
-                     gp.proposed_schedule.version   = 0;
-                     gp.proposed_schedule.producers.clear();
-                  });
-
-                  {
-                     // If Leap started at a block prior to the IF transition, it needs to provide a default safety
-                     // information for those finalizers that don't already have one. This typically should be done when
-                     // we create the non-legacy fork_db, as from this point we may need to cast votes to participate
-                     // to the IF consensus.
-                     // See https://github.com/AntelopeIO/leap/issues/2070#issuecomment-1941901836
-                     // [if todo] set values accurately
-                     // -----------------------------------------------------------------------------------------------
-                     auto start_block = head;
-                     auto lib_block   = head;
-                     my_finalizers.set_default_safety_information(
-                        finalizer_safety_information{ .last_vote_range_start = block_timestamp_type(0),
-                                                      .last_vote = {start_block->id(), start_block->timestamp()},
-                                                      .lock      = {lib_block->id(),   lib_block->timestamp()} });
-                  }
-
-                  if ( (s != controller::block_status::irreversible && read_mode != db_read_mode::IRREVERSIBLE) && s != controller::block_status::ephemeral)
-                     log_irreversible();
-                  return true;
-               }
-            }
-            return false;
-         };
-         if (apply_l<bool>(chain_head, transition)) {
-            assert(std::holds_alternative<block_state_legacy_ptr>(chain_head.internal()));
-            block_state_legacy_ptr head = std::get<block_state_legacy_ptr>(chain_head.internal()); // will throw if called after transistion
-
-            // Calculate Merkel tree root in Savanna way so that it is stored in
-            // Leaf Node when building block_state.
-            assert(cb.action_receipt_digests);
-            auto action_mroot = calculate_merkle((*cb.action_receipt_digests));
-
-            auto new_head = std::make_shared<block_state>(*head, action_mroot);
-
-            chain_head = block_handle{std::move(new_head)};
-            if (s != controller::block_status::irreversible) {
-               fork_db.switch_from_legacy(chain_head.internal());
-            }
-         }
-
->>>>>>> 36ebf7a3
       } catch (...) {
          // dont bother resetting pending, instead abort the block
          reset_pending_on_exit.cancel();
