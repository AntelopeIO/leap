--- conflicted
+++ resolved
@@ -20,23 +20,10 @@
 
 using namespace eosio;
 
-<<<<<<< HEAD
-#define CALL_WITH_400(api_name, api_handle, call_name, INVOKE, http_response_code) \
-{std::string("/v1/" #api_name "/" #call_name), \
-   [&](string&&, string&& body, url_response_callback&& cb) mutable { \
-=======
-struct async_result_visitor : public fc::visitor<fc::variant> {
-   template<typename T>
-   fc::variant operator()(const T& v) const {
-      return fc::variant(v);
-   }
-};
-
 #define CALL_WITH_400(api_name, category, api_handle, call_name, INVOKE, http_response_code) \
 {std::string("/v1/" #api_name "/" #call_name), \
    api_category::category, \
-   [&api_handle, http_max_response_time](string&&, string&& body, url_response_callback&& cb) mutable { \
->>>>>>> e429ba60
+   [&api_handle](string&&, string&& body, url_response_callback&& cb) mutable { \
           try { \
              INVOKE \
              cb(http_response_code, fc::variant(result)); \
