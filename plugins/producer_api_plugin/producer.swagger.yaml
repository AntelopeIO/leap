openapi: 3.0.0
info:
  title: Producer API
  description: Nodeos Producer API Specification. See developer documentation at https://docs.eosnetwork.com for information on enabling this plugin.
  version: 1.0.0
  license:
    name: MIT
    url: https://opensource.org/licenses/MIT
  contact:
    url: https://antelope.io
tags:
  - name: eos
    description: distributed organization and related software infrastructure supporting EOS
  - name: antelope
    description: protocol and framework powering this blockchain
servers:
  - url: "{protocol}://{host}:{port}/v1"
    variables:
      protocol:
        enum:
          - http
          - https
        default: http
      host:
        default: localhost
      port:
        default: "8080"
security:
  - {}
paths:
  /producer/pause:
    post:
      summary: pause
      description: Pause producer node. Takes no arguments returns no values.
      operationId: pause
      responses:
        "201":
          description: OK
          content:
            application/json:
              schema:
<<<<<<< HEAD
                $ref: '#/component/schema/OK_PAUSED'
=======
                $ref: '#/components/schemas/OK_PAUSED'
        "400":
          description: client error
          content:
            application/json:
              schema:
                $ref: '#/components/schemas/Error'
>>>>>>> 16c8021e

  /producer/resume:
    post:
      summary: resume
      description: Resume producer node. Takes no arguments returns no values.
      operationId: resume
      responses:
        "201":
          description: OK
          content:
            application/json:
              schema:
<<<<<<< HEAD
                $ref: '#/component/schema/OK'
=======
                $ref: '#/components/schemas/OK'
        "400":
          description: client error
          content:
            application/json:
              schema:
                $ref: '#/components/schemas/Error'
>>>>>>> 16c8021e

  /producer/paused:
    post:
      summary: paused
      description: Retrieves paused status for producer node. Takes no arguments returns no values.
      operationId: paused
      responses:
        "201":
          description: OK
          content:
            application/json:
              schema:
<<<<<<< HEAD
                $ref: '#/component/schema/OK'
=======
                $ref: '#/components/schemas/OK'
        "400":
          description: client error
          content:
            application/json:
              schema:
                $ref: '#/components/schemas/Error'
>>>>>>> 16c8021e

  /producer/get_runtime_options:
    post:
      summary: get_runtime_options
      description: Retrieves runtime options for producer node. `incoming_defer_ratio` is a floating point number the other return values are integers.
      operationId: get_runtime_options
      responses:
        "201":
          description: OK
          content:
            application/json:
              schema:
<<<<<<< HEAD
                $ref: '#/component/schema/Runtime_Options'
=======
                $ref: '#/components/schemas/Runtime_Options'
        "400":
          description: client error
          content:
            application/json:
              schema:
                $ref: '#/components/schemas/Error'
>>>>>>> 16c8021e

  /producer/update_runtime_options:
    post:
      summary: update_runtime_options
      description: Update runtime options for producer node. May post any of the runtime options in combination or alone. `incoming_defer_ratio` is a floating point number the other values are integers.
      operationId: update_runtime_options
      requestBody:
        content:
          application/json:
            schema:
<<<<<<< HEAD
              $ref: '#/component/schema/Runtime_Options'
=======
              $ref: '#/components/schemas/Runtime_Options'
>>>>>>> 16c8021e
      responses:
        "201":
          description: OK
          content:
            application/json:
              schema:
<<<<<<< HEAD
                $ref: '#/component/schema/OK'
=======
                $ref: '#/components/schemas/OK'
        "400":
          description: client error
          content:
            application/json:
              schema:
                $ref: '#/components/schemas/Error'
>>>>>>> 16c8021e

  /producer/get_greylist:
    post:
      summary: get_greylist
      description: Retrieves the greylist for producer node.
      operationId: get_greylist
      responses:
        "201":
          description: OK
          content:
            application/json:
              schema:
                type: object
                properties:
                  accounts:
                    type: array
                    description: Array of account names stored in the greylist
                    items:
                      $ref: "https://docs.eosnetwork.com/openapi/v2.0/Name.yaml"
<<<<<<< HEAD
=======
        "400":
          description: client error
          content:
            application/json:
              schema:
                $ref: '#/components/schemas/Error'
>>>>>>> 16c8021e

  /producer/add_greylist_accounts:
    post:
      summary: add_greylist_accounts
      description: Adds accounts to grey list for producer node. At least one account is required.
      operationId: add_greylist_accounts
      requestBody:
        content:
          application/json:
            schema:
              type: object
              properties:
                  accounts:
                    type: array
                    description: List of account names to add
                    items:
                      $ref: "https://docs.eosnetwork.com/openapi/v2.0/Name.yaml"
      responses:
        "201":
          description: OK
          content:
            application/json:
              schema:
<<<<<<< HEAD
                $ref: '#/component/schema/OK'
=======
                $ref: '#/components/schemas/OK'
>>>>>>> 16c8021e
        "400":
          description: client error
          content:
            application/json:
              schema:
<<<<<<< HEAD
                $ref: '#/component/schema/Error'
=======
                $ref: '#/components/schemas/Error'
>>>>>>> 16c8021e

  /producer/remove_greylist_accounts:
    post:
      summary: remove_greylist_accounts
      description: Removes accounts from greylist for producer node. At least one account is required.
      operationId: remove_greylist_accounts
      requestBody:
        content:
          application/json:
            schema:
              type: object
              properties:
                accounts:
                  type: array
                  description: List of account names to remove
                  items:
                    $ref: "https://docs.eosnetwork.com/openapi/v2.0/Name.yaml"
      responses:
        "201":
          description: OK
          content:
            application/json:
              schema:
<<<<<<< HEAD
                $ref: '#/component/schema/OK'
=======
                $ref: '#/components/schemas/OK'
>>>>>>> 16c8021e
        "400":
          description: client error
          content:
            application/json:
              schema:
<<<<<<< HEAD
                $ref: '#/component/schema/Error'
=======
                $ref: '#/components/schemas/Error'
>>>>>>> 16c8021e

  /producer/get_whitelist_blacklist:
    post:
      summary: get_whitelist_blacklist
      description: Retrieves the whitelist and blacklist for producer node. A JSON object containing whitelist and blacklist information. `actor_whitelist`, `actor_blacklist`, `contract_whitelist`, `contract_blacklist` are represented by an array of Names. `action_blacklist` is an array of tuples consisting of Name and Action. `key_blacklist` is an array of Public Keys. Name is a string represeting a NamePrivileged or NameBasic or NameBid or NameCatchAll
      operationId: get_whitelist_blacklist
      responses:
        "201":
          description: OK
          content:
            application/json:
              schema:
                type: object
                properties:
                  actor_whitelist:
                    type: array
                    items:
                      $ref: "https://docs.eosnetwork.com/openapi/v2.0/Name.yaml"
                  actor_blacklist:
                    type: array
                    items:
                      $ref: "https://docs.eosnetwork.com/openapi/v2.0/Name.yaml"
                  contract_whitelist:
                    type: array
                    items:
                      $ref: "https://docs.eosnetwork.com/openapi/v2.0/Name.yaml"
                  contract_blacklist:
                    type: array
                    items:
                      $ref: "https://docs.eosnetwork.com/openapi/v2.0/Name.yaml"
                  action_blacklist:
                    type: array
                    items:
                      type: array
                      description: Array of two string values, the account name as the first and action name as the second
                      items:
                        allOf:
                          - $ref: "https://docs.eosnetwork.com/openapi/v2.0/Name.yaml"
                          - $ref: "https://docs.eosnetwork.com/openapi/v2.0/CppSignature.yaml"
                  key_blacklist:
                    type: array
                    items:
<<<<<<< HEAD
                      $ref: "https://docs.eosnetwork.com/openapi/v2.0/KeyType.yaml"
=======
                      - $ref: "https://docs.eosnetwork.com/openapi/v2.0/KeyType.yaml"
        "400":
          description: client error
          content:
            application/json:
              schema:
                $ref: '#/components/schemas/Error'
>>>>>>> 16c8021e

  /producer/set_whitelist_blacklist:
    post:
      summary: set_whitelist_blacklist
      description: Defines the whitelist and blacklist for a producer node. Takes a JSON object containing whitelist and blacklist information. At least one of actor_whitelist, actor_blacklist, contract_whitelist, contract_blacklist, action_blacklist, and key_blacklist is required. `actor_whitelist`, `actor_blacklist`, `contract_whitelist`, `contract_blacklist` take an array of Names. `action_blacklist` is an array of tuples consisting of Name and Action. `key_blacklist` is an array of Public Keys. Name is a string represeting a NamePrivileged or NameBasic or NameBid or NameCatchAll
      operationId: set_whitelist_blacklist
<<<<<<< HEAD
      required: true
=======
>>>>>>> 16c8021e
      requestBody:
        content:
          application/json:
            schema:
              type: object
              properties:
                actor_whitelist:
                  type: array
                  items:
                    $ref: "https://docs.eosnetwork.com/openapi/v2.0/Name.yaml"
                actor_blacklist:
                  type: array
                  items:
                    $ref: "https://docs.eosnetwork.com/openapi/v2.0/Name.yaml"
                contract_whitelist:
                  type: array
                  items:
                    $ref: "https://docs.eosnetwork.com/openapi/v2.0/Name.yaml"
                contract_blacklist:
                  type: array
                  items:
                    $ref: "https://docs.eosnetwork.com/openapi/v2.0/Name.yaml"
                action_blacklist:
                  type: array
                  items:
                    type: array
                    description: Array of two string values, the account name as the first and action name as the second
                    items:
                      anyOf:
                        - $ref: "https://docs.eosnetwork.com/openapi/v2.0/Name.yaml"
                        - $ref: "https://docs.eosnetwork.com/openapi/v2.0/CppSignature.yaml"
                key_blacklist:
                  type: array
                  items:
                    $ref: "https://docs.eosnetwork.com/openapi/v2.0/KeyType.yaml"
      responses:
        "201":
          description: OK
          content:
            application/json:
              schema:
<<<<<<< HEAD
                $ref: '#/component/schema/OK'
=======
                $ref: '#/components/schemas/OK'
>>>>>>> 16c8021e
        "400":
          description: client error
          content:
            application/json:
              schema:
<<<<<<< HEAD
                $ref: '#/component/schema/Error'
=======
                $ref: '#/components/schemas/Error'
>>>>>>> 16c8021e

  /producer/create_snapshot:
    post:
      summary: create_snapshot
      description: Creates a snapshot for producer node. Returns error when unable to create snapshot.
      operationId: create_snapshot
      responses:
        "201":
          description: OK
          content:
            application/json:
              schema:
                type: object
                properties:
                  head_block_id:
                    $ref: "https://docs.eosnetwork.com/openapi/v2.0/Sha256.yaml"
                  head_block_num:
                    type: integer
<<<<<<< HEAD
                    descripiton: Highest block number on the chain
=======
                    description: Highest block number on the chain
>>>>>>> 16c8021e
                    example: 5102
                  head_block_time:
                    type: string
                    description: Highest block unix timestamp
                    example: 2020-11-16T00:00:00.000
                  version:
                    type: integer
                    description: version number
                    example: 6
                  snapshot_name:
                    type: string
                    description: The path and file name of the snapshot
                    example: /home/me/nodes/node-name/snapshots/snapshot-0000999f99999f9f999f99f99ff9999f999f9fff99ff99ffff9f9f9fff9f9999.bin
        "400":
          description: client error
          content:
            application/json:
              schema:
<<<<<<< HEAD
                $ref: '#/component/schema/Error'
=======
                $ref: '#/components/schemas/Error'
>>>>>>> 16c8021e

  /producer/get_integrity_hash:
    post:
      summary: get_integrity_hash
      description: Retrieves the integrity hash for producer node
      operationId: get_integrity_hash
      responses:
        "201":
          description: OK
          content:
            application/json:
              schema:
                type: object
                description: Defines the integrity hash information details
                properties:
                  head_block_id:
                    $ref: "https://docs.eosnetwork.com/openapi/v2.0/Sha256.yaml"
                  integrity_hash:
                    $ref: "https://docs.eosnetwork.com/openapi/v2.0/Sha256.yaml"
<<<<<<< HEAD
=======
        "400":
          description: client error
          content:
            application/json:
              schema:
                $ref: '#/components/schemas/Error'
>>>>>>> 16c8021e

  /producer/schedule_protocol_feature_activations:
    post:
      summary: schedule_protocol_feature_activations
      description: Schedule protocol feature activation for producer node. Note some features may require pre-activation. Will return error for duplicate requests or when feature required pre-activation.
      operationId: schedule_protocol_feature_activations
      requestBody:
        content:
          application/json:
            schema:
              type: object
              properties:
                protocol_features_to_activate:
                  type: array
                  description: List of protocol features to activate
                  items:
                    $ref: "https://docs.eosnetwork.com/openapi/v2.0/Sha256.yaml"
      responses:
        "201":
          description: OK
          content:
            application/json:
              schema:
<<<<<<< HEAD
                $ref: '#/component/schema/OK'
=======
                $ref: '#/components/schemas/OK'
>>>>>>> 16c8021e
        "400":
          description: client error
          content:
            application/json:
              schema:
<<<<<<< HEAD
                $ref: '#/component/schema/Error'
=======
                $ref: '#/components/schemas/Error'
>>>>>>> 16c8021e

  /producer/get_supported_protocol_features:
    post:
      summary: get_supported_protocol_features
      description: Retrieves supported protocol features for producer node. Pass filters in as part of the request body.
      operationId: get_supported_protocol_features
      requestBody:
        content:
          application/json:
            schema:
              type: object
              properties:
                exclude_disabled:
                  type: boolean
                  description: Exclude disabled protocol features
                exclude_unactivatable:
                  type: boolean
                  description: Exclude unactivatable protocol features
                  example: false
      responses:
        "201":
          description: OK
          content:
            application/json:
              schema:
                type: array
                description: Variant type, an array of strings with the supported protocol features
                items:
                  type: object
                  properties:
                    feature_digest:
                      $ref: "https://docs.eosnetwork.com/openapi/v2.0/Sha256.yaml"
                    subjective_restrictions:
                      type: object
                      properties:
                        enabled:
                          type: boolean
                          example: true
                        preactivation_required:
                          type: boolean
                          example: true
                        earliest_allowed_activation_time:
                          type: string
                          example: "1970-01-01T00:00:00.000"
                        description_digest:
                          $ref: "https://docs.eosnetwork.com/openapi/v2.0/Sha256.yaml"
                        dependancies:
                          type: array
                          items:
                            $ref: "https://docs.eosnetwork.com/openapi/v2.0/Sha256.yaml"
                        protocol_feature_type:
                          type: string
                          example: "builtin"
                        specification:
                          type: array
                          items:
                            type: object
                            properties:
                              name:
                                type: string
                              value:
                                type: string
<<<<<<< HEAD
=======
        "400":
          description: client error
          content:
            application/json:
              schema:
                $ref: '#/components/schemas/Error'
>>>>>>> 16c8021e


  /producer/get_account_ram_corrections:
    post:
      summary: get_account_ram_corrections
      description: Retrieves accounts with ram corrections.
      operationId: get_account_ram_corrections
      requestBody:
        content:
          application/json:
            schema:
              type: object
              properties:
                lower_bound:
<<<<<<< HEAD
                  type: int
                  description: lowest account key
                upper_bound:
                  type: int
                  description: highest account key
                limit:
                  type: int
=======
                  type: integer
                  description: lowest account key
                upper_bound:
                  type: integer
                  description: highest account key
                limit:
                  type: integer
>>>>>>> 16c8021e
                  description: number of rows to scans
                  example: 10
                reverse:
                  type: boolean
                  description: direction of search
                  example: false
      responses:
        "201":
          description: OK
          content:
            application/json:
              schema:
                type: object
<<<<<<< HEAD
=======
                required:
                  - rows
>>>>>>> 16c8021e
                properties:
                  rows:
                    type: array
                    items:
                      type: string
                  more:
                    type: array
                    items:
<<<<<<< HEAD
                      $ref: "https://docs.eosnetwork.com/openapi/v2.0/Name.yaml"

component:
  schema:
=======
                      - $ref: "https://docs.eosnetwork.com/openapi/v2.0/Name.yaml"
        "400":
          description: client error
          content:
            application/json:
              schema:
                $ref: '#/components/schemas/Error'
                
components:
  securitySchemes: {}
  schemas:
>>>>>>> 16c8021e
    Error:
      type: object
      properties:
        code:
          type: integer
          description: http return code
          example: 400
        message:
          type: string
          description: summary of error
          example: Invalid Request
        error:
          type: object
          description: details on the error
          properties:
            code:
              type: integer
              description: internal error code
              example: 3200006
            name:
              type: string
              description: name of error
              example: invalid_http_request
            what:
              type: string
              description: prettier version of error name
              example: invalid http request
            details:
              type: array
              description: list of additional information for debugging
              items:
                type: object
                properties:
                  message:
                    type: string
                    description: debugging message
                    example: Unable to parse valid input from POST body
                  file:
                    type: string
                    description: file where error was thrown
                    example: http_plugin.hpp
                  line_number:
                    type: integer
                    description: line number in file where error was thrown
                    example: 246
                  method:
                    type: string
                    description: function executed when error occured
                    example: parse_params
    OK:
      type: object
      properties:
        result:
          type: string
          description: status
          example: ok
    OK_PAUSED:
      type: object
      properties:
        json:
          type: boolean
          description: true/false indicating paused state
          example: true
    Runtime_Options:
      type: object
      properties:
        max_transaction_time:
          type: integer
          description: Max transaction time
          example: 100
        max_irreversible_block_age:
          type: integer
          description: Max irreversible block age
          example: -1
        produce_time_offset_us:
          type: integer
          description: Time offset
          example: -100000
        last_block_time_offset_us:
          type: integer
          description: Last block time offset
          example: -200000
        max_scheduled_transaction_time_per_block_ms:
          type: integer
          description: Max scheduled transaction time per block in ms
          example: 100
        subjective_cpu_leeway_us:
          type: integer
          description: in micro seconds
          example: 10
        incoming_defer_ratio:
          type: string
          description: Incoming defer ratio, parsed to double
          example: "1.00000000000000000"
        greylist_limit:
          type: integer
          description: unsigned int, limit on number of Names supported by greylist
          example: 1000<|MERGE_RESOLUTION|>--- conflicted
+++ resolved
@@ -39,9 +39,6 @@
           content:
             application/json:
               schema:
-<<<<<<< HEAD
-                $ref: '#/component/schema/OK_PAUSED'
-=======
                 $ref: '#/components/schemas/OK_PAUSED'
         "400":
           description: client error
@@ -49,7 +46,6 @@
             application/json:
               schema:
                 $ref: '#/components/schemas/Error'
->>>>>>> 16c8021e
 
   /producer/resume:
     post:
@@ -62,9 +58,6 @@
           content:
             application/json:
               schema:
-<<<<<<< HEAD
-                $ref: '#/component/schema/OK'
-=======
                 $ref: '#/components/schemas/OK'
         "400":
           description: client error
@@ -72,7 +65,6 @@
             application/json:
               schema:
                 $ref: '#/components/schemas/Error'
->>>>>>> 16c8021e
 
   /producer/paused:
     post:
@@ -85,9 +77,6 @@
           content:
             application/json:
               schema:
-<<<<<<< HEAD
-                $ref: '#/component/schema/OK'
-=======
                 $ref: '#/components/schemas/OK'
         "400":
           description: client error
@@ -95,7 +84,6 @@
             application/json:
               schema:
                 $ref: '#/components/schemas/Error'
->>>>>>> 16c8021e
 
   /producer/get_runtime_options:
     post:
@@ -108,9 +96,6 @@
           content:
             application/json:
               schema:
-<<<<<<< HEAD
-                $ref: '#/component/schema/Runtime_Options'
-=======
                 $ref: '#/components/schemas/Runtime_Options'
         "400":
           description: client error
@@ -118,7 +103,6 @@
             application/json:
               schema:
                 $ref: '#/components/schemas/Error'
->>>>>>> 16c8021e
 
   /producer/update_runtime_options:
     post:
@@ -129,20 +113,13 @@
         content:
           application/json:
             schema:
-<<<<<<< HEAD
-              $ref: '#/component/schema/Runtime_Options'
-=======
               $ref: '#/components/schemas/Runtime_Options'
->>>>>>> 16c8021e
-      responses:
-        "201":
-          description: OK
-          content:
-            application/json:
-              schema:
-<<<<<<< HEAD
-                $ref: '#/component/schema/OK'
-=======
+      responses:
+        "201":
+          description: OK
+          content:
+            application/json:
+              schema:
                 $ref: '#/components/schemas/OK'
         "400":
           description: client error
@@ -150,7 +127,6 @@
             application/json:
               schema:
                 $ref: '#/components/schemas/Error'
->>>>>>> 16c8021e
 
   /producer/get_greylist:
     post:
@@ -170,15 +146,12 @@
                     description: Array of account names stored in the greylist
                     items:
                       $ref: "https://docs.eosnetwork.com/openapi/v2.0/Name.yaml"
-<<<<<<< HEAD
-=======
-        "400":
-          description: client error
-          content:
-            application/json:
-              schema:
-                $ref: '#/components/schemas/Error'
->>>>>>> 16c8021e
+        "400":
+          description: client error
+          content:
+            application/json:
+              schema:
+                $ref: '#/components/schemas/Error'
 
   /producer/add_greylist_accounts:
     post:
@@ -202,21 +175,13 @@
           content:
             application/json:
               schema:
-<<<<<<< HEAD
-                $ref: '#/component/schema/OK'
-=======
                 $ref: '#/components/schemas/OK'
->>>>>>> 16c8021e
-        "400":
-          description: client error
-          content:
-            application/json:
-              schema:
-<<<<<<< HEAD
-                $ref: '#/component/schema/Error'
-=======
-                $ref: '#/components/schemas/Error'
->>>>>>> 16c8021e
+        "400":
+          description: client error
+          content:
+            application/json:
+              schema:
+                $ref: '#/components/schemas/Error'
 
   /producer/remove_greylist_accounts:
     post:
@@ -240,21 +205,13 @@
           content:
             application/json:
               schema:
-<<<<<<< HEAD
-                $ref: '#/component/schema/OK'
-=======
                 $ref: '#/components/schemas/OK'
->>>>>>> 16c8021e
-        "400":
-          description: client error
-          content:
-            application/json:
-              schema:
-<<<<<<< HEAD
-                $ref: '#/component/schema/Error'
-=======
-                $ref: '#/components/schemas/Error'
->>>>>>> 16c8021e
+        "400":
+          description: client error
+          content:
+            application/json:
+              schema:
+                $ref: '#/components/schemas/Error'
 
   /producer/get_whitelist_blacklist:
     post:
@@ -297,9 +254,6 @@
                   key_blacklist:
                     type: array
                     items:
-<<<<<<< HEAD
-                      $ref: "https://docs.eosnetwork.com/openapi/v2.0/KeyType.yaml"
-=======
                       - $ref: "https://docs.eosnetwork.com/openapi/v2.0/KeyType.yaml"
         "400":
           description: client error
@@ -307,17 +261,12 @@
             application/json:
               schema:
                 $ref: '#/components/schemas/Error'
->>>>>>> 16c8021e
 
   /producer/set_whitelist_blacklist:
     post:
       summary: set_whitelist_blacklist
       description: Defines the whitelist and blacklist for a producer node. Takes a JSON object containing whitelist and blacklist information. At least one of actor_whitelist, actor_blacklist, contract_whitelist, contract_blacklist, action_blacklist, and key_blacklist is required. `actor_whitelist`, `actor_blacklist`, `contract_whitelist`, `contract_blacklist` take an array of Names. `action_blacklist` is an array of tuples consisting of Name and Action. `key_blacklist` is an array of Public Keys. Name is a string represeting a NamePrivileged or NameBasic or NameBid or NameCatchAll
       operationId: set_whitelist_blacklist
-<<<<<<< HEAD
-      required: true
-=======
->>>>>>> 16c8021e
       requestBody:
         content:
           application/json:
@@ -359,21 +308,13 @@
           content:
             application/json:
               schema:
-<<<<<<< HEAD
-                $ref: '#/component/schema/OK'
-=======
                 $ref: '#/components/schemas/OK'
->>>>>>> 16c8021e
-        "400":
-          description: client error
-          content:
-            application/json:
-              schema:
-<<<<<<< HEAD
-                $ref: '#/component/schema/Error'
-=======
-                $ref: '#/components/schemas/Error'
->>>>>>> 16c8021e
+        "400":
+          description: client error
+          content:
+            application/json:
+              schema:
+                $ref: '#/components/schemas/Error'
 
   /producer/create_snapshot:
     post:
@@ -392,11 +333,7 @@
                     $ref: "https://docs.eosnetwork.com/openapi/v2.0/Sha256.yaml"
                   head_block_num:
                     type: integer
-<<<<<<< HEAD
-                    descripiton: Highest block number on the chain
-=======
                     description: Highest block number on the chain
->>>>>>> 16c8021e
                     example: 5102
                   head_block_time:
                     type: string
@@ -415,11 +352,7 @@
           content:
             application/json:
               schema:
-<<<<<<< HEAD
-                $ref: '#/component/schema/Error'
-=======
-                $ref: '#/components/schemas/Error'
->>>>>>> 16c8021e
+                $ref: '#/components/schemas/Error'
 
   /producer/get_integrity_hash:
     post:
@@ -439,15 +372,12 @@
                     $ref: "https://docs.eosnetwork.com/openapi/v2.0/Sha256.yaml"
                   integrity_hash:
                     $ref: "https://docs.eosnetwork.com/openapi/v2.0/Sha256.yaml"
-<<<<<<< HEAD
-=======
-        "400":
-          description: client error
-          content:
-            application/json:
-              schema:
-                $ref: '#/components/schemas/Error'
->>>>>>> 16c8021e
+        "400":
+          description: client error
+          content:
+            application/json:
+              schema:
+                $ref: '#/components/schemas/Error'
 
   /producer/schedule_protocol_feature_activations:
     post:
@@ -471,21 +401,13 @@
           content:
             application/json:
               schema:
-<<<<<<< HEAD
-                $ref: '#/component/schema/OK'
-=======
                 $ref: '#/components/schemas/OK'
->>>>>>> 16c8021e
-        "400":
-          description: client error
-          content:
-            application/json:
-              schema:
-<<<<<<< HEAD
-                $ref: '#/component/schema/Error'
-=======
-                $ref: '#/components/schemas/Error'
->>>>>>> 16c8021e
+        "400":
+          description: client error
+          content:
+            application/json:
+              schema:
+                $ref: '#/components/schemas/Error'
 
   /producer/get_supported_protocol_features:
     post:
@@ -548,15 +470,12 @@
                                 type: string
                               value:
                                 type: string
-<<<<<<< HEAD
-=======
-        "400":
-          description: client error
-          content:
-            application/json:
-              schema:
-                $ref: '#/components/schemas/Error'
->>>>>>> 16c8021e
+        "400":
+          description: client error
+          content:
+            application/json:
+              schema:
+                $ref: '#/components/schemas/Error'
 
 
   /producer/get_account_ram_corrections:
@@ -571,15 +490,6 @@
               type: object
               properties:
                 lower_bound:
-<<<<<<< HEAD
-                  type: int
-                  description: lowest account key
-                upper_bound:
-                  type: int
-                  description: highest account key
-                limit:
-                  type: int
-=======
                   type: integer
                   description: lowest account key
                 upper_bound:
@@ -587,7 +497,6 @@
                   description: highest account key
                 limit:
                   type: integer
->>>>>>> 16c8021e
                   description: number of rows to scans
                   example: 10
                 reverse:
@@ -601,11 +510,8 @@
             application/json:
               schema:
                 type: object
-<<<<<<< HEAD
-=======
                 required:
                   - rows
->>>>>>> 16c8021e
                 properties:
                   rows:
                     type: array
@@ -614,12 +520,6 @@
                   more:
                     type: array
                     items:
-<<<<<<< HEAD
-                      $ref: "https://docs.eosnetwork.com/openapi/v2.0/Name.yaml"
-
-component:
-  schema:
-=======
                       - $ref: "https://docs.eosnetwork.com/openapi/v2.0/Name.yaml"
         "400":
           description: client error
@@ -627,11 +527,10 @@
             application/json:
               schema:
                 $ref: '#/components/schemas/Error'
-                
+
 components:
   securitySchemes: {}
   schemas:
->>>>>>> 16c8021e
     Error:
       type: object
       properties:
