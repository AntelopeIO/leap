--- conflicted
+++ resolved
@@ -39,12 +39,8 @@
           content:
             application/json:
               schema:
-<<<<<<< HEAD
-                $ref: '#/component/schema/OK'
-=======
                 $ref: '#/component/schema/OK_PAUSED'
 
->>>>>>> 34ade807
   /producer/resume:
     post:
       summary: resume
@@ -57,18 +53,11 @@
             application/json:
               schema:
                 $ref: '#/component/schema/OK'
-<<<<<<< HEAD
-  /producer/paused:
-    post:
-      summary: paused
-      description: Retreives paused status for producer node. Takes no arguments returns no values.
-=======
 
   /producer/paused:
     post:
       summary: paused
       description: Retrieves paused status for producer node. Takes no arguments returns no values.
->>>>>>> 34ade807
       operationId: paused
       responses:
         "201":
@@ -77,18 +66,11 @@
             application/json:
               schema:
                 $ref: '#/component/schema/OK'
-<<<<<<< HEAD
-  /producer/get_runtime_options:
-    post:
-      summary: get_runtime_options
-      description: Retreives run time options for producer node. Only `incoming_defer_ratio` is a floating point number the other return values are signed integers.
-=======
 
   /producer/get_runtime_options:
     post:
       summary: get_runtime_options
       description: Retrieves runtime options for producer node. `incoming_defer_ratio` is a floating point number the other return values are integers.
->>>>>>> 34ade807
       operationId: get_runtime_options
       responses:
         "201":
@@ -101,40 +83,25 @@
   /producer/update_runtime_options:
     post:
       summary: update_runtime_options
-<<<<<<< HEAD
-      description: Update run time options for producer node. May post any of the runtime options in combination or along. Only `incoming_defer_ratio` is a floating point number the other values are signed integers.
-=======
       description: Update runtime options for producer node. May post any of the runtime options in combination or alone. `incoming_defer_ratio` is a floating point number the other values are integers.
->>>>>>> 34ade807
       operationId: update_runtime_options
       requestBody:
         content:
           application/json:
             schema:
               $ref: '#/component/schema/Runtime_Options'
-<<<<<<< HEAD
-
-=======
->>>>>>> 34ade807
-      responses:
-        "201":
-          description: OK
-          content:
-            application/json:
-              schema:
-                $ref: '#/component/schema/OK'
-<<<<<<< HEAD
-  /producer/get_greylist:
-    post:
-      summary: get_greylist
-      description: Retreives the greylist for producer node.
-=======
+      responses:
+        "201":
+          description: OK
+          content:
+            application/json:
+              schema:
+                $ref: '#/component/schema/OK'
 
   /producer/get_greylist:
     post:
       summary: get_greylist
       description: Retrieves the greylist for producer node.
->>>>>>> 34ade807
       operationId: get_greylist
       responses:
         "201":
@@ -166,10 +133,6 @@
                     description: List of account names to add
                     items:
                       $ref: "https://docs.eosnetwork.com/openapi/v2.0/Name.yaml"
-<<<<<<< HEAD
-
-=======
->>>>>>> 34ade807
       responses:
         "201":
           description: OK
@@ -183,10 +146,7 @@
             application/json:
               schema:
                 $ref: '#/component/schema/Error'
-<<<<<<< HEAD
-=======
-
->>>>>>> 34ade807
+
   /producer/remove_greylist_accounts:
     post:
       summary: remove_greylist_accounts
@@ -203,10 +163,6 @@
                   description: List of account names to remove
                   items:
                     $ref: "https://docs.eosnetwork.com/openapi/v2.0/Name.yaml"
-<<<<<<< HEAD
-
-=======
->>>>>>> 34ade807
       responses:
         "201":
           description: OK
@@ -220,21 +176,12 @@
             application/json:
               schema:
                 $ref: '#/component/schema/Error'
-<<<<<<< HEAD
-  /producer/get_whitelist_blacklist:
-    post:
-      summary: get_whitelist_blacklist
-      description: Retreives the white list and black list for producer node. A json object containing whitelist and blacklist information. `actor_whitelist` , `actor_blacklist`, `contract_whitelist`, `contract_blacklist` are represented by an array of Names. `action_blacklist` is an array of tuples consisting of Name and Action. `key_blacklist` is an array of Public Keys. Name is a string represeting a NamePrivileged or NameBasic or NameBid or NameCatchAll
-      operationId: get_whitelist_blacklist
-
-=======
 
   /producer/get_whitelist_blacklist:
     post:
       summary: get_whitelist_blacklist
       description: Retrieves the whitelist and blacklist for producer node. A JSON object containing whitelist and blacklist information. `actor_whitelist`, `actor_blacklist`, `contract_whitelist`, `contract_blacklist` are represented by an array of Names. `action_blacklist` is an array of tuples consisting of Name and Action. `key_blacklist` is an array of Public Keys. Name is a string represeting a NamePrivileged or NameBasic or NameBid or NameCatchAll
       operationId: get_whitelist_blacklist
->>>>>>> 34ade807
       responses:
         "201":
           description: OK
@@ -276,11 +223,7 @@
   /producer/set_whitelist_blacklist:
     post:
       summary: set_whitelist_blacklist
-<<<<<<< HEAD
-      description: Defines the whitelist and blacklist for a producer node. Takes a json object containing whitelist and blacklist information. At least one of actor_whitelist, actor_blacklist, contract_whitelist, contract_blacklist, action_blacklist, and key_blacklist is required. `actor_whitelist` , `actor_blacklist`, `contract_whitelist`, `contract_blacklist` take an array of Names. `action_blacklist` is an array of tuples consisting of Name and Action. `key_blacklist` is an array of Public Keys. Name is a string represeting a NamePrivileged or NameBasic or NameBid or NameCatchAll
-=======
       description: Defines the whitelist and blacklist for a producer node. Takes a JSON object containing whitelist and blacklist information. At least one of actor_whitelist, actor_blacklist, contract_whitelist, contract_blacklist, action_blacklist, and key_blacklist is required. `actor_whitelist`, `actor_blacklist`, `contract_whitelist`, `contract_blacklist` take an array of Names. `action_blacklist` is an array of tuples consisting of Name and Action. `key_blacklist` is an array of Public Keys. Name is a string represeting a NamePrivileged or NameBasic or NameBid or NameCatchAll
->>>>>>> 34ade807
       operationId: set_whitelist_blacklist
       required: true
       requestBody:
@@ -325,10 +268,6 @@
             application/json:
               schema:
                 $ref: '#/component/schema/OK'
-<<<<<<< HEAD
-
-=======
->>>>>>> 34ade807
         "400":
           description: client error
           content:
@@ -379,10 +318,6 @@
       summary: get_integrity_hash
       description: Retrieves the integrity hash for producer node
       operationId: get_integrity_hash
-<<<<<<< HEAD
-
-=======
->>>>>>> 34ade807
       responses:
         "201":
           description: OK
@@ -430,11 +365,7 @@
   /producer/get_supported_protocol_features:
     post:
       summary: get_supported_protocol_features
-<<<<<<< HEAD
-      description: Retreives supported protocol features for producer node. Pass filters in as part of the request body.
-=======
       description: Retrieves supported protocol features for producer node. Pass filters in as part of the request body.
->>>>>>> 34ade807
       operationId: get_supported_protocol_features
       requestBody:
         content:
@@ -449,7 +380,6 @@
                   type: boolean
                   description: Exclude unactivatable protocol features
                   example: false
-<<<<<<< HEAD
       responses:
         "201":
           description: OK
@@ -498,7 +428,7 @@
   /producer/get_account_ram_corrections:
     post:
       summary: get_account_ram_corrections
-      description: Retreives accounts with ram corrections.
+      description: Retrieves accounts with ram corrections.
       operationId: get_account_ram_corrections
       requestBody:
         content:
@@ -532,166 +462,10 @@
                     type: array
                     items:
                       type: string
-
-  /producer/producer/get_unapplied_transactions:
-    post:
-      summary: get_unapplied_transactions
-      description: Get Unapplied Transactions. No required parameters.
-      operationId: get_unapplied_transactions
-      requestBody:
-        content:
-          application/json:
-            schema:
-              type: object
-              properties:
-                limit:
-                  type: int
-                  description: number of transactions to return, defaults to 4,294,967,295
-                  example: 2
-                lower_bound:
-                  $ref: "https://docs.eosnetwork.com/openapi/v2.0/Sha256.yaml"
-                time_limit_ms:
-                  type: int
-                  description: defaults to 10ms
-                  example: 10
-=======
->>>>>>> 34ade807
-      responses:
-        "201":
-          description: OK
-          content:
-            application/json:
-              schema:
-<<<<<<< HEAD
-                type: object
-                properties:
-                  size:
-                    type: integer
-                    example: 12428
-                  incoming_size:
-                    type: integer
-                    example: 4475
-                  trxs:
-                    type: array
-                    items:
-                      type: object
-                      properties:
-                        trx_id:
-                          $ref: "https://docs.eosnetwork.com/openapi/v2.0/Sha256.yaml"
-                        expiration:
-                          type: string
-                          example: "2022-09-17T16:30:16"
-                        trx_type:
-                          type: string
-                          example: "aborted"
-                        first_auth:
-                          type: string
-                          example: "jkbsg.wam"
-                        first_receiver:
-                          type: string
-                          example: "m.federation"
-                        first_action:
-                          type: string
-                          example: "mine"
-                        total_actions:
-                          type: integer
-                          example: 1
-                        billed_cpu_time_us:
-                          type: integer
-                          example: 504
-                        size:
-                          type: integer
-                          example: 934
                   more:
-                    $ref: "https://docs.eosnetwork.com/openapi/v2.0/Sha256.yaml"
-        "400":
-          description: client error
-          content:
-            application/json:
-              schema:
-                $ref: '#/component/schema/Error'
-=======
-                type: array
-                description: Variant type, an array of strings with the supported protocol features
-                items:
-                  type: object
-                  properties:
-                    feature_digest:
-                      $ref: "https://docs.eosnetwork.com/openapi/v2.0/Sha256.yaml"
-                    subjective_restrictions:
-                      type: object
-                      properties:
-                        enabled:
-                          type: boolean
-                          example: true
-                        preactivation_required:
-                          type: boolean
-                          example: true
-                        earliest_allowed_activation_time:
-                          type: string
-                          example: "1970-01-01T00:00:00.000"
-                        description_digest:
-                          $ref: "https://docs.eosnetwork.com/openapi/v2.0/Sha256.yaml"
-                        dependancies:
-                          type: array
-                          items:
-                            $ref: "https://docs.eosnetwork.com/openapi/v2.0/Sha256.yaml"
-                        protocol_feature_type:
-                          type: string
-                          example: "builtin"
-                        specification:
-                          type: array
-                          items:
-                            type: object
-                            properties:
-                              name:
-                                type: string
-                              value:
-                                type: string
-
-
-  /producer/get_account_ram_corrections:
-    post:
-      summary: get_account_ram_corrections
-      description: Retrieves accounts with ram corrections.
-      operationId: get_account_ram_corrections
-      requestBody:
-        content:
-          application/json:
-            schema:
-              type: object
-              properties:
-                lower_bound:
-                  type: int
-                  description: lowest account key
-                upper_bound:
-                  type: int
-                  description: highest account key
-                limit:
-                  type: int
-                  description: number of rows to scans
-                  example: 10
-                reverse:
-                  type: boolean
-                  description: direction of search
-                  example: false
-      responses:
-        "201":
-          description: OK
-          content:
-            application/json:
-              schema:
-                type: object
-                properties:
-                  rows:
-                    type: array
-                    items:
-                      type: string
-                  more:
-                    type: array
-                    items:
-                      $ref: "https://docs.eosnetwork.com/openapi/v2.0/Name.yaml"
->>>>>>> 34ade807
+                    type: array
+                    items:
+                      $ref: "https://docs.eosnetwork.com/openapi/v2.0/Name.yaml"
 
 component:
   schema:
@@ -751,8 +525,6 @@
           type: string
           description: status
           example: ok
-<<<<<<< HEAD
-=======
     OK_PAUSED:
       type: object
       properties:
@@ -760,7 +532,6 @@
           type: boolean
           description: true/false indicating paused state
           example: true
->>>>>>> 34ade807
     Runtime_Options:
       type: object
       properties:
@@ -784,15 +555,6 @@
           type: integer
           description: Max scheduled transaction time per block in ms
           example: 100
-<<<<<<< HEAD
-        incoming_defer_ratio:
-          type: string
-          description: Incoming defer ration, parsed to double
-          example: "1.00000000000000000"
-        greylist_limit:
-          type: integer
-          description: limit on number of Names supported by greylist
-=======
         subjective_cpu_leeway_us:
           type: integer
           description: in micro seconds
@@ -804,5 +566,4 @@
         greylist_limit:
           type: integer
           description: unsigned int, limit on number of Names supported by greylist
->>>>>>> 34ade807
           example: 1000