#include <eosio/producer_plugin/producer_plugin.hpp>
#include <eosio/producer_plugin/subjective_billing.hpp>
#include <eosio/producer_plugin/block_timing_util.hpp>

#include <eosio/chain/plugin_interface.hpp>
#include <eosio/chain/global_property_object.hpp>
#include <eosio/chain/generated_transaction_object.hpp>
#include <eosio/chain/snapshot.hpp>
#include <eosio/chain/transaction_object.hpp>
#include <eosio/chain/thread_utils.hpp>
#include <eosio/chain/unapplied_transaction_queue.hpp>
#include <eosio/chain/pending_snapshot.hpp>
#include <eosio/chain/snapshot_scheduler.hpp>

#include <eosio/resource_monitor_plugin/resource_monitor_plugin.hpp>

#include <fc/io/json.hpp>
#include <fc/log/logger_config.hpp>
#include <fc/scoped_exit.hpp>
#include <fc/time.hpp>

#include <boost/asio.hpp>
#include <boost/date_time/posix_time/posix_time.hpp>

#include <iostream>
#include <algorithm>
#include <mutex>
#include <boost/algorithm/string/predicate.hpp>
#include <boost/range/adaptor/map.hpp>
#include <boost/multi_index_container.hpp>
#include <boost/multi_index/member.hpp>
#include <boost/multi_index/hashed_index.hpp>
#include <boost/multi_index/ordered_index.hpp>
#include <boost/signals2/connection.hpp>

namespace bmi = boost::multi_index;
using bmi::indexed_by;
using bmi::ordered_non_unique;
using bmi::member;
using bmi::tag;
using bmi::hashed_unique;

using boost::multi_index_container;

using std::string;
using std::vector;
using boost::signals2::scoped_connection;

#undef FC_LOG_AND_DROP
#define LOG_AND_DROP()  \
   catch ( const guard_exception& e ) { \
      chain_plugin::handle_guard_exception(e); \
   } catch ( const std::bad_alloc& ) { \
      chain_apis::api_base::handle_bad_alloc(); \
   } catch ( boost::interprocess::bad_alloc& ) { \
      chain_apis::api_base::handle_db_exhaustion(); \
   } catch( fc::exception& er ) { \
      wlog( "${details}", ("details",er.to_detail_string()) ); \
   } catch( const std::exception& e ) {  \
      fc::exception fce( \
                FC_LOG_MESSAGE( warn, "std::exception: ${what}: ",("what",e.what()) ), \
                fc::std_exception_code,\
                BOOST_CORE_TYPEID(e).name(), \
                e.what() ) ; \
      wlog( "${details}", ("details",fce.to_detail_string()) ); \
   } catch( ... ) {  \
      fc::unhandled_exception e( \
                FC_LOG_MESSAGE( warn, "unknown: ",  ), \
                std::current_exception() ); \
      wlog( "${details}", ("details",e.to_detail_string()) ); \
   }

const std::string logger_name("producer_plugin");
fc::logger _log;

const std::string trx_successful_trace_logger_name("transaction_success_tracing");
fc::logger       _trx_successful_trace_log;

const std::string trx_failed_trace_logger_name("transaction_failure_tracing");
fc::logger       _trx_failed_trace_log;

const std::string trx_trace_success_logger_name("transaction_trace_success");
fc::logger       _trx_trace_success_log;

const std::string trx_trace_failure_logger_name("transaction_trace_failure");
fc::logger       _trx_trace_failure_log;

const std::string trx_logger_name("transaction");
fc::logger       _trx_log;

const std::string transient_trx_successful_trace_logger_name("transient_trx_success_tracing");
fc::logger       _transient_trx_successful_trace_log;

const std::string transient_trx_failed_trace_logger_name("transient_trx_failure_tracing");
fc::logger       _transient_trx_failed_trace_log;

namespace eosio {

   static auto _producer_plugin = application::register_plugin<producer_plugin>();

using namespace eosio::chain;
using namespace eosio::chain::plugin_interface;

namespace {
   bool exception_is_exhausted(const fc::exception& e) {
      auto code = e.code();
      return (code == block_cpu_usage_exceeded::code_value) ||
             (code == block_net_usage_exceeded::code_value) ||
             (code == deadline_exception::code_value) ||
             (code == ro_trx_vm_oc_compile_temporary_failure::code_value);
   }
}

struct transaction_id_with_expiry {
   transaction_id_type     trx_id;
   fc::time_point          expiry;
};

struct by_id;
struct by_expiry;

using transaction_id_with_expiry_index = multi_index_container<
   transaction_id_with_expiry,
   indexed_by<
      hashed_unique<tag<by_id>, BOOST_MULTI_INDEX_MEMBER(transaction_id_with_expiry, transaction_id_type, trx_id)>,
      ordered_non_unique<tag<by_expiry>, BOOST_MULTI_INDEX_MEMBER(transaction_id_with_expiry, fc::time_point, expiry)>
   >
>;

namespace {

// track multiple failures on unapplied transactions
class account_failures {
public:

   //lifetime of sb must outlive account_failures
   explicit account_failures( const eosio::subjective_billing& sb )
   : subjective_billing(sb)
   {
   }

   void set_max_failures_per_account( uint32_t max_failures, uint32_t size ) {
      max_failures_per_account = max_failures;
      reset_window_size_in_num_blocks = size;
   }

   void add( const account_name& n, const fc::exception& e ) {
      auto& fa = failed_accounts[n];
      ++fa.num_failures;
      fa.add( n, e );
   }

   // return true if exceeds max_failures_per_account and should be dropped
   bool failure_limit( const account_name& n ) {
      auto fitr = failed_accounts.find( n );
      bool is_whitelisted = subjective_billing.is_account_disabled( n );
      if( !is_whitelisted && fitr != failed_accounts.end() && fitr->second.num_failures >= max_failures_per_account ) {
         ++fitr->second.num_failures;
         return true;
      }
      return false;
   }

   void report_and_clear(uint32_t block_num) {
      if (last_reset_block_num != block_num && (block_num % reset_window_size_in_num_blocks == 0) ) {
         report(block_num);
         failed_accounts.clear();
         last_reset_block_num = block_num;
      }
   }

   fc::time_point next_reset_timepoint(uint32_t current_block_num, fc::time_point current_block_time) const {
      auto num_blocks_to_reset = reset_window_size_in_num_blocks - (current_block_num % reset_window_size_in_num_blocks);
      return current_block_time + fc::milliseconds(num_blocks_to_reset * eosio::chain::config::block_interval_ms);
   }

private:
   void report(uint32_t block_num) const {
      if( _log.is_enabled(fc::log_level::debug)) {
         auto now = fc::time_point::now();
         for ( const auto& e : failed_accounts ) {
            std::string reason;
            if( e.second.is_deadline() ) reason += "deadline";
            if( e.second.is_tx_cpu_usage() ) {
               if( !reason.empty() ) reason += ", ";
               reason += "tx_cpu_usage";
            }
            if( e.second.is_eosio_assert() ) {
               if( !reason.empty() ) reason += ", ";
               reason += "assert";
            }
            if( e.second.is_other() ) {
               if( !reason.empty() ) reason += ", ";
               reason += "other";
            }
            fc_dlog( _log, "Failed ${n} trxs, account: ${a}, sub bill: ${b}us, reason: ${r}",
                     ("n", e.second.num_failures)("b", subjective_billing.get_subjective_bill(e.first, now))
                     ("a", e.first)("r", reason) );
         }
      }
   }
   struct account_failure {
      enum class ex_fields : uint8_t {
         ex_deadline_exception = 1,
         ex_tx_cpu_usage_exceeded = 2,
         ex_eosio_assert_exception = 4,
         ex_other_exception = 8
      };

      void add( const account_name& n, const fc::exception& e ) {
         auto exception_code = e.code();
         if( exception_code == tx_cpu_usage_exceeded::code_value ) {
            ex_flags = set_field( ex_flags, ex_fields::ex_tx_cpu_usage_exceeded );
         } else if( exception_code == deadline_exception::code_value ) {
            ex_flags = set_field( ex_flags, ex_fields::ex_deadline_exception );
         } else if( exception_code == eosio_assert_message_exception::code_value ||
                    exception_code == eosio_assert_code_exception::code_value ) {
            ex_flags = set_field( ex_flags, ex_fields::ex_eosio_assert_exception );
         } else {
            ex_flags = set_field( ex_flags, ex_fields::ex_other_exception );
            fc_dlog( _log, "Failed trx, account: ${a}, reason: ${r}, except: ${e}",
                     ("a", n)("r", exception_code)("e", e) );
         }
      }

      bool is_deadline() const { return has_field( ex_flags, ex_fields::ex_deadline_exception ); }
      bool is_tx_cpu_usage() const { return has_field( ex_flags, ex_fields::ex_tx_cpu_usage_exceeded ); }
      bool is_eosio_assert() const { return has_field( ex_flags, ex_fields::ex_eosio_assert_exception ); }
      bool is_other() const { return has_field( ex_flags, ex_fields::ex_other_exception ); }

      uint32_t num_failures = 0;
      uint8_t ex_flags = 0;
   };

   std::map<account_name, account_failure> failed_accounts;
   uint32_t max_failures_per_account = 3;
   uint32_t last_reset_block_num = 0;
   uint32_t reset_window_size_in_num_blocks = 1;
   const eosio::subjective_billing& subjective_billing;
};

struct block_time_tracker {

   void add_idle_time( const fc::microseconds& idle ) {
      block_idle_time += idle;
   }

   void add_fail_time( const fc::microseconds& fail_time, bool is_transient ) {
      if( is_transient ) {
         // transient time includes both success and fail time
         transient_trx_time += fail_time;
         ++transient_trx_num;
      } else {
         trx_fail_time += fail_time;
         ++trx_fail_num;
      }
   }

   void add_success_time( const fc::microseconds& time, bool is_transient ) {
      if( is_transient ) {
         transient_trx_time += time;
         ++transient_trx_num;
      } else {
         trx_success_time += time;
         ++trx_success_num;
      }
   }

   void report( const fc::time_point& idle_trx_time, uint32_t block_num ) {
      if( _log.is_enabled( fc::log_level::debug ) ) {
         auto now = fc::time_point::now();
         add_idle_time( now - idle_trx_time );
         fc_dlog( _log, "Block #${n} trx idle: ${i}us out of ${t}us, success: ${sn}, ${s}us, fail: ${fn}, ${f}us, transient: ${trans_trx_num}, ${trans_trx_time}us, other: ${o}us",
                  ("n", block_num)
                  ("i", block_idle_time)("t", now - clear_time)("sn", trx_success_num)("s", trx_success_time)
                  ("fn", trx_fail_num)("f", trx_fail_time)
                  ("trans_trx_num", transient_trx_num)("trans_trx_time", transient_trx_time)
                  ("o", (now - clear_time) - block_idle_time - trx_success_time - trx_fail_time - transient_trx_time) );
      }
   }

   void clear() {
      block_idle_time = trx_fail_time = trx_success_time = transient_trx_time = fc::microseconds{};
      trx_fail_num = trx_success_num = transient_trx_num = 0;
      clear_time = fc::time_point::now();
   }

   fc::microseconds block_idle_time;
   uint32_t trx_success_num = 0;
   uint32_t trx_fail_num = 0;
   uint32_t transient_trx_num = 0;
   fc::microseconds trx_success_time;
   fc::microseconds trx_fail_time;
   fc::microseconds transient_trx_time;
   fc::time_point clear_time{fc::time_point::now()};
};

} // anonymous namespace

class producer_plugin_impl : public std::enable_shared_from_this<producer_plugin_impl> {
   public:
      producer_plugin_impl(boost::asio::io_service& io)
      :_timer(io)
      ,_transaction_ack_channel(app().get_channel<compat::channels::transaction_ack>())
      ,_ro_timer(io)
      {
      }

      uint32_t calculate_next_block_slot(const account_name& producer_name, uint32_t current_block_slot) const;
      void schedule_production_loop();
      void schedule_maybe_produce_block( bool exhausted );
      void produce_block();
      bool maybe_produce_block();
      bool block_is_exhausted() const;
      bool remove_expired_trxs( const fc::time_point& deadline );
      bool remove_expired_blacklisted_trxs( const fc::time_point& deadline );
      bool process_unapplied_trxs( const fc::time_point& deadline );
      void process_scheduled_and_incoming_trxs( const fc::time_point& deadline, unapplied_transaction_queue::iterator& itr );
      bool process_incoming_trxs( const fc::time_point& deadline, unapplied_transaction_queue::iterator& itr );

      struct push_result {
         bool block_exhausted = false;
         bool trx_exhausted = false;
         bool failed = false;
      };
      push_result push_transaction( const fc::time_point& block_deadline,
                                    const transaction_metadata_ptr& trx,
                                    bool api_trx, bool return_failure_trace,
                                    const next_function<transaction_trace_ptr>& next );
      push_result handle_push_result( const transaction_metadata_ptr& trx,
                                      const next_function<transaction_trace_ptr>& next,
                                      const fc::time_point& start,
                                      const chain::controller& chain,
                                      const transaction_trace_ptr& trace,
                                      bool return_failure_trace,
                                      bool disable_subjective_enforcement,
                                      account_name first_auth,
                                      int64_t sub_bill,
                                      uint32_t prev_billed_cpu_time_us );
      void log_trx_results( const transaction_metadata_ptr& trx, const transaction_trace_ptr& trace, const fc::time_point& start );
      void log_trx_results( const transaction_metadata_ptr& trx, const fc::exception_ptr& except_ptr );
      void log_trx_results( const packed_transaction_ptr& trx, const transaction_trace_ptr& trace,
                            const fc::exception_ptr& except_ptr, uint32_t billed_cpu_us, const fc::time_point& start, bool is_transient );

      boost::program_options::variables_map _options;
      bool     _production_enabled                 = false;
      bool     _pause_production                   = false;

      using signature_provider_type = signature_provider_plugin::signature_provider_type;
      std::map<chain::public_key_type, signature_provider_type> _signature_providers;
      std::set<chain::account_name>                             _producers;
      boost::asio::deadline_timer                               _timer;
      using producer_watermark = std::pair<uint32_t, block_timestamp_type>;
      std::map<chain::account_name, producer_watermark>         _producer_watermarks;
      pending_block_mode                                        _pending_block_mode = pending_block_mode::speculating;
      unapplied_transaction_queue                               _unapplied_transactions;
      size_t                                                    _thread_pool_size = config::default_controller_thread_pool_size;
      named_thread_pool<struct prod>                            _thread_pool;

      std::atomic<int32_t>                                      _max_transaction_time_ms; // modified by app thread, read by net_plugin thread pool
      std::atomic<uint32_t>                                     _received_block{0}; // modified by net_plugin thread pool
      fc::microseconds                                          _max_irreversible_block_age_us;
      int32_t                                                   _cpu_effort_us = 0;
      fc::time_point                                            _pending_block_deadline;
      uint32_t                                                  _max_block_cpu_usage_threshold_us = 0;
      uint32_t                                                  _max_block_net_usage_threshold_bytes = 0;
      int32_t                                                   _max_scheduled_transaction_time_per_block_ms = 0;
      bool                                                      _disable_subjective_p2p_billing = true;
      bool                                                      _disable_subjective_api_billing = true;
      fc::time_point                                            _irreversible_block_time;
      fc::time_point                                            _idle_trx_time{fc::time_point::now()};

      std::vector<chain::digest_type>                           _protocol_features_to_activate;
      bool                                                      _protocol_features_signaled = false; // to mark whether it has been signaled in start_block

      chain_plugin* chain_plug = nullptr;

      compat::channels::transaction_ack::channel_type&          _transaction_ack_channel;

      incoming::methods::block_sync::method_type::handle        _incoming_block_sync_provider;
      incoming::methods::transaction_async::method_type::handle _incoming_transaction_async_provider;

      transaction_id_with_expiry_index                         _blacklisted_transactions;
      subjective_billing                                       _subjective_billing;
      account_failures                                         _account_fails{_subjective_billing};
      block_time_tracker                                       _time_tracker;

      std::optional<scoped_connection>                          _accepted_block_connection;
      std::optional<scoped_connection>                          _accepted_block_header_connection;
      std::optional<scoped_connection>                          _irreversible_block_connection;
      std::optional<scoped_connection>                          _block_start_connection;

      producer_plugin_metrics                                   _metrics;

      /*
       * HACK ALERT
       * Boost timers can be in a state where a handler has not yet executed but is not abortable.
       * As this method needs to mutate state handlers depend on for proper functioning to maintain
       * invariants for other code (namely accepting incoming transactions in a nearly full block)
       * the handlers capture a corelation ID at the time they are set.  When they are executed
       * they must check that correlation_id against the global ordinal.  If it does not match that
       * implies that this method has been called with the handler in the state where it should be
       * cancelled but wasn't able to be.
       */
      uint32_t _timer_corelation_id = 0;

      // keep a expected ratio between defer txn and incoming txn
      double _incoming_defer_ratio = 1.0; // 1:1

      // path to write the snapshots to
      std::filesystem::path _snapshots_dir;

      // async snapshot scheduler
      snapshot_scheduler _snapshot_scheduler;

      // ro for read-only
      struct ro_trx_t {
         transaction_metadata_ptr trx;
         next_func_t              next;
      };
      // The queue storing previously exhausted read-only transactions to be re-executed by read-only threads
      // thread-safe
      class ro_trx_queue_t {
      public:
         void push_front(ro_trx_t&& t) {
            std::lock_guard g(mtx);
            queue.push_front(std::move(t));
         }

         bool empty() const {
            std::lock_guard g(mtx);
            return queue.empty();
         }

         bool pop_front(ro_trx_t& t) {
            std::unique_lock g(mtx);
            if (queue.empty())
               return false;
            t = queue.front();
            queue.pop_front();
            return true;
         }

      private:
         mutable std::mutex      mtx;
         deque<ro_trx_t>         queue;  // boost deque which is faster than std::deque
      };

      uint32_t                        _ro_thread_pool_size{ 0 };
       // Due to uncertainty to get total virtual memory size on a 5-level paging system for eos-vm-oc and
       // possible memory exhuastion for large number of contract usage for non-eos-vm-oc, set a hard limit
      static constexpr uint32_t       _ro_max_threads_allowed{ 8 };
      named_thread_pool<struct read>  _ro_thread_pool;
      fc::microseconds                _ro_write_window_time_us{ 200000 };
      fc::microseconds                _ro_read_window_time_us{ 60000 };
      static constexpr fc::microseconds _ro_read_window_minimum_time_us{ 10000 };
      fc::microseconds                _ro_read_window_effective_time_us{ 0 }; // calculated during option initialization
      std::atomic<int64_t>            _ro_all_threads_exec_time_us; // total time spent by all threads executing transactions. use atomic for simplicity and performance
      fc::time_point                  _ro_read_window_start_time;
      fc::time_point                  _ro_window_deadline; // only modified on app thread, read-window deadline or write-window deadline
      boost::asio::deadline_timer     _ro_timer; // only accessible from the main thread
      fc::microseconds                _ro_max_trx_time_us{ 0 }; // calculated during option initialization
      ro_trx_queue_t                  _ro_exhausted_trx_queue;
      std::atomic<uint32_t>           _ro_num_active_exec_tasks{ 0 };
      std::vector<std::future<bool>>  _ro_exec_tasks_fut;

      void start_write_window();
      void switch_to_write_window();
      void switch_to_read_window();
      bool read_only_execution_task(uint32_t pending_block_num);
      void repost_exhausted_transactions(const fc::time_point& deadline);
      bool push_read_only_transaction(transaction_metadata_ptr trx, next_function<transaction_trace_ptr> next);

      void consider_new_watermark( account_name producer, uint32_t block_num, block_timestamp_type timestamp) {
         auto itr = _producer_watermarks.find( producer );
         if( itr != _producer_watermarks.end() ) {
            itr->second.first = std::max( itr->second.first, block_num );
            itr->second.second = std::max( itr->second.second, timestamp );
         } else if( _producers.count( producer ) > 0 ) {
            _producer_watermarks.emplace( producer, std::make_pair(block_num, timestamp) );
         }
      }

      std::optional<producer_watermark> get_watermark( account_name producer ) const {
         auto itr = _producer_watermarks.find( producer );

         if( itr == _producer_watermarks.end() ) return {};

         return itr->second;
      }

      void on_block( const block_state_ptr& bsp ) {
         auto before = _unapplied_transactions.size();
         _unapplied_transactions.clear_applied( bsp );
         _subjective_billing.on_block( _log, bsp, fc::time_point::now() );
         if (before > 0) {
            fc_dlog( _log, "Removed applied transactions before: ${before}, after: ${after}",
                     ("before", before)("after", _unapplied_transactions.size()) );
         }
      }

      void on_block_header( const block_state_ptr& bsp ) {
         consider_new_watermark( bsp->header.producer, bsp->block_num, bsp->block->timestamp );
      }

      void on_irreversible_block( const signed_block_ptr& lib ) {
         const chain::controller& chain = chain_plug->chain();
         EOS_ASSERT(chain.is_write_window(), producer_exception, "write window is expected for on_irreversible_block signal");
         _irreversible_block_time = lib->timestamp.to_time_point();
         _snapshot_scheduler.on_irreversible_block(lib, chain);
      }

      void update_block_metrics() {
         if (_metrics.should_post()) {
            _metrics.unapplied_transactions.value = _unapplied_transactions.size();
            _metrics.subjective_bill_account_size.value = _subjective_billing.get_account_cache_size();
            _metrics.blacklisted_transactions.value = _blacklisted_transactions.size();
            _metrics.unapplied_transactions.value = _unapplied_transactions.size();

            auto &chain = chain_plug->chain();
            _metrics.last_irreversible.value = chain.last_irreversible_block_num();
            _metrics.head_block_num.value = chain.head_block_num();

            const auto& sch_idx = chain.db().get_index<generated_transaction_multi_index, by_delay>();
            _metrics.scheduled_trxs.value = sch_idx.size();

            _metrics.post_metrics();
         }
      }

      void abort_block() {
         auto& chain = chain_plug->chain();

         if( chain.is_building_block() ) {
            _time_tracker.report( _idle_trx_time, chain.pending_block_num() );
         }
         _unapplied_transactions.add_aborted( chain.abort_block() );
         _subjective_billing.abort_block();
         _idle_trx_time = fc::time_point::now();
      }

      bool on_incoming_block(const signed_block_ptr& block, const std::optional<block_id_type>& block_id, const block_state_ptr& bsp) {
         auto& chain = chain_plug->chain();
         if ( _pending_block_mode == pending_block_mode::producing ) {
            fc_wlog( _log, "dropped incoming block #${num} id: ${id}",
                     ("num", block->block_num())("id", block_id ? (*block_id).str() : "UNKNOWN") );
            return false;
         }

         // start a new speculative block, speculative start_block may have been interrupted
         auto ensure = fc::make_scoped_exit([this](){
            schedule_production_loop();
         });

         const auto& id = block_id ? *block_id : block->calculate_id();
         auto blk_num = block->block_num();

         auto now = fc::time_point::now();
         if (now - block->timestamp < fc::minutes(5) || (blk_num % 1000 == 0)) // only log every 1000 during sync
            fc_dlog(_log, "received incoming block ${n} ${id}", ("n", blk_num)("id", id));

         EOS_ASSERT( block->timestamp < (now + fc::seconds( 7 )), block_from_the_future,
                     "received a block from the future, ignoring it: ${id}", ("id", id) );

         /* de-dupe here... no point in aborting block if we already know the block */
         auto existing = chain.fetch_block_by_id( id );
         if( existing ) { return true; } // return true because the block is valid

         // start processing of block
         std::future<block_state_ptr> bsf;
         if( !bsp ) {
            bsf = chain.create_block_state_future( id, block );
         }

         // abort the pending block
         abort_block();

         // push the new block
         auto handle_error = [&](const auto& e)
         {
            elog((e.to_detail_string()));
            app().get_channel<channels::rejected_block>().publish( priority::medium, block );
            throw;
         };

         controller::block_report br;
         try {
            const block_state_ptr& bspr = bsp ? bsp : bsf.get();
            chain.push_block( br, bspr, [this]( const branch_type& forked_branch ) {
               _unapplied_transactions.add_forked( forked_branch );
            }, [this]( const transaction_id_type& id ) {
               return _unapplied_transactions.get_trx( id );
            } );
         } catch ( const guard_exception& e ) {
            chain_plugin::handle_guard_exception(e);
            return false;
         } catch ( const std::bad_alloc& ) {
            chain_apis::api_base::handle_bad_alloc();
         } catch ( boost::interprocess::bad_alloc& ) {
            chain_apis::api_base::handle_db_exhaustion();
         } catch ( const fork_database_exception& e ) {
            elog("Cannot recover from ${e}. Shutting down.", ("e", e.to_detail_string()));
            appbase::app().quit();
            return false;
         } catch( const fc::exception& e ) {
            handle_error(e);
         } catch (const std::exception& e) {
            handle_error(fc::std_exception_wrapper::from_current_exception(e));
         }

         const auto& hbs = chain.head_block_state();
         now = fc::time_point::now();
         if( hbs->header.timestamp.next().to_time_point() >= now ) {
            _production_enabled = true;
         }

         if( now - block->timestamp < fc::minutes(5) || (blk_num % 1000 == 0) ) {
            ilog("Received block ${id}... #${n} @ ${t} signed by ${p} "
                 "[trxs: ${count}, lib: ${lib}, confirmed: ${confs}, net: ${net}, cpu: ${cpu}, elapsed: ${elapsed}, time: ${time}, latency: ${latency} ms]",
                 ("p",block->producer)("id",id.str().substr(8,16))("n",blk_num)("t",block->timestamp)
                 ("count",block->transactions.size())("lib",chain.last_irreversible_block_num())
                 ("confs", block->confirmed)("net", br.total_net_usage)("cpu", br.total_cpu_usage_us)
                 ("elapsed", br.total_elapsed_time)("time", br.total_time)
                 ("latency", (now - block->timestamp).count()/1000 ) );
            if( chain.get_read_mode() != db_read_mode::IRREVERSIBLE && hbs->id != id && hbs->block != nullptr ) { // not applied to head
               ilog("Block not applied to head ${id}... #${n} @ ${t} signed by ${p} "
                    "[trxs: ${count}, dpos: ${dpos}, confirmed: ${confs}, net: ${net}, cpu: ${cpu}, elapsed: ${elapsed}, time: ${time}, latency: ${latency} ms]",
                    ("p",hbs->block->producer)("id",hbs->id.str().substr(8,16))("n",hbs->block_num)("t",hbs->block->timestamp)
                    ("count",hbs->block->transactions.size())("dpos", hbs->dpos_irreversible_blocknum)
                    ("confs", hbs->block->confirmed)("net", br.total_net_usage)("cpu", br.total_cpu_usage_us)
                    ("elapsed", br.total_elapsed_time)("time", br.total_time)
                    ("latency", (now - hbs->block->timestamp).count()/1000 ) );
            }
         }

         update_block_metrics();

         return true;
      }

      void restart_speculative_block() {
         // abort the pending block
         abort_block();

         schedule_production_loop();
      }

      void on_incoming_transaction_async(const packed_transaction_ptr& trx,
                                         bool api_trx,
                                         transaction_metadata::trx_type trx_type,
                                         bool return_failure_traces,
                                         next_function<transaction_trace_ptr> next) {
         if ( trx_type == transaction_metadata::trx_type::read_only ) {
            // Post all read only trxs to read_only queue for execution.
            auto trx_metadata = transaction_metadata::create_no_recover_keys( trx, transaction_metadata::trx_type::read_only );
            app().executor().post(priority::low, exec_queue::read_only, [this, trx{std::move(trx_metadata)}, next{std::move(next)}]() mutable {
               push_read_only_transaction( std::move(trx), std::move(next) );
            } );
            return;
         }

         chain::controller& chain = chain_plug->chain();
         const auto max_trx_time_ms = ( trx_type == transaction_metadata::trx_type::read_only ) ? -1 : _max_transaction_time_ms.load();
         fc::microseconds max_trx_cpu_usage = max_trx_time_ms < 0 ? fc::microseconds::maximum() : fc::milliseconds( max_trx_time_ms );

         auto future = transaction_metadata::start_recover_keys( trx, _thread_pool.get_executor(),
                                                                 chain.get_chain_id(), fc::microseconds( max_trx_cpu_usage ),
                                                                 trx_type,
                                                                 chain.configured_subjective_signature_length_limit() );

         auto is_transient = (trx_type == transaction_metadata::trx_type::read_only || trx_type == transaction_metadata::trx_type::dry_run);
         if( !is_transient ) {
            next = [this, trx, next{std::move(next)}]( const next_function_variant<transaction_trace_ptr>& response ) {
               next( response );

               fc::exception_ptr except_ptr; // rejected
               if( std::holds_alternative<fc::exception_ptr>( response ) ) {
                  except_ptr = std::get<fc::exception_ptr>( response );
               } else if( std::get<transaction_trace_ptr>( response )->except ) {
                  except_ptr = std::get<transaction_trace_ptr>( response )->except->dynamic_copy_exception();
               }

               _transaction_ack_channel.publish( priority::low, std::pair<fc::exception_ptr, packed_transaction_ptr>( except_ptr, trx ) );
            };
         }

         boost::asio::post(_thread_pool.get_executor(), [self = this, future{std::move(future)}, api_trx, is_transient, return_failure_traces,
                                                          next{std::move(next)}, trx=trx]() mutable {
            if( future.valid() ) {
               future.wait();
               app().executor().post( priority::low, exec_queue::read_write, [self, future{std::move(future)}, api_trx, is_transient, next{std::move( next )}, trx{std::move(trx)}, return_failure_traces]() mutable {
                  auto start = fc::time_point::now();
                  auto idle_time = start - self->_idle_trx_time;
                  self->_time_tracker.add_idle_time( idle_time );
                  fc_tlog( _log, "Time since last trx: ${t}us", ("t", idle_time) );

                  auto exception_handler = [self, is_transient, &next, trx{std::move(trx)}, &start](fc::exception_ptr ex) {
                     self->_time_tracker.add_idle_time( start - self->_idle_trx_time );
                     self->log_trx_results( trx, nullptr, ex, 0, start, is_transient );
                     next( std::move(ex) );
                     self->_idle_trx_time = fc::time_point::now();
                     auto dur = self->_idle_trx_time - start;
                     self->_time_tracker.add_fail_time(dur, is_transient);
                  };
                  try {
                     auto result = future.get();
                     if( !self->process_incoming_transaction_async( result, api_trx, return_failure_traces, next) ) {
                        if( self->_pending_block_mode == pending_block_mode::producing ) {
                           self->schedule_maybe_produce_block( true );
                        } else {
                           self->restart_speculative_block();
                        }
                     }
                     self->_idle_trx_time = fc::time_point::now();
                  } CATCH_AND_CALL(exception_handler);
               } );
            }
         });
      }

      bool process_incoming_transaction_async(const transaction_metadata_ptr& trx,
                                              bool api_trx,
                                              bool return_failure_trace,
                                              const next_function<transaction_trace_ptr>& next) {
         bool exhausted = false;
         chain::controller& chain = chain_plug->chain();
         try {
            const auto& id = trx->id();

            fc::time_point bt = chain.is_building_block() ? chain.pending_block_time() : chain.head_block_time();
            const fc::time_point expire = trx->packed_trx()->expiration();
            if( expire < bt ) {
               auto except_ptr = std::static_pointer_cast<fc::exception>(
                     std::make_shared<expired_tx_exception>(
                           FC_LOG_MESSAGE( error, "expired transaction ${id}, expiration ${e}, block time ${bt}",
                                           ("id", id)("e", expire)("bt", bt))));
               log_trx_results( trx, except_ptr );
               next( std::move(except_ptr) );
               return true;
            }

            if( chain.is_known_unexpired_transaction( id )) {
               auto except_ptr = std::static_pointer_cast<fc::exception>( std::make_shared<tx_duplicate>(
                     FC_LOG_MESSAGE( error, "duplicate transaction ${id}", ("id", id))));
               next( std::move(except_ptr) );
               return true;
            }

            if( !chain.is_building_block()) {
               _unapplied_transactions.add_incoming( trx, api_trx, return_failure_trace, next );
               return true;
            }

            const auto block_deadline = _pending_block_deadline;
            push_result pr = push_transaction( block_deadline, trx, api_trx, return_failure_trace, next );

            exhausted = pr.block_exhausted;
            if( pr.trx_exhausted ) {
               _unapplied_transactions.add_incoming( trx, api_trx, return_failure_trace, next );
            }

         } catch ( const guard_exception& e ) {
            chain_plugin::handle_guard_exception(e);
         } catch ( boost::interprocess::bad_alloc& ) {
            chain_apis::api_base::handle_db_exhaustion();
         } catch ( std::bad_alloc& ) {
            chain_apis::api_base::handle_bad_alloc();
         } CATCH_AND_CALL(next);

         return !exhausted;
      }


      fc::microseconds get_irreversible_block_age() {
         auto now = fc::time_point::now();
         if (now < _irreversible_block_time) {
            return fc::microseconds(0);
         } else {
            return now - _irreversible_block_time;
         }
      }

      account_name get_pending_block_producer() {
         auto& chain = chain_plug->chain();
         if (chain.is_building_block()) {
            return chain.pending_block_producer();
         } else {
            return {};
         }
      }

      bool production_disabled_by_policy() {
         return !_production_enabled || _pause_production || (_max_irreversible_block_age_us.count() >= 0 && get_irreversible_block_age() >= _max_irreversible_block_age_us);
      }

      enum class start_block_result {
         succeeded,
         failed,
         waiting_for_block,
         waiting_for_production,
         exhausted
      };

      inline bool should_interrupt_start_block( const fc::time_point& deadline, uint32_t pending_block_num ) const;
      start_block_result start_block();

      block_timestamp_type calculate_pending_block_time() const;
      void schedule_delayed_production_loop(const std::weak_ptr<producer_plugin_impl>& weak_this, std::optional<fc::time_point> wake_up_time);
      std::optional<fc::time_point> calculate_producer_wake_up_time( const block_timestamp_type& ref_block_time ) const;

};

void new_chain_banner(const eosio::chain::controller& db)
{
   std::cerr << "\n"
      "*******************************\n"
      "*                             *\n"
      "*   ------ NEW CHAIN ------   *\n"
      "*   - Welcome to Antelope -   *\n"
      "*   -----------------------   *\n"
      "*                             *\n"
      "*******************************\n"
      "\n";

   if( db.head_block_state()->header.timestamp.to_time_point() < (fc::time_point::now() - fc::milliseconds(200 * config::block_interval_ms)))
   {
      std::cerr << "Your genesis seems to have an old timestamp\n"
         "Please consider using the --genesis-timestamp option to give your genesis a recent timestamp\n"
         "\n"
         ;
   }
   return;
}

producer_plugin::producer_plugin()
   : my(new producer_plugin_impl(app().get_io_service()))
   {
   }

producer_plugin::~producer_plugin() {}

void producer_plugin::set_program_options(
   boost::program_options::options_description& command_line_options,
   boost::program_options::options_description& config_file_options)
{
   auto default_priv_key = private_key_type::regenerate<fc::ecc::private_key_shim>(fc::sha256::hash(std::string("nathan")));
   auto private_key_default = std::make_pair(default_priv_key.get_public_key(), default_priv_key );

   boost::program_options::options_description producer_options;

   producer_options.add_options()
         ("enable-stale-production,e", boost::program_options::bool_switch()->notifier([this](bool e){my->_production_enabled = e;}), "Enable block production, even if the chain is stale.")
         ("pause-on-startup,x", boost::program_options::bool_switch()->notifier([this](bool p){my->_pause_production = p;}), "Start this node in a state where production is paused")
         ("max-transaction-time", bpo::value<int32_t>()->default_value(30),
          "Limits the maximum time (in milliseconds) that is allowed a pushed transaction's code to execute before being considered invalid")
         ("max-irreversible-block-age", bpo::value<int32_t>()->default_value( -1 ),
          "Limits the maximum age (in seconds) of the DPOS Irreversible Block for a chain this node will produce blocks on (use negative value to indicate unlimited)")
         ("producer-name,p", boost::program_options::value<vector<string>>()->composing()->multitoken(),
          "ID of producer controlled by this node (e.g. inita; may specify multiple times)")
         ("signature-provider", boost::program_options::value<vector<string>>()->composing()->multitoken()->default_value(
               {default_priv_key.get_public_key().to_string() + "=KEY:" + default_priv_key.to_string()},
                default_priv_key.get_public_key().to_string() + "=KEY:" + default_priv_key.to_string()),
               app().get_plugin<signature_provider_plugin>().signature_provider_help_text())
         ("greylist-account", boost::program_options::value<vector<string>>()->composing()->multitoken(),
          "account that can not access to extended CPU/NET virtual resources")
         ("greylist-limit", boost::program_options::value<uint32_t>()->default_value(1000),
          "Limit (between 1 and 1000) on the multiple that CPU/NET virtual resources can extend during low usage (only enforced subjectively; use 1000 to not enforce any limit)")
         ("cpu-effort-percent", bpo::value<uint32_t>()->default_value(config::default_block_cpu_effort_pct / config::percent_1),
          "Percentage of cpu block production time used to produce block. Whole number percentages, e.g. 80 for 80%")
         ("max-block-cpu-usage-threshold-us", bpo::value<uint32_t>()->default_value( 5000 ),
          "Threshold of CPU block production to consider block full; when within threshold of max-block-cpu-usage block can be produced immediately")
         ("max-block-net-usage-threshold-bytes", bpo::value<uint32_t>()->default_value( 1024 ),
          "Threshold of NET block production to consider block full; when within threshold of max-block-net-usage block can be produced immediately")
         ("max-scheduled-transaction-time-per-block-ms", boost::program_options::value<int32_t>()->default_value(100),
          "Maximum wall-clock time, in milliseconds, spent retiring scheduled transactions (and incoming transactions according to incoming-defer-ratio) in any block before returning to normal transaction processing.")
         ("subjective-cpu-leeway-us", boost::program_options::value<int32_t>()->default_value( config::default_subjective_cpu_leeway_us ),
          "Time in microseconds allowed for a transaction that starts with insufficient CPU quota to complete and cover its CPU usage.")
         ("subjective-account-max-failures", boost::program_options::value<uint32_t>()->default_value(3),
          "Sets the maximum amount of failures that are allowed for a given account per window size.")
         ("subjective-account-max-failures-window-size", boost::program_options::value<uint32_t>()->default_value(1),
          "Sets the window size in number of blocks for subjective-account-max-failures.")
         ("subjective-account-decay-time-minutes", bpo::value<uint32_t>()->default_value( config::account_cpu_usage_average_window_ms / 1000 / 60 ),
          "Sets the time to return full subjective cpu for accounts")
         ("incoming-defer-ratio", bpo::value<double>()->default_value(1.0),
          "ratio between incoming transactions and deferred transactions when both are queued for execution")
         ("incoming-transaction-queue-size-mb", bpo::value<uint16_t>()->default_value( 1024 ),
          "Maximum size (in MiB) of the incoming transaction queue. Exceeding this value will subjectively drop transaction with resource exhaustion.")
         ("disable-subjective-billing", bpo::value<bool>()->default_value(true),
          "Disable subjective CPU billing for API/P2P transactions")
         ("disable-subjective-account-billing", boost::program_options::value<vector<string>>()->composing()->multitoken(),
          "Account which is excluded from subjective CPU billing")
         ("disable-subjective-p2p-billing", bpo::value<bool>()->default_value(true),
          "Disable subjective CPU billing for P2P transactions")
         ("disable-subjective-api-billing", bpo::value<bool>()->default_value(true),
          "Disable subjective CPU billing for API transactions")
         ("producer-threads", bpo::value<uint16_t>()->default_value(my->_thread_pool_size),
          "Number of worker threads in producer thread pool")
         ("snapshots-dir", bpo::value<std::filesystem::path>()->default_value("snapshots"),
          "the location of the snapshots directory (absolute path or relative to application data dir)")
         ("read-only-threads", bpo::value<uint32_t>(),
          "Number of worker threads in read-only execution thread pool. Max 8.")
         ("read-only-write-window-time-us", bpo::value<uint32_t>()->default_value(my->_ro_write_window_time_us.count()),
          "Time in microseconds the write window lasts.")
         ("read-only-read-window-time-us", bpo::value<uint32_t>()->default_value(my->_ro_read_window_time_us.count()),
          "Time in microseconds the read window lasts.")
         ;
   config_file_options.add(producer_options);
}

bool producer_plugin::is_producer_key(const chain::public_key_type& key) const
{
  auto private_key_itr = my->_signature_providers.find(key);
  if(private_key_itr != my->_signature_providers.end())
    return true;
  return false;
}

int64_t producer_plugin::get_subjective_bill( const account_name& first_auth, const fc::time_point& now ) const
{
   return my->_subjective_billing.get_subjective_bill( first_auth, now );
}

chain::signature_type producer_plugin::sign_compact(const chain::public_key_type& key, const fc::sha256& digest) const
{
  if(key != chain::public_key_type()) {
    auto private_key_itr = my->_signature_providers.find(key);
    EOS_ASSERT(private_key_itr != my->_signature_providers.end(), producer_priv_key_not_found, "Local producer has no private key in config.ini corresponding to public key ${key}", ("key", key));

    return private_key_itr->second(digest);
  }
  else {
    return chain::signature_type();
  }
}

template<typename T>
T dejsonify(const string& s) {
   return fc::json::from_string(s).as<T>();
}

#define LOAD_VALUE_SET(options, op_name, container) \
if( options.count(op_name) ) { \
   const std::vector<std::string>& ops = options[op_name].as<std::vector<std::string>>(); \
   for( const auto& v : ops ) { \
      container.emplace( eosio::chain::name( v ) ); \
   } \
}

void producer_plugin::plugin_initialize(const boost::program_options::variables_map& options)
{ try {
   handle_sighup(); // Sets loggers

   my->chain_plug = app().find_plugin<chain_plugin>();
   EOS_ASSERT( my->chain_plug, plugin_config_exception, "chain_plugin not found" );
   my->_options = &options;
   LOAD_VALUE_SET(options, "producer-name", my->_producers)

   chain::controller& chain = my->chain_plug->chain();

   if( options.count("signature-provider") ) {
      const std::vector<std::string> key_spec_pairs = options["signature-provider"].as<std::vector<std::string>>();
      for (const auto& key_spec_pair : key_spec_pairs) {
         try {
            const auto& [pubkey, provider] = app().get_plugin<signature_provider_plugin>().signature_provider_for_specification(key_spec_pair);
            my->_signature_providers[pubkey] = provider;
         } catch(secure_enclave_exception& e) {
            elog("Error with Secure Enclave signature provider: ${e}; ignoring ${val}", ("e", e.top_message())("val", key_spec_pair));
         } catch (fc::exception& e) {
            elog("Malformed signature provider: \"${val}\": ${e}, ignoring!", ("val", key_spec_pair)("e", e));
         } catch (...) {
            elog("Malformed signature provider: \"${val}\", ignoring!", ("val", key_spec_pair));
         }
      }
   }

   auto subjective_account_max_failures_window_size = options.at("subjective-account-max-failures-window-size").as<uint32_t>();
   EOS_ASSERT( subjective_account_max_failures_window_size > 0, plugin_config_exception,
               "subjective-account-max-failures-window-size ${s} must be greater than 0", ("s", subjective_account_max_failures_window_size) );

   my->_account_fails.set_max_failures_per_account( options.at("subjective-account-max-failures").as<uint32_t>(),
                                                    subjective_account_max_failures_window_size );

   uint32_t cpu_effort_pct = options.at("cpu-effort-percent").as<uint32_t>();
   EOS_ASSERT( cpu_effort_pct >= 0 && cpu_effort_pct <= 100, plugin_config_exception,
               "cpu-effort-percent ${pct} must be 0 - 100", ("pct", cpu_effort_pct) );
      cpu_effort_pct *= config::percent_1;

   my->_cpu_effort_us = EOS_PERCENT( config::block_interval_us, cpu_effort_pct );

   my->_max_block_cpu_usage_threshold_us = options.at( "max-block-cpu-usage-threshold-us" ).as<uint32_t>();
   EOS_ASSERT( my->_max_block_cpu_usage_threshold_us < config::block_interval_us, plugin_config_exception,
               "max-block-cpu-usage-threshold-us ${t} must be 0 .. ${bi}", ("bi", config::block_interval_us)("t", my->_max_block_cpu_usage_threshold_us) );

   my->_max_block_net_usage_threshold_bytes = options.at( "max-block-net-usage-threshold-bytes" ).as<uint32_t>();

   my->_max_scheduled_transaction_time_per_block_ms = options.at("max-scheduled-transaction-time-per-block-ms").as<int32_t>();

   if( options.at( "subjective-cpu-leeway-us" ).as<int32_t>() != config::default_subjective_cpu_leeway_us ) {
      chain.set_subjective_cpu_leeway( fc::microseconds( options.at( "subjective-cpu-leeway-us" ).as<int32_t>() ) );
   }

   fc::microseconds subjective_account_decay_time = fc::minutes(options.at( "subjective-account-decay-time-minutes" ).as<uint32_t>());
   EOS_ASSERT( subjective_account_decay_time.count() > 0, plugin_config_exception,
               "subjective-account-decay-time-minutes ${dt} must be greater than 0", ("dt", subjective_account_decay_time.to_seconds() / 60));
   my->_subjective_billing.set_expired_accumulator_average_window( subjective_account_decay_time );

   my->_max_transaction_time_ms = options.at("max-transaction-time").as<int32_t>();

   my->_max_irreversible_block_age_us = fc::seconds(options.at("max-irreversible-block-age").as<int32_t>());

   auto max_incoming_transaction_queue_size = options.at("incoming-transaction-queue-size-mb").as<uint16_t>() * 1024*1024;

   EOS_ASSERT( max_incoming_transaction_queue_size > 0, plugin_config_exception,
               "incoming-transaction-queue-size-mb ${mb} must be greater than 0", ("mb", max_incoming_transaction_queue_size) );

   my->_unapplied_transactions.set_max_transaction_queue_size( max_incoming_transaction_queue_size );

   my->_incoming_defer_ratio = options.at("incoming-defer-ratio").as<double>();

   bool disable_subjective_billing = options.at("disable-subjective-billing").as<bool>();
   my->_disable_subjective_p2p_billing = options.at("disable-subjective-p2p-billing").as<bool>();
   my->_disable_subjective_api_billing = options.at("disable-subjective-api-billing").as<bool>();
   dlog( "disable-subjective-billing: ${s}, disable-subjective-p2p-billing: ${p2p}, disable-subjective-api-billing: ${api}",
         ("s", disable_subjective_billing)("p2p", my->_disable_subjective_p2p_billing)("api", my->_disable_subjective_api_billing) );
   if( !disable_subjective_billing ) {
       my->_disable_subjective_p2p_billing = my->_disable_subjective_api_billing = false;
   } else if( !my->_disable_subjective_p2p_billing || !my->_disable_subjective_api_billing ) {
       disable_subjective_billing = false;
   }
   if( disable_subjective_billing ) {
       my->_subjective_billing.disable();
       ilog( "Subjective CPU billing disabled" );
   } else if( !my->_disable_subjective_p2p_billing && !my->_disable_subjective_api_billing ) {
       ilog( "Subjective CPU billing enabled" );
   } else {
       if( my->_disable_subjective_p2p_billing ) ilog( "Subjective CPU billing of P2P trxs disabled " );
       if( my->_disable_subjective_api_billing ) ilog( "Subjective CPU billing of API trxs disabled " );
   }

   my->_thread_pool_size = options.at( "producer-threads" ).as<uint16_t>();
   EOS_ASSERT( my->_thread_pool_size > 0, plugin_config_exception,
               "producer-threads ${num} must be greater than 0", ("num", my->_thread_pool_size));

   if( options.count( "snapshots-dir" )) {
      auto sd = options.at( "snapshots-dir" ).as<std::filesystem::path>();
      if( sd.is_relative()) {
         my->_snapshots_dir = app().data_dir() / sd;
         if (!std::filesystem::exists(my->_snapshots_dir)) {
            std::filesystem::create_directories(my->_snapshots_dir);
         }
      } else {
         my->_snapshots_dir = sd;
      }

      EOS_ASSERT( std::filesystem::is_directory(my->_snapshots_dir), snapshot_directory_not_found_exception,
                  "No such directory '${dir}'", ("dir", my->_snapshots_dir) );

      if (auto resmon_plugin = app().find_plugin<resource_monitor_plugin>()) {
         resmon_plugin->monitor_directory(my->_snapshots_dir);
      }
   }

   if ( options.count( "read-only-threads" ) ) {
      my->_ro_thread_pool_size = options.at( "read-only-threads" ).as<uint32_t>();
   } else if ( my->_producers.empty() ) {
      if( options.count( "plugin" ) ) {
         const auto& v = options.at( "plugin" ).as<std::vector<std::string>>();
         auto i = std::find_if( v.cbegin(), v.cend(), []( const std::string& p ) { return p == "eosio::chain_api_plugin"; } );
         if( i != v.cend() ) {
            // default to 3 threads for non producer nodes running chain_api_plugin if not specified
            my->_ro_thread_pool_size = 3;
            ilog( "chain_api_plugin configured, defaulting read-only-threads to ${t}", ("t", my->_ro_thread_pool_size) );
         }
      }
   }
   EOS_ASSERT( test_mode_ || my->_ro_thread_pool_size == 0 || my->_producers.empty(), plugin_config_exception, "--read-only-threads not allowed on producer node" );
   // only initialize other read-only options when read-only thread pool is enabled
   if ( my->_ro_thread_pool_size > 0 ) {
#ifdef EOSIO_EOS_VM_OC_RUNTIME_ENABLED
      if (chain.is_eos_vm_oc_enabled()) {
         // EOS VM OC requires 4.2TB Virtual for each executing thread. Make sure the memory
         // required by configured read-only threads does not exceed the total system virtual memory.
         std::string attr_name;
         size_t vm_total_kb { 0 };
         size_t vm_used_kb { 0 };
         std::ifstream meminfo_file("/proc/meminfo");
         while (meminfo_file >> attr_name) {
            if (attr_name == "VmallocTotal:") {
               if ( !(meminfo_file >> vm_total_kb) )
                  break;
            } else if (attr_name == "VmallocUsed:") {
               if ( !(meminfo_file >> vm_used_kb) )
                  break;
            }
            meminfo_file.ignore(std::numeric_limits<std::streamsize>::max(), '\n');
         }

         EOS_ASSERT( vm_total_kb > 0, plugin_config_exception, "Unable to get system virtual memory size (not a Linux?), therefore cannot determine if the system has enough virtual memory for multi-threaded read-only transactions on EOS VM OC");
         EOS_ASSERT( vm_total_kb > vm_used_kb, plugin_config_exception, "vm total (${t}) must be greater than vm used (${u})", ("t", vm_total_kb)("u", vm_used_kb));
         uint32_t num_threads_supported = (vm_total_kb - vm_used_kb) / 4200000000;
         // reserve 1 for the app thread, 1 for anything else which might use VM
         EOS_ASSERT( num_threads_supported > 2, plugin_config_exception, "With the EOS VM OC configured, there is not enough system virtual memory to support the required minimum of 3 threads (1 for main thread, 1 for read-only, and 1 for anything else), vm total: ${t}, vm used: ${u}", ("t", vm_total_kb)("u", vm_used_kb));
         num_threads_supported -= 2;
         auto actual_threads_allowed = std::min(my->_ro_max_threads_allowed, num_threads_supported);
         ilog("vm total in kb: ${total}, vm used in kb: ${used}, number of EOS VM OC threads supported ((vm total - vm used)/4.2 TB - 2): ${supp}, max allowed: ${max}, actual allowed: ${actual}", ("total", vm_total_kb) ("used", vm_used_kb) ("supp", num_threads_supported) ("max", my->_ro_max_threads_allowed)("actual", actual_threads_allowed));
         EOS_ASSERT( my->_ro_thread_pool_size <= actual_threads_allowed, plugin_config_exception, "--read-only-threads (${th}) greater than number of threads allowed for EOS VM OC (${allowed})", ("th", my->_ro_thread_pool_size) ("allowed", actual_threads_allowed) );
      }
#endif
      EOS_ASSERT( my->_ro_thread_pool_size <= my->_ro_max_threads_allowed, plugin_config_exception, "--read-only-threads (${th}) greater than number of threads allowed (${allowed})", ("th", my->_ro_thread_pool_size) ("allowed", my->_ro_max_threads_allowed) );
   }

   my->_ro_write_window_time_us = fc::microseconds( options.at( "read-only-write-window-time-us" ).as<uint32_t>() );
   my->_ro_read_window_time_us = fc::microseconds( options.at( "read-only-read-window-time-us" ).as<uint32_t>() );
   EOS_ASSERT( my->_ro_read_window_time_us > my->_ro_read_window_minimum_time_us, plugin_config_exception, "minimum of --read-only-read-window-time-us (${read}) must be ${min} microseconds", ("read", my->_ro_read_window_time_us) ("min", my->_ro_read_window_minimum_time_us) );
   my->_ro_read_window_effective_time_us = my->_ro_read_window_time_us - my->_ro_read_window_minimum_time_us;

   // Make sure a read-only transaction can finish within the read
   // window if scheduled at the very beginning of the window.
   // Use _ro_read_window_effective_time_us instead of _ro_read_window_time_us
   // for safety margin
   if ( my->_max_transaction_time_ms.load() > 0 ) {
      EOS_ASSERT( my->_ro_read_window_effective_time_us > fc::milliseconds(my->_max_transaction_time_ms.load()), plugin_config_exception, "--read-only-read-window-time-us (${read}) must be greater than --max-transaction-time ${trx_time} ms plus a margin of ${min} us", ("read", my->_ro_read_window_time_us) ("trx_time", my->_max_transaction_time_ms.load()) ("min", my->_ro_read_window_minimum_time_us) );
      my->_ro_max_trx_time_us = fc::milliseconds(my->_max_transaction_time_ms.load());
   } else {
      // _max_transaction_time_ms can be set to negative in testing (for unlimited)
      my->_ro_max_trx_time_us = my->_ro_read_window_effective_time_us;
   }
   ilog("ro_thread_pool_size ${s}, ro_write_window_time_us ${ww}, ro_read_window_time_us ${rw}, ro_max_trx_time_us ${t}, ro_read_window_effective_time_us ${w}",
        ("s", my->_ro_thread_pool_size)("ww", my->_ro_write_window_time_us)("rw", my->_ro_read_window_time_us)("t", my->_ro_max_trx_time_us)("w", my->_ro_read_window_effective_time_us));

   my->_incoming_block_sync_provider = app().get_method<incoming::methods::block_sync>().register_provider(
         [this](const signed_block_ptr& block, const std::optional<block_id_type>& block_id, const block_state_ptr& bsp) {
      return my->on_incoming_block(block, block_id, bsp);
   });

   my->_incoming_transaction_async_provider = app().get_method<incoming::methods::transaction_async>().register_provider(
         [this](const packed_transaction_ptr& trx, bool api_trx, transaction_metadata::trx_type trx_type, bool return_failure_traces, next_function<transaction_trace_ptr> next) -> void {
      return my->on_incoming_transaction_async(trx, api_trx, trx_type, return_failure_traces, next );
   });

   if (options.count("greylist-account")) {
      std::vector<std::string> greylist = options["greylist-account"].as<std::vector<std::string>>();
      greylist_params param;
      for (auto &a : greylist) {
         param.accounts.push_back(account_name(a));
      }
      add_greylist_accounts(param);
   }

   {
      uint32_t greylist_limit = options.at("greylist-limit").as<uint32_t>();
      chain.set_greylist_limit( greylist_limit );
   }

   if( options.count("disable-subjective-account-billing") ) {
      std::vector<std::string> accounts = options["disable-subjective-account-billing"].as<std::vector<std::string>>();
      for( const auto& a : accounts ) {
         my->_subjective_billing.disable_account( account_name(a) );
      }
   }

   my->_snapshot_scheduler.set_db_path(my->_snapshots_dir);
   my->_snapshot_scheduler.set_snapshots_path(my->_snapshots_dir);  
} FC_LOG_AND_RETHROW() }

using namespace std::chrono_literals;
void producer_plugin::plugin_startup()
{ try {
   try {
   ilog("producer plugin:  plugin_startup() begin");

   my->_thread_pool.start( my->_thread_pool_size, []( const fc::exception& e ) {
      fc_elog( _log, "Exception in producer thread pool, exiting: ${e}", ("e", e.to_detail_string()) );
      app().quit();
   } );


   chain::controller& chain = my->chain_plug->chain();
   EOS_ASSERT( my->_producers.empty() || chain.get_read_mode() != chain::db_read_mode::IRREVERSIBLE, plugin_config_exception,
              "node cannot have any producer-name configured because block production is impossible when read_mode is \"irreversible\"" );

   EOS_ASSERT( my->_producers.empty() || chain.get_validation_mode() == chain::validation_mode::FULL, plugin_config_exception,
              "node cannot have any producer-name configured because block production is not safe when validation_mode is not \"full\"" );

   EOS_ASSERT( my->_producers.empty() || my->chain_plug->accept_transactions(), plugin_config_exception,
              "node cannot have any producer-name configured because no block production is possible with no [api|p2p]-accepted-transactions" );

   my->_accepted_block_connection.emplace(chain.accepted_block.connect( [this]( const auto& bsp ){ my->on_block( bsp ); } ));
   my->_accepted_block_header_connection.emplace(chain.accepted_block_header.connect( [this]( const auto& bsp ){ my->on_block_header( bsp ); } ));
   my->_irreversible_block_connection.emplace(chain.irreversible_block.connect( [this]( const auto& bsp ){ my->on_irreversible_block( bsp->block ); } ));
  
   my->_block_start_connection.emplace(chain.block_start.connect( [this, &chain]( uint32_t bs ) { 
      try {
         my->_snapshot_scheduler.on_start_block(bs, chain);
      }
      catch (const snapshot_execution_exception & e) {
         fc_elog( _log, "Exception during snapshot execution: ${e}", ("e", e.to_detail_string()) );
         app().quit();
      }
   } ));
 
   const auto lib_num = chain.last_irreversible_block_num();
   const auto lib = chain.fetch_block_by_number(lib_num);
   if (lib) {
      my->on_irreversible_block(lib);
   } else {
      my->_irreversible_block_time = fc::time_point::maximum();
   }

   if (!my->_producers.empty()) {
      ilog("Launching block production for ${n} producers at ${time}.", ("n", my->_producers.size())("time",fc::time_point::now()));

      if (my->_production_enabled) {
         if (chain.head_block_num() == 0) {
            new_chain_banner(chain);
         }
      }
   }

   if ( my->_ro_thread_pool_size > 0 ) {
      std::atomic<uint32_t> num_threads_started = 0;
      my->_ro_thread_pool.start( my->_ro_thread_pool_size,
         []( const fc::exception& e ) {
            fc_elog( _log, "Exception in read-only thread pool, exiting: ${e}", ("e", e.to_detail_string()) );
            app().quit();
         },
         [&]() {
            chain.init_thread_local_data();
            ++num_threads_started;
         });

      // This will be changed with std::latch or std::atomic<>::wait
      // when C++20 is used.
      auto time_slept_ms = 0;
      constexpr auto max_time_slept_ms = 1000;
      while ( num_threads_started.load() < my->_ro_thread_pool_size && time_slept_ms < max_time_slept_ms ) {
         std::this_thread::sleep_for( 1ms );
         ++time_slept_ms;
      }
      EOS_ASSERT(num_threads_started.load() == my->_ro_thread_pool_size, producer_exception, "read-only threads failed to start. num_threads_started: ${n}, time_slept_ms: ${t}ms", ("n", num_threads_started.load())("t", time_slept_ms));

      my->start_write_window();
   }

   my->schedule_production_loop();

   ilog("producer plugin:  plugin_startup() end");
   } catch( ... ) {
      // always call plugin_shutdown, even on exception
      plugin_shutdown();
      throw;
   }
} FC_CAPTURE_AND_RETHROW() }

void producer_plugin::plugin_shutdown() {
   try {
      my->_timer.cancel();
   } catch ( const std::bad_alloc& ) {
     chain_apis::api_base::handle_bad_alloc();
   } catch ( const boost::interprocess::bad_alloc& ) {
     chain_apis::api_base::handle_bad_alloc();
   } catch(const fc::exception& e) {
      edump((e.to_detail_string()));
   } catch(const std::exception& e) {
      edump((fc::std_exception_wrapper::from_current_exception(e).to_detail_string()));
   }

   my->_thread_pool.stop();

   my->_unapplied_transactions.clear();

   app().executor().post( 0, [me = my](){} ); // keep my pointer alive until queue is drained
   fc_ilog(_log, "exit shutdown");
}

void producer_plugin::handle_sighup() {
   fc::logger::update( logger_name, _log );
   fc::logger::update(trx_successful_trace_logger_name, _trx_successful_trace_log);
   fc::logger::update(trx_failed_trace_logger_name, _trx_failed_trace_log);
   fc::logger::update(trx_trace_success_logger_name, _trx_trace_success_log);
   fc::logger::update(trx_trace_failure_logger_name, _trx_trace_failure_log);
   fc::logger::update(trx_logger_name, _trx_log);
   fc::logger::update(transient_trx_successful_trace_logger_name, _transient_trx_successful_trace_log);
   fc::logger::update(transient_trx_failed_trace_logger_name, _transient_trx_failed_trace_log);
}

void producer_plugin::pause() {
   fc_ilog(_log, "Producer paused.");
   my->_pause_production = true;
}

void producer_plugin::resume() {
   my->_pause_production = false;
   // it is possible that we are only speculating because of this policy which we have now changed
   // re-evaluate that now
   //
   if (my->_pending_block_mode == pending_block_mode::speculating) {
      my->abort_block();
      fc_ilog(_log, "Producer resumed. Scheduling production.");
      my->schedule_production_loop();
   } else {
      fc_ilog(_log, "Producer resumed.");
   }
}

bool producer_plugin::paused() const {
   return my->_pause_production;
}

void producer_plugin::update_runtime_options(const runtime_options& options) {
   chain::controller& chain = my->chain_plug->chain();
   bool check_speculating = false;

   if (options.max_transaction_time) {
      my->_max_transaction_time_ms = *options.max_transaction_time;
   }

   if (options.max_irreversible_block_age) {
      my->_max_irreversible_block_age_us =  fc::seconds(*options.max_irreversible_block_age);
      check_speculating = true;
   }

   if (options.cpu_effort_us) {
      my->_cpu_effort_us = *options.cpu_effort_us;
   }

   if (options.max_scheduled_transaction_time_per_block_ms) {
      my->_max_scheduled_transaction_time_per_block_ms = *options.max_scheduled_transaction_time_per_block_ms;
   }

   if (options.incoming_defer_ratio) {
      my->_incoming_defer_ratio = *options.incoming_defer_ratio;
   }

   if (check_speculating && my->_pending_block_mode == pending_block_mode::speculating) {
      my->abort_block();
      my->schedule_production_loop();
   }

   if (options.subjective_cpu_leeway_us) {
      chain.set_subjective_cpu_leeway(fc::microseconds(*options.subjective_cpu_leeway_us));
   }

   if (options.greylist_limit) {
      chain.set_greylist_limit(*options.greylist_limit);
   }
}

producer_plugin::runtime_options producer_plugin::get_runtime_options() const {
   return {
      my->_max_transaction_time_ms,
      my->_max_irreversible_block_age_us.count() < 0 ? -1 : my->_max_irreversible_block_age_us.count() / 1'000'000,
      my->_cpu_effort_us,
      my->_max_scheduled_transaction_time_per_block_ms,
      my->chain_plug->chain().get_subjective_cpu_leeway() ?
            my->chain_plug->chain().get_subjective_cpu_leeway()->count() :
            std::optional<int32_t>(),
      my->_incoming_defer_ratio,
      my->chain_plug->chain().get_greylist_limit()
   };
}

void producer_plugin::add_greylist_accounts(const greylist_params& params) {
   EOS_ASSERT(params.accounts.size() > 0, chain::invalid_http_request, "At least one account is required");

   chain::controller& chain = my->chain_plug->chain();
   for (auto &acc : params.accounts) {
      chain.add_resource_greylist(acc);
   }
}

void producer_plugin::remove_greylist_accounts(const greylist_params& params) {
   EOS_ASSERT(params.accounts.size() > 0, chain::invalid_http_request, "At least one account is required");

   chain::controller& chain = my->chain_plug->chain();
   for (auto &acc : params.accounts) {
      chain.remove_resource_greylist(acc);
   }
}

producer_plugin::greylist_params producer_plugin::get_greylist() const {
   chain::controller& chain = my->chain_plug->chain();
   greylist_params result;
   const auto& list = chain.get_resource_greylist();
   result.accounts.reserve(list.size());
   for (auto &acc: list) {
      result.accounts.push_back(acc);
   }
   return result;
}

producer_plugin::whitelist_blacklist producer_plugin::get_whitelist_blacklist() const {
   chain::controller& chain = my->chain_plug->chain();
   return {
      chain.get_actor_whitelist(),
      chain.get_actor_blacklist(),
      chain.get_contract_whitelist(),
      chain.get_contract_blacklist(),
      chain.get_action_blacklist(),
      chain.get_key_blacklist()
   };
}

void producer_plugin::set_whitelist_blacklist(const producer_plugin::whitelist_blacklist& params) {
   EOS_ASSERT(params.actor_whitelist || params.actor_blacklist || params.contract_whitelist || params.contract_blacklist || params.action_blacklist || params.key_blacklist,
              chain::invalid_http_request,
              "At least one of actor_whitelist, actor_blacklist, contract_whitelist, contract_blacklist, action_blacklist, and key_blacklist is required"
             );

   chain::controller& chain = my->chain_plug->chain();
   if(params.actor_whitelist) chain.set_actor_whitelist(*params.actor_whitelist);
   if(params.actor_blacklist) chain.set_actor_blacklist(*params.actor_blacklist);
   if(params.contract_whitelist) chain.set_contract_whitelist(*params.contract_whitelist);
   if(params.contract_blacklist) chain.set_contract_blacklist(*params.contract_blacklist);
   if(params.action_blacklist) chain.set_action_blacklist(*params.action_blacklist);
   if(params.key_blacklist) chain.set_key_blacklist(*params.key_blacklist);
}

producer_plugin::integrity_hash_information producer_plugin::get_integrity_hash() const {
   chain::controller& chain = my->chain_plug->chain();

   auto reschedule = fc::make_scoped_exit([this](){
      my->schedule_production_loop();
   });

   if (chain.is_building_block()) {
      // abort the pending block
      my->abort_block();
   } else {
      reschedule.cancel();
   }

   return {chain.head_block_id(), chain.calculate_integrity_hash()};
}

void producer_plugin::create_snapshot(producer_plugin::next_function<chain::snapshot_scheduler::snapshot_information> next) {
   chain::controller& chain = my->chain_plug->chain();
   
   auto reschedule = fc::make_scoped_exit([this](){
      my->schedule_production_loop();
   });

<<<<<<< HEAD
   auto predicate = [&]() -> void {
=======
   auto head_id = chain.head_block_id();
   const auto head_block_num = chain.head_block_num();
   const auto head_block_time = chain.head_block_time();
   const auto& snapshot_path = pending_snapshot::get_final_path(head_id, my->_snapshots_dir);
   const auto& temp_path     = pending_snapshot::get_temp_path(head_id, my->_snapshots_dir);

   // maintain legacy exception if the snapshot exists
   if( std::filesystem::is_regular_file(snapshot_path) ) {
      auto ex = snapshot_exists_exception( FC_LOG_MESSAGE( error, "snapshot named ${name} already exists", ("name", snapshot_path) ) );
      next(ex.dynamic_copy_exception());
      return;
   }

   auto write_snapshot = [&]( const std::filesystem::path& p ) -> void {
      auto reschedule = fc::make_scoped_exit([this](){
         my->schedule_production_loop();
      });

>>>>>>> da014a69
      if (chain.is_building_block()) {
         // abort the pending block
         my->abort_block();
      } else {
         reschedule.cancel();
      }
<<<<<<< HEAD
   };
 
   my->_snapshot_scheduler.create_snapshot(next, chain, predicate);
=======

      std::filesystem::create_directory( p.parent_path() );

      // create the snapshot
      auto snap_out = std::ofstream(p.generic_string(), (std::ios::out | std::ios::binary));
      auto writer = std::make_shared<ostream_snapshot_writer>(snap_out);
      chain.write_snapshot(writer);
      writer->finalize();
      snap_out.flush();
      snap_out.close();
   };

   // If in irreversible mode, create snapshot and return path to snapshot immediately.
   if( chain.get_read_mode() == db_read_mode::IRREVERSIBLE ) {
      try {
         write_snapshot( temp_path );

         std::error_code ec;
         std::filesystem::rename(temp_path, snapshot_path, ec);
         EOS_ASSERT(!ec, snapshot_finalization_exception,
               "Unable to finalize valid snapshot of block number ${bn}: [code: ${ec}] ${message}",
               ("bn", head_block_num)
               ("ec", ec.value())
               ("message", ec.message()));

         next( producer_plugin::snapshot_information{head_id, head_block_num, head_block_time, chain_snapshot_header::current_version, snapshot_path.generic_string()} );
      } CATCH_AND_CALL (next);
      return;
   }

   // Otherwise, the result will be returned when the snapshot becomes irreversible.

   // determine if this snapshot is already in-flight
   auto& pending_by_id = my->_pending_snapshot_index.get<by_id>();
   auto existing = pending_by_id.find(head_id);
   if( existing != pending_by_id.end() ) {
      // if a snapshot at this block is already pending, attach this requests handler to it
      pending_by_id.modify(existing, [&next]( auto& entry ){
         entry.next = [prev = entry.next, next](const next_function_variant<producer_plugin::snapshot_information>& res){
            prev(res);
            next(res);
         };
      });
   } else {
      const auto& pending_path = pending_snapshot::get_pending_path(head_id, my->_snapshots_dir);

      try {
         write_snapshot( temp_path ); // create a new pending snapshot

         std::error_code ec;
         std::filesystem::rename(temp_path, pending_path, ec);
         EOS_ASSERT(!ec, snapshot_finalization_exception,
               "Unable to promote temp snapshot to pending for block number ${bn}: [code: ${ec}] ${message}",
               ("bn", head_block_num)
               ("ec", ec.value())
               ("message", ec.message()));
         my->_pending_snapshot_index.emplace(head_id, next, pending_path.generic_string(), snapshot_path.generic_string());
         my->_snapshot_scheduler.add_pending_snapshot_info( producer_plugin::snapshot_information{head_id, head_block_num, head_block_time, chain_snapshot_header::current_version, pending_path.generic_string()} );
      } CATCH_AND_CALL (next);
   }
>>>>>>> da014a69
}

chain::snapshot_scheduler::snapshot_schedule_result producer_plugin::schedule_snapshot(const chain::snapshot_scheduler::snapshot_request_information& sri)
{
   return my->_snapshot_scheduler.schedule_snapshot(sri);
}

chain::snapshot_scheduler::snapshot_schedule_result producer_plugin::unschedule_snapshot(const chain::snapshot_scheduler::snapshot_request_id_information& sri)
{
   return my->_snapshot_scheduler.unschedule_snapshot(sri.snapshot_request_id);
}

chain::snapshot_scheduler::get_snapshot_requests_result producer_plugin::get_snapshot_requests() const
{
   return my->_snapshot_scheduler.get_snapshot_requests();
}

producer_plugin::scheduled_protocol_feature_activations
producer_plugin::get_scheduled_protocol_feature_activations()const {
   return {my->_protocol_features_to_activate};
}

void producer_plugin::schedule_protocol_feature_activations( const scheduled_protocol_feature_activations& schedule ) {
   const chain::controller& chain = my->chain_plug->chain();
   std::set<digest_type> set_of_features_to_activate( schedule.protocol_features_to_activate.begin(),
                                                      schedule.protocol_features_to_activate.end() );
   EOS_ASSERT( set_of_features_to_activate.size() == schedule.protocol_features_to_activate.size(),
               invalid_protocol_features_to_activate, "duplicate digests" );
   chain.validate_protocol_features( schedule.protocol_features_to_activate );
   const auto& pfs = chain.get_protocol_feature_manager().get_protocol_feature_set();
   for (auto &feature_digest : set_of_features_to_activate) {
      const auto& pf = pfs.get_protocol_feature(feature_digest);
      EOS_ASSERT( !pf.preactivation_required, protocol_feature_exception,
                  "protocol feature requires preactivation: ${digest}",
                  ("digest", feature_digest));
   }
   my->_protocol_features_to_activate = schedule.protocol_features_to_activate;
   my->_protocol_features_signaled = false;
}

fc::variants producer_plugin::get_supported_protocol_features( const get_supported_protocol_features_params& params ) const {
   fc::variants results;
   const chain::controller& chain = my->chain_plug->chain();
   const auto& pfs = chain.get_protocol_feature_manager().get_protocol_feature_set();
   const auto next_block_time = chain.head_block_time() + fc::milliseconds(config::block_interval_ms);

   flat_map<digest_type, bool>  visited_protocol_features;
   visited_protocol_features.reserve( pfs.size() );

   std::function<bool(const protocol_feature&)> add_feature =
   [&results, &pfs, &params, next_block_time, &visited_protocol_features, &add_feature]
   ( const protocol_feature& pf ) -> bool {
      if( ( params.exclude_disabled || params.exclude_unactivatable ) && !pf.enabled ) return false;
      if( params.exclude_unactivatable && ( next_block_time < pf.earliest_allowed_activation_time  ) ) return false;

      auto res = visited_protocol_features.emplace( pf.feature_digest, false );
      if( !res.second ) return res.first->second;

      const auto original_size = results.size();
      for( const auto& dependency : pf.dependencies ) {
         if( !add_feature( pfs.get_protocol_feature( dependency ) ) ) {
            results.resize( original_size );
            return false;
         }
      }

      res.first->second = true;
      results.emplace_back( pf.to_variant(true) );
      return true;
   };

   for( const auto& pf : pfs ) {
      add_feature( pf );
   }

   return results;
}

producer_plugin::get_account_ram_corrections_result
producer_plugin::get_account_ram_corrections( const get_account_ram_corrections_params& params ) const {
   get_account_ram_corrections_result result;
   const auto& db = my->chain_plug->chain().db();

   const auto& idx = db.get_index<chain::account_ram_correction_index, chain::by_name>();
   account_name lower_bound_value{ std::numeric_limits<uint64_t>::lowest() };
   account_name upper_bound_value{ std::numeric_limits<uint64_t>::max() };

   if( params.lower_bound ) {
      lower_bound_value = *params.lower_bound;
   }

   if( params.upper_bound ) {
      upper_bound_value = *params.upper_bound;
   }

   if( upper_bound_value < lower_bound_value )
      return result;

   auto walk_range = [&]( auto itr, auto end_itr ) {
      for( unsigned int count = 0;
           count < params.limit && itr != end_itr;
           ++itr )
      {
         result.rows.push_back( fc::variant( *itr ) );
         ++count;
      }
      if( itr != end_itr ) {
         result.more = itr->name;
      }
   };

   auto lower = idx.lower_bound( lower_bound_value );
   auto upper = idx.upper_bound( upper_bound_value );
   if( params.reverse ) {
      walk_range( boost::make_reverse_iterator(upper), boost::make_reverse_iterator(lower) );
   } else {
      walk_range( lower, upper );
   }

   return result;
}

producer_plugin::get_unapplied_transactions_result
producer_plugin::get_unapplied_transactions( const get_unapplied_transactions_params& p, const fc::time_point& deadline ) const {

   fc::microseconds params_time_limit = p.time_limit_ms ? fc::milliseconds(*p.time_limit_ms) : fc::milliseconds(10);
   fc::time_point params_deadline = fc::time_point::now() + params_time_limit;

   auto& ua = my->_unapplied_transactions;

   auto itr = ([&](){
      if (!p.lower_bound.empty()) {
         try {
            auto trx_id = transaction_id_type( p.lower_bound );
            return ua.lower_bound( trx_id );
         } catch( ... ) {
            return ua.end();
         }
      } else {
         return ua.begin();
      }
   })();

   auto get_trx_type = [&](trx_enum_type t, transaction_metadata::trx_type type) {
      if( type == transaction_metadata::trx_type::dry_run ) return "dry_run";
      if( type == transaction_metadata::trx_type::read_only ) return "read_only";
      switch( t ) {
         case trx_enum_type::unknown:
            return "unknown";
         case trx_enum_type::forked:
            return "forked";
         case trx_enum_type::aborted:
            return "aborted";
         case trx_enum_type::incoming_api:
            return "incoming_api";
         case trx_enum_type::incoming_p2p:
            return "incoming_p2p";
      }
      return "unknown type";
   };

   get_unapplied_transactions_result result;
   result.size = ua.size();
   result.incoming_size = ua.incoming_size();

   uint32_t remaining = p.limit ? *p.limit : std::numeric_limits<uint32_t>::max();
   while (itr != ua.end() && remaining > 0 && params_deadline > fc::time_point::now()) {
      FC_CHECK_DEADLINE(deadline);
      auto& r = result.trxs.emplace_back();
      r.trx_id = itr->id();
      r.expiration = itr->expiration();
      const auto& pt = itr->trx_meta->packed_trx();
      r.trx_type = get_trx_type( itr->trx_type, itr->trx_meta->get_trx_type() );
      r.first_auth = pt->get_transaction().first_authorizer();
      const auto& actions = pt->get_transaction().actions;
      if( !actions.empty() ) {
         r.first_receiver = actions[0].account;
         r.first_action = actions[0].name;
      }
      r.total_actions = pt->get_transaction().total_actions();
      r.billed_cpu_time_us = itr->trx_meta->billed_cpu_time_us;
      r.size = pt->get_estimated_size();

      ++itr;
      remaining--;
   }

   if (itr != ua.end()) {
      result.more = itr->id();
   }

   return result;
}


uint32_t producer_plugin_impl::calculate_next_block_slot(const account_name& producer_name, uint32_t current_block_slot) const {
   chain::controller& chain = chain_plug->chain();
   const auto& hbs = chain.head_block_state();
   const auto& active_schedule = hbs->active_schedule.producers;

   // determine if this producer is in the active schedule and if so, where
   auto itr = std::find_if(active_schedule.begin(), active_schedule.end(), [&](const auto& asp){ return asp.producer_name == producer_name; });
   if (itr == active_schedule.end()) {
      // this producer is not in the active producer set
      return UINT32_MAX;
   }

   size_t producer_index = itr - active_schedule.begin();
   uint32_t minimum_offset = 1; // must at least be the "next" block

   // account for a watermark in the future which is disqualifying this producer for now
   // this is conservative assuming no blocks are dropped.  If blocks are dropped the watermark will
   // disqualify this producer for longer but it is assumed they will wake up, determine that they
   // are disqualified for longer due to skipped blocks and re-calculate their next block with better
   // information then
   auto current_watermark = get_watermark(producer_name);
   if (current_watermark) {
      const auto watermark = *current_watermark;
      auto block_num = chain.head_block_state()->block_num;
      if (chain.is_building_block()) {
         ++block_num;
      }
      if (watermark.first > block_num) {
         // if I have a watermark block number then I need to wait until after that watermark
         minimum_offset = watermark.first - block_num + 1;
      }
      if (watermark.second.slot > current_block_slot) {
          // if I have a watermark block timestamp then I need to wait until after that watermark timestamp
          minimum_offset = std::max(minimum_offset, watermark.second.slot - current_block_slot + 1);
      }
   }

   // this producers next opportunity to produce is the next time its slot arrives after or at the calculated minimum
   uint32_t minimum_slot = current_block_slot + minimum_offset;
   size_t minimum_slot_producer_index = (minimum_slot % (active_schedule.size() * config::producer_repetitions)) / config::producer_repetitions;
   if ( producer_index == minimum_slot_producer_index ) {
      // this is the producer for the minimum slot, go with that
      return minimum_slot;
   } else {
      // calculate how many rounds are between the minimum producer and the producer in question
      size_t producer_distance = producer_index - minimum_slot_producer_index;
      // check for unsigned underflow
      if (producer_distance > producer_index) {
         producer_distance += active_schedule.size();
      }

      // align the minimum slot to the first of its set of reps
      uint32_t first_minimum_producer_slot = minimum_slot - (minimum_slot % config::producer_repetitions);

      // offset the aligned minimum to the *earliest* next set of slots for this producer
      uint32_t next_block_slot = first_minimum_producer_slot  + (producer_distance * config::producer_repetitions);
      return next_block_slot;
   }
}

block_timestamp_type producer_plugin_impl::calculate_pending_block_time() const {
   const chain::controller& chain = chain_plug->chain();
   const fc::time_point now = fc::time_point::now();
   const fc::time_point base = std::max<fc::time_point>(now, chain.head_block_time());
   return block_timestamp_type(base).next();
}

bool producer_plugin_impl::should_interrupt_start_block( const fc::time_point& deadline, uint32_t pending_block_num ) const {
   if( _pending_block_mode == pending_block_mode::producing ) {
      return deadline <= fc::time_point::now();
   }
   // if we can produce then honor deadline so production starts on time
   return (!_producers.empty() && deadline <= fc::time_point::now()) || (_received_block >= pending_block_num);
}

producer_plugin_impl::start_block_result producer_plugin_impl::start_block() {
   chain::controller& chain = chain_plug->chain();
   update_block_metrics();

   if( !chain_plug->accept_transactions() )
      return start_block_result::waiting_for_block;

   const auto& hbs = chain.head_block_state();

   if( chain.get_terminate_at_block() > 0 && chain.get_terminate_at_block() <= chain.head_block_num() ) {
      ilog("Reached configured maximum block ${num}; terminating", ("num", chain.get_terminate_at_block()));
      app().quit();
      return start_block_result::failed;
   }

   const fc::time_point now = fc::time_point::now();
   const block_timestamp_type block_time = calculate_pending_block_time();
   const uint32_t pending_block_num = hbs->block_num + 1;

   _pending_block_mode = pending_block_mode::producing;

   // Not our turn
   const auto& scheduled_producer = hbs->get_scheduled_producer(block_time);

   const auto current_watermark = get_watermark(scheduled_producer.producer_name);

   size_t num_relevant_signatures = 0;
   scheduled_producer.for_each_key([&](const public_key_type& key){
      const auto& iter = _signature_providers.find(key);
      if(iter != _signature_providers.end()) {
         num_relevant_signatures++;
      }
   });

   auto irreversible_block_age = get_irreversible_block_age();

   // If the next block production opportunity is in the present or future, we're synced.
   if( !_production_enabled ) {
      _pending_block_mode = pending_block_mode::speculating;
   } else if( _producers.find(scheduled_producer.producer_name) == _producers.end()) {
      _pending_block_mode = pending_block_mode::speculating;
   } else if (num_relevant_signatures == 0) {
      elog("Not producing block because I don't have any private keys relevant to authority: ${authority}", ("authority", scheduled_producer.authority));
      _pending_block_mode = pending_block_mode::speculating;
   } else if ( _pause_production ) {
      elog("Not producing block because production is explicitly paused");
      _pending_block_mode = pending_block_mode::speculating;
   } else if ( _max_irreversible_block_age_us.count() >= 0 && irreversible_block_age >= _max_irreversible_block_age_us ) {
      elog("Not producing block because the irreversible block is too old [age:${age}s, max:${max}s]", ("age", irreversible_block_age.count() / 1'000'000)( "max", _max_irreversible_block_age_us.count() / 1'000'000 ));
      _pending_block_mode = pending_block_mode::speculating;
   }

   if (_pending_block_mode == pending_block_mode::producing) {
      // determine if our watermark excludes us from producing at this point
      if (current_watermark) {
         const block_timestamp_type block_timestamp{block_time};
         if (current_watermark->first > hbs->block_num) {
            elog("Not producing block because \"${producer}\" signed a block at a higher block number (${watermark}) than the current fork's head (${head_block_num})",
                 ("producer", scheduled_producer.producer_name)
                 ("watermark", current_watermark->first)
                 ("head_block_num", hbs->block_num));
            _pending_block_mode = pending_block_mode::speculating;
         } else if (current_watermark->second >= block_timestamp) {
            elog("Not producing block because \"${producer}\" signed a block at the next block time or later (${watermark}) than the pending block time (${block_timestamp})",
                 ("producer", scheduled_producer.producer_name)
                 ("watermark", current_watermark->second)
                 ("block_timestamp", block_timestamp));
            _pending_block_mode = pending_block_mode::speculating;
         }
      }
   }

   if (_pending_block_mode == pending_block_mode::speculating) {
      auto head_block_age = now - chain.head_block_time();
      if (head_block_age > fc::seconds(5))
         return start_block_result::waiting_for_block;
   }

   _pending_block_deadline = block_timing_util::calculate_block_deadline(_cpu_effort_us, _pending_block_mode, block_time);
   auto preprocess_deadline = _pending_block_deadline;
   uint32_t production_round_index = block_timestamp_type(block_time).slot % chain::config::producer_repetitions;
   if (production_round_index == 0) {
       // first block of our round, wait for block production window
      const auto start_block_time = block_time.to_time_point() - fc::microseconds( config::block_interval_us );
      if (now < start_block_time) {
         fc_dlog( _log, "Not starting block until ${bt}", ("bt", start_block_time) );
         schedule_delayed_production_loop( weak_from_this(), start_block_time );
         return start_block_result::waiting_for_production;
      }
   }

   fc_dlog(_log, "Starting block #${n} at ${time} producer ${p}",
           ("n", pending_block_num)("time", now)("p", scheduled_producer.producer_name));

   try {
      uint16_t blocks_to_confirm = 0;

      if (_pending_block_mode == pending_block_mode::producing) {
         // determine how many blocks this producer can confirm
         // 1) if it is not a producer from this node, assume no confirmations (we will discard this block anyway)
         // 2) if it is a producer on this node that has never produced, the conservative approach is to assume no
         //    confirmations to make sure we don't double sign after a crash TODO: make these watermarks durable?
         // 3) if it is a producer on this node where this node knows the last block it produced, safely set it -UNLESS-
         // 4) the producer on this node's last watermark is higher (meaning on a different fork)
         if (current_watermark) {
            auto watermark_bn = current_watermark->first;
            if (watermark_bn < hbs->block_num) {
               blocks_to_confirm = (uint16_t)(std::min<uint32_t>(std::numeric_limits<uint16_t>::max(), (uint32_t)(hbs->block_num - watermark_bn)));
            }
         }

         // can not confirm irreversible blocks
         blocks_to_confirm = (uint16_t)(std::min<uint32_t>(blocks_to_confirm, (uint32_t)(hbs->block_num - hbs->dpos_irreversible_blocknum)));
      }

      abort_block();

      auto features_to_activate = chain.get_preactivated_protocol_features();
      if( _pending_block_mode == pending_block_mode::producing && _protocol_features_to_activate.size() > 0 ) {
         bool drop_features_to_activate = false;
         try {
            chain.validate_protocol_features( _protocol_features_to_activate );
         } catch ( const std::bad_alloc& ) {
           chain_apis::api_base::handle_bad_alloc();
         } catch ( const boost::interprocess::bad_alloc& ) {
           chain_apis::api_base::handle_bad_alloc();
         } catch( const fc::exception& e ) {
            wlog( "protocol features to activate are no longer all valid: ${details}",
                  ("details",e.to_detail_string()) );
            drop_features_to_activate = true;
         } catch( const std::exception& e ) {
            wlog( "protocol features to activate are no longer all valid: ${details}",
                  ("details",fc::std_exception_wrapper::from_current_exception(e).to_detail_string()) );
            drop_features_to_activate = true;
         }

         if( drop_features_to_activate ) {
            _protocol_features_to_activate.clear();
         } else {
            auto protocol_features_to_activate = _protocol_features_to_activate; // do a copy as pending_block might be aborted
            if( features_to_activate.size() > 0 ) {
               protocol_features_to_activate.reserve( protocol_features_to_activate.size()
                                                         + features_to_activate.size() );
               std::set<digest_type> set_of_features_to_activate( protocol_features_to_activate.begin(),
                                                                  protocol_features_to_activate.end() );
               for( const auto& f : features_to_activate ) {
                  auto res = set_of_features_to_activate.insert( f );
                  if( res.second ) {
                     protocol_features_to_activate.push_back( f );
                  }
               }
               features_to_activate.clear();
            }
            std::swap( features_to_activate, protocol_features_to_activate );
            _protocol_features_signaled = true;
            ilog( "signaling activation of the following protocol features in block ${num}: ${features_to_activate}",
                  ("num", pending_block_num)("features_to_activate", features_to_activate) );
         }
      }

      controller::block_status bs = _pending_block_mode == pending_block_mode::producing ?
            controller::block_status::incomplete : controller::block_status::ephemeral;
      chain.start_block( block_time, blocks_to_confirm, features_to_activate, bs, preprocess_deadline );
   } LOG_AND_DROP();

   if( chain.is_building_block() ) {
      const auto& pending_block_signing_authority = chain.pending_block_signing_authority();

      if (_pending_block_mode == pending_block_mode::producing && pending_block_signing_authority != scheduled_producer.authority) {
         elog("Unexpected block signing authority, reverting to speculative mode! [expected: \"${expected}\", actual: \"${actual\"", ("expected", scheduled_producer.authority)("actual", pending_block_signing_authority));
         _pending_block_mode = pending_block_mode::speculating;
      }

      try {
         _account_fails.report_and_clear(hbs->block_num);
         _time_tracker.clear();

         if( !remove_expired_trxs( preprocess_deadline ) )
            return start_block_result::exhausted;
         if( !remove_expired_blacklisted_trxs( preprocess_deadline ) )
            return start_block_result::exhausted;
         if( !_subjective_billing.remove_expired( _log, chain.pending_block_time(), fc::time_point::now(),
                                                  [&](){ return should_interrupt_start_block( preprocess_deadline, pending_block_num ); } ) ) {
            return start_block_result::exhausted;
         }

         // limit execution of pending incoming to once per block
         auto incoming_itr = _unapplied_transactions.incoming_begin();

         if (_pending_block_mode == pending_block_mode::producing) {
            if( !process_unapplied_trxs( preprocess_deadline ) )
               return start_block_result::exhausted;


            auto scheduled_trx_deadline = preprocess_deadline;
            if (_max_scheduled_transaction_time_per_block_ms >= 0) {
               scheduled_trx_deadline = std::min<fc::time_point>(
                     scheduled_trx_deadline,
                     fc::time_point::now() + fc::milliseconds(_max_scheduled_transaction_time_per_block_ms)
               );
            }
            // may exhaust scheduled_trx_deadline but not preprocess_deadline, exhausted preprocess_deadline checked below
            process_scheduled_and_incoming_trxs( scheduled_trx_deadline, incoming_itr );
         }

         repost_exhausted_transactions( preprocess_deadline );

         if( app().is_quiting() ) // db guard exception above in LOG_AND_DROP could have called app().quit()
            return start_block_result::failed;
         if ( should_interrupt_start_block( preprocess_deadline, pending_block_num ) || block_is_exhausted() ) {
            return start_block_result::exhausted;
         }

         if( !process_incoming_trxs( preprocess_deadline, incoming_itr ) )
            return start_block_result::exhausted;

         return start_block_result::succeeded;

      } catch ( const guard_exception& e ) {
         chain_plugin::handle_guard_exception(e);
         return start_block_result::failed;
      } catch ( std::bad_alloc& ) {
         chain_apis::api_base::handle_bad_alloc();
      } catch ( boost::interprocess::bad_alloc& ) {
         chain_apis::api_base::handle_db_exhaustion();
      }

   }

   return start_block_result::failed;
}

bool producer_plugin_impl::remove_expired_trxs( const fc::time_point& deadline )
{
   chain::controller& chain = chain_plug->chain();
   auto pending_block_time = chain.pending_block_time();
   auto pending_block_num = chain.pending_block_num();

   // remove all expired transactions
   size_t num_expired = 0;
   size_t orig_count = _unapplied_transactions.size();
   bool exhausted = !_unapplied_transactions.clear_expired( pending_block_time, [&](){ return should_interrupt_start_block(deadline, pending_block_num); },
         [&num_expired]( const packed_transaction_ptr& packed_trx_ptr, trx_enum_type trx_type ) {
            // expired exception is logged as part of next() call
            ++num_expired;
   });

   if( exhausted && _pending_block_mode == pending_block_mode::producing ) {
      fc_wlog( _log, "Unable to process all expired transactions of the ${n} transactions in the unapplied queue before deadline, "
                     "Expired ${expired}", ("n", orig_count)("expired", num_expired) );
   } else {
      fc_dlog( _log, "Processed ${ex} expired transactions of the ${n} transactions in the unapplied queue.",
               ("n", orig_count)("ex", num_expired) );
   }

   return !exhausted;
}

bool producer_plugin_impl::remove_expired_blacklisted_trxs( const fc::time_point& deadline )
{
   bool exhausted = false;
   auto& blacklist_by_expiry = _blacklisted_transactions.get<by_expiry>();
   if(!blacklist_by_expiry.empty()) {
      const chain::controller& chain = chain_plug->chain();
      const auto lib_time = chain.last_irreversible_block_time();
      const auto pending_block_num = chain.pending_block_num();

      int num_expired = 0;
      int orig_count = _blacklisted_transactions.size();

      while (!blacklist_by_expiry.empty() && blacklist_by_expiry.begin()->expiry <= lib_time) {
         if ( should_interrupt_start_block( deadline, pending_block_num ) ) {
            exhausted = true;
            break;
         }
         blacklist_by_expiry.erase(blacklist_by_expiry.begin());
         num_expired++;
      }

      fc_dlog(_log, "Processed ${n} blacklisted transactions, Expired ${expired}",
              ("n", orig_count)("expired", num_expired));
   }
   return !exhausted;
}

// Returns contract name, action name, and exception text of an exception that occurred in a contract
inline std::string get_detailed_contract_except_info(const packed_transaction_ptr& trx,
                                                     const transaction_trace_ptr& trace,
                                                     const fc::exception_ptr& except_ptr)
{
   std::string contract_name;
   std::string act_name;
   std::string details;

   if( trace && !trace->action_traces.empty() ) {
      auto last_action_ordinal = trace->action_traces.size() - 1;
      contract_name = trace->action_traces[last_action_ordinal].receiver.to_string();
      act_name = trace->action_traces[last_action_ordinal].act.name.to_string();
   } else if ( trx ) {
      const auto& actions = trx->get_transaction().actions;
      if( actions.empty() ) return details; // should not be possible
      contract_name = actions[0].account.to_string();
      act_name = actions[0].name.to_string();
   }

   details = except_ptr ? except_ptr->top_message() : (trace && trace->except) ? trace->except->top_message() : std::string();
   if (!details.empty()) {
      details = fc::format_string("${d}", fc::mutable_variant_object() ("d", details), true);  // true for limiting the formatted string size
   }

   // this format is parsed by external tools
   return "action: " + contract_name + ":" + act_name + ", " + details;
}

void producer_plugin_impl::log_trx_results( const transaction_metadata_ptr& trx,
                                            const transaction_trace_ptr& trace,
                                            const fc::time_point& start )
{
   uint32_t billed_cpu_time_us = (trace && trace->receipt) ? trace->receipt->cpu_usage_us : 0;
   log_trx_results( trx->packed_trx(), trace, nullptr, billed_cpu_time_us, start, trx->is_transient() );
}

void producer_plugin_impl::log_trx_results( const transaction_metadata_ptr& trx,
                                            const fc::exception_ptr& except_ptr )
{
   uint32_t billed_cpu_time_us = trx ? trx->billed_cpu_time_us : 0;
   log_trx_results( trx->packed_trx(), nullptr, except_ptr, billed_cpu_time_us, fc::time_point::now(), trx->is_transient() );
}

void producer_plugin_impl::log_trx_results( const packed_transaction_ptr& trx,
                                            const transaction_trace_ptr& trace,
                                            const fc::exception_ptr& except_ptr,
                                            uint32_t billed_cpu_us,
                                            const fc::time_point& start,
                                            bool is_transient )
{
   chain::controller& chain = chain_plug->chain();

   auto get_trace = [&](const transaction_trace_ptr& trace, const fc::exception_ptr& except_ptr) -> fc::variant {
      if( trace ) {
         return chain_plug->get_log_trx_trace( trace );
      } else {
         return fc::variant{except_ptr};
      }
   };

   bool except = except_ptr || (trace && trace->except);
   if (except) {
      if (_pending_block_mode == pending_block_mode::producing) {
         fc_dlog( is_transient ? _transient_trx_failed_trace_log : _trx_failed_trace_log,
            "[TRX_TRACE] Block ${block_num} for producer ${prod} is REJECTING ${desc}tx: ${txid}, auth: ${a}, ${details}",
            ("block_num", chain.head_block_num() + 1)("prod", get_pending_block_producer())
            ("desc", is_transient ? "transient " : "")("txid", trx->id())
            ("a", trx->get_transaction().first_authorizer())
            ("details", get_detailed_contract_except_info(trx, trace, except_ptr)));

         if ( !is_transient ) {
            fc_dlog(_trx_log, "[TRX_TRACE] Block ${block_num} for producer ${prod} is REJECTING tx: ${trx}",
                 ("block_num", chain.head_block_num() + 1)("prod", get_pending_block_producer())
                 ("trx", chain_plug->get_log_trx(trx->get_transaction())));
            fc_dlog(_trx_trace_failure_log, "[TRX_TRACE] Block ${block_num} for producer ${prod} is REJECTING tx: ${entire_trace}",
                 ("block_num", chain.head_block_num() + 1)("prod", get_pending_block_producer())
                 ("entire_trace", get_trace(trace, except_ptr)));
         }
      } else {
         fc_dlog( is_transient ? _transient_trx_failed_trace_log : _trx_failed_trace_log, "[TRX_TRACE] Speculative execution is REJECTING ${desc}tx: ${txid}, auth: ${a} : ${details}",
            ("desc", is_transient ? "transient " : "")
            ("txid", trx->id())("a", trx->get_transaction().first_authorizer())
            ("details", get_detailed_contract_except_info(trx, trace, except_ptr)));
         if ( !is_transient ) {
            fc_dlog(_trx_log, "[TRX_TRACE] Speculative execution is REJECTING tx: ${trx} ",
                    ("trx", chain_plug->get_log_trx(trx->get_transaction())));
            fc_dlog(_trx_trace_failure_log, "[TRX_TRACE] Speculative execution is REJECTING tx: ${entire_trace} ",
                    ("entire_trace", get_trace(trace, except_ptr)));
         }
      }
   } else {
      if (_pending_block_mode == pending_block_mode::producing) {
         fc_dlog( is_transient ? _transient_trx_successful_trace_log : _trx_successful_trace_log, "[TRX_TRACE] Block ${block_num} for producer ${prod} is ACCEPTING ${desc}tx: ${txid}, auth: ${a}, cpu: ${cpu}",
            ("block_num", chain.head_block_num() + 1)("prod", get_pending_block_producer())("desc", is_transient ? "transient " : "")("txid", trx->id())
            ("a", trx->get_transaction().first_authorizer())("cpu", billed_cpu_us));
         if ( !is_transient ) {
            fc_dlog(_trx_log, "[TRX_TRACE] Block ${block_num} for producer ${prod} is ACCEPTING tx: ${trx}",
                    ("block_num", chain.head_block_num() + 1)("prod", get_pending_block_producer())
                    ("trx", chain_plug->get_log_trx(trx->get_transaction())));
            fc_dlog(_trx_trace_success_log, "[TRX_TRACE] Block ${block_num} for producer ${prod} is ACCEPTING tx: ${entire_trace}",
                    ("block_num", chain.head_block_num() + 1)("prod", get_pending_block_producer())
                    ("entire_trace", get_trace(trace, except_ptr)));
         }
      } else {
         fc_dlog( is_transient ? _transient_trx_successful_trace_log : _trx_successful_trace_log, "[TRX_TRACE] Speculative execution is ACCEPTING ${desc}tx: ${txid}, auth: ${a}, cpu: ${cpu}",
            ("desc", is_transient ? "transient " : "")
            ("txid", trx->id())("a", trx->get_transaction().first_authorizer())
            ("cpu", billed_cpu_us));
         if ( !is_transient ) {
            fc_dlog(_trx_log, "[TRX_TRACE] Speculative execution is ACCEPTING tx: ${trx}",
                    ("trx", chain_plug->get_log_trx(trx->get_transaction())));
            fc_dlog(_trx_trace_success_log, "[TRX_TRACE] Speculative execution is ACCEPTING tx: ${entire_trace}",
                    ("entire_trace", get_trace(trace, except_ptr)));
         }
      }
   }
}

// Does not modify unapplied_transaction_queue
producer_plugin_impl::push_result
producer_plugin_impl::push_transaction( const fc::time_point& block_deadline,
                                        const transaction_metadata_ptr& trx,
                                        bool api_trx,
                                        bool return_failure_trace,
                                        const next_function<transaction_trace_ptr>& next )
{
   auto start = fc::time_point::now();
   EOS_ASSERT(!trx->is_read_only(), producer_exception, "Unexpected read-only trx");

   bool disable_subjective_enforcement = (api_trx && _disable_subjective_api_billing)
                                         || (!api_trx && _disable_subjective_p2p_billing)
                                         || trx->is_transient();

   chain::controller& chain = chain_plug->chain();
   auto first_auth = trx->packed_trx()->get_transaction().first_authorizer();
   if( !disable_subjective_enforcement && _account_fails.failure_limit( first_auth ) ) {
      if( next ) {
         auto except_ptr = std::static_pointer_cast<fc::exception>( std::make_shared<tx_cpu_usage_exceeded>(
               FC_LOG_MESSAGE( error, "transaction ${id} exceeded failure limit for account ${a} until ${next_reset_time}",
                               ("id", trx->id())( "a", first_auth )
                               ("next_reset_time", _account_fails.next_reset_timepoint(chain.head_block_num(),chain.head_block_time()))) ) );
         log_trx_results( trx, except_ptr );
         next( except_ptr );
      }
      _time_tracker.add_fail_time(fc::time_point::now() - start, trx->is_transient());
      return push_result{.failed = true};
   }

   fc::microseconds max_trx_time = fc::milliseconds( _max_transaction_time_ms.load() );
   if( max_trx_time.count() < 0 ) max_trx_time = fc::microseconds::maximum();

   int64_t sub_bill = 0;
   if( !disable_subjective_enforcement )
      sub_bill = _subjective_billing.get_subjective_bill( first_auth, fc::time_point::now() );

   auto prev_billed_cpu_time_us = trx->billed_cpu_time_us;
   if( _pending_block_mode == pending_block_mode::producing && prev_billed_cpu_time_us > 0 ) {
      const auto& rl = chain.get_resource_limits_manager();
      if ( !_subjective_billing.is_account_disabled( first_auth ) && !rl.is_unlimited_cpu( first_auth ) ) {
         int64_t prev_billed_plus100_us = prev_billed_cpu_time_us + EOS_PERCENT( prev_billed_cpu_time_us, 100 * config::percent_1 );
         if( prev_billed_plus100_us < max_trx_time.count() ) max_trx_time = fc::microseconds( prev_billed_plus100_us );
      }
   }

   auto trace = chain.push_transaction( trx, block_deadline, max_trx_time, prev_billed_cpu_time_us, false, sub_bill );

   return handle_push_result(trx, next, start, chain, trace, return_failure_trace, disable_subjective_enforcement, first_auth, sub_bill, prev_billed_cpu_time_us);
}

producer_plugin_impl::push_result
producer_plugin_impl::handle_push_result( const transaction_metadata_ptr& trx,
                                          const next_function<transaction_trace_ptr>& next,
                                          const fc::time_point& start,
                                          const chain::controller& chain,
                                          const transaction_trace_ptr& trace,
                                          bool return_failure_trace,
                                          bool disable_subjective_enforcement,
                                          account_name first_auth,
                                          int64_t sub_bill,
                                          uint32_t prev_billed_cpu_time_us) {
   auto end = fc::time_point::now();
   push_result pr;
   if( trace->except ) {
      // Transient trxs are dry-run or read-only.
      // Dry-run trxs only run in write window. Read-only trxs can run in
      // both write and read windows; time spent in read window is counted
      // by read window summary.
      if ( chain.is_write_window() ) {
         auto dur = end - start;
         _time_tracker.add_fail_time(dur, trx->is_transient());
      }
      if( exception_is_exhausted( *trace->except ) ) {
         if( _pending_block_mode == pending_block_mode::producing ) {
            fc_dlog(trx->is_transient() ? _transient_trx_failed_trace_log : _trx_failed_trace_log, "[TRX_TRACE] Block ${block_num} for producer ${prod} COULD NOT FIT, tx: ${txid} RETRYING ",
                    ("block_num", chain.head_block_num() + 1)("prod", get_pending_block_producer())("txid", trx->id()));
         } else {
            fc_dlog(trx->is_transient() ? _transient_trx_failed_trace_log : _trx_failed_trace_log, "[TRX_TRACE] Speculative execution COULD NOT FIT tx: ${txid} RETRYING", ("txid", trx->id()));
         }
         if ( !trx->is_read_only() )
            pr.block_exhausted = block_is_exhausted(); // smaller trx might fit
         pr.trx_exhausted = true;
      } else {
         pr.failed = true;
         const fc::exception& e = *trace->except;
         if( e.code() != tx_duplicate::code_value ) {
            fc_tlog( _log, "Subjective bill for failed ${a}: ${b} elapsed ${t}us, time ${r}us",
                     ("a",first_auth)("b",sub_bill)("t",trace->elapsed)("r", end - start));
            if (!disable_subjective_enforcement) // subjectively bill failure when producing since not in objective cpu account billing
               _subjective_billing.subjective_bill_failure( first_auth, trace->elapsed, fc::time_point::now() );

            log_trx_results( trx, trace, start );
            // this failed our configured maximum transaction time, we don't want to replay it
            fc_tlog( _log, "Failed ${c} trx, auth: ${a}, prev billed: ${p}us, ran: ${r}us, id: ${id}, except: ${e}",
                     ("c", e.code())("a", first_auth)("p", prev_billed_cpu_time_us)
                     ( "r", end - start)("id", trx->id())("e", e) );
            if( !disable_subjective_enforcement )
               _account_fails.add( first_auth, e );
         }
         if( next ) {
            if( return_failure_trace ) {
               next( trace );
            } else {
               auto e_ptr = trace->except->dynamic_copy_exception();
               next( e_ptr );
            }
         }
      }
   } else {
      fc_tlog( _log, "Subjective bill for success ${a}: ${b} elapsed ${t}us, time ${r}us",
               ("a",first_auth)("b",sub_bill)("t",trace->elapsed)("r", end - start));
      // Transient trxs are dry-run or read-only.
      // Dry-run trxs only run in write window. Read-only trxs can run in
      // both write and read windows; time spent in read window is counted
      // by read window summary.
      if ( chain.is_write_window() ) {
         auto dur = end - start;
         _time_tracker.add_success_time(dur, trx->is_transient());
      }
      log_trx_results( trx, trace, start );
      // if producing then trx is in objective cpu account billing
      if (!disable_subjective_enforcement && _pending_block_mode != pending_block_mode::producing) {
         _subjective_billing.subjective_bill( trx->id(), trx->packed_trx()->expiration(), first_auth, trace->elapsed );
      }
      if( next ) next( trace );
   }

   return pr;
}

bool producer_plugin_impl::process_unapplied_trxs( const fc::time_point& deadline )
{
   bool exhausted = false;
   if( !_unapplied_transactions.empty() ) {
      const chain::controller& chain = chain_plug->chain();
      const auto pending_block_num = chain.pending_block_num();
      int num_applied = 0, num_failed = 0, num_processed = 0;
      auto unapplied_trxs_size = _unapplied_transactions.size();
      auto itr     = _unapplied_transactions.unapplied_begin();
      auto end_itr = _unapplied_transactions.unapplied_end();
      while( itr != end_itr ) {
         if( should_interrupt_start_block( deadline, pending_block_num ) ) {
            exhausted = true;
            break;
         }

         ++num_processed;
         try {
            push_result pr = push_transaction( deadline, itr->trx_meta, false, itr->return_failure_trace, itr->next );

            exhausted = pr.block_exhausted;
            if( exhausted ) {
               break;
            } else {
               if( pr.failed ) {
                  ++num_failed;
               } else {
                  ++num_applied;
               }
            }
            if( !pr.trx_exhausted ) {
               itr = _unapplied_transactions.erase( itr );
            } else {
               ++itr; // keep exhausted
            }
            continue;
         } LOG_AND_DROP();
         ++num_failed;
         ++itr;
      }

      fc_dlog( _log, "Processed ${m} of ${n} previously applied transactions, Applied ${applied}, Failed/Dropped ${failed}",
               ("m", num_processed)( "n", unapplied_trxs_size )("applied", num_applied)("failed", num_failed) );
   }
   return !exhausted;
}

void producer_plugin_impl::process_scheduled_and_incoming_trxs( const fc::time_point& deadline, unapplied_transaction_queue::iterator& itr )
{
   // scheduled transactions
   int num_applied = 0;
   int num_failed = 0;
   int num_processed = 0;
   bool exhausted = false;
   double incoming_trx_weight = 0.0;

   auto& blacklist_by_id = _blacklisted_transactions.get<by_id>();
   chain::controller& chain = chain_plug->chain();
   time_point pending_block_time = chain.pending_block_time();
   auto end = _unapplied_transactions.incoming_end();
   const auto& sch_idx = chain.db().get_index<generated_transaction_multi_index,by_delay>();
   const auto scheduled_trxs_size = sch_idx.size();
   auto sch_itr = sch_idx.begin();
   while( sch_itr != sch_idx.end() ) {
      if( sch_itr->delay_until > pending_block_time) break;    // not scheduled yet
      if( exhausted || deadline <= fc::time_point::now() ) {
         exhausted = true;
         break;
      }
      if( sch_itr->published >= pending_block_time ) {
         ++sch_itr;
         continue; // do not allow schedule and execute in same block
      }

      if (blacklist_by_id.find(sch_itr->trx_id) != blacklist_by_id.end()) {
         ++sch_itr;
         continue;
      }

      const transaction_id_type trx_id = sch_itr->trx_id; // make copy since reference could be invalidated
      const auto sch_expiration = sch_itr->expiration;
      auto sch_itr_next = sch_itr; // save off next since sch_itr may be invalidated by loop
      ++sch_itr_next;
      const auto next_delay_until = sch_itr_next != sch_idx.end() ? sch_itr_next->delay_until : sch_itr->delay_until;
      const auto next_id = sch_itr_next != sch_idx.end() ? sch_itr_next->id : sch_itr->id;

      num_processed++;

      // configurable ratio of incoming txns vs deferred txns
      while (incoming_trx_weight >= 1.0 && itr != end ) {
         if (deadline <= fc::time_point::now()) {
            exhausted = true;
            break;
         }

         incoming_trx_weight -= 1.0;

         auto trx_meta = itr->trx_meta;
         bool api_trx = itr->trx_type == trx_enum_type::incoming_api;

         push_result pr = push_transaction( deadline, trx_meta, api_trx, itr->return_failure_trace, itr->next );

         exhausted = pr.block_exhausted;
         if( pr.trx_exhausted ) {
            ++itr; // leave in incoming
         } else {
            itr = _unapplied_transactions.erase( itr );
         }

         if( exhausted ) break;
      }

      if (exhausted || deadline <= fc::time_point::now()) {
         exhausted = true;
         break;
      }

      auto get_first_authorizer = [&](const transaction_trace_ptr& trace) {
         for( const auto& a : trace->action_traces ) {
            for( const auto& u : a.act.authorization )
               return u.actor;
         }
         return account_name();
      };

      try {
         auto start = fc::time_point::now();
         fc::microseconds max_trx_time = fc::milliseconds( _max_transaction_time_ms.load() );
         if( max_trx_time.count() < 0 ) max_trx_time = fc::microseconds::maximum();

         auto trace = chain.push_scheduled_transaction(trx_id, deadline, max_trx_time, 0, false);
         auto end = fc::time_point::now();
         if (trace->except) {
            _time_tracker.add_fail_time(end - start, false); // delayed transaction cannot be transient
            if (exception_is_exhausted(*trace->except)) {
               if( block_is_exhausted() ) {
                  exhausted = true;
                  break;
               }
            } else {
               fc_dlog(_trx_failed_trace_log,
                       "[TRX_TRACE] Block ${block_num} for producer ${prod} is REJECTING scheduled tx: ${txid}, time: ${r}, auth: ${a} : ${details}",
                       ("block_num", chain.head_block_num() + 1)("prod", get_pending_block_producer())
                       ("txid", trx_id)("r", end - start)("a", get_first_authorizer(trace))
                       ("details", get_detailed_contract_except_info(nullptr, trace, nullptr)));
               fc_dlog(_trx_trace_failure_log, "[TRX_TRACE] Block ${block_num} for producer ${prod} is REJECTING scheduled tx: ${entire_trace}",
                       ("block_num", chain.head_block_num() + 1)("prod", get_pending_block_producer())
                       ("entire_trace", chain_plug->get_log_trx_trace(trace)));
               // this failed our configured maximum transaction time, we don't want to replay it add it to a blacklist
               _blacklisted_transactions.insert(transaction_id_with_expiry{trx_id, sch_expiration});
               num_failed++;
            }
         } else {
            _time_tracker.add_success_time(end - start, false); // delayed transaction cannot be transient
            fc_dlog(_trx_successful_trace_log,
                    "[TRX_TRACE] Block ${block_num} for producer ${prod} is ACCEPTING scheduled tx: ${txid}, time: ${r}, auth: ${a}, cpu: ${cpu}",
                    ("block_num", chain.head_block_num() + 1)("prod", get_pending_block_producer())
                    ("txid", trx_id)("r", end - start)("a", get_first_authorizer(trace))
                    ("cpu", trace->receipt ? trace->receipt->cpu_usage_us : 0));
            fc_dlog(_trx_trace_success_log, "[TRX_TRACE] Block ${block_num} for producer ${prod} is ACCEPTING scheduled tx: ${entire_trace}",
                    ("block_num", chain.head_block_num() + 1)("prod", get_pending_block_producer())
                    ("entire_trace", chain_plug->get_log_trx_trace(trace)));
            num_applied++;
         }
      } LOG_AND_DROP();

      incoming_trx_weight += _incoming_defer_ratio;

      if( sch_itr_next == sch_idx.end() ) break;
      sch_itr = sch_idx.lower_bound( boost::make_tuple( next_delay_until, next_id ) );
   }

   if( scheduled_trxs_size > 0 ) {
      fc_dlog( _log,
               "Processed ${m} of ${n} scheduled transactions, Applied ${applied}, Failed/Dropped ${failed}",
               ( "m", num_processed )( "n", scheduled_trxs_size )( "applied", num_applied )( "failed", num_failed ) );
   }
}

bool producer_plugin_impl::process_incoming_trxs( const fc::time_point& deadline, unapplied_transaction_queue::iterator& itr )
{
   bool exhausted = false;
   auto end = _unapplied_transactions.incoming_end();
   if( itr != end ) {
      size_t processed = 0;
      fc_dlog( _log, "Processing ${n} pending transactions", ("n", _unapplied_transactions.incoming_size()) );
      const chain::controller& chain = chain_plug->chain();
      const auto pending_block_num = chain.pending_block_num();
      while( itr != end ) {
         if ( should_interrupt_start_block( deadline, pending_block_num ) ) {
            exhausted = true;
            break;
         }

         auto trx_meta = itr->trx_meta;
         bool api_trx = itr->trx_type == trx_enum_type::incoming_api;

         push_result pr = push_transaction( deadline, trx_meta, api_trx, itr->return_failure_trace, itr->next );

         exhausted = pr.block_exhausted;
         if( pr.trx_exhausted ) {
            ++itr; // leave in incoming
         } else {
            itr = _unapplied_transactions.erase( itr );
         }

         if( exhausted ) break;
         ++processed;
      }
      fc_dlog( _log, "Processed ${n} pending transactions, ${p} left", ("n", processed)("p", _unapplied_transactions.incoming_size()) );
   }
   return !exhausted;
}

bool producer_plugin_impl::block_is_exhausted() const {
   const chain::controller& chain = chain_plug->chain();
   const auto& rl = chain.get_resource_limits_manager();

   const uint64_t cpu_limit = rl.get_block_cpu_limit();
   if( cpu_limit < _max_block_cpu_usage_threshold_us ) return true;
   const uint64_t net_limit = rl.get_block_net_limit();
   if( net_limit < _max_block_net_usage_threshold_bytes ) return true;
   return false;
}

// Example:
// --> Start block A (block time x.500) at time x.000
// -> start_block()
// --> deadline, produce block x.500 at time x.400 (assuming 80% cpu block effort)
// -> Idle
// --> Start block B (block time y.000) at time x.500
void producer_plugin_impl::schedule_production_loop() {
   _timer.cancel();

   auto result = start_block();

   _idle_trx_time = fc::time_point::now();

   if (result == start_block_result::failed) {
      elog("Failed to start a pending block, will try again later");
      _timer.expires_from_now( boost::posix_time::microseconds( config::block_interval_us  / 10 ));

      // we failed to start a block, so try again later?
      _timer.async_wait( app().executor().wrap( priority::high, exec_queue::read_write,
          [weak_this = weak_from_this(), cid = ++_timer_corelation_id]( const boost::system::error_code& ec ) {
             auto self = weak_this.lock();
             if( self && ec != boost::asio::error::operation_aborted && cid == self->_timer_corelation_id ) {
                self->schedule_production_loop();
             }
          } ) );
   } else if (result == start_block_result::waiting_for_block){
      if (!_producers.empty() && !production_disabled_by_policy()) {
         fc_dlog(_log, "Waiting till another block is received and scheduling Speculative/Production Change");
         schedule_delayed_production_loop(weak_from_this(), calculate_producer_wake_up_time(calculate_pending_block_time()));
      } else {
         fc_tlog(_log, "Waiting till another block is received");
         // nothing to do until more blocks arrive
      }

   } else if (result == start_block_result::waiting_for_production) {
      // scheduled in start_block()

   } else if (_pending_block_mode == pending_block_mode::producing) {
      schedule_maybe_produce_block( result == start_block_result::exhausted );

   } else if (_pending_block_mode == pending_block_mode::speculating && !_producers.empty() && !production_disabled_by_policy()){
      chain::controller& chain = chain_plug->chain();
      fc_dlog(_log, "Speculative Block Created; Scheduling Speculative/Production Change");
      EOS_ASSERT( chain.is_building_block(), missing_pending_block_state, "speculating without pending_block_state" );
      schedule_delayed_production_loop(weak_from_this(), calculate_producer_wake_up_time(chain.pending_block_timestamp()));
   } else {
      fc_dlog(_log, "Speculative Block Created");
   }
}

void producer_plugin_impl::schedule_maybe_produce_block( bool exhausted ) {
   chain::controller& chain = chain_plug->chain();

   // we succeeded but block may be exhausted
   static const boost::posix_time::ptime epoch( boost::gregorian::date( 1970, 1, 1 ) );
   auto deadline = block_timing_util::calculate_block_deadline(_cpu_effort_us, _pending_block_mode, chain.pending_block_time() );

   if( !exhausted && deadline > fc::time_point::now() ) {
      // ship this block off no later than its deadline
      EOS_ASSERT( chain.is_building_block(), missing_pending_block_state,
                  "producing without pending_block_state, start_block succeeded" );
      _timer.expires_at( epoch + boost::posix_time::microseconds( deadline.time_since_epoch().count() ) );
      fc_dlog( _log, "Scheduling Block Production on Normal Block #${num} for ${time}",
               ("num", chain.head_block_num() + 1)( "time", deadline ) );
   } else {
      EOS_ASSERT( chain.is_building_block(), missing_pending_block_state, "producing without pending_block_state" );
      _timer.expires_from_now( boost::posix_time::microseconds( 0 ) );
      fc_dlog( _log, "Scheduling Block Production on ${desc} Block #${num} immediately",
               ("num", chain.head_block_num() + 1)("desc", block_is_exhausted() ? "Exhausted" : "Deadline exceeded") );
   }

   _timer.async_wait( app().executor().wrap( priority::high, exec_queue::read_write,
         [&chain, weak_this = weak_from_this(), cid=++_timer_corelation_id](const boost::system::error_code& ec) {
            auto self = weak_this.lock();
            if( self && ec != boost::asio::error::operation_aborted && cid == self->_timer_corelation_id ) {
               // pending_block_state expected, but can't assert inside async_wait
               auto block_num = chain.is_building_block() ? chain.head_block_num() + 1 : 0;
               fc_dlog( _log, "Produce block timer for ${num} running at ${time}", ("num", block_num)("time", fc::time_point::now()) );
               auto res = self->maybe_produce_block();
               fc_dlog( _log, "Producing Block #${num} returned: ${res}", ("num", block_num)( "res", res ) );
            }
         } ) );
}



std::optional<fc::time_point> producer_plugin_impl::calculate_producer_wake_up_time( const block_timestamp_type& ref_block_time ) const {
   auto ref_block_slot = ref_block_time.slot;
   // if we have any producers then we should at least set a timer for our next available slot
   uint32_t wake_up_slot = UINT32_MAX;
   for (const auto& p : _producers) {
      auto next_producer_block_slot = calculate_next_block_slot(p, ref_block_slot);
      wake_up_slot = std::min(next_producer_block_slot, wake_up_slot);
   }
   if( wake_up_slot == UINT32_MAX ) {
      fc_dlog(_log, "Not Scheduling Speculative/Production, no local producers had valid wake up times");
      return {};
   }

   return block_timing_util::production_round_block_start_time(_cpu_effort_us, block_timestamp_type(wake_up_slot));
}

void producer_plugin_impl::schedule_delayed_production_loop(const std::weak_ptr<producer_plugin_impl>& weak_this, std::optional<fc::time_point> wake_up_time) {
   if (wake_up_time) {
      fc_dlog(_log, "Scheduling Speculative/Production Change at ${time}", ("time", wake_up_time));
      static const boost::posix_time::ptime epoch(boost::gregorian::date(1970, 1, 1));
      _timer.expires_at(epoch + boost::posix_time::microseconds(wake_up_time->time_since_epoch().count()));
      _timer.async_wait( app().executor().wrap( priority::high, exec_queue::read_write,
         [weak_this,cid=++_timer_corelation_id](const boost::system::error_code& ec) {
            auto self = weak_this.lock();
            if( self && ec != boost::asio::error::operation_aborted && cid == self->_timer_corelation_id ) {
               self->schedule_production_loop();
            }
         } ) );
   }
}


bool producer_plugin_impl::maybe_produce_block() {
   auto reschedule = fc::make_scoped_exit([this]{
      schedule_production_loop();
   });

   try {
      produce_block();
      return true;
   } LOG_AND_DROP();

   fc_dlog(_log, "Aborting block due to produce_block error");
   abort_block();
   return false;
}

static auto make_debug_time_logger() {
   auto start = fc::time_point::now();
   return fc::make_scoped_exit([=](){
      fc_dlog(_log, "Signing took ${ms}us", ("ms", fc::time_point::now() - start) );
   });
}

static auto maybe_make_debug_time_logger() -> std::optional<decltype(make_debug_time_logger())> {
   if (_log.is_enabled( fc::log_level::debug ) ){
      return make_debug_time_logger();
   } else {
      return {};
   }
}

void producer_plugin_impl::produce_block() {
   auto start = fc::time_point::now();
   EOS_ASSERT(_pending_block_mode == pending_block_mode::producing, producer_exception, "called produce_block while not actually producing");
   chain::controller& chain = chain_plug->chain();
   EOS_ASSERT(chain.is_building_block(), missing_pending_block_state, "pending_block_state does not exist but it should, another plugin may have corrupted it");

   const auto& auth = chain.pending_block_signing_authority();
   std::vector<std::reference_wrapper<const signature_provider_type>> relevant_providers;

   relevant_providers.reserve(_signature_providers.size());

   producer_authority::for_each_key(auth, [&](const public_key_type& key){
      const auto& iter = _signature_providers.find(key);
      if (iter != _signature_providers.end()) {
         relevant_providers.emplace_back(iter->second);
      }
   });

   EOS_ASSERT(relevant_providers.size() > 0, producer_priv_key_not_found, "Attempting to produce a block for which we don't have any relevant private keys");

   if (_protocol_features_signaled) {
      _protocol_features_to_activate.clear(); // clear _protocol_features_to_activate as it is already set in pending_block
      _protocol_features_signaled = false;
   }

   //idump( (fc::time_point::now() - chain.pending_block_time()) );
   controller::block_report br;
   chain.finalize_block( br, [&]( const digest_type& d ) {
      auto debug_logger = maybe_make_debug_time_logger();
      vector<signature_type> sigs;
      sigs.reserve(relevant_providers.size());

      // sign with all relevant public keys
      for (const auto& p : relevant_providers) {
         sigs.emplace_back(p.get()(d));
      }
      return sigs;
   } );

   chain.commit_block();

   block_state_ptr new_bs = chain.head_block_state();

   _time_tracker.report(_idle_trx_time, new_bs->block_num);

   br.total_time += fc::time_point::now() - start;

   ++_metrics.blocks_produced.value;
   _metrics.trxs_produced.value += new_bs->block->transactions.size();

   ilog("Produced block ${id}... #${n} @ ${t} signed by ${p} "
        "[trxs: ${count}, lib: ${lib}, confirmed: ${confs}, net: ${net}, cpu: ${cpu}, elapsed: ${et}, time: ${tt}]",
        ("p",new_bs->header.producer)("id",new_bs->id.str().substr(8,16))
        ("n",new_bs->block_num)("t",new_bs->header.timestamp)
        ("count",new_bs->block->transactions.size())("lib",chain.last_irreversible_block_num())
        ("net", br.total_net_usage)("cpu", br.total_cpu_usage_us)("et", br.total_elapsed_time)("tt", br.total_time)
        ("confs", new_bs->header.confirmed));
}

void producer_plugin::received_block(uint32_t block_num) {
   my->_received_block = block_num;
}

void producer_plugin::log_failed_transaction(const transaction_id_type& trx_id, const packed_transaction_ptr& packed_trx_ptr, const char* reason) const {
   fc_dlog(_trx_log, "[TRX_TRACE] Speculative execution is REJECTING tx: ${trx}",
           ("entire_trx", packed_trx_ptr ? my->chain_plug->get_log_trx(packed_trx_ptr->get_transaction()) : fc::variant{trx_id}));
   fc_dlog(_trx_failed_trace_log, "[TRX_TRACE] Speculative execution is REJECTING tx: ${txid} : ${why}",
            ("txid", trx_id)("why", reason));
   fc_dlog(_trx_trace_failure_log, "[TRX_TRACE] Speculative execution is REJECTING tx: ${entire_trx}",
            ("entire_trx", packed_trx_ptr ? my->chain_plug->get_log_trx(packed_trx_ptr->get_transaction()) : fc::variant{trx_id}));
}

// Called from only one read_only thread
void producer_plugin_impl::switch_to_write_window() {
   if ( _log.is_enabled( fc::log_level::debug ) ) {
      auto now = fc::time_point::now();
      fc_dlog( _log, "Read-only threads ${n}, read window ${r}us, total all threads ${t}us",
               ("n", _ro_thread_pool_size)
               ("r", now - _ro_read_window_start_time)
               ("t", _ro_all_threads_exec_time_us.load()));
   }

   chain::controller& chain = chain_plug->chain();

   // this method can be called from multiple places. it is possible
   // we are already in write window.
   if ( chain.is_write_window() ) {
      return;
   }

   EOS_ASSERT(_ro_num_active_exec_tasks.load() == 0 && _ro_exec_tasks_fut.empty(), producer_exception, "no read-only tasks should be running before switching to write window");

   start_write_window();
}

// Called from app thread on plugin_startup
// Called from only one read_only thread & called from app thread, but not concurrently
void producer_plugin_impl::start_write_window() {
   chain::controller& chain = chain_plug->chain();

   app().executor().set_to_write_window();
   chain.set_to_write_window();
   chain.unset_db_read_only_mode();
   _idle_trx_time = _ro_window_deadline = fc::time_point::now();

   _ro_window_deadline += _ro_write_window_time_us; // not allowed on block producers, so no need to limit to block deadline
   auto expire_time = boost::posix_time::microseconds(_ro_write_window_time_us.count());
   _ro_timer.expires_from_now( expire_time );
   _ro_timer.async_wait( app().executor().wrap(  // stay on app thread
      priority::high,
      exec_queue::read_write, // placed in read_write so only called from main thread
      [weak_this = weak_from_this()]( const boost::system::error_code& ec ) {
         auto self = weak_this.lock();
         if( self && ec != boost::asio::error::operation_aborted ) {
            self->switch_to_read_window();
         }
      }));
}

// Called only from app thread
void producer_plugin_impl::switch_to_read_window() {
   chain::controller& chain = chain_plug->chain();
   EOS_ASSERT(chain.is_write_window(),  producer_exception, "expected to be in write window");
   EOS_ASSERT( _ro_num_active_exec_tasks.load() == 0 && _ro_exec_tasks_fut.empty(), producer_exception, "_ro_exec_tasks_fut expected to be empty" );

   _time_tracker.add_idle_time( fc::time_point::now() - _idle_trx_time );

   // we are in write window, so no read-only trx threads are processing transactions.
   if ( app().executor().read_only_queue().empty() ) { // no read-only tasks to process. stay in write window
      start_write_window(); // restart write window timer for next round
      return;
   }

   uint32_t pending_block_num = chain.head_block_num() + 1;
   _ro_read_window_start_time = fc::time_point::now();
   _ro_window_deadline = _ro_read_window_start_time + _ro_read_window_effective_time_us;
   app().executor().set_to_read_window(_ro_thread_pool_size,
      [received_block=&_received_block, pending_block_num, ro_window_deadline=_ro_window_deadline]() {
         return fc::time_point::now() >= ro_window_deadline || (received_block->load() >= pending_block_num); // should_exit()
      });
   chain.set_to_read_window();
   chain.set_db_read_only_mode();
   _ro_all_threads_exec_time_us = 0;

   // start a read-only execution task in each thread in the thread pool
   _ro_num_active_exec_tasks = _ro_thread_pool_size;
   _ro_exec_tasks_fut.resize(0);
   for (uint32_t i = 0; i < _ro_thread_pool_size; ++i ) {
      _ro_exec_tasks_fut.emplace_back( post_async_task( _ro_thread_pool.get_executor(), [self = this, pending_block_num] () {
         return self->read_only_execution_task(pending_block_num);
      }) );
   }

   auto expire_time = boost::posix_time::microseconds(_ro_read_window_time_us.count());
   _ro_timer.expires_from_now( expire_time );
   // Needs to be on read_only because that is what is being processed until switch_to_write_window().
   _ro_timer.async_wait( app().executor().wrap(
      priority::high,
      exec_queue::read_only,
      [weak_this = weak_from_this()]( const boost::system::error_code& ec ) {
         auto self = weak_this.lock();
         if( self && ec != boost::asio::error::operation_aborted ) {
            // use future to make sure all read-only tasks finished before switching to write window
            for ( auto& task: self->_ro_exec_tasks_fut ) {
               task.get();
            }
            self->_ro_exec_tasks_fut.clear();
            // will be executed from the main app thread because all read-only threads are idle now
            self->switch_to_write_window();
          } else if ( self ) {
             self->_ro_exec_tasks_fut.clear();
          }
       }));
}

// Called from a read only thread. Run in parallel with app and other read only threads
bool producer_plugin_impl::read_only_execution_task(uint32_t pending_block_num) {
   // We have 3 ways to break out the while loop:
   // 1. pass read window deadline
   // 2. net_plugin receives a block
   // 3. no read-only tasks to execute
   while ( fc::time_point::now() < _ro_window_deadline && _received_block < pending_block_num ) {
      bool more = app().executor().execute_highest_read_only(); // blocks until all read only threads are idle
      if ( !more ) {
         break;
      }
   }

   // If all tasks are finished, do not wait until end of read window; switch to write window now.
   if ( --_ro_num_active_exec_tasks == 0 ) {
      // Needs to be on read_only because that is what is being processed until switch_to_write_window().
      app().executor().post( priority::high, exec_queue::read_only, [self=this]() {
         self->_ro_exec_tasks_fut.clear();
         // will be executed from the main app thread because all read-only threads are idle now
         self->switch_to_write_window();
      } );
      // last thread post any exhausted back into read_only queue with slightly higher priority (low+1) so they are executed first
      ro_trx_t t;
      while( _ro_exhausted_trx_queue.pop_front(t) ) {
         app().executor().post(priority::low+1, exec_queue::read_only, [this, trx{std::move(t.trx)}, next{std::move(t.next)}]() mutable {
            push_read_only_transaction( std::move(trx), std::move(next) );
         } );
      }
   }

   return true;
}

// Called from app thread during start block.
// Reschedule any exhausted read-only transactions from the last block
void producer_plugin_impl::repost_exhausted_transactions(const fc::time_point& deadline) {
   if ( !_ro_exhausted_trx_queue.empty() ) {
      chain::controller& chain = chain_plug->chain();
      uint32_t pending_block_num = chain.pending_block_num();
      // post any exhausted back into read_only queue with slightly higher priority (low+1) so they are executed first
      ro_trx_t t;
      while( !should_interrupt_start_block( deadline, pending_block_num ) && _ro_exhausted_trx_queue.pop_front(t) ) {
         app().executor().post(priority::low+1, exec_queue::read_only, [this, trx{std::move(t.trx)}, next{std::move(t.next)}]() mutable {
            push_read_only_transaction( std::move(trx), std::move(next) );
         } );
      }
   }
}

// Called from a read_only_trx execution thread, or from app thread when executing exclusively
// Return whether the trx needs to be retried in next read window
bool producer_plugin_impl::push_read_only_transaction(transaction_metadata_ptr trx, next_function<transaction_trace_ptr> next) {
   auto retry = false;

   try {
      auto start = fc::time_point::now();
      chain::controller& chain = chain_plug->chain();
      if ( !chain.is_building_block() ) {
         _ro_exhausted_trx_queue.push_front( {std::move(trx), std::move(next)} );
         return true;
      }

      // When executing a read-only trx on the main thread while in the write window,
      // need to switch db mode to read only.
      auto db_read_only_mode_guard = fc::make_scoped_exit([&]{
         if( chain.is_write_window() )
            chain.unset_db_read_only_mode();
      });

      if ( chain.is_write_window() ) {
         chain.set_db_read_only_mode();
         auto idle_time = fc::time_point::now() - _idle_trx_time;
         _time_tracker.add_idle_time( idle_time );
      }

      // use read-window/write-window deadline if there are read/write windows, otherwise use block_deadline if only the app thead
      auto window_deadline = (_ro_thread_pool_size != 0) ? _ro_window_deadline : _pending_block_deadline;

      // Ensure the trx to finish by the end of read-window or write-window or block_deadline depending on
      auto trace = chain.push_transaction( trx, window_deadline, _ro_max_trx_time_us, 0, false, 0 );
      _ro_all_threads_exec_time_us += (fc::time_point::now() - start).count();
      auto pr = handle_push_result(trx, next, start, chain, trace, true /*return_failure_trace*/, true /*disable_subjective_enforcement*/, {} /*first_auth*/, 0 /*sub_bill*/, 0 /*prev_billed_cpu_time_us*/);
      // If a transaction was exhausted, that indicates we are close to
      // the end of read window. Retry in next round.
      retry = pr.trx_exhausted;
      if( retry ) {
         _ro_exhausted_trx_queue.push_front( {std::move(trx), std::move(next)} );
      }

      if ( chain.is_write_window() ) {
         _idle_trx_time = fc::time_point::now();
      }
   } catch ( const guard_exception& e ) {
      chain_plugin::handle_guard_exception(e);
   } catch ( boost::interprocess::bad_alloc& ) {
      chain_apis::api_base::handle_db_exhaustion();
   } catch ( std::bad_alloc& ) {
      chain_apis::api_base::handle_bad_alloc();
   } CATCH_AND_CALL(next);

   return retry;
}

const std::set<account_name>& producer_plugin::producer_accounts() const {
   return my->_producers;
}

void producer_plugin::register_metrics_listener(metrics_listener listener) {
   my->_metrics.register_listener(listener);
}
} // namespace eosio<|MERGE_RESOLUTION|>--- conflicted
+++ resolved
@@ -1440,100 +1440,16 @@
       my->schedule_production_loop();
    });
 
-<<<<<<< HEAD
    auto predicate = [&]() -> void {
-=======
-   auto head_id = chain.head_block_id();
-   const auto head_block_num = chain.head_block_num();
-   const auto head_block_time = chain.head_block_time();
-   const auto& snapshot_path = pending_snapshot::get_final_path(head_id, my->_snapshots_dir);
-   const auto& temp_path     = pending_snapshot::get_temp_path(head_id, my->_snapshots_dir);
-
-   // maintain legacy exception if the snapshot exists
-   if( std::filesystem::is_regular_file(snapshot_path) ) {
-      auto ex = snapshot_exists_exception( FC_LOG_MESSAGE( error, "snapshot named ${name} already exists", ("name", snapshot_path) ) );
-      next(ex.dynamic_copy_exception());
-      return;
-   }
-
-   auto write_snapshot = [&]( const std::filesystem::path& p ) -> void {
-      auto reschedule = fc::make_scoped_exit([this](){
-         my->schedule_production_loop();
-      });
-
->>>>>>> da014a69
       if (chain.is_building_block()) {
          // abort the pending block
          my->abort_block();
       } else {
          reschedule.cancel();
       }
-<<<<<<< HEAD
    };
  
    my->_snapshot_scheduler.create_snapshot(next, chain, predicate);
-=======
-
-      std::filesystem::create_directory( p.parent_path() );
-
-      // create the snapshot
-      auto snap_out = std::ofstream(p.generic_string(), (std::ios::out | std::ios::binary));
-      auto writer = std::make_shared<ostream_snapshot_writer>(snap_out);
-      chain.write_snapshot(writer);
-      writer->finalize();
-      snap_out.flush();
-      snap_out.close();
-   };
-
-   // If in irreversible mode, create snapshot and return path to snapshot immediately.
-   if( chain.get_read_mode() == db_read_mode::IRREVERSIBLE ) {
-      try {
-         write_snapshot( temp_path );
-
-         std::error_code ec;
-         std::filesystem::rename(temp_path, snapshot_path, ec);
-         EOS_ASSERT(!ec, snapshot_finalization_exception,
-               "Unable to finalize valid snapshot of block number ${bn}: [code: ${ec}] ${message}",
-               ("bn", head_block_num)
-               ("ec", ec.value())
-               ("message", ec.message()));
-
-         next( producer_plugin::snapshot_information{head_id, head_block_num, head_block_time, chain_snapshot_header::current_version, snapshot_path.generic_string()} );
-      } CATCH_AND_CALL (next);
-      return;
-   }
-
-   // Otherwise, the result will be returned when the snapshot becomes irreversible.
-
-   // determine if this snapshot is already in-flight
-   auto& pending_by_id = my->_pending_snapshot_index.get<by_id>();
-   auto existing = pending_by_id.find(head_id);
-   if( existing != pending_by_id.end() ) {
-      // if a snapshot at this block is already pending, attach this requests handler to it
-      pending_by_id.modify(existing, [&next]( auto& entry ){
-         entry.next = [prev = entry.next, next](const next_function_variant<producer_plugin::snapshot_information>& res){
-            prev(res);
-            next(res);
-         };
-      });
-   } else {
-      const auto& pending_path = pending_snapshot::get_pending_path(head_id, my->_snapshots_dir);
-
-      try {
-         write_snapshot( temp_path ); // create a new pending snapshot
-
-         std::error_code ec;
-         std::filesystem::rename(temp_path, pending_path, ec);
-         EOS_ASSERT(!ec, snapshot_finalization_exception,
-               "Unable to promote temp snapshot to pending for block number ${bn}: [code: ${ec}] ${message}",
-               ("bn", head_block_num)
-               ("ec", ec.value())
-               ("message", ec.message()));
-         my->_pending_snapshot_index.emplace(head_id, next, pending_path.generic_string(), snapshot_path.generic_string());
-         my->_snapshot_scheduler.add_pending_snapshot_info( producer_plugin::snapshot_information{head_id, head_block_num, head_block_time, chain_snapshot_header::current_version, pending_path.generic_string()} );
-      } CATCH_AND_CALL (next);
-   }
->>>>>>> da014a69
 }
 
 chain::snapshot_scheduler::snapshot_schedule_result producer_plugin::schedule_snapshot(const chain::snapshot_scheduler::snapshot_request_information& sri)
