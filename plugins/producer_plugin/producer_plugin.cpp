--- conflicted
+++ resolved
@@ -731,13 +731,8 @@
                   };
                   try {
                      auto result = future.get();
-<<<<<<< HEAD
                      if( !self->process_incoming_transaction_async( result, api_trx, return_failure_traces, next) ) {
-                        if( self->_pending_block_mode == pending_block_mode::producing ) {
-=======
-                     if( !self->process_incoming_transaction_async( result, persist_until_expired, return_failure_traces, next) ) {
                         if( self->in_producing_mode() ) {
->>>>>>> 5f763daa
                            self->schedule_maybe_produce_block( true );
                         } else {
                            self->restart_speculative_block();
@@ -2019,8 +2014,7 @@
          }
       }
 
-      controller::block_status bs = _pending_block_mode == pending_block_mode::producing ?
-            controller::block_status::incomplete : controller::block_status::ephemeral;
+      controller::block_status bs = in_producing_mode() ? controller::block_status::incomplete : controller::block_status::ephemeral;
       chain.start_block( block_time, blocks_to_confirm, features_to_activate, bs, preprocess_deadline );
    } LOG_AND_DROP();
 
@@ -2048,18 +2042,11 @@
          // limit execution of pending incoming to once per block
          auto incoming_itr = _unapplied_transactions.incoming_begin();
 
-<<<<<<< HEAD
-         if (_pending_block_mode == pending_block_mode::producing) {
+         if (in_producing_mode()) {
             if( !process_unapplied_trxs( preprocess_deadline ) )
                return start_block_result::exhausted;
 
 
-=======
-         if( !process_unapplied_trxs( preprocess_deadline ) )
-            return start_block_result::exhausted;
-
-         if (in_producing_mode()) {
->>>>>>> 5f763daa
             auto scheduled_trx_deadline = preprocess_deadline;
             if (_max_scheduled_transaction_time_per_block_ms >= 0) {
                scheduled_trx_deadline = std::min<fc::time_point>(
@@ -2113,16 +2100,9 @@
             ++num_expired;
    });
 
-<<<<<<< HEAD
-   if( exhausted && _pending_block_mode == pending_block_mode::producing ) {
+   if( exhausted && in_producing_mode() ) {
       fc_wlog( _log, "Unable to process all expired transactions of the ${n} transactions in the unapplied queue before deadline, "
                      "Expired ${expired}", ("n", orig_count)("expired", num_expired) );
-=======
-   if( exhausted && in_producing_mode() ) {
-      fc_wlog( _log, "Unable to process all expired transactions in unapplied queue before deadline, "
-                     "Persistent expired ${persistent_expired}, Other expired ${other_expired}",
-               ("persistent_expired", num_expired_persistent)("other_expired", num_expired_other) );
->>>>>>> 5f763daa
    } else {
       fc_dlog( _log, "Processed ${ex} expired transactions of the ${n} transactions in the unapplied queue.",
                ("n", orig_count)("ex", num_expired) );
@@ -2221,8 +2201,7 @@
 
    bool except = except_ptr || (trace && trace->except);
    if (except) {
-<<<<<<< HEAD
-      if (_pending_block_mode == pending_block_mode::producing) {
+      if (in_producing_mode()) {
          fc_dlog( is_transient ? _transient_trx_failed_trace_log : _trx_failed_trace_log,
             "[TRX_TRACE] Block ${block_num} for producer ${prod} is REJECTING ${desc}tx: ${txid}, auth: ${a}, ${details}",
             ("block_num", chain.head_block_num() + 1)("prod", get_pending_block_producer())
@@ -2232,10 +2211,6 @@
 
          if ( !is_transient ) {
             fc_dlog(_trx_log, "[TRX_TRACE] Block ${block_num} for producer ${prod} is REJECTING tx: ${trx}",
-=======
-      if (in_producing_mode()) {
-         fc_dlog(_trx_log, "[TRX_TRACE] Block ${block_num} for producer ${prod} is REJECTING tx: ${trx}",
->>>>>>> 5f763daa
                  ("block_num", chain.head_block_num() + 1)("prod", get_pending_block_producer())
                  ("trx", chain_plug->get_log_trx(trx->get_transaction())));
             fc_dlog(_trx_trace_failure_log, "[TRX_TRACE] Block ${block_num} for producer ${prod} is REJECTING tx: ${entire_trace}",
@@ -2255,8 +2230,7 @@
          }
       }
    } else {
-<<<<<<< HEAD
-      if (_pending_block_mode == pending_block_mode::producing) {
+      if (in_producing_mode()) {
          fc_dlog( is_transient ? _transient_trx_successful_trace_log : _trx_successful_trace_log, "[TRX_TRACE] Block ${block_num} for producer ${prod} is ACCEPTING ${desc}tx: ${txid}, auth: ${a}, cpu: ${cpu}",
             ("block_num", chain.head_block_num() + 1)("prod", get_pending_block_producer())("desc", is_transient ? "transient " : "")("txid", trx->id())
             ("a", trx->get_transaction().first_authorizer())("cpu", billed_cpu_us));
@@ -2268,18 +2242,6 @@
                     ("block_num", chain.head_block_num() + 1)("prod", get_pending_block_producer())
                     ("entire_trace", get_trace(trace, except_ptr)));
          }
-=======
-      if (in_producing_mode()) {
-         fc_dlog(_trx_log, "[TRX_TRACE] Block ${block_num} for producer ${prod} is ACCEPTING tx: ${trx}",
-                 ("block_num", chain.head_block_num() + 1)("prod", get_pending_block_producer())
-                 ("trx", chain_plug->get_log_trx(trx->get_transaction())));
-         fc_dlog(_trx_successful_trace_log, "[TRX_TRACE] Block ${block_num} for producer ${prod} is ACCEPTING tx: ${txid}, auth: ${a}, cpu: ${cpu}",
-                 ("block_num", chain.head_block_num() + 1)("prod", get_pending_block_producer())("txid", trx->id())
-                 ("a", trx->get_transaction().first_authorizer())("cpu", billed_cpu_us));
-         fc_dlog(_trx_trace_success_log, "[TRX_TRACE] Block ${block_num} for producer ${prod} is ACCEPTING tx: ${entire_trace}",
-                 ("block_num", chain.head_block_num() + 1)("prod", get_pending_block_producer())
-                 ("entire_trace", get_trace(trace, except_ptr)));
->>>>>>> 5f763daa
       } else {
          fc_dlog( is_transient ? _transient_trx_successful_trace_log : _trx_successful_trace_log, "[TRX_TRACE] Speculative execution is ACCEPTING ${desc}tx: ${txid}, auth: ${a}, cpu: ${cpu}",
             ("desc", is_transient ? "transient " : "")
@@ -2328,11 +2290,6 @@
    fc::microseconds max_trx_time = fc::milliseconds( _max_transaction_time_ms.load() );
    if( max_trx_time.count() < 0 ) max_trx_time = fc::microseconds::maximum();
 
-<<<<<<< HEAD
-=======
-   bool disable_subjective_billing = in_producing_mode() || disable_subjective_enforcement;
-
->>>>>>> 5f763daa
    int64_t sub_bill = 0;
    if( !disable_subjective_enforcement )
       sub_bill = _subjective_billing.get_subjective_bill( first_auth, fc::time_point::now() );
@@ -2374,13 +2331,8 @@
          _time_tracker.add_fail_time(dur, trx->is_transient());
       }
       if( exception_is_exhausted( *trace->except ) ) {
-<<<<<<< HEAD
-         if( _pending_block_mode == pending_block_mode::producing ) {
+         if( in_producing_mode() ) {
             fc_dlog(trx->is_transient() ? _transient_trx_failed_trace_log : _trx_failed_trace_log, "[TRX_TRACE] Block ${block_num} for producer ${prod} COULD NOT FIT, tx: ${txid} RETRYING ",
-=======
-         if( in_producing_mode() ) {
-            fc_dlog(_trx_failed_trace_log, "[TRX_TRACE] Block ${block_num} for producer ${prod} COULD NOT FIT, tx: ${txid} RETRYING ",
->>>>>>> 5f763daa
                     ("block_num", chain.head_block_num() + 1)("prod", get_pending_block_producer())("txid", trx->id()));
          } else {
             fc_dlog(trx->is_transient() ? _transient_trx_failed_trace_log : _trx_failed_trace_log, "[TRX_TRACE] Speculative execution COULD NOT FIT tx: ${txid} RETRYING", ("txid", trx->id()));
@@ -2444,14 +2396,8 @@
       const auto pending_block_num = chain.pending_block_num();
       int num_applied = 0, num_failed = 0, num_processed = 0;
       auto unapplied_trxs_size = _unapplied_transactions.size();
-<<<<<<< HEAD
       auto itr     = _unapplied_transactions.unapplied_begin();
       auto end_itr = _unapplied_transactions.unapplied_end();
-=======
-      // unapplied and persisted do not have a next method to call
-      auto itr     = in_producing_mode() ? _unapplied_transactions.unapplied_begin() : _unapplied_transactions.persisted_begin();
-      auto end_itr = in_producing_mode() ? _unapplied_transactions.unapplied_end()   : _unapplied_transactions.persisted_end();
->>>>>>> 5f763daa
       while( itr != end_itr ) {
          if( should_interrupt_start_block( deadline, pending_block_num ) ) {
             exhausted = true;
