--- conflicted
+++ resolved
@@ -427,24 +427,6 @@
          transaction_metadata_ptr trx;
          next_func_t              next;
       };
-<<<<<<< HEAD
-
-      // The queue storing read-only transactions to be executed by read-only threads
-      class ro_trx_queue_t {
-      public:
-         void push_back(ro_trx_t&& trx) {
-            std::unique_lock<std::mutex> g( mtx );
-            queue.push_back(std::move(trx));
-            if (num_waiting)
-               cond.notify_one();
-         }
-
-         void push_front(ro_trx_t&& trx) {
-            std::unique_lock<std::mutex> g( mtx );
-            queue.push_front(std::move(trx));
-            if (num_waiting)
-               cond.notify_one();
-=======
       // The queue storing previously exhausted read-only transactions to be re-executed by read-only threads
       // thread-safe
       class ro_trx_queue_t {
@@ -452,7 +434,6 @@
          void push_front(ro_trx_t&& t) {
             std::lock_guard g(mtx);
             queue.push_front(std::move(t));
->>>>>>> 6f7a9484
          }
 
          bool empty() const {
@@ -460,33 +441,9 @@
             return queue.empty();
          }
 
-<<<<<<< HEAD
-         // may wait if the queue is empty, and not all other threads are already waiting.
-         // returns true if a transaction was dequeued and should be executed, or false
-         // if conditions are met to stop processing transactions.
-         bool pop_front(ro_trx_t& trx) {
-            std::unique_lock<std::mutex> g( mtx );
-
-            ++num_waiting;
-            cond.wait(g, [this]() {
-               bool _should_exit = should_exit();
-               bool _queue_empty = queue.empty();
-               if (_queue_empty || _should_exit) {
-                  if (((_queue_empty && num_waiting == max_waiting) || _should_exit) && !exiting_read_window) {
-                     cond.notify_all();
-                     exiting_read_window = true;
-                  }
-                  return _should_exit || exiting_read_window; // same as calling should_exit(), but faster
-               }
-               return true;
-            });
-            --num_waiting;
-            if (should_exit())
-=======
          bool pop_front(ro_trx_t& t) {
             std::unique_lock g(mtx);
             if (queue.empty())
->>>>>>> 6f7a9484
                return false;
             t = queue.front();
             queue.pop_front();
@@ -494,32 +451,12 @@
          }
 
       private:
-<<<<<<< HEAD
-         bool should_exit() {
-            return exiting_read_window || fc::time_point::now() >= read_window_deadline || (*received_block_ptr >= pending_block_num);
-         }
-
-         mutable std::mutex      mtx;
-         std::condition_variable cond;
-         deque<ro_trx_t>         queue;
-         uint32_t                num_waiting{0};
-         uint32_t                max_waiting{0};
-         bool                    exiting_read_window{false};
-         std::atomic<uint32_t>*  received_block_ptr{nullptr};
-         uint32_t                pending_block_num{0};
-         fc::time_point          read_window_deadline;
-      };
-
-      uint16_t                        _ro_thread_pool_size{ 0 };
-      static constexpr uint16_t       _ro_max_eos_vm_oc_threads_allowed{ 8 }; // Due to uncertainty to get total virtual memory size on a 5-level paging system, set a hard limit
-=======
          mutable std::mutex      mtx;
          deque<ro_trx_t>         queue;  // boost deque which is faster than std::deque
       };
 
       uint32_t                        _ro_thread_pool_size{ 0 };
       static constexpr uint32_t       _ro_max_eos_vm_oc_threads_allowed{ 8 }; // Due to uncertainty to get total virtual memory size on a 5-level paging system, set a hard limit
->>>>>>> 6f7a9484
       named_thread_pool<struct read>  _ro_thread_pool;
       fc::microseconds                _ro_write_window_time_us{ 200000 };
       fc::microseconds                _ro_read_window_time_us{ 60000 };
@@ -537,19 +474,9 @@
       void start_write_window();
       void switch_to_write_window();
       void switch_to_read_window();
-<<<<<<< HEAD
-      bool read_only_trx_execution_task(fc::time_point start);
-      bool process_read_only_transaction(const packed_transaction_ptr& trx,
-                                         const next_function<transaction_trace_ptr>& next,
-                                         const fc::time_point& read_window_start_time);
-      bool push_read_only_transaction(const transaction_metadata_ptr& trx,
-                                      next_function<transaction_trace_ptr> next,
-                                      const fc::time_point& read_window_start_time);
-=======
       bool read_only_execution_task(uint32_t pending_block_num);
       void repost_exhausted_transactions(const fc::time_point& deadline);
       bool push_read_only_transaction(transaction_metadata_ptr trx, next_function<transaction_trace_ptr> next);
->>>>>>> 6f7a9484
 
       void consider_new_watermark( account_name producer, uint32_t block_num, block_timestamp_type timestamp) {
          auto itr = _producer_watermarks.find( producer );
@@ -1169,12 +1096,6 @@
    EOS_ASSERT( test_mode_ || my->_ro_thread_pool_size == 0 || my->_producers.empty(), plugin_config_exception, "--read-only-threads not allowed on producer node" );
    // only initialize other read-only options when read-only thread pool is enabled
    if ( my->_ro_thread_pool_size > 0 ) {
-<<<<<<< HEAD
-      if (!test_mode_)
-         EOS_ASSERT( my->_producers.empty(), plugin_config_exception, "--read-only-threads not allowed on producer node" );
-
-=======
->>>>>>> 6f7a9484
 #ifdef EOSIO_EOS_VM_OC_RUNTIME_ENABLED
       if (chain.is_eos_vm_oc_enabled()) {
          // EOS VM OC requires 4.2TB Virtual for each executing thread. Make sure the memory
@@ -3001,10 +2922,6 @@
    auto retry = false;
 
    try {
-<<<<<<< HEAD
-      const auto block_deadline = _pending_block_deadline;
-=======
->>>>>>> 6f7a9484
       auto start = fc::time_point::now();
       chain::controller& chain = chain_plug->chain();
       if ( !chain.is_building_block() ) {
@@ -3026,7 +2943,7 @@
       }
 
       // use read-window/write-window deadline if there are read/write windows, otherwise use block_deadline if only the app thead
-      auto window_deadline = (_ro_thread_pool_size != 0) ? _ro_window_deadline : calculate_block_deadline( chain.pending_block_time() );
+      auto window_deadline = (_ro_thread_pool_size != 0) ? _ro_window_deadline : _pending_block_deadline;
 
       // Ensure the trx to finish by the end of read-window or write-window or block_deadline depending on
       auto trace = chain.push_transaction( trx, window_deadline, _ro_max_trx_time_us, 0, false, 0 );
