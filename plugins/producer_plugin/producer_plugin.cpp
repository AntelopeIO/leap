--- conflicted
+++ resolved
@@ -466,12 +466,8 @@
 
          controller::block_report br;
          try {
-<<<<<<< HEAD
-            chain.push_block( br, bsf, [this]( const branch_type& forked_branch ) {
-=======
             const block_state_ptr& bspr = bsp ? bsp : bsf.get();
-            chain.push_block( bspr, [this]( const branch_type& forked_branch ) {
->>>>>>> be7fc571
+            chain.push_block( br, bspr, [this]( const branch_type& forked_branch ) {
                _unapplied_transactions.add_forked( forked_branch );
             }, [this]( const transaction_id_type& id ) {
                return _unapplied_transactions.get_trx( id );
@@ -1776,11 +1772,7 @@
          }
 
          // limit execution of pending incoming to once per block
-<<<<<<< HEAD
          auto incoming_itr = _unapplied_transactions.incoming_begin();
-=======
-         size_t pending_incoming_process_limit = _unapplied_transactions.incoming_size();
->>>>>>> be7fc571
 
          if( !process_unapplied_trxs( preprocess_deadline ) )
             return start_block_result::exhausted;
@@ -1831,15 +1823,9 @@
    size_t num_expired_persistent = 0;
    size_t num_expired_other = 0;
    size_t orig_count = _unapplied_transactions.size();
-<<<<<<< HEAD
-   bool exhausted = !_unapplied_transactions.clear_expired( pending_block_time, deadline,
+   bool exhausted = !_unapplied_transactions.clear_expired( pending_block_time, [&](){ return should_interrupt_start_block(deadline); },
          [&num_expired_persistent, &num_expired_other]( const packed_transaction_ptr& packed_trx_ptr, trx_enum_type trx_type ) {
             // expired exception is logged as part of next() call
-=======
-   bool exhausted = !_unapplied_transactions.clear_expired( pending_block_time, [&](){ return should_interrupt_start_block( deadline ); },
-                  [chain_plug = chain_plug, &num_expired_persistent, &num_expired_other, pbm = _pending_block_mode,
-                   &chain, has_producers = !_producers.empty()]( const packed_transaction_ptr& packed_trx_ptr, trx_enum_type trx_type ) {
->>>>>>> be7fc571
             if( trx_type == trx_enum_type::persisted ) {
                ++num_expired_persistent;
             } else {
@@ -2294,17 +2280,9 @@
    auto end = _unapplied_transactions.incoming_end();
    if( itr != end ) {
       size_t processed = 0;
-<<<<<<< HEAD
       fc_dlog( _log, "Processing ${n} pending transactions", ("n", _unapplied_transactions.incoming_size()) );
       while( itr != end ) {
-         if (deadline <= fc::time_point::now()) {
-=======
-      fc_dlog( _log, "Processing ${n} pending transactions", ("n", pending_incoming_process_limit) );
-      auto itr = _unapplied_transactions.incoming_begin();
-      auto end = _unapplied_transactions.incoming_end();
-      while( pending_incoming_process_limit && itr != end ) {
          if ( should_interrupt_start_block( deadline ) ) {
->>>>>>> be7fc571
             exhausted = true;
             break;
          }
