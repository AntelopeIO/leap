#include <eosio/producer_plugin/producer_plugin.hpp>
#include <eosio/producer_plugin/pending_snapshot.hpp>
#include <eosio/producer_plugin/snapshot_scheduler.hpp>
#include <eosio/producer_plugin/block_timing_util.hpp>
#include <eosio/chain/plugin_interface.hpp>
#include <eosio/chain/global_property_object.hpp>
#include <eosio/chain/generated_transaction_object.hpp>
#include <eosio/chain/snapshot.hpp>
#include <eosio/chain/subjective_billing.hpp>
#include <eosio/chain/transaction_object.hpp>
#include <eosio/chain/thread_utils.hpp>
#include <eosio/chain/unapplied_transaction_queue.hpp>
#include <eosio/resource_monitor_plugin/resource_monitor_plugin.hpp>

#include <fc/io/json.hpp>
#include <fc/log/logger_config.hpp>
#include <fc/scoped_exit.hpp>
#include <fc/time.hpp>

#include <boost/asio.hpp>
#include <boost/date_time/posix_time/posix_time.hpp>

#include <iostream>
#include <algorithm>
#include <mutex>
#include <boost/algorithm/string/predicate.hpp>
#include <boost/range/adaptor/map.hpp>
#include <boost/multi_index_container.hpp>
#include <boost/multi_index/member.hpp>
#include <boost/multi_index/hashed_index.hpp>
#include <boost/multi_index/ordered_index.hpp>
#include <boost/signals2/connection.hpp>

namespace bmi = boost::multi_index;
using bmi::indexed_by;
using bmi::ordered_non_unique;
using bmi::member;
using bmi::tag;
using bmi::hashed_unique;

using boost::multi_index_container;

using std::string;
using std::vector;
using boost::signals2::scoped_connection;

#undef FC_LOG_AND_DROP
#define LOG_AND_DROP()  \
   catch ( const guard_exception& e ) { \
      chain_plugin::handle_guard_exception(e); \
   } catch ( const std::bad_alloc& ) { \
      chain_apis::api_base::handle_bad_alloc(); \
   } catch ( boost::interprocess::bad_alloc& ) { \
      chain_apis::api_base::handle_db_exhaustion(); \
   } catch( fc::exception& er ) { \
      wlog( "${details}", ("details",er.to_detail_string()) ); \
   } catch( const std::exception& e ) {  \
      fc::exception fce( \
                FC_LOG_MESSAGE( warn, "std::exception: ${what}: ",("what",e.what()) ), \
                fc::std_exception_code,\
                BOOST_CORE_TYPEID(e).name(), \
                e.what() ) ; \
      wlog( "${details}", ("details",fce.to_detail_string()) ); \
   } catch( ... ) {  \
      fc::unhandled_exception e( \
                FC_LOG_MESSAGE( warn, "unknown: ",  ), \
                std::current_exception() ); \
      wlog( "${details}", ("details",e.to_detail_string()) ); \
   }

const std::string logger_name("producer_plugin");
fc::logger _log;

const std::string trx_successful_trace_logger_name("transaction_success_tracing");
fc::logger       _trx_successful_trace_log;

const std::string trx_failed_trace_logger_name("transaction_failure_tracing");
fc::logger       _trx_failed_trace_log;

const std::string trx_trace_success_logger_name("transaction_trace_success");
fc::logger       _trx_trace_success_log;

const std::string trx_trace_failure_logger_name("transaction_trace_failure");
fc::logger       _trx_trace_failure_log;

const std::string trx_logger_name("transaction");
fc::logger       _trx_log;

const std::string transient_trx_successful_trace_logger_name("transient_trx_success_tracing");
fc::logger       _transient_trx_successful_trace_log;

const std::string transient_trx_failed_trace_logger_name("transient_trx_failure_tracing");
fc::logger       _transient_trx_failed_trace_log;

namespace eosio {

   static auto _producer_plugin = application::register_plugin<producer_plugin>();

using namespace eosio::chain;
using namespace eosio::chain::plugin_interface;

namespace {
   bool exception_is_exhausted(const fc::exception& e) {
      auto code = e.code();
      return (code == block_cpu_usage_exceeded::code_value) ||
             (code == block_net_usage_exceeded::code_value) ||
             (code == deadline_exception::code_value) ||
             (code == ro_trx_vm_oc_compile_temporary_failure::code_value);
   }
}

struct transaction_id_with_expiry {
   transaction_id_type     trx_id;
   fc::time_point          expiry;
};

struct by_id;
struct by_expiry;

using transaction_id_with_expiry_index = multi_index_container<
   transaction_id_with_expiry,
   indexed_by<
      hashed_unique<tag<by_id>, BOOST_MULTI_INDEX_MEMBER(transaction_id_with_expiry, transaction_id_type, trx_id)>,
      ordered_non_unique<tag<by_expiry>, BOOST_MULTI_INDEX_MEMBER(transaction_id_with_expiry, fc::time_point, expiry)>
   >
>;

struct by_height;

using pending_snapshot_index = multi_index_container<
   pending_snapshot,
   indexed_by<
      hashed_unique<tag<by_id>, BOOST_MULTI_INDEX_MEMBER(pending_snapshot, block_id_type, block_id)>,
      ordered_non_unique<tag<by_height>, BOOST_MULTI_INDEX_CONST_MEM_FUN( pending_snapshot, uint32_t, get_height)>
   >
>;


namespace {

// track multiple failures on unapplied transactions
class account_failures {
public:
   account_failures() = default;

   void set_max_failures_per_account( uint32_t max_failures, uint32_t size ) {
      max_failures_per_account = max_failures;
      reset_window_size_in_num_blocks = size;
   }

   void add( const account_name& n, const fc::exception& e ) {
      auto& fa = failed_accounts[n];
      ++fa.num_failures;
      fa.add( n, e );
   }

   // return true if exceeds max_failures_per_account and should be dropped
   bool failure_limit( const account_name& n ) {
      auto fitr = failed_accounts.find( n );
      if( fitr != failed_accounts.end() && fitr->second.num_failures >= max_failures_per_account ) {
         ++fitr->second.num_failures;
         return true;
      }
      return false;
   }

   void report_and_clear(uint32_t block_num, const chain::subjective_billing& sub_bill) {
      if (last_reset_block_num != block_num && (block_num % reset_window_size_in_num_blocks == 0) ) {
         report(block_num, sub_bill);
         failed_accounts.clear();
         last_reset_block_num = block_num;
      }
   }

   fc::time_point next_reset_timepoint(uint32_t current_block_num, fc::time_point current_block_time) const {
      auto num_blocks_to_reset = reset_window_size_in_num_blocks - (current_block_num % reset_window_size_in_num_blocks);
      return current_block_time + fc::milliseconds(num_blocks_to_reset * eosio::chain::config::block_interval_ms);
   }

private:
   void report(uint32_t block_num, const chain::subjective_billing& sub_bill) const {
      if( _log.is_enabled(fc::log_level::debug)) {
         auto now = fc::time_point::now();
         for ( const auto& e : failed_accounts ) {
            std::string reason;
            if( e.second.is_deadline() ) reason += "deadline";
            if( e.second.is_tx_cpu_usage() ) {
               if( !reason.empty() ) reason += ", ";
               reason += "tx_cpu_usage";
            }
            if( e.second.is_eosio_assert() ) {
               if( !reason.empty() ) reason += ", ";
               reason += "assert";
            }
            if( e.second.is_other() ) {
               if( !reason.empty() ) reason += ", ";
               reason += "other";
            }
            fc_dlog( _log, "Failed ${n} trxs, account: ${a}, sub bill: ${b}us, reason: ${r}",
                     ("n", e.second.num_failures)("b", sub_bill.get_subjective_bill(e.first, now))
                     ("a", e.first)("r", reason) );
         }
      }
   }
   struct account_failure {
      enum class ex_fields : uint8_t {
         ex_deadline_exception = 1,
         ex_tx_cpu_usage_exceeded = 2,
         ex_eosio_assert_exception = 4,
         ex_other_exception = 8
      };

      void add( const account_name& n, const fc::exception& e ) {
         auto exception_code = e.code();
         if( exception_code == tx_cpu_usage_exceeded::code_value ) {
            ex_flags = set_field( ex_flags, ex_fields::ex_tx_cpu_usage_exceeded );
         } else if( exception_code == deadline_exception::code_value ) {
            ex_flags = set_field( ex_flags, ex_fields::ex_deadline_exception );
         } else if( exception_code == eosio_assert_message_exception::code_value ||
                    exception_code == eosio_assert_code_exception::code_value ) {
            ex_flags = set_field( ex_flags, ex_fields::ex_eosio_assert_exception );
         } else {
            ex_flags = set_field( ex_flags, ex_fields::ex_other_exception );
            fc_dlog( _log, "Failed trx, account: ${a}, reason: ${r}, except: ${e}",
                     ("a", n)("r", exception_code)("e", e) );
         }
      }

      bool is_deadline() const { return has_field( ex_flags, ex_fields::ex_deadline_exception ); }
      bool is_tx_cpu_usage() const { return has_field( ex_flags, ex_fields::ex_tx_cpu_usage_exceeded ); }
      bool is_eosio_assert() const { return has_field( ex_flags, ex_fields::ex_eosio_assert_exception ); }
      bool is_other() const { return has_field( ex_flags, ex_fields::ex_other_exception ); }

      uint32_t num_failures = 0;
      uint8_t ex_flags = 0;
   };

   std::map<account_name, account_failure> failed_accounts;
   uint32_t max_failures_per_account = 3;
   uint32_t last_reset_block_num = 0;
   uint32_t reset_window_size_in_num_blocks = 1;
};

struct block_time_tracker {

   void add_idle_time( const fc::microseconds& idle ) {
      block_idle_time += idle;
   }

   void add_fail_time( const fc::microseconds& fail_time, bool is_transient ) {
      if( is_transient ) {
         // transient time includes both success and fail time
         transient_trx_time += fail_time;
         ++transient_trx_num;
      } else {
         trx_fail_time += fail_time;
         ++trx_fail_num;
      }
   }

   void add_success_time( const fc::microseconds& time, bool is_transient ) {
      if( is_transient ) {
         transient_trx_time += time;
         ++transient_trx_num;
      } else {
         trx_success_time += time;
         ++trx_success_num;
      }
   }

   void report( const fc::time_point& idle_trx_time, uint32_t block_num ) {
      if( _log.is_enabled( fc::log_level::debug ) ) {
         auto now = fc::time_point::now();
         add_idle_time( now - idle_trx_time );
         fc_dlog( _log, "Block #${n} trx idle: ${i}us out of ${t}us, success: ${sn}, ${s}us, fail: ${fn}, ${f}us, transient: ${trans_trx_num}, ${trans_trx_time}us, other: ${o}us",
                  ("n", block_num)
                  ("i", block_idle_time)("t", now - clear_time)("sn", trx_success_num)("s", trx_success_time)
                  ("fn", trx_fail_num)("f", trx_fail_time)
                  ("trans_trx_num", transient_trx_num)("trans_trx_time", transient_trx_time)
                  ("o", (now - clear_time) - block_idle_time - trx_success_time - trx_fail_time - transient_trx_time) );
      }
   }

   void clear() {
      block_idle_time = trx_fail_time = trx_success_time = transient_trx_time = fc::microseconds{};
      trx_fail_num = trx_success_num = transient_trx_num = 0;
      clear_time = fc::time_point::now();
   }

   fc::microseconds block_idle_time;
   uint32_t trx_success_num = 0;
   uint32_t trx_fail_num = 0;
   uint32_t transient_trx_num = 0;
   fc::microseconds trx_success_time;
   fc::microseconds trx_fail_time;
   fc::microseconds transient_trx_time;
   fc::time_point clear_time{fc::time_point::now()};
};

} // anonymous namespace

class producer_plugin_impl : public std::enable_shared_from_this<producer_plugin_impl> {
   public:
      producer_plugin_impl(boost::asio::io_service& io)
      :_timer(io)
      ,_transaction_ack_channel(app().get_channel<compat::channels::transaction_ack>())
      ,_ro_timer(io)
      {
      }

      uint32_t calculate_next_block_slot(const account_name& producer_name, uint32_t current_block_slot) const;
      void schedule_production_loop();
      void schedule_maybe_produce_block( bool exhausted );
      void produce_block();
      bool maybe_produce_block();
      bool block_is_exhausted() const;
      bool remove_expired_trxs( const fc::time_point& deadline );
      bool remove_expired_blacklisted_trxs( const fc::time_point& deadline );
      bool process_unapplied_trxs( const fc::time_point& deadline );
      void process_scheduled_and_incoming_trxs( const fc::time_point& deadline, unapplied_transaction_queue::iterator& itr );
      bool process_incoming_trxs( const fc::time_point& deadline, unapplied_transaction_queue::iterator& itr );

      struct push_result {
         bool block_exhausted = false;
         bool trx_exhausted = false;
         bool failed = false;
      };
      push_result push_transaction( const fc::time_point& block_deadline,
                                    const transaction_metadata_ptr& trx,
                                    bool api_trx, bool return_failure_trace,
                                    const next_function<transaction_trace_ptr>& next );
      push_result handle_push_result( const transaction_metadata_ptr& trx,
                                      const next_function<transaction_trace_ptr>& next,
                                      const fc::time_point& start,
                                      chain::controller& chain,
                                      const transaction_trace_ptr& trace,
                                      bool return_failure_trace,
                                      bool disable_subjective_enforcement,
                                      account_name first_auth,
                                      int64_t sub_bill,
                                      uint32_t prev_billed_cpu_time_us );
      void log_trx_results( const transaction_metadata_ptr& trx, const transaction_trace_ptr& trace, const fc::time_point& start );
      void log_trx_results( const transaction_metadata_ptr& trx, const fc::exception_ptr& except_ptr );
      void log_trx_results( const packed_transaction_ptr& trx, const transaction_trace_ptr& trace,
                            const fc::exception_ptr& except_ptr, uint32_t billed_cpu_us, const fc::time_point& start, bool is_transient );

      boost::program_options::variables_map _options;
      bool     _production_enabled                 = false;
      bool     _pause_production                   = false;

      using signature_provider_type = signature_provider_plugin::signature_provider_type;
      std::map<chain::public_key_type, signature_provider_type> _signature_providers;
      std::set<chain::account_name>                             _producers;
      boost::asio::deadline_timer                               _timer;
      using producer_watermark = std::pair<uint32_t, block_timestamp_type>;
      std::map<chain::account_name, producer_watermark>         _producer_watermarks;
      pending_block_mode                                        _pending_block_mode = pending_block_mode::speculating;
      unapplied_transaction_queue                               _unapplied_transactions;
      size_t                                                    _thread_pool_size = config::default_controller_thread_pool_size;
      named_thread_pool<struct prod>                            _thread_pool;

      std::atomic<int32_t>                                      _max_transaction_time_ms; // modified by app thread, read by net_plugin thread pool
      std::atomic<uint32_t>                                     _received_block{0}; // modified by net_plugin thread pool
      fc::microseconds                                          _max_irreversible_block_age_us;
      int32_t                                                   _cpu_effort_us = 0;
      fc::time_point                                            _pending_block_deadline;
      uint32_t                                                  _max_block_cpu_usage_threshold_us = 0;
      uint32_t                                                  _max_block_net_usage_threshold_bytes = 0;
      int32_t                                                   _max_scheduled_transaction_time_per_block_ms = 0;
      bool                                                      _disable_subjective_p2p_billing = true;
      bool                                                      _disable_subjective_api_billing = true;
      fc::time_point                                            _irreversible_block_time;
      fc::time_point                                            _idle_trx_time{fc::time_point::now()};

      std::vector<chain::digest_type>                           _protocol_features_to_activate;
      bool                                                      _protocol_features_signaled = false; // to mark whether it has been signaled in start_block

      chain_plugin* chain_plug = nullptr;

      compat::channels::transaction_ack::channel_type&          _transaction_ack_channel;

      incoming::methods::block_sync::method_type::handle        _incoming_block_sync_provider;
      incoming::methods::transaction_async::method_type::handle _incoming_transaction_async_provider;

      transaction_id_with_expiry_index                         _blacklisted_transactions;
      pending_snapshot_index                                   _pending_snapshot_index;
      account_failures                                         _account_fails;
      block_time_tracker                                       _time_tracker;

      std::optional<scoped_connection>                          _accepted_block_connection;
      std::optional<scoped_connection>                          _accepted_block_header_connection;
      std::optional<scoped_connection>                          _irreversible_block_connection;
      std::optional<scoped_connection>                          _block_start_connection;

      /*
       * HACK ALERT
       * Boost timers can be in a state where a handler has not yet executed but is not abortable.
       * As this method needs to mutate state handlers depend on for proper functioning to maintain
       * invariants for other code (namely accepting incoming transactions in a nearly full block)
       * the handlers capture a corelation ID at the time they are set.  When they are executed
       * they must check that correlation_id against the global ordinal.  If it does not match that
       * implies that this method has been called with the handler in the state where it should be
       * cancelled but wasn't able to be.
       */
      uint32_t _timer_corelation_id = 0;

      // keep a expected ratio between defer txn and incoming txn
      double _incoming_defer_ratio = 1.0; // 1:1

      // path to write the snapshots to
      std::filesystem::path _snapshots_dir;

      // async snapshot scheduler
      snapshot_scheduler _snapshot_scheduler;

      std::function<void(producer_plugin::produced_block_metrics)> _update_produced_block_metrics;
      std::function<void(producer_plugin::incoming_block_metrics)> _update_incoming_block_metrics;

      // ro for read-only
      struct ro_trx_t {
         transaction_metadata_ptr trx;
         next_func_t              next;
      };
      // The queue storing previously exhausted read-only transactions to be re-executed by read-only threads
      // thread-safe
      class ro_trx_queue_t {
      public:
         void push_front(ro_trx_t&& t) {
            std::lock_guard g(mtx);
            queue.push_front(std::move(t));
         }

         bool empty() const {
            std::lock_guard g(mtx);
            return queue.empty();
         }

         bool pop_front(ro_trx_t& t) {
            std::unique_lock g(mtx);
            if (queue.empty())
               return false;
            t = queue.front();
            queue.pop_front();
            return true;
         }

      private:
         mutable std::mutex      mtx;
         deque<ro_trx_t>         queue;  // boost deque which is faster than std::deque
      };

      uint32_t                        _ro_thread_pool_size{ 0 };
       // Due to uncertainty to get total virtual memory size on a 5-level paging system for eos-vm-oc and
       // possible memory exhuastion for large number of contract usage for non-eos-vm-oc, set a hard limit
      static constexpr uint32_t       _ro_max_threads_allowed{ 8 };
      named_thread_pool<struct read>  _ro_thread_pool;
      fc::microseconds                _ro_write_window_time_us{ 200000 };
      fc::microseconds                _ro_read_window_time_us{ 60000 };
      static constexpr fc::microseconds _ro_read_window_minimum_time_us{ 10000 };
      fc::microseconds                _ro_read_window_effective_time_us{ 0 }; // calculated during option initialization
      std::atomic<int64_t>            _ro_all_threads_exec_time_us; // total time spent by all threads executing transactions. use atomic for simplicity and performance
      fc::time_point                  _ro_read_window_start_time;
      fc::time_point                  _ro_window_deadline; // only modified on app thread, read-window deadline or write-window deadline
      boost::asio::deadline_timer     _ro_timer; // only accessible from the main thread
      fc::microseconds                _ro_max_trx_time_us{ 0 }; // calculated during option initialization
      ro_trx_queue_t                  _ro_exhausted_trx_queue;
      std::atomic<uint32_t>           _ro_num_active_exec_tasks{ 0 };
      std::vector<std::future<bool>>  _ro_exec_tasks_fut;

      void start_write_window();
      void switch_to_write_window();
      void switch_to_read_window();
      bool read_only_execution_task(uint32_t pending_block_num);
      void repost_exhausted_transactions(const fc::time_point& deadline);
      bool push_read_only_transaction(transaction_metadata_ptr trx, next_function<transaction_trace_ptr> next);

      void consider_new_watermark( account_name producer, uint32_t block_num, block_timestamp_type timestamp) {
         auto itr = _producer_watermarks.find( producer );
         if( itr != _producer_watermarks.end() ) {
            itr->second.first = std::max( itr->second.first, block_num );
            itr->second.second = std::max( itr->second.second, timestamp );
         } else if( _producers.count( producer ) > 0 ) {
            _producer_watermarks.emplace( producer, std::make_pair(block_num, timestamp) );
         }
      }

      std::optional<producer_watermark> get_watermark( account_name producer ) const {
         auto itr = _producer_watermarks.find( producer );

         if( itr == _producer_watermarks.end() ) return {};

         return itr->second;
      }

      void on_block( const block_state_ptr& bsp ) {
         auto& chain = chain_plug->chain();
         auto before = _unapplied_transactions.size();
         _unapplied_transactions.clear_applied( bsp );
         chain.get_mutable_subjective_billing().on_block( _log, bsp, fc::time_point::now() );
         if (before > 0) {
            fc_dlog( _log, "Removed applied transactions before: ${before}, after: ${after}",
                     ("before", before)("after", _unapplied_transactions.size()) );
         }
      }

      void on_block_header( const block_state_ptr& bsp ) {
         consider_new_watermark( bsp->header.producer, bsp->block_num, bsp->block->timestamp );
      }

      void on_irreversible_block( const signed_block_ptr& lib ) {
         const chain::controller& chain = chain_plug->chain();
         EOS_ASSERT(chain.is_write_window(), producer_exception, "write window is expected for on_irreversible_block signal");
         _irreversible_block_time = lib->timestamp.to_time_point();

         // promote any pending snapshots
         auto& snapshots_by_height = _pending_snapshot_index.get<by_height>();
         uint32_t lib_height = lib->block_num();

         while (!snapshots_by_height.empty() && snapshots_by_height.begin()->get_height() <= lib_height) {
            const auto& pending = snapshots_by_height.begin();
            auto next = pending->next;

            try {
               next(pending->finalize(chain));
            } CATCH_AND_CALL(next);

            snapshots_by_height.erase(snapshots_by_height.begin());
         }
      }

<<<<<<< HEAD
=======
      void update_block_metrics() {
         if (_metrics.should_post()) {
            auto& chain = chain_plug->chain();
            _metrics.unapplied_transactions.value = _unapplied_transactions.size();
            _metrics.subjective_bill_account_size.value = chain.get_subjective_billing().get_account_cache_size();
            _metrics.blacklisted_transactions.value = _blacklisted_transactions.size();
            _metrics.unapplied_transactions.value = _unapplied_transactions.size();

            _metrics.last_irreversible.value = chain.last_irreversible_block_num();
            _metrics.head_block_num.value = chain.head_block_num();

            const auto& sch_idx = chain.db().get_index<generated_transaction_multi_index, by_delay>();
            _metrics.scheduled_trxs.value = sch_idx.size();

            _metrics.post_metrics();
         }
      }

>>>>>>> bcd70c23
      void abort_block() {
         auto& chain = chain_plug->chain();

         if( chain.is_building_block() ) {
            _time_tracker.report( _idle_trx_time, chain.pending_block_num() );
         }
         _unapplied_transactions.add_aborted( chain.abort_block() );
         _idle_trx_time = fc::time_point::now();
      }

      bool on_incoming_block(const signed_block_ptr& block, const std::optional<block_id_type>& block_id, const block_state_ptr& bsp) {
         auto& chain = chain_plug->chain();
         if ( _pending_block_mode == pending_block_mode::producing ) {
            fc_wlog( _log, "dropped incoming block #${num} id: ${id}",
                     ("num", block->block_num())("id", block_id ? (*block_id).str() : "UNKNOWN") );
            return false;
         }

         // start a new speculative block, speculative start_block may have been interrupted
         auto ensure = fc::make_scoped_exit([this](){
            schedule_production_loop();
         });

         const auto& id = block_id ? *block_id : block->calculate_id();
         auto blk_num = block->block_num();

         auto now = fc::time_point::now();
         if (now - block->timestamp < fc::minutes(5) || (blk_num % 1000 == 0)) // only log every 1000 during sync
            fc_dlog(_log, "received incoming block ${n} ${id}", ("n", blk_num)("id", id));

         EOS_ASSERT( block->timestamp < (now + fc::seconds( 7 )), block_from_the_future,
                     "received a block from the future, ignoring it: ${id}", ("id", id) );

         /* de-dupe here... no point in aborting block if we already know the block */
         auto existing = chain.fetch_block_by_id( id );
         if( existing ) { return true; } // return true because the block is valid

         // start processing of block
         std::future<block_state_ptr> bsf;
         if( !bsp ) {
            bsf = chain.create_block_state_future( id, block );
         }

         // abort the pending block
         abort_block();

         // push the new block
         auto handle_error = [&](const auto& e)
         {
            elog((e.to_detail_string()));
            app().get_channel<channels::rejected_block>().publish( priority::medium, block );
            throw;
         };

         controller::block_report br;
         try {
            const block_state_ptr& bspr = bsp ? bsp : bsf.get();
            chain.push_block( br, bspr, [this]( const branch_type& forked_branch ) {
               _unapplied_transactions.add_forked( forked_branch );
            }, [this]( const transaction_id_type& id ) {
               return _unapplied_transactions.get_trx( id );
            } );
         } catch ( const guard_exception& e ) {
            chain_plugin::handle_guard_exception(e);
            return false;
         } catch ( const std::bad_alloc& ) {
            chain_apis::api_base::handle_bad_alloc();
         } catch ( boost::interprocess::bad_alloc& ) {
            chain_apis::api_base::handle_db_exhaustion();
         } catch ( const fork_database_exception& e ) {
            elog("Cannot recover from ${e}. Shutting down.", ("e", e.to_detail_string()));
            appbase::app().quit();
            return false;
         } catch( const fc::exception& e ) {
            handle_error(e);
         } catch (const std::exception& e) {
            handle_error(fc::std_exception_wrapper::from_current_exception(e));
         }

         const auto& hbs = chain.head_block_state();
         now = fc::time_point::now();
         if( hbs->header.timestamp.next().to_time_point() >= now ) {
            _production_enabled = true;
         }

         if( now - block->timestamp < fc::minutes(5) || (blk_num % 1000 == 0) ) {
            ilog("Received block ${id}... #${n} @ ${t} signed by ${p} "
                 "[trxs: ${count}, lib: ${lib}, confirmed: ${confs}, net: ${net}, cpu: ${cpu}, elapsed: ${elapsed}, time: ${time}, latency: ${latency} ms]",
                 ("p",block->producer)("id",id.str().substr(8,16))("n",blk_num)("t",block->timestamp)
                 ("count",block->transactions.size())("lib",chain.last_irreversible_block_num())
                 ("confs", block->confirmed)("net", br.total_net_usage)("cpu", br.total_cpu_usage_us)
                 ("elapsed", br.total_elapsed_time)("time", br.total_time)
                 ("latency", (now - block->timestamp).count()/1000 ) );
            if( chain.get_read_mode() != db_read_mode::IRREVERSIBLE && hbs->id != id && hbs->block != nullptr ) { // not applied to head
               ilog("Block not applied to head ${id}... #${n} @ ${t} signed by ${p} "
                    "[trxs: ${count}, dpos: ${dpos}, confirmed: ${confs}, net: ${net}, cpu: ${cpu}, elapsed: ${elapsed}, time: ${time}, latency: ${latency} ms]",
                    ("p",hbs->block->producer)("id",hbs->id.str().substr(8,16))("n",hbs->block_num)("t",hbs->block->timestamp)
                    ("count",hbs->block->transactions.size())("dpos", hbs->dpos_irreversible_blocknum)
                    ("confs", hbs->block->confirmed)("net", br.total_net_usage)("cpu", br.total_cpu_usage_us)
                    ("elapsed", br.total_elapsed_time)("time", br.total_time)
                    ("latency", (now - hbs->block->timestamp).count()/1000 ) );
            }
         }
         if (_update_incoming_block_metrics) {
            _update_incoming_block_metrics({.trxs_incoming_total = block->transactions.size(),
                                            .cpu_usage_us        = br.total_cpu_usage_us,
                                            .net_usage_us        = br.total_net_usage,
                                            .last_irreversible   = chain.last_irreversible_block_num(),
                                            .head_block_num      = chain.head_block_num()});
         }

         return true;
      }

      void restart_speculative_block() {
         // abort the pending block
         abort_block();

         schedule_production_loop();
      }

      void on_incoming_transaction_async(const packed_transaction_ptr& trx,
                                         bool api_trx,
                                         transaction_metadata::trx_type trx_type,
                                         bool return_failure_traces,
                                         next_function<transaction_trace_ptr> next) {
         if ( trx_type == transaction_metadata::trx_type::read_only ) {
            // Post all read only trxs to read_only queue for execution.
            auto trx_metadata = transaction_metadata::create_no_recover_keys( trx, transaction_metadata::trx_type::read_only );
            app().executor().post(priority::low, exec_queue::read_only, [this, trx{std::move(trx_metadata)}, next{std::move(next)}]() mutable {
               push_read_only_transaction( std::move(trx), std::move(next) );
            } );
            return;
         }

         chain::controller& chain = chain_plug->chain();
         const auto max_trx_time_ms = ( trx_type == transaction_metadata::trx_type::read_only ) ? -1 : _max_transaction_time_ms.load();
         fc::microseconds max_trx_cpu_usage = max_trx_time_ms < 0 ? fc::microseconds::maximum() : fc::milliseconds( max_trx_time_ms );

         auto future = transaction_metadata::start_recover_keys( trx, _thread_pool.get_executor(),
                                                                 chain.get_chain_id(), fc::microseconds( max_trx_cpu_usage ),
                                                                 trx_type,
                                                                 chain.configured_subjective_signature_length_limit() );

         auto is_transient = (trx_type == transaction_metadata::trx_type::read_only || trx_type == transaction_metadata::trx_type::dry_run);
         if( !is_transient ) {
            next = [this, trx, next{std::move(next)}]( const next_function_variant<transaction_trace_ptr>& response ) {
               next( response );

               fc::exception_ptr except_ptr; // rejected
               if( std::holds_alternative<fc::exception_ptr>( response ) ) {
                  except_ptr = std::get<fc::exception_ptr>( response );
               } else if( std::get<transaction_trace_ptr>( response )->except ) {
                  except_ptr = std::get<transaction_trace_ptr>( response )->except->dynamic_copy_exception();
               }

               _transaction_ack_channel.publish( priority::low, std::pair<fc::exception_ptr, packed_transaction_ptr>( except_ptr, trx ) );
            };
         }

         boost::asio::post(_thread_pool.get_executor(), [self = this, future{std::move(future)}, api_trx, is_transient, return_failure_traces,
                                                          next{std::move(next)}, trx=trx]() mutable {
            if( future.valid() ) {
               future.wait();
               app().executor().post( priority::low, exec_queue::read_write, [self, future{std::move(future)}, api_trx, is_transient, next{std::move( next )}, trx{std::move(trx)}, return_failure_traces]() mutable {
                  auto start = fc::time_point::now();
                  auto idle_time = start - self->_idle_trx_time;
                  self->_time_tracker.add_idle_time( idle_time );
                  fc_tlog( _log, "Time since last trx: ${t}us", ("t", idle_time) );

                  auto exception_handler = [self, is_transient, &next, trx{std::move(trx)}, &start](fc::exception_ptr ex) {
                     self->_time_tracker.add_idle_time( start - self->_idle_trx_time );
                     self->log_trx_results( trx, nullptr, ex, 0, start, is_transient );
                     next( std::move(ex) );
                     self->_idle_trx_time = fc::time_point::now();
                     auto dur = self->_idle_trx_time - start;
                     self->_time_tracker.add_fail_time(dur, is_transient);
                  };
                  try {
                     auto result = future.get();
                     if( !self->process_incoming_transaction_async( result, api_trx, return_failure_traces, next) ) {
                        if( self->_pending_block_mode == pending_block_mode::producing ) {
                           self->schedule_maybe_produce_block( true );
                        } else {
                           self->restart_speculative_block();
                        }
                     }
                     self->_idle_trx_time = fc::time_point::now();
                  } CATCH_AND_CALL(exception_handler);
               } );
            }
         });
      }

      bool process_incoming_transaction_async(const transaction_metadata_ptr& trx,
                                              bool api_trx,
                                              bool return_failure_trace,
                                              const next_function<transaction_trace_ptr>& next) {
         bool exhausted = false;
         chain::controller& chain = chain_plug->chain();
         try {
            const auto& id = trx->id();

            fc::time_point bt = chain.is_building_block() ? chain.pending_block_time() : chain.head_block_time();
            const fc::time_point expire = trx->packed_trx()->expiration();
            if( expire < bt ) {
               auto except_ptr = std::static_pointer_cast<fc::exception>(
                     std::make_shared<expired_tx_exception>(
                           FC_LOG_MESSAGE( error, "expired transaction ${id}, expiration ${e}, block time ${bt}",
                                           ("id", id)("e", expire)("bt", bt))));
               log_trx_results( trx, except_ptr );
               next( std::move(except_ptr) );
               return true;
            }

            if( chain.is_known_unexpired_transaction( id )) {
               auto except_ptr = std::static_pointer_cast<fc::exception>( std::make_shared<tx_duplicate>(
                     FC_LOG_MESSAGE( error, "duplicate transaction ${id}", ("id", id))));
               next( std::move(except_ptr) );
               return true;
            }

            if( !chain.is_building_block()) {
               _unapplied_transactions.add_incoming( trx, api_trx, return_failure_trace, next );
               return true;
            }

            const auto block_deadline = _pending_block_deadline;
            push_result pr = push_transaction( block_deadline, trx, api_trx, return_failure_trace, next );

            exhausted = pr.block_exhausted;
            if( pr.trx_exhausted ) {
               _unapplied_transactions.add_incoming( trx, api_trx, return_failure_trace, next );
            }

         } catch ( const guard_exception& e ) {
            chain_plugin::handle_guard_exception(e);
         } catch ( boost::interprocess::bad_alloc& ) {
            chain_apis::api_base::handle_db_exhaustion();
         } catch ( std::bad_alloc& ) {
            chain_apis::api_base::handle_bad_alloc();
         } CATCH_AND_CALL(next);

         return !exhausted;
      }


      fc::microseconds get_irreversible_block_age() {
         auto now = fc::time_point::now();
         if (now < _irreversible_block_time) {
            return fc::microseconds(0);
         } else {
            return now - _irreversible_block_time;
         }
      }

      account_name get_pending_block_producer() {
         auto& chain = chain_plug->chain();
         if (chain.is_building_block()) {
            return chain.pending_block_producer();
         } else {
            return {};
         }
      }

      bool production_disabled_by_policy() {
         return !_production_enabled || _pause_production || (_max_irreversible_block_age_us.count() >= 0 && get_irreversible_block_age() >= _max_irreversible_block_age_us);
      }

      enum class start_block_result {
         succeeded,
         failed,
         waiting_for_block,
         waiting_for_production,
         exhausted
      };

      inline bool should_interrupt_start_block( const fc::time_point& deadline, uint32_t pending_block_num ) const;
      start_block_result start_block();

      block_timestamp_type calculate_pending_block_time() const;
      void schedule_delayed_production_loop(const std::weak_ptr<producer_plugin_impl>& weak_this, std::optional<fc::time_point> wake_up_time);
      std::optional<fc::time_point> calculate_producer_wake_up_time( const block_timestamp_type& ref_block_time ) const;

};

void new_chain_banner(const eosio::chain::controller& db)
{
   std::cerr << "\n"
      "*******************************\n"
      "*                             *\n"
      "*   ------ NEW CHAIN ------   *\n"
      "*   - Welcome to Antelope -   *\n"
      "*   -----------------------   *\n"
      "*                             *\n"
      "*******************************\n"
      "\n";

   if( db.head_block_state()->header.timestamp.to_time_point() < (fc::time_point::now() - fc::milliseconds(200 * config::block_interval_ms)))
   {
      std::cerr << "Your genesis seems to have an old timestamp\n"
         "Please consider using the --genesis-timestamp option to give your genesis a recent timestamp\n"
         "\n"
         ;
   }
   return;
}

producer_plugin::producer_plugin()
   : my(new producer_plugin_impl(app().get_io_service()))
   {
   }

producer_plugin::~producer_plugin() {}

void producer_plugin::set_program_options(
   boost::program_options::options_description& command_line_options,
   boost::program_options::options_description& config_file_options)
{
   auto default_priv_key = private_key_type::regenerate<fc::ecc::private_key_shim>(fc::sha256::hash(std::string("nathan")));
   auto private_key_default = std::make_pair(default_priv_key.get_public_key(), default_priv_key );

   boost::program_options::options_description producer_options;

   producer_options.add_options()
         ("enable-stale-production,e", boost::program_options::bool_switch()->notifier([this](bool e){my->_production_enabled = e;}), "Enable block production, even if the chain is stale.")
         ("pause-on-startup,x", boost::program_options::bool_switch()->notifier([this](bool p){my->_pause_production = p;}), "Start this node in a state where production is paused")
         ("max-transaction-time", bpo::value<int32_t>()->default_value(30),
          "Limits the maximum time (in milliseconds) that is allowed a pushed transaction's code to execute before being considered invalid")
         ("max-irreversible-block-age", bpo::value<int32_t>()->default_value( -1 ),
          "Limits the maximum age (in seconds) of the DPOS Irreversible Block for a chain this node will produce blocks on (use negative value to indicate unlimited)")
         ("producer-name,p", boost::program_options::value<vector<string>>()->composing()->multitoken(),
          "ID of producer controlled by this node (e.g. inita; may specify multiple times)")
         ("signature-provider", boost::program_options::value<vector<string>>()->composing()->multitoken()->default_value(
               {default_priv_key.get_public_key().to_string() + "=KEY:" + default_priv_key.to_string()},
                default_priv_key.get_public_key().to_string() + "=KEY:" + default_priv_key.to_string()),
               app().get_plugin<signature_provider_plugin>().signature_provider_help_text())
         ("greylist-account", boost::program_options::value<vector<string>>()->composing()->multitoken(),
          "account that can not access to extended CPU/NET virtual resources")
         ("greylist-limit", boost::program_options::value<uint32_t>()->default_value(1000),
          "Limit (between 1 and 1000) on the multiple that CPU/NET virtual resources can extend during low usage (only enforced subjectively; use 1000 to not enforce any limit)")
         ("cpu-effort-percent", bpo::value<uint32_t>()->default_value(config::default_block_cpu_effort_pct / config::percent_1),
          "Percentage of cpu block production time used to produce block. Whole number percentages, e.g. 80 for 80%")
         ("max-block-cpu-usage-threshold-us", bpo::value<uint32_t>()->default_value( 5000 ),
          "Threshold of CPU block production to consider block full; when within threshold of max-block-cpu-usage block can be produced immediately")
         ("max-block-net-usage-threshold-bytes", bpo::value<uint32_t>()->default_value( 1024 ),
          "Threshold of NET block production to consider block full; when within threshold of max-block-net-usage block can be produced immediately")
         ("max-scheduled-transaction-time-per-block-ms", boost::program_options::value<int32_t>()->default_value(100),
          "Maximum wall-clock time, in milliseconds, spent retiring scheduled transactions (and incoming transactions according to incoming-defer-ratio) in any block before returning to normal transaction processing.")
         ("subjective-cpu-leeway-us", boost::program_options::value<int32_t>()->default_value( config::default_subjective_cpu_leeway_us ),
          "Time in microseconds allowed for a transaction that starts with insufficient CPU quota to complete and cover its CPU usage.")
         ("subjective-account-max-failures", boost::program_options::value<uint32_t>()->default_value(3),
          "Sets the maximum amount of failures that are allowed for a given account per window size.")
         ("subjective-account-max-failures-window-size", boost::program_options::value<uint32_t>()->default_value(1),
          "Sets the window size in number of blocks for subjective-account-max-failures.")
         ("subjective-account-decay-time-minutes", bpo::value<uint32_t>()->default_value( config::account_cpu_usage_average_window_ms / 1000 / 60 ),
          "Sets the time to return full subjective cpu for accounts")
         ("incoming-defer-ratio", bpo::value<double>()->default_value(1.0),
          "ratio between incoming transactions and deferred transactions when both are queued for execution")
         ("incoming-transaction-queue-size-mb", bpo::value<uint16_t>()->default_value( 1024 ),
          "Maximum size (in MiB) of the incoming transaction queue. Exceeding this value will subjectively drop transaction with resource exhaustion.")
         ("disable-subjective-billing", bpo::value<bool>()->default_value(true),
          "Disable subjective CPU billing for API/P2P transactions")
         ("disable-subjective-account-billing", boost::program_options::value<vector<string>>()->composing()->multitoken(),
          "Account which is excluded from subjective CPU billing")
         ("disable-subjective-p2p-billing", bpo::value<bool>()->default_value(true),
          "Disable subjective CPU billing for P2P transactions")
         ("disable-subjective-api-billing", bpo::value<bool>()->default_value(true),
          "Disable subjective CPU billing for API transactions")
         ("producer-threads", bpo::value<uint16_t>()->default_value(my->_thread_pool_size),
          "Number of worker threads in producer thread pool")
         ("snapshots-dir", bpo::value<std::filesystem::path>()->default_value("snapshots"),
          "the location of the snapshots directory (absolute path or relative to application data dir)")
         ("read-only-threads", bpo::value<uint32_t>(),
          "Number of worker threads in read-only execution thread pool. Max 8.")
         ("read-only-write-window-time-us", bpo::value<uint32_t>()->default_value(my->_ro_write_window_time_us.count()),
          "Time in microseconds the write window lasts.")
         ("read-only-read-window-time-us", bpo::value<uint32_t>()->default_value(my->_ro_read_window_time_us.count()),
          "Time in microseconds the read window lasts.")
         ;
   config_file_options.add(producer_options);
}

bool producer_plugin::is_producer_key(const chain::public_key_type& key) const
{
  auto private_key_itr = my->_signature_providers.find(key);
  if(private_key_itr != my->_signature_providers.end())
    return true;
  return false;
}

chain::signature_type producer_plugin::sign_compact(const chain::public_key_type& key, const fc::sha256& digest) const
{
  if(key != chain::public_key_type()) {
    auto private_key_itr = my->_signature_providers.find(key);
    EOS_ASSERT(private_key_itr != my->_signature_providers.end(), producer_priv_key_not_found, "Local producer has no private key in config.ini corresponding to public key ${key}", ("key", key));

    return private_key_itr->second(digest);
  }
  else {
    return chain::signature_type();
  }
}

template<typename T>
T dejsonify(const string& s) {
   return fc::json::from_string(s).as<T>();
}

#define LOAD_VALUE_SET(options, op_name, container) \
if( options.count(op_name) ) { \
   const std::vector<std::string>& ops = options[op_name].as<std::vector<std::string>>(); \
   for( const auto& v : ops ) { \
      container.emplace( eosio::chain::name( v ) ); \
   } \
}

void producer_plugin::plugin_initialize(const boost::program_options::variables_map& options)
{ try {
   handle_sighup(); // Sets loggers

   my->chain_plug = app().find_plugin<chain_plugin>();
   EOS_ASSERT( my->chain_plug, plugin_config_exception, "chain_plugin not found" );
   my->_options = &options;
   LOAD_VALUE_SET(options, "producer-name", my->_producers)

   chain::controller& chain = my->chain_plug->chain();

   if( options.count("signature-provider") ) {
      const std::vector<std::string> key_spec_pairs = options["signature-provider"].as<std::vector<std::string>>();
      for (const auto& key_spec_pair : key_spec_pairs) {
         try {
            const auto& [pubkey, provider] = app().get_plugin<signature_provider_plugin>().signature_provider_for_specification(key_spec_pair);
            my->_signature_providers[pubkey] = provider;
         } catch(secure_enclave_exception& e) {
            elog("Error with Secure Enclave signature provider: ${e}; ignoring ${val}", ("e", e.top_message())("val", key_spec_pair));
         } catch (fc::exception& e) {
            elog("Malformed signature provider: \"${val}\": ${e}, ignoring!", ("val", key_spec_pair)("e", e));
         } catch (...) {
            elog("Malformed signature provider: \"${val}\", ignoring!", ("val", key_spec_pair));
         }
      }
   }

   auto subjective_account_max_failures_window_size = options.at("subjective-account-max-failures-window-size").as<uint32_t>();
   EOS_ASSERT( subjective_account_max_failures_window_size > 0, plugin_config_exception,
               "subjective-account-max-failures-window-size ${s} must be greater than 0", ("s", subjective_account_max_failures_window_size) );

   my->_account_fails.set_max_failures_per_account( options.at("subjective-account-max-failures").as<uint32_t>(),
                                                    subjective_account_max_failures_window_size );

   uint32_t cpu_effort_pct = options.at("cpu-effort-percent").as<uint32_t>();
   EOS_ASSERT( cpu_effort_pct >= 0 && cpu_effort_pct <= 100, plugin_config_exception,
               "cpu-effort-percent ${pct} must be 0 - 100", ("pct", cpu_effort_pct) );
      cpu_effort_pct *= config::percent_1;

   my->_cpu_effort_us = EOS_PERCENT( config::block_interval_us, cpu_effort_pct );

   my->_max_block_cpu_usage_threshold_us = options.at( "max-block-cpu-usage-threshold-us" ).as<uint32_t>();
   EOS_ASSERT( my->_max_block_cpu_usage_threshold_us < config::block_interval_us, plugin_config_exception,
               "max-block-cpu-usage-threshold-us ${t} must be 0 .. ${bi}", ("bi", config::block_interval_us)("t", my->_max_block_cpu_usage_threshold_us) );

   my->_max_block_net_usage_threshold_bytes = options.at( "max-block-net-usage-threshold-bytes" ).as<uint32_t>();

   my->_max_scheduled_transaction_time_per_block_ms = options.at("max-scheduled-transaction-time-per-block-ms").as<int32_t>();

   if( options.at( "subjective-cpu-leeway-us" ).as<int32_t>() != config::default_subjective_cpu_leeway_us ) {
      chain.set_subjective_cpu_leeway( fc::microseconds( options.at( "subjective-cpu-leeway-us" ).as<int32_t>() ) );
   }

   fc::microseconds subjective_account_decay_time = fc::minutes(options.at( "subjective-account-decay-time-minutes" ).as<uint32_t>());
   EOS_ASSERT( subjective_account_decay_time.count() > 0, plugin_config_exception,
               "subjective-account-decay-time-minutes ${dt} must be greater than 0", ("dt", subjective_account_decay_time.to_seconds() / 60));
   chain.get_mutable_subjective_billing().set_expired_accumulator_average_window( subjective_account_decay_time );

   my->_max_transaction_time_ms = options.at("max-transaction-time").as<int32_t>();

   my->_max_irreversible_block_age_us = fc::seconds(options.at("max-irreversible-block-age").as<int32_t>());

   auto max_incoming_transaction_queue_size = options.at("incoming-transaction-queue-size-mb").as<uint16_t>() * 1024*1024;

   EOS_ASSERT( max_incoming_transaction_queue_size > 0, plugin_config_exception,
               "incoming-transaction-queue-size-mb ${mb} must be greater than 0", ("mb", max_incoming_transaction_queue_size) );

   my->_unapplied_transactions.set_max_transaction_queue_size( max_incoming_transaction_queue_size );

   my->_incoming_defer_ratio = options.at("incoming-defer-ratio").as<double>();

   bool disable_subjective_billing = options.at("disable-subjective-billing").as<bool>();
   my->_disable_subjective_p2p_billing = options.at("disable-subjective-p2p-billing").as<bool>();
   my->_disable_subjective_api_billing = options.at("disable-subjective-api-billing").as<bool>();
   dlog( "disable-subjective-billing: ${s}, disable-subjective-p2p-billing: ${p2p}, disable-subjective-api-billing: ${api}",
         ("s", disable_subjective_billing)("p2p", my->_disable_subjective_p2p_billing)("api", my->_disable_subjective_api_billing) );
   if( !disable_subjective_billing ) {
       my->_disable_subjective_p2p_billing = my->_disable_subjective_api_billing = false;
   } else if( !my->_disable_subjective_p2p_billing || !my->_disable_subjective_api_billing ) {
       disable_subjective_billing = false;
   }
   if( disable_subjective_billing ) {
      chain.get_mutable_subjective_billing().disable();
       ilog( "Subjective CPU billing disabled" );
   } else if( !my->_disable_subjective_p2p_billing && !my->_disable_subjective_api_billing ) {
       ilog( "Subjective CPU billing enabled" );
   } else {
       if( my->_disable_subjective_p2p_billing ) ilog( "Subjective CPU billing of P2P trxs disabled " );
       if( my->_disable_subjective_api_billing ) ilog( "Subjective CPU billing of API trxs disabled " );
   }

   my->_thread_pool_size = options.at( "producer-threads" ).as<uint16_t>();
   EOS_ASSERT( my->_thread_pool_size > 0, plugin_config_exception,
               "producer-threads ${num} must be greater than 0", ("num", my->_thread_pool_size));

   if( options.count( "snapshots-dir" )) {
      auto sd = options.at( "snapshots-dir" ).as<std::filesystem::path>();
      if( sd.is_relative()) {
         my->_snapshots_dir = app().data_dir() / sd;
         if (!std::filesystem::exists(my->_snapshots_dir)) {
            std::filesystem::create_directories(my->_snapshots_dir);
         }
      } else {
         my->_snapshots_dir = sd;
      }

      EOS_ASSERT( std::filesystem::is_directory(my->_snapshots_dir), snapshot_directory_not_found_exception,
                  "No such directory '${dir}'", ("dir", my->_snapshots_dir) );

      if (auto resmon_plugin = app().find_plugin<resource_monitor_plugin>()) {
         resmon_plugin->monitor_directory(my->_snapshots_dir);
      }
   }

   if ( options.count( "read-only-threads" ) ) {
      my->_ro_thread_pool_size = options.at( "read-only-threads" ).as<uint32_t>();
   } else if ( my->_producers.empty() ) {
      if( options.count( "plugin" ) ) {
         const auto& v = options.at( "plugin" ).as<std::vector<std::string>>();
         auto i = std::find_if( v.cbegin(), v.cend(), []( const std::string& p ) { return p == "eosio::chain_api_plugin"; } );
         if( i != v.cend() ) {
            // default to 3 threads for non producer nodes running chain_api_plugin if not specified
            my->_ro_thread_pool_size = 3;
            ilog( "chain_api_plugin configured, defaulting read-only-threads to ${t}", ("t", my->_ro_thread_pool_size) );
         }
      }
   }
   EOS_ASSERT( test_mode_ || my->_ro_thread_pool_size == 0 || my->_producers.empty(), plugin_config_exception, "--read-only-threads not allowed on producer node" );
   // only initialize other read-only options when read-only thread pool is enabled
   if ( my->_ro_thread_pool_size > 0 ) {
#ifdef EOSIO_EOS_VM_OC_RUNTIME_ENABLED
      if (chain.is_eos_vm_oc_enabled()) {
         // EOS VM OC requires 4.2TB Virtual for each executing thread. Make sure the memory
         // required by configured read-only threads does not exceed the total system virtual memory.
         std::string attr_name;
         size_t vm_total_kb { 0 };
         size_t vm_used_kb { 0 };
         std::ifstream meminfo_file("/proc/meminfo");
         while (meminfo_file >> attr_name) {
            if (attr_name == "VmallocTotal:") {
               if ( !(meminfo_file >> vm_total_kb) )
                  break;
            } else if (attr_name == "VmallocUsed:") {
               if ( !(meminfo_file >> vm_used_kb) )
                  break;
            }
            meminfo_file.ignore(std::numeric_limits<std::streamsize>::max(), '\n');
         }

         EOS_ASSERT( vm_total_kb > 0, plugin_config_exception, "Unable to get system virtual memory size (not a Linux?), therefore cannot determine if the system has enough virtual memory for multi-threaded read-only transactions on EOS VM OC");
         EOS_ASSERT( vm_total_kb > vm_used_kb, plugin_config_exception, "vm total (${t}) must be greater than vm used (${u})", ("t", vm_total_kb)("u", vm_used_kb));
         uint32_t num_threads_supported = (vm_total_kb - vm_used_kb) / 4200000000;
         // reserve 1 for the app thread, 1 for anything else which might use VM
         EOS_ASSERT( num_threads_supported > 2, plugin_config_exception, "With the EOS VM OC configured, there is not enough system virtual memory to support the required minimum of 3 threads (1 for main thread, 1 for read-only, and 1 for anything else), vm total: ${t}, vm used: ${u}", ("t", vm_total_kb)("u", vm_used_kb));
         num_threads_supported -= 2;
         auto actual_threads_allowed = std::min(my->_ro_max_threads_allowed, num_threads_supported);
         ilog("vm total in kb: ${total}, vm used in kb: ${used}, number of EOS VM OC threads supported ((vm total - vm used)/4.2 TB - 2): ${supp}, max allowed: ${max}, actual allowed: ${actual}", ("total", vm_total_kb) ("used", vm_used_kb) ("supp", num_threads_supported) ("max", my->_ro_max_threads_allowed)("actual", actual_threads_allowed));
         EOS_ASSERT( my->_ro_thread_pool_size <= actual_threads_allowed, plugin_config_exception, "--read-only-threads (${th}) greater than number of threads allowed for EOS VM OC (${allowed})", ("th", my->_ro_thread_pool_size) ("allowed", actual_threads_allowed) );
      }
#endif
      EOS_ASSERT( my->_ro_thread_pool_size <= my->_ro_max_threads_allowed, plugin_config_exception, "--read-only-threads (${th}) greater than number of threads allowed (${allowed})", ("th", my->_ro_thread_pool_size) ("allowed", my->_ro_max_threads_allowed) );
   }

   my->_ro_write_window_time_us = fc::microseconds( options.at( "read-only-write-window-time-us" ).as<uint32_t>() );
   my->_ro_read_window_time_us = fc::microseconds( options.at( "read-only-read-window-time-us" ).as<uint32_t>() );
   EOS_ASSERT( my->_ro_read_window_time_us > my->_ro_read_window_minimum_time_us, plugin_config_exception, "minimum of --read-only-read-window-time-us (${read}) must be ${min} microseconds", ("read", my->_ro_read_window_time_us) ("min", my->_ro_read_window_minimum_time_us) );
   my->_ro_read_window_effective_time_us = my->_ro_read_window_time_us - my->_ro_read_window_minimum_time_us;

   // Make sure a read-only transaction can finish within the read
   // window if scheduled at the very beginning of the window.
   // Use _ro_read_window_effective_time_us instead of _ro_read_window_time_us
   // for safety margin
   if ( my->_max_transaction_time_ms.load() > 0 ) {
      EOS_ASSERT( my->_ro_read_window_effective_time_us > fc::milliseconds(my->_max_transaction_time_ms.load()), plugin_config_exception, "--read-only-read-window-time-us (${read}) must be greater than --max-transaction-time ${trx_time} ms plus a margin of ${min} us", ("read", my->_ro_read_window_time_us) ("trx_time", my->_max_transaction_time_ms.load()) ("min", my->_ro_read_window_minimum_time_us) );
      my->_ro_max_trx_time_us = fc::milliseconds(my->_max_transaction_time_ms.load());
   } else {
      // _max_transaction_time_ms can be set to negative in testing (for unlimited)
      my->_ro_max_trx_time_us = my->_ro_read_window_effective_time_us;
   }
   ilog("ro_thread_pool_size ${s}, ro_write_window_time_us ${ww}, ro_read_window_time_us ${rw}, ro_max_trx_time_us ${t}, ro_read_window_effective_time_us ${w}",
        ("s", my->_ro_thread_pool_size)("ww", my->_ro_write_window_time_us)("rw", my->_ro_read_window_time_us)("t", my->_ro_max_trx_time_us)("w", my->_ro_read_window_effective_time_us));

   my->_incoming_block_sync_provider = app().get_method<incoming::methods::block_sync>().register_provider(
         [this](const signed_block_ptr& block, const std::optional<block_id_type>& block_id, const block_state_ptr& bsp) {
      return my->on_incoming_block(block, block_id, bsp);
   });

   my->_incoming_transaction_async_provider = app().get_method<incoming::methods::transaction_async>().register_provider(
         [this](const packed_transaction_ptr& trx, bool api_trx, transaction_metadata::trx_type trx_type, bool return_failure_traces, next_function<transaction_trace_ptr> next) -> void {
      return my->on_incoming_transaction_async(trx, api_trx, trx_type, return_failure_traces, next );
   });

   if (options.count("greylist-account")) {
      std::vector<std::string> greylist = options["greylist-account"].as<std::vector<std::string>>();
      greylist_params param;
      for (auto &a : greylist) {
         param.accounts.push_back(account_name(a));
      }
      add_greylist_accounts(param);
   }

   {
      uint32_t greylist_limit = options.at("greylist-limit").as<uint32_t>();
      chain.set_greylist_limit( greylist_limit );
   }

   if( options.count("disable-subjective-account-billing") ) {
      std::vector<std::string> accounts = options["disable-subjective-account-billing"].as<std::vector<std::string>>();
      for( const auto& a : accounts ) {
         chain.get_mutable_subjective_billing().disable_account( account_name(a) );
      }
   }

   my->_snapshot_scheduler.set_db_path(my->_snapshots_dir);
   my->_snapshot_scheduler.set_create_snapshot_fn([this](producer_plugin::next_function<producer_plugin::snapshot_information> next){create_snapshot(next);});
} FC_LOG_AND_RETHROW() }

using namespace std::chrono_literals;
void producer_plugin::plugin_startup()
{ try {
   try {
   ilog("producer plugin:  plugin_startup() begin");

   my->_thread_pool.start( my->_thread_pool_size, []( const fc::exception& e ) {
      fc_elog( _log, "Exception in producer thread pool, exiting: ${e}", ("e", e.to_detail_string()) );
      app().quit();
   } );


   chain::controller& chain = my->chain_plug->chain();
   EOS_ASSERT( my->_producers.empty() || chain.get_read_mode() != chain::db_read_mode::IRREVERSIBLE, plugin_config_exception,
              "node cannot have any producer-name configured because block production is impossible when read_mode is \"irreversible\"" );

   EOS_ASSERT( my->_producers.empty() || chain.get_validation_mode() == chain::validation_mode::FULL, plugin_config_exception,
              "node cannot have any producer-name configured because block production is not safe when validation_mode is not \"full\"" );

   EOS_ASSERT( my->_producers.empty() || my->chain_plug->accept_transactions(), plugin_config_exception,
              "node cannot have any producer-name configured because no block production is possible with no [api|p2p]-accepted-transactions" );

   my->_accepted_block_connection.emplace(chain.accepted_block.connect( [this]( const auto& bsp ){ my->on_block( bsp ); } ));
   my->_accepted_block_header_connection.emplace(chain.accepted_block_header.connect( [this]( const auto& bsp ){ my->on_block_header( bsp ); } ));
   my->_irreversible_block_connection.emplace(chain.irreversible_block.connect( [this]( const auto& bsp ){ my->on_irreversible_block( bsp->block ); } ));
   my->_block_start_connection.emplace(chain.block_start.connect( [this]( uint32_t bs ){ my->_snapshot_scheduler.on_start_block(bs); } ));

   const auto lib_num = chain.last_irreversible_block_num();
   const auto lib = chain.fetch_block_by_number(lib_num);
   if (lib) {
      my->on_irreversible_block(lib);
   } else {
      my->_irreversible_block_time = fc::time_point::maximum();
   }

   if (!my->_producers.empty()) {
      ilog("Launching block production for ${n} producers at ${time}.", ("n", my->_producers.size())("time",fc::time_point::now()));

      if (my->_production_enabled) {
         if (chain.head_block_num() == 0) {
            new_chain_banner(chain);
         }
      }
   }

   if ( my->_ro_thread_pool_size > 0 ) {
      std::atomic<uint32_t> num_threads_started = 0;
      my->_ro_thread_pool.start( my->_ro_thread_pool_size,
         []( const fc::exception& e ) {
            fc_elog( _log, "Exception in read-only thread pool, exiting: ${e}", ("e", e.to_detail_string()) );
            app().quit();
         },
         [&]() {
            chain.init_thread_local_data();
            ++num_threads_started;
         });

      // This will be changed with std::latch or std::atomic<>::wait
      // when C++20 is used.
      auto time_slept_ms = 0;
      constexpr auto max_time_slept_ms = 1000;
      while ( num_threads_started.load() < my->_ro_thread_pool_size && time_slept_ms < max_time_slept_ms ) {
         std::this_thread::sleep_for( 1ms );
         ++time_slept_ms;
      }
      EOS_ASSERT(num_threads_started.load() == my->_ro_thread_pool_size, producer_exception, "read-only threads failed to start. num_threads_started: ${n}, time_slept_ms: ${t}ms", ("n", num_threads_started.load())("t", time_slept_ms));

      my->start_write_window();
   }

   my->schedule_production_loop();

   ilog("producer plugin:  plugin_startup() end");
   } catch( ... ) {
      // always call plugin_shutdown, even on exception
      plugin_shutdown();
      throw;
   }
} FC_CAPTURE_AND_RETHROW() }

void producer_plugin::plugin_shutdown() {
   try {
      my->_timer.cancel();
   } catch ( const std::bad_alloc& ) {
     chain_apis::api_base::handle_bad_alloc();
   } catch ( const boost::interprocess::bad_alloc& ) {
     chain_apis::api_base::handle_bad_alloc();
   } catch(const fc::exception& e) {
      edump((e.to_detail_string()));
   } catch(const std::exception& e) {
      edump((fc::std_exception_wrapper::from_current_exception(e).to_detail_string()));
   }

   my->_thread_pool.stop();

   my->_unapplied_transactions.clear();

   app().executor().post( 0, [me = my](){} ); // keep my pointer alive until queue is drained
   fc_ilog(_log, "exit shutdown");
}

void producer_plugin::handle_sighup() {
   fc::logger::update( logger_name, _log );
   fc::logger::update(trx_successful_trace_logger_name, _trx_successful_trace_log);
   fc::logger::update(trx_failed_trace_logger_name, _trx_failed_trace_log);
   fc::logger::update(trx_trace_success_logger_name, _trx_trace_success_log);
   fc::logger::update(trx_trace_failure_logger_name, _trx_trace_failure_log);
   fc::logger::update(trx_logger_name, _trx_log);
   fc::logger::update(transient_trx_successful_trace_logger_name, _transient_trx_successful_trace_log);
   fc::logger::update(transient_trx_failed_trace_logger_name, _transient_trx_failed_trace_log);
}

void producer_plugin::pause() {
   fc_ilog(_log, "Producer paused.");
   my->_pause_production = true;
}

void producer_plugin::resume() {
   my->_pause_production = false;
   // it is possible that we are only speculating because of this policy which we have now changed
   // re-evaluate that now
   //
   if (my->_pending_block_mode == pending_block_mode::speculating) {
      my->abort_block();
      fc_ilog(_log, "Producer resumed. Scheduling production.");
      my->schedule_production_loop();
   } else {
      fc_ilog(_log, "Producer resumed.");
   }
}

bool producer_plugin::paused() const {
   return my->_pause_production;
}

void producer_plugin::update_runtime_options(const runtime_options& options) {
   chain::controller& chain = my->chain_plug->chain();
   bool check_speculating = false;

   if (options.max_transaction_time) {
      my->_max_transaction_time_ms = *options.max_transaction_time;
   }

   if (options.max_irreversible_block_age) {
      my->_max_irreversible_block_age_us =  fc::seconds(*options.max_irreversible_block_age);
      check_speculating = true;
   }

   if (options.cpu_effort_us) {
      my->_cpu_effort_us = *options.cpu_effort_us;
   }

   if (options.max_scheduled_transaction_time_per_block_ms) {
      my->_max_scheduled_transaction_time_per_block_ms = *options.max_scheduled_transaction_time_per_block_ms;
   }

   if (options.incoming_defer_ratio) {
      my->_incoming_defer_ratio = *options.incoming_defer_ratio;
   }

   if (check_speculating && my->_pending_block_mode == pending_block_mode::speculating) {
      my->abort_block();
      my->schedule_production_loop();
   }

   if (options.subjective_cpu_leeway_us) {
      chain.set_subjective_cpu_leeway(fc::microseconds(*options.subjective_cpu_leeway_us));
   }

   if (options.greylist_limit) {
      chain.set_greylist_limit(*options.greylist_limit);
   }
}

producer_plugin::runtime_options producer_plugin::get_runtime_options() const {
   return {
      my->_max_transaction_time_ms,
      my->_max_irreversible_block_age_us.count() < 0 ? -1 : my->_max_irreversible_block_age_us.count() / 1'000'000,
      my->_cpu_effort_us,
      my->_max_scheduled_transaction_time_per_block_ms,
      my->chain_plug->chain().get_subjective_cpu_leeway() ?
            my->chain_plug->chain().get_subjective_cpu_leeway()->count() :
            std::optional<int32_t>(),
      my->_incoming_defer_ratio,
      my->chain_plug->chain().get_greylist_limit()
   };
}

void producer_plugin::add_greylist_accounts(const greylist_params& params) {
   EOS_ASSERT(params.accounts.size() > 0, chain::invalid_http_request, "At least one account is required");

   chain::controller& chain = my->chain_plug->chain();
   for (auto &acc : params.accounts) {
      chain.add_resource_greylist(acc);
   }
}

void producer_plugin::remove_greylist_accounts(const greylist_params& params) {
   EOS_ASSERT(params.accounts.size() > 0, chain::invalid_http_request, "At least one account is required");

   chain::controller& chain = my->chain_plug->chain();
   for (auto &acc : params.accounts) {
      chain.remove_resource_greylist(acc);
   }
}

producer_plugin::greylist_params producer_plugin::get_greylist() const {
   chain::controller& chain = my->chain_plug->chain();
   greylist_params result;
   const auto& list = chain.get_resource_greylist();
   result.accounts.reserve(list.size());
   for (auto &acc: list) {
      result.accounts.push_back(acc);
   }
   return result;
}

producer_plugin::whitelist_blacklist producer_plugin::get_whitelist_blacklist() const {
   chain::controller& chain = my->chain_plug->chain();
   return {
      chain.get_actor_whitelist(),
      chain.get_actor_blacklist(),
      chain.get_contract_whitelist(),
      chain.get_contract_blacklist(),
      chain.get_action_blacklist(),
      chain.get_key_blacklist()
   };
}

void producer_plugin::set_whitelist_blacklist(const producer_plugin::whitelist_blacklist& params) {
   EOS_ASSERT(params.actor_whitelist || params.actor_blacklist || params.contract_whitelist || params.contract_blacklist || params.action_blacklist || params.key_blacklist,
              chain::invalid_http_request,
              "At least one of actor_whitelist, actor_blacklist, contract_whitelist, contract_blacklist, action_blacklist, and key_blacklist is required"
             );

   chain::controller& chain = my->chain_plug->chain();
   if(params.actor_whitelist) chain.set_actor_whitelist(*params.actor_whitelist);
   if(params.actor_blacklist) chain.set_actor_blacklist(*params.actor_blacklist);
   if(params.contract_whitelist) chain.set_contract_whitelist(*params.contract_whitelist);
   if(params.contract_blacklist) chain.set_contract_blacklist(*params.contract_blacklist);
   if(params.action_blacklist) chain.set_action_blacklist(*params.action_blacklist);
   if(params.key_blacklist) chain.set_key_blacklist(*params.key_blacklist);
}

producer_plugin::integrity_hash_information producer_plugin::get_integrity_hash() const {
   chain::controller& chain = my->chain_plug->chain();

   auto reschedule = fc::make_scoped_exit([this](){
      my->schedule_production_loop();
   });

   if (chain.is_building_block()) {
      // abort the pending block
      my->abort_block();
   } else {
      reschedule.cancel();
   }

   return {chain.head_block_id(), chain.calculate_integrity_hash()};
}

void producer_plugin::create_snapshot(producer_plugin::next_function<producer_plugin::snapshot_information> next) {
   chain::controller& chain = my->chain_plug->chain();

   auto head_id = chain.head_block_id();
   const auto head_block_num = chain.head_block_num();
   const auto head_block_time = chain.head_block_time();
   const auto& snapshot_path = pending_snapshot::get_final_path(head_id, my->_snapshots_dir);
   const auto& temp_path     = pending_snapshot::get_temp_path(head_id, my->_snapshots_dir);

   // maintain legacy exception if the snapshot exists
   if( std::filesystem::is_regular_file(snapshot_path) ) {
      auto ex = snapshot_exists_exception( FC_LOG_MESSAGE( error, "snapshot named ${name} already exists", ("name", snapshot_path) ) );
      next(ex.dynamic_copy_exception());
      return;
   }

   auto write_snapshot = [&]( const std::filesystem::path& p ) -> void {
      auto reschedule = fc::make_scoped_exit([this](){
         my->schedule_production_loop();
      });

      if (chain.is_building_block()) {
         // abort the pending block
         my->abort_block();
      } else {
         reschedule.cancel();
      }

      std::filesystem::create_directory( p.parent_path() );

      // create the snapshot
      auto snap_out = std::ofstream(p.generic_string(), (std::ios::out | std::ios::binary));
      auto writer = std::make_shared<ostream_snapshot_writer>(snap_out);
      chain.write_snapshot(writer);
      writer->finalize();
      snap_out.flush();
      snap_out.close();
   };

   // If in irreversible mode, create snapshot and return path to snapshot immediately.
   if( chain.get_read_mode() == db_read_mode::IRREVERSIBLE ) {
      try {
         write_snapshot( temp_path );

         std::error_code ec;
         std::filesystem::rename(temp_path, snapshot_path, ec);
         EOS_ASSERT(!ec, snapshot_finalization_exception,
               "Unable to finalize valid snapshot of block number ${bn}: [code: ${ec}] ${message}",
               ("bn", head_block_num)
               ("ec", ec.value())
               ("message", ec.message()));

         next( producer_plugin::snapshot_information{head_id, head_block_num, head_block_time, chain_snapshot_header::current_version, snapshot_path.generic_string()} );
      } CATCH_AND_CALL (next);
      return;
   }

   // Otherwise, the result will be returned when the snapshot becomes irreversible.

   // determine if this snapshot is already in-flight
   auto& pending_by_id = my->_pending_snapshot_index.get<by_id>();
   auto existing = pending_by_id.find(head_id);
   if( existing != pending_by_id.end() ) {
      // if a snapshot at this block is already pending, attach this requests handler to it
      pending_by_id.modify(existing, [&next]( auto& entry ){
         entry.next = [prev = entry.next, next](const next_function_variant<producer_plugin::snapshot_information>& res){
            prev(res);
            next(res);
         };
      });
   } else {
      const auto& pending_path = pending_snapshot::get_pending_path(head_id, my->_snapshots_dir);

      try {
         write_snapshot( temp_path ); // create a new pending snapshot

         std::error_code ec;
         std::filesystem::rename(temp_path, pending_path, ec);
         EOS_ASSERT(!ec, snapshot_finalization_exception,
               "Unable to promote temp snapshot to pending for block number ${bn}: [code: ${ec}] ${message}",
               ("bn", head_block_num)
               ("ec", ec.value())
               ("message", ec.message()));
         my->_pending_snapshot_index.emplace(head_id, next, pending_path.generic_string(), snapshot_path.generic_string());
         my->_snapshot_scheduler.add_pending_snapshot_info( producer_plugin::snapshot_information{head_id, head_block_num, head_block_time, chain_snapshot_header::current_version, pending_path.generic_string()} );
      } CATCH_AND_CALL (next);
   }
}

producer_plugin::snapshot_schedule_result producer_plugin::schedule_snapshot(const snapshot_request_information& sri)
{
   return my->_snapshot_scheduler.schedule_snapshot(sri);
}

producer_plugin::snapshot_schedule_result producer_plugin::unschedule_snapshot(const snapshot_request_id_information& sri)
{
   return my->_snapshot_scheduler.unschedule_snapshot(sri.snapshot_request_id);
}

producer_plugin::get_snapshot_requests_result producer_plugin::get_snapshot_requests() const
{
   return my->_snapshot_scheduler.get_snapshot_requests();
}

producer_plugin::scheduled_protocol_feature_activations
producer_plugin::get_scheduled_protocol_feature_activations()const {
   return {my->_protocol_features_to_activate};
}

void producer_plugin::schedule_protocol_feature_activations( const scheduled_protocol_feature_activations& schedule ) {
   const chain::controller& chain = my->chain_plug->chain();
   std::set<digest_type> set_of_features_to_activate( schedule.protocol_features_to_activate.begin(),
                                                      schedule.protocol_features_to_activate.end() );
   EOS_ASSERT( set_of_features_to_activate.size() == schedule.protocol_features_to_activate.size(),
               invalid_protocol_features_to_activate, "duplicate digests" );
   chain.validate_protocol_features( schedule.protocol_features_to_activate );
   const auto& pfs = chain.get_protocol_feature_manager().get_protocol_feature_set();
   for (auto &feature_digest : set_of_features_to_activate) {
      const auto& pf = pfs.get_protocol_feature(feature_digest);
      EOS_ASSERT( !pf.preactivation_required, protocol_feature_exception,
                  "protocol feature requires preactivation: ${digest}",
                  ("digest", feature_digest));
   }
   my->_protocol_features_to_activate = schedule.protocol_features_to_activate;
   my->_protocol_features_signaled = false;
}

fc::variants producer_plugin::get_supported_protocol_features( const get_supported_protocol_features_params& params ) const {
   fc::variants results;
   const chain::controller& chain = my->chain_plug->chain();
   const auto& pfs = chain.get_protocol_feature_manager().get_protocol_feature_set();
   const auto next_block_time = chain.head_block_time() + fc::milliseconds(config::block_interval_ms);

   flat_map<digest_type, bool>  visited_protocol_features;
   visited_protocol_features.reserve( pfs.size() );

   std::function<bool(const protocol_feature&)> add_feature =
   [&results, &pfs, &params, next_block_time, &visited_protocol_features, &add_feature]
   ( const protocol_feature& pf ) -> bool {
      if( ( params.exclude_disabled || params.exclude_unactivatable ) && !pf.enabled ) return false;
      if( params.exclude_unactivatable && ( next_block_time < pf.earliest_allowed_activation_time  ) ) return false;

      auto res = visited_protocol_features.emplace( pf.feature_digest, false );
      if( !res.second ) return res.first->second;

      const auto original_size = results.size();
      for( const auto& dependency : pf.dependencies ) {
         if( !add_feature( pfs.get_protocol_feature( dependency ) ) ) {
            results.resize( original_size );
            return false;
         }
      }

      res.first->second = true;
      results.emplace_back( pf.to_variant(true) );
      return true;
   };

   for( const auto& pf : pfs ) {
      add_feature( pf );
   }

   return results;
}

producer_plugin::get_account_ram_corrections_result
producer_plugin::get_account_ram_corrections( const get_account_ram_corrections_params& params ) const {
   get_account_ram_corrections_result result;
   const auto& db = my->chain_plug->chain().db();

   const auto& idx = db.get_index<chain::account_ram_correction_index, chain::by_name>();
   account_name lower_bound_value{ std::numeric_limits<uint64_t>::lowest() };
   account_name upper_bound_value{ std::numeric_limits<uint64_t>::max() };

   if( params.lower_bound ) {
      lower_bound_value = *params.lower_bound;
   }

   if( params.upper_bound ) {
      upper_bound_value = *params.upper_bound;
   }

   if( upper_bound_value < lower_bound_value )
      return result;

   auto walk_range = [&]( auto itr, auto end_itr ) {
      for( unsigned int count = 0;
           count < params.limit && itr != end_itr;
           ++itr )
      {
         result.rows.push_back( fc::variant( *itr ) );
         ++count;
      }
      if( itr != end_itr ) {
         result.more = itr->name;
      }
   };

   auto lower = idx.lower_bound( lower_bound_value );
   auto upper = idx.upper_bound( upper_bound_value );
   if( params.reverse ) {
      walk_range( boost::make_reverse_iterator(upper), boost::make_reverse_iterator(lower) );
   } else {
      walk_range( lower, upper );
   }

   return result;
}

producer_plugin::get_unapplied_transactions_result
producer_plugin::get_unapplied_transactions( const get_unapplied_transactions_params& p, const fc::time_point& deadline ) const {

   fc::microseconds params_time_limit = p.time_limit_ms ? fc::milliseconds(*p.time_limit_ms) : fc::milliseconds(10);
   fc::time_point params_deadline = fc::time_point::now() + params_time_limit;

   auto& ua = my->_unapplied_transactions;

   auto itr = ([&](){
      if (!p.lower_bound.empty()) {
         try {
            auto trx_id = transaction_id_type( p.lower_bound );
            return ua.lower_bound( trx_id );
         } catch( ... ) {
            return ua.end();
         }
      } else {
         return ua.begin();
      }
   })();

   auto get_trx_type = [&](trx_enum_type t, transaction_metadata::trx_type type) {
      if( type == transaction_metadata::trx_type::dry_run ) return "dry_run";
      if( type == transaction_metadata::trx_type::read_only ) return "read_only";
      switch( t ) {
         case trx_enum_type::unknown:
            return "unknown";
         case trx_enum_type::forked:
            return "forked";
         case trx_enum_type::aborted:
            return "aborted";
         case trx_enum_type::incoming_api:
            return "incoming_api";
         case trx_enum_type::incoming_p2p:
            return "incoming_p2p";
      }
      return "unknown type";
   };

   get_unapplied_transactions_result result;
   result.size = ua.size();
   result.incoming_size = ua.incoming_size();

   uint32_t remaining = p.limit ? *p.limit : std::numeric_limits<uint32_t>::max();
   while (itr != ua.end() && remaining > 0 && params_deadline > fc::time_point::now()) {
      FC_CHECK_DEADLINE(deadline);
      auto& r = result.trxs.emplace_back();
      r.trx_id = itr->id();
      r.expiration = itr->expiration();
      const auto& pt = itr->trx_meta->packed_trx();
      r.trx_type = get_trx_type( itr->trx_type, itr->trx_meta->get_trx_type() );
      r.first_auth = pt->get_transaction().first_authorizer();
      const auto& actions = pt->get_transaction().actions;
      if( !actions.empty() ) {
         r.first_receiver = actions[0].account;
         r.first_action = actions[0].name;
      }
      r.total_actions = pt->get_transaction().total_actions();
      r.billed_cpu_time_us = itr->trx_meta->billed_cpu_time_us;
      r.size = pt->get_estimated_size();

      ++itr;
      remaining--;
   }

   if (itr != ua.end()) {
      result.more = itr->id();
   }

   return result;
}


uint32_t producer_plugin_impl::calculate_next_block_slot(const account_name& producer_name, uint32_t current_block_slot) const {
   chain::controller& chain = chain_plug->chain();
   const auto& hbs = chain.head_block_state();
   const auto& active_schedule = hbs->active_schedule.producers;

   // determine if this producer is in the active schedule and if so, where
   auto itr = std::find_if(active_schedule.begin(), active_schedule.end(), [&](const auto& asp){ return asp.producer_name == producer_name; });
   if (itr == active_schedule.end()) {
      // this producer is not in the active producer set
      return UINT32_MAX;
   }

   size_t producer_index = itr - active_schedule.begin();
   uint32_t minimum_offset = 1; // must at least be the "next" block

   // account for a watermark in the future which is disqualifying this producer for now
   // this is conservative assuming no blocks are dropped.  If blocks are dropped the watermark will
   // disqualify this producer for longer but it is assumed they will wake up, determine that they
   // are disqualified for longer due to skipped blocks and re-calculate their next block with better
   // information then
   auto current_watermark = get_watermark(producer_name);
   if (current_watermark) {
      const auto watermark = *current_watermark;
      auto block_num = chain.head_block_state()->block_num;
      if (chain.is_building_block()) {
         ++block_num;
      }
      if (watermark.first > block_num) {
         // if I have a watermark block number then I need to wait until after that watermark
         minimum_offset = watermark.first - block_num + 1;
      }
      if (watermark.second.slot > current_block_slot) {
          // if I have a watermark block timestamp then I need to wait until after that watermark timestamp
          minimum_offset = std::max(minimum_offset, watermark.second.slot - current_block_slot + 1);
      }
   }

   // this producers next opportunity to produce is the next time its slot arrives after or at the calculated minimum
   uint32_t minimum_slot = current_block_slot + minimum_offset;
   size_t minimum_slot_producer_index = (minimum_slot % (active_schedule.size() * config::producer_repetitions)) / config::producer_repetitions;
   if ( producer_index == minimum_slot_producer_index ) {
      // this is the producer for the minimum slot, go with that
      return minimum_slot;
   } else {
      // calculate how many rounds are between the minimum producer and the producer in question
      size_t producer_distance = producer_index - minimum_slot_producer_index;
      // check for unsigned underflow
      if (producer_distance > producer_index) {
         producer_distance += active_schedule.size();
      }

      // align the minimum slot to the first of its set of reps
      uint32_t first_minimum_producer_slot = minimum_slot - (minimum_slot % config::producer_repetitions);

      // offset the aligned minimum to the *earliest* next set of slots for this producer
      uint32_t next_block_slot = first_minimum_producer_slot  + (producer_distance * config::producer_repetitions);
      return next_block_slot;
   }
}

block_timestamp_type producer_plugin_impl::calculate_pending_block_time() const {
   const chain::controller& chain = chain_plug->chain();
   const fc::time_point now = fc::time_point::now();
   const fc::time_point base = std::max<fc::time_point>(now, chain.head_block_time());
   return block_timestamp_type(base).next();
}

bool producer_plugin_impl::should_interrupt_start_block( const fc::time_point& deadline, uint32_t pending_block_num ) const {
   if( _pending_block_mode == pending_block_mode::producing ) {
      return deadline <= fc::time_point::now();
   }
   // if we can produce then honor deadline so production starts on time
   return (!_producers.empty() && deadline <= fc::time_point::now()) || (_received_block >= pending_block_num);
}

producer_plugin_impl::start_block_result producer_plugin_impl::start_block() {
   chain::controller& chain = chain_plug->chain();

   if( !chain_plug->accept_transactions() )
      return start_block_result::waiting_for_block;

   const auto& hbs = chain.head_block_state();

   if( chain.get_terminate_at_block() > 0 && chain.get_terminate_at_block() <= chain.head_block_num() ) {
      ilog("Reached configured maximum block ${num}; terminating", ("num", chain.get_terminate_at_block()));
      app().quit();
      return start_block_result::failed;
   }

   const fc::time_point now = fc::time_point::now();
   const block_timestamp_type block_time = calculate_pending_block_time();
   const uint32_t pending_block_num = hbs->block_num + 1;

   _pending_block_mode = pending_block_mode::producing;

   // Not our turn
   const auto& scheduled_producer = hbs->get_scheduled_producer(block_time);

   const auto current_watermark = get_watermark(scheduled_producer.producer_name);

   size_t num_relevant_signatures = 0;
   scheduled_producer.for_each_key([&](const public_key_type& key){
      const auto& iter = _signature_providers.find(key);
      if(iter != _signature_providers.end()) {
         num_relevant_signatures++;
      }
   });

   auto irreversible_block_age = get_irreversible_block_age();

   // If the next block production opportunity is in the present or future, we're synced.
   if( !_production_enabled ) {
      _pending_block_mode = pending_block_mode::speculating;
   } else if( _producers.find(scheduled_producer.producer_name) == _producers.end()) {
      _pending_block_mode = pending_block_mode::speculating;
   } else if (num_relevant_signatures == 0) {
      elog("Not producing block because I don't have any private keys relevant to authority: ${authority}", ("authority", scheduled_producer.authority));
      _pending_block_mode = pending_block_mode::speculating;
   } else if ( _pause_production ) {
      elog("Not producing block because production is explicitly paused");
      _pending_block_mode = pending_block_mode::speculating;
   } else if ( _max_irreversible_block_age_us.count() >= 0 && irreversible_block_age >= _max_irreversible_block_age_us ) {
      elog("Not producing block because the irreversible block is too old [age:${age}s, max:${max}s]", ("age", irreversible_block_age.count() / 1'000'000)( "max", _max_irreversible_block_age_us.count() / 1'000'000 ));
      _pending_block_mode = pending_block_mode::speculating;
   }

   if (_pending_block_mode == pending_block_mode::producing) {
      // determine if our watermark excludes us from producing at this point
      if (current_watermark) {
         const block_timestamp_type block_timestamp{block_time};
         if (current_watermark->first > hbs->block_num) {
            elog("Not producing block because \"${producer}\" signed a block at a higher block number (${watermark}) than the current fork's head (${head_block_num})",
                 ("producer", scheduled_producer.producer_name)
                 ("watermark", current_watermark->first)
                 ("head_block_num", hbs->block_num));
            _pending_block_mode = pending_block_mode::speculating;
         } else if (current_watermark->second >= block_timestamp) {
            elog("Not producing block because \"${producer}\" signed a block at the next block time or later (${watermark}) than the pending block time (${block_timestamp})",
                 ("producer", scheduled_producer.producer_name)
                 ("watermark", current_watermark->second)
                 ("block_timestamp", block_timestamp));
            _pending_block_mode = pending_block_mode::speculating;
         }
      }
   }

   if (_pending_block_mode == pending_block_mode::speculating) {
      auto head_block_age = now - chain.head_block_time();
      if (head_block_age > fc::seconds(5))
         return start_block_result::waiting_for_block;
   }

   _pending_block_deadline = block_timing_util::calculate_block_deadline(_cpu_effort_us, _pending_block_mode, block_time);
   auto preprocess_deadline = _pending_block_deadline;
   uint32_t production_round_index = block_timestamp_type(block_time).slot % chain::config::producer_repetitions;
   if (production_round_index == 0) {
       // first block of our round, wait for block production window
      const auto start_block_time = block_time.to_time_point() - fc::microseconds( config::block_interval_us );
      if (now < start_block_time) {
         fc_dlog( _log, "Not starting block until ${bt}", ("bt", start_block_time) );
         schedule_delayed_production_loop( weak_from_this(), start_block_time );
         return start_block_result::waiting_for_production;
      }
   }

   fc_dlog(_log, "Starting block #${n} at ${time} producer ${p}",
           ("n", pending_block_num)("time", now)("p", scheduled_producer.producer_name));

   try {
      uint16_t blocks_to_confirm = 0;

      if (_pending_block_mode == pending_block_mode::producing) {
         // determine how many blocks this producer can confirm
         // 1) if it is not a producer from this node, assume no confirmations (we will discard this block anyway)
         // 2) if it is a producer on this node that has never produced, the conservative approach is to assume no
         //    confirmations to make sure we don't double sign after a crash TODO: make these watermarks durable?
         // 3) if it is a producer on this node where this node knows the last block it produced, safely set it -UNLESS-
         // 4) the producer on this node's last watermark is higher (meaning on a different fork)
         if (current_watermark) {
            auto watermark_bn = current_watermark->first;
            if (watermark_bn < hbs->block_num) {
               blocks_to_confirm = (uint16_t)(std::min<uint32_t>(std::numeric_limits<uint16_t>::max(), (uint32_t)(hbs->block_num - watermark_bn)));
            }
         }

         // can not confirm irreversible blocks
         blocks_to_confirm = (uint16_t)(std::min<uint32_t>(blocks_to_confirm, (uint32_t)(hbs->block_num - hbs->dpos_irreversible_blocknum)));
      }

      abort_block();

      auto features_to_activate = chain.get_preactivated_protocol_features();
      if( _pending_block_mode == pending_block_mode::producing && _protocol_features_to_activate.size() > 0 ) {
         bool drop_features_to_activate = false;
         try {
            chain.validate_protocol_features( _protocol_features_to_activate );
         } catch ( const std::bad_alloc& ) {
           chain_apis::api_base::handle_bad_alloc();
         } catch ( const boost::interprocess::bad_alloc& ) {
           chain_apis::api_base::handle_bad_alloc();
         } catch( const fc::exception& e ) {
            wlog( "protocol features to activate are no longer all valid: ${details}",
                  ("details",e.to_detail_string()) );
            drop_features_to_activate = true;
         } catch( const std::exception& e ) {
            wlog( "protocol features to activate are no longer all valid: ${details}",
                  ("details",fc::std_exception_wrapper::from_current_exception(e).to_detail_string()) );
            drop_features_to_activate = true;
         }

         if( drop_features_to_activate ) {
            _protocol_features_to_activate.clear();
         } else {
            auto protocol_features_to_activate = _protocol_features_to_activate; // do a copy as pending_block might be aborted
            if( features_to_activate.size() > 0 ) {
               protocol_features_to_activate.reserve( protocol_features_to_activate.size()
                                                         + features_to_activate.size() );
               std::set<digest_type> set_of_features_to_activate( protocol_features_to_activate.begin(),
                                                                  protocol_features_to_activate.end() );
               for( const auto& f : features_to_activate ) {
                  auto res = set_of_features_to_activate.insert( f );
                  if( res.second ) {
                     protocol_features_to_activate.push_back( f );
                  }
               }
               features_to_activate.clear();
            }
            std::swap( features_to_activate, protocol_features_to_activate );
            _protocol_features_signaled = true;
            ilog( "signaling activation of the following protocol features in block ${num}: ${features_to_activate}",
                  ("num", pending_block_num)("features_to_activate", features_to_activate) );
         }
      }

      controller::block_status bs = _pending_block_mode == pending_block_mode::producing ?
            controller::block_status::incomplete : controller::block_status::ephemeral;
      chain.start_block( block_time, blocks_to_confirm, features_to_activate, bs, preprocess_deadline );
   } LOG_AND_DROP();

   if( chain.is_building_block() ) {
      const auto& pending_block_signing_authority = chain.pending_block_signing_authority();

      if (_pending_block_mode == pending_block_mode::producing && pending_block_signing_authority != scheduled_producer.authority) {
         elog("Unexpected block signing authority, reverting to speculative mode! [expected: \"${expected}\", actual: \"${actual\"", ("expected", scheduled_producer.authority)("actual", pending_block_signing_authority));
         _pending_block_mode = pending_block_mode::speculating;
      }

      try {
         chain::subjective_billing& subjective_bill = chain.get_mutable_subjective_billing();
         _account_fails.report_and_clear(hbs->block_num, subjective_bill);
         _time_tracker.clear();

         if( !remove_expired_trxs( preprocess_deadline ) )
            return start_block_result::exhausted;
         if( !remove_expired_blacklisted_trxs( preprocess_deadline ) )
            return start_block_result::exhausted;
         if( !subjective_bill.remove_expired( _log, chain.pending_block_time(), fc::time_point::now(),
                                              [&](){ return should_interrupt_start_block( preprocess_deadline, pending_block_num ); } ) ) {
            return start_block_result::exhausted;
         }

         // limit execution of pending incoming to once per block
         auto incoming_itr = _unapplied_transactions.incoming_begin();

         if (_pending_block_mode == pending_block_mode::producing) {
            if( !process_unapplied_trxs( preprocess_deadline ) )
               return start_block_result::exhausted;


            auto scheduled_trx_deadline = preprocess_deadline;
            if (_max_scheduled_transaction_time_per_block_ms >= 0) {
               scheduled_trx_deadline = std::min<fc::time_point>(
                     scheduled_trx_deadline,
                     fc::time_point::now() + fc::milliseconds(_max_scheduled_transaction_time_per_block_ms)
               );
            }
            // may exhaust scheduled_trx_deadline but not preprocess_deadline, exhausted preprocess_deadline checked below
            process_scheduled_and_incoming_trxs( scheduled_trx_deadline, incoming_itr );
         }

         repost_exhausted_transactions( preprocess_deadline );

         if( app().is_quiting() ) // db guard exception above in LOG_AND_DROP could have called app().quit()
            return start_block_result::failed;
         if ( should_interrupt_start_block( preprocess_deadline, pending_block_num ) || block_is_exhausted() ) {
            return start_block_result::exhausted;
         }

         if( !process_incoming_trxs( preprocess_deadline, incoming_itr ) )
            return start_block_result::exhausted;

         return start_block_result::succeeded;

      } catch ( const guard_exception& e ) {
         chain_plugin::handle_guard_exception(e);
         return start_block_result::failed;
      } catch ( std::bad_alloc& ) {
         chain_apis::api_base::handle_bad_alloc();
      } catch ( boost::interprocess::bad_alloc& ) {
         chain_apis::api_base::handle_db_exhaustion();
      }

   }

   return start_block_result::failed;
}

bool producer_plugin_impl::remove_expired_trxs( const fc::time_point& deadline )
{
   chain::controller& chain = chain_plug->chain();
   auto pending_block_time = chain.pending_block_time();
   auto pending_block_num = chain.pending_block_num();

   // remove all expired transactions
   size_t num_expired = 0;
   size_t orig_count = _unapplied_transactions.size();
   bool exhausted = !_unapplied_transactions.clear_expired( pending_block_time, [&](){ return should_interrupt_start_block(deadline, pending_block_num); },
         [&num_expired]( const packed_transaction_ptr& packed_trx_ptr, trx_enum_type trx_type ) {
            // expired exception is logged as part of next() call
            ++num_expired;
   });

   if( exhausted && _pending_block_mode == pending_block_mode::producing ) {
      fc_wlog( _log, "Unable to process all expired transactions of the ${n} transactions in the unapplied queue before deadline, "
                     "Expired ${expired}", ("n", orig_count)("expired", num_expired) );
   } else {
      fc_dlog( _log, "Processed ${ex} expired transactions of the ${n} transactions in the unapplied queue.",
               ("n", orig_count)("ex", num_expired) );
   }

   return !exhausted;
}

bool producer_plugin_impl::remove_expired_blacklisted_trxs( const fc::time_point& deadline )
{
   bool exhausted = false;
   auto& blacklist_by_expiry = _blacklisted_transactions.get<by_expiry>();
   if(!blacklist_by_expiry.empty()) {
      const chain::controller& chain = chain_plug->chain();
      const auto lib_time = chain.last_irreversible_block_time();
      const auto pending_block_num = chain.pending_block_num();

      int num_expired = 0;
      int orig_count = _blacklisted_transactions.size();

      while (!blacklist_by_expiry.empty() && blacklist_by_expiry.begin()->expiry <= lib_time) {
         if ( should_interrupt_start_block( deadline, pending_block_num ) ) {
            exhausted = true;
            break;
         }
         blacklist_by_expiry.erase(blacklist_by_expiry.begin());
         num_expired++;
      }

      fc_dlog(_log, "Processed ${n} blacklisted transactions, Expired ${expired}",
              ("n", orig_count)("expired", num_expired));
   }
   return !exhausted;
}

// Returns contract name, action name, and exception text of an exception that occurred in a contract
inline std::string get_detailed_contract_except_info(const packed_transaction_ptr& trx,
                                                     const transaction_trace_ptr& trace,
                                                     const fc::exception_ptr& except_ptr)
{
   std::string contract_name;
   std::string act_name;
   std::string details;

   if( trace && !trace->action_traces.empty() ) {
      auto last_action_ordinal = trace->action_traces.size() - 1;
      contract_name = trace->action_traces[last_action_ordinal].receiver.to_string();
      act_name = trace->action_traces[last_action_ordinal].act.name.to_string();
   } else if ( trx ) {
      const auto& actions = trx->get_transaction().actions;
      if( actions.empty() ) return details; // should not be possible
      contract_name = actions[0].account.to_string();
      act_name = actions[0].name.to_string();
   }

   details = except_ptr ? except_ptr->top_message() : (trace && trace->except) ? trace->except->top_message() : std::string();
   if (!details.empty()) {
      details = fc::format_string("${d}", fc::mutable_variant_object() ("d", details), true);  // true for limiting the formatted string size
   }

   // this format is parsed by external tools
   return "action: " + contract_name + ":" + act_name + ", " + details;
}

void producer_plugin_impl::log_trx_results( const transaction_metadata_ptr& trx,
                                            const transaction_trace_ptr& trace,
                                            const fc::time_point& start )
{
   uint32_t billed_cpu_time_us = (trace && trace->receipt) ? trace->receipt->cpu_usage_us : 0;
   log_trx_results( trx->packed_trx(), trace, nullptr, billed_cpu_time_us, start, trx->is_transient() );
}

void producer_plugin_impl::log_trx_results( const transaction_metadata_ptr& trx,
                                            const fc::exception_ptr& except_ptr )
{
   uint32_t billed_cpu_time_us = trx ? trx->billed_cpu_time_us : 0;
   log_trx_results( trx->packed_trx(), nullptr, except_ptr, billed_cpu_time_us, fc::time_point::now(), trx->is_transient() );
}

void producer_plugin_impl::log_trx_results( const packed_transaction_ptr& trx,
                                            const transaction_trace_ptr& trace,
                                            const fc::exception_ptr& except_ptr,
                                            uint32_t billed_cpu_us,
                                            const fc::time_point& start,
                                            bool is_transient )
{
   chain::controller& chain = chain_plug->chain();

   auto get_trace = [&](const transaction_trace_ptr& trace, const fc::exception_ptr& except_ptr) -> fc::variant {
      if( trace ) {
         return chain_plug->get_log_trx_trace( trace );
      } else {
         return fc::variant{except_ptr};
      }
   };

   bool except = except_ptr || (trace && trace->except);
   if (except) {
      if (_pending_block_mode == pending_block_mode::producing) {
         fc_dlog( is_transient ? _transient_trx_failed_trace_log : _trx_failed_trace_log,
            "[TRX_TRACE] Block ${block_num} for producer ${prod} is REJECTING ${desc}tx: ${txid}, auth: ${a}, ${details}",
            ("block_num", chain.head_block_num() + 1)("prod", get_pending_block_producer())
            ("desc", is_transient ? "transient " : "")("txid", trx->id())
            ("a", trx->get_transaction().first_authorizer())
            ("details", get_detailed_contract_except_info(trx, trace, except_ptr)));

         if ( !is_transient ) {
            fc_dlog(_trx_log, "[TRX_TRACE] Block ${block_num} for producer ${prod} is REJECTING tx: ${trx}",
                 ("block_num", chain.head_block_num() + 1)("prod", get_pending_block_producer())
                 ("trx", chain_plug->get_log_trx(trx->get_transaction())));
            fc_dlog(_trx_trace_failure_log, "[TRX_TRACE] Block ${block_num} for producer ${prod} is REJECTING tx: ${entire_trace}",
                 ("block_num", chain.head_block_num() + 1)("prod", get_pending_block_producer())
                 ("entire_trace", get_trace(trace, except_ptr)));
         }
      } else {
         fc_dlog( is_transient ? _transient_trx_failed_trace_log : _trx_failed_trace_log, "[TRX_TRACE] Speculative execution is REJECTING ${desc}tx: ${txid}, auth: ${a} : ${details}",
            ("desc", is_transient ? "transient " : "")
            ("txid", trx->id())("a", trx->get_transaction().first_authorizer())
            ("details", get_detailed_contract_except_info(trx, trace, except_ptr)));
         if ( !is_transient ) {
            fc_dlog(_trx_log, "[TRX_TRACE] Speculative execution is REJECTING tx: ${trx} ",
                    ("trx", chain_plug->get_log_trx(trx->get_transaction())));
            fc_dlog(_trx_trace_failure_log, "[TRX_TRACE] Speculative execution is REJECTING tx: ${entire_trace} ",
                    ("entire_trace", get_trace(trace, except_ptr)));
         }
      }
   } else {
      if (_pending_block_mode == pending_block_mode::producing) {
         fc_dlog( is_transient ? _transient_trx_successful_trace_log : _trx_successful_trace_log, "[TRX_TRACE] Block ${block_num} for producer ${prod} is ACCEPTING ${desc}tx: ${txid}, auth: ${a}, cpu: ${cpu}",
            ("block_num", chain.head_block_num() + 1)("prod", get_pending_block_producer())("desc", is_transient ? "transient " : "")("txid", trx->id())
            ("a", trx->get_transaction().first_authorizer())("cpu", billed_cpu_us));
         if ( !is_transient ) {
            fc_dlog(_trx_log, "[TRX_TRACE] Block ${block_num} for producer ${prod} is ACCEPTING tx: ${trx}",
                    ("block_num", chain.head_block_num() + 1)("prod", get_pending_block_producer())
                    ("trx", chain_plug->get_log_trx(trx->get_transaction())));
            fc_dlog(_trx_trace_success_log, "[TRX_TRACE] Block ${block_num} for producer ${prod} is ACCEPTING tx: ${entire_trace}",
                    ("block_num", chain.head_block_num() + 1)("prod", get_pending_block_producer())
                    ("entire_trace", get_trace(trace, except_ptr)));
         }
      } else {
         fc_dlog( is_transient ? _transient_trx_successful_trace_log : _trx_successful_trace_log, "[TRX_TRACE] Speculative execution is ACCEPTING ${desc}tx: ${txid}, auth: ${a}, cpu: ${cpu}",
            ("desc", is_transient ? "transient " : "")
            ("txid", trx->id())("a", trx->get_transaction().first_authorizer())
            ("cpu", billed_cpu_us));
         if ( !is_transient ) {
            fc_dlog(_trx_log, "[TRX_TRACE] Speculative execution is ACCEPTING tx: ${trx}",
                    ("trx", chain_plug->get_log_trx(trx->get_transaction())));
            fc_dlog(_trx_trace_success_log, "[TRX_TRACE] Speculative execution is ACCEPTING tx: ${entire_trace}",
                    ("entire_trace", get_trace(trace, except_ptr)));
         }
      }
   }
}

// Does not modify unapplied_transaction_queue
producer_plugin_impl::push_result
producer_plugin_impl::push_transaction( const fc::time_point& block_deadline,
                                        const transaction_metadata_ptr& trx,
                                        bool api_trx,
                                        bool return_failure_trace,
                                        const next_function<transaction_trace_ptr>& next )
{
   auto start = fc::time_point::now();
   EOS_ASSERT(!trx->is_read_only(), producer_exception, "Unexpected read-only trx");

   chain::controller& chain = chain_plug->chain();
   chain::subjective_billing& subjective_bill = chain.get_mutable_subjective_billing();

   auto first_auth = trx->packed_trx()->get_transaction().first_authorizer();

   bool disable_subjective_enforcement = (api_trx && _disable_subjective_api_billing)
                                         || (!api_trx && _disable_subjective_p2p_billing)
                                         || subjective_bill.is_account_disabled( first_auth )
                                         || trx->is_transient();

   if( !disable_subjective_enforcement && _account_fails.failure_limit( first_auth ) ) {
      if( next ) {
         auto except_ptr = std::static_pointer_cast<fc::exception>( std::make_shared<tx_cpu_usage_exceeded>(
               FC_LOG_MESSAGE( error, "transaction ${id} exceeded failure limit for account ${a} until ${next_reset_time}",
                               ("id", trx->id())( "a", first_auth )
                               ("next_reset_time", _account_fails.next_reset_timepoint(chain.head_block_num(),chain.head_block_time()))) ) );
         log_trx_results( trx, except_ptr );
         next( except_ptr );
      }
      _time_tracker.add_fail_time(fc::time_point::now() - start, trx->is_transient());
      return push_result{.failed = true};
   }

   fc::microseconds max_trx_time = fc::milliseconds( _max_transaction_time_ms.load() );
   if( max_trx_time.count() < 0 ) max_trx_time = fc::microseconds::maximum();

   int64_t sub_bill = 0;
   if( !disable_subjective_enforcement )
      sub_bill = subjective_bill.get_subjective_bill( first_auth, fc::time_point::now() );

   auto prev_billed_cpu_time_us = trx->billed_cpu_time_us;
   if( _pending_block_mode == pending_block_mode::producing && prev_billed_cpu_time_us > 0 ) {
      const auto& rl = chain.get_resource_limits_manager();
      if ( !subjective_bill.is_account_disabled( first_auth ) && !rl.is_unlimited_cpu( first_auth ) ) {
         int64_t prev_billed_plus100_us = prev_billed_cpu_time_us + EOS_PERCENT( prev_billed_cpu_time_us, 100 * config::percent_1 );
         if( prev_billed_plus100_us < max_trx_time.count() ) max_trx_time = fc::microseconds( prev_billed_plus100_us );
      }
   }

   auto trace = chain.push_transaction( trx, block_deadline, max_trx_time, prev_billed_cpu_time_us, false, sub_bill );

   return handle_push_result(trx, next, start, chain, trace, return_failure_trace, disable_subjective_enforcement, first_auth, sub_bill, prev_billed_cpu_time_us);
}

producer_plugin_impl::push_result
producer_plugin_impl::handle_push_result( const transaction_metadata_ptr& trx,
                                          const next_function<transaction_trace_ptr>& next,
                                          const fc::time_point& start,
                                          chain::controller& chain,
                                          const transaction_trace_ptr& trace,
                                          bool return_failure_trace,
                                          bool disable_subjective_enforcement,
                                          account_name first_auth,
                                          int64_t sub_bill,
                                          uint32_t prev_billed_cpu_time_us) {
   auto end = fc::time_point::now();
   chain::subjective_billing& subjective_bill = chain.get_mutable_subjective_billing();

   push_result pr;
   if( trace->except ) {
      // Transient trxs are dry-run or read-only.
      // Dry-run trxs only run in write window. Read-only trxs can run in
      // both write and read windows; time spent in read window is counted
      // by read window summary.
      if ( chain.is_write_window() ) {
         auto dur = end - start;
         _time_tracker.add_fail_time(dur, trx->is_transient());
      }
      if( exception_is_exhausted( *trace->except ) ) {
         if( _pending_block_mode == pending_block_mode::producing ) {
            fc_dlog(trx->is_transient() ? _transient_trx_failed_trace_log : _trx_failed_trace_log, "[TRX_TRACE] Block ${block_num} for producer ${prod} COULD NOT FIT, tx: ${txid} RETRYING ",
                    ("block_num", chain.head_block_num() + 1)("prod", get_pending_block_producer())("txid", trx->id()));
         } else {
            fc_dlog(trx->is_transient() ? _transient_trx_failed_trace_log : _trx_failed_trace_log, "[TRX_TRACE] Speculative execution COULD NOT FIT tx: ${txid} RETRYING", ("txid", trx->id()));
         }
         if ( !trx->is_read_only() )
            pr.block_exhausted = block_is_exhausted(); // smaller trx might fit
         pr.trx_exhausted = true;
      } else {
         pr.failed = true;
         const fc::exception& e = *trace->except;
         if( e.code() != tx_duplicate::code_value ) {
            fc_tlog( _log, "Subjective bill for failed ${a}: ${b} elapsed ${t}us, time ${r}us",
                     ("a",first_auth)("b",sub_bill)("t",trace->elapsed)("r", end - start));
            if (!disable_subjective_enforcement) // subjectively bill failure when producing since not in objective cpu account billing
               subjective_bill.subjective_bill_failure( first_auth, trace->elapsed, fc::time_point::now() );

            log_trx_results( trx, trace, start );
            // this failed our configured maximum transaction time, we don't want to replay it
            fc_tlog( _log, "Failed ${c} trx, auth: ${a}, prev billed: ${p}us, ran: ${r}us, id: ${id}, except: ${e}",
                     ("c", e.code())("a", first_auth)("p", prev_billed_cpu_time_us)
                     ( "r", end - start)("id", trx->id())("e", e) );
            if( !disable_subjective_enforcement )
               _account_fails.add( first_auth, e );
         }
         if( next ) {
            if( return_failure_trace ) {
               next( trace );
            } else {
               auto e_ptr = trace->except->dynamic_copy_exception();
               next( e_ptr );
            }
         }
      }
   } else {
      fc_tlog( _log, "Subjective bill for success ${a}: ${b} elapsed ${t}us, time ${r}us",
               ("a",first_auth)("b",sub_bill)("t",trace->elapsed)("r", end - start));
      // Transient trxs are dry-run or read-only.
      // Dry-run trxs only run in write window. Read-only trxs can run in
      // both write and read windows; time spent in read window is counted
      // by read window summary.
      if ( chain.is_write_window() ) {
         auto dur = end - start;
         _time_tracker.add_success_time(dur, trx->is_transient());
      }
      log_trx_results( trx, trace, start );
      // if producing then trx is in objective cpu account billing
      if (!disable_subjective_enforcement && _pending_block_mode != pending_block_mode::producing) {
         subjective_bill.subjective_bill( trx->id(), trx->packed_trx()->expiration(), first_auth, trace->elapsed );
      }
      if( next ) next( trace );
   }

   return pr;
}

bool producer_plugin_impl::process_unapplied_trxs( const fc::time_point& deadline )
{
   bool exhausted = false;
   if( !_unapplied_transactions.empty() ) {
      const chain::controller& chain = chain_plug->chain();
      const auto pending_block_num = chain.pending_block_num();
      int num_applied = 0, num_failed = 0, num_processed = 0;
      auto unapplied_trxs_size = _unapplied_transactions.size();
      auto itr     = _unapplied_transactions.unapplied_begin();
      auto end_itr = _unapplied_transactions.unapplied_end();
      while( itr != end_itr ) {
         if( should_interrupt_start_block( deadline, pending_block_num ) ) {
            exhausted = true;
            break;
         }

         ++num_processed;
         try {
            push_result pr = push_transaction( deadline, itr->trx_meta, false, itr->return_failure_trace, itr->next );

            exhausted = pr.block_exhausted;
            if( exhausted ) {
               break;
            } else {
               if( pr.failed ) {
                  ++num_failed;
               } else {
                  ++num_applied;
               }
            }
            if( !pr.trx_exhausted ) {
               itr = _unapplied_transactions.erase( itr );
            } else {
               ++itr; // keep exhausted
            }
            continue;
         } LOG_AND_DROP();
         ++num_failed;
         ++itr;
      }

      fc_dlog( _log, "Processed ${m} of ${n} previously applied transactions, Applied ${applied}, Failed/Dropped ${failed}",
               ("m", num_processed)( "n", unapplied_trxs_size )("applied", num_applied)("failed", num_failed) );
   }
   return !exhausted;
}

void producer_plugin_impl::process_scheduled_and_incoming_trxs( const fc::time_point& deadline, unapplied_transaction_queue::iterator& itr )
{
   // scheduled transactions
   int num_applied = 0;
   int num_failed = 0;
   int num_processed = 0;
   bool exhausted = false;
   double incoming_trx_weight = 0.0;

   auto& blacklist_by_id = _blacklisted_transactions.get<by_id>();
   chain::controller& chain = chain_plug->chain();
   time_point pending_block_time = chain.pending_block_time();
   auto end = _unapplied_transactions.incoming_end();
   const auto& sch_idx = chain.db().get_index<generated_transaction_multi_index,by_delay>();
   const auto scheduled_trxs_size = sch_idx.size();
   auto sch_itr = sch_idx.begin();
   while( sch_itr != sch_idx.end() ) {
      if( sch_itr->delay_until > pending_block_time) break;    // not scheduled yet
      if( exhausted || deadline <= fc::time_point::now() ) {
         exhausted = true;
         break;
      }
      if( sch_itr->published >= pending_block_time ) {
         ++sch_itr;
         continue; // do not allow schedule and execute in same block
      }

      if (blacklist_by_id.find(sch_itr->trx_id) != blacklist_by_id.end()) {
         ++sch_itr;
         continue;
      }

      const transaction_id_type trx_id = sch_itr->trx_id; // make copy since reference could be invalidated
      const auto sch_expiration = sch_itr->expiration;
      auto sch_itr_next = sch_itr; // save off next since sch_itr may be invalidated by loop
      ++sch_itr_next;
      const auto next_delay_until = sch_itr_next != sch_idx.end() ? sch_itr_next->delay_until : sch_itr->delay_until;
      const auto next_id = sch_itr_next != sch_idx.end() ? sch_itr_next->id : sch_itr->id;

      num_processed++;

      // configurable ratio of incoming txns vs deferred txns
      while (incoming_trx_weight >= 1.0 && itr != end ) {
         if (deadline <= fc::time_point::now()) {
            exhausted = true;
            break;
         }

         incoming_trx_weight -= 1.0;

         auto trx_meta = itr->trx_meta;
         bool api_trx = itr->trx_type == trx_enum_type::incoming_api;

         push_result pr = push_transaction( deadline, trx_meta, api_trx, itr->return_failure_trace, itr->next );

         exhausted = pr.block_exhausted;
         if( pr.trx_exhausted ) {
            ++itr; // leave in incoming
         } else {
            itr = _unapplied_transactions.erase( itr );
         }

         if( exhausted ) break;
      }

      if (exhausted || deadline <= fc::time_point::now()) {
         exhausted = true;
         break;
      }

      auto get_first_authorizer = [&](const transaction_trace_ptr& trace) {
         for( const auto& a : trace->action_traces ) {
            for( const auto& u : a.act.authorization )
               return u.actor;
         }
         return account_name();
      };

      try {
         auto start = fc::time_point::now();
         fc::microseconds max_trx_time = fc::milliseconds( _max_transaction_time_ms.load() );
         if( max_trx_time.count() < 0 ) max_trx_time = fc::microseconds::maximum();

         auto trace = chain.push_scheduled_transaction(trx_id, deadline, max_trx_time, 0, false);
         auto end = fc::time_point::now();
         if (trace->except) {
            _time_tracker.add_fail_time(end - start, false); // delayed transaction cannot be transient
            if (exception_is_exhausted(*trace->except)) {
               if( block_is_exhausted() ) {
                  exhausted = true;
                  break;
               }
            } else {
               fc_dlog(_trx_failed_trace_log,
                       "[TRX_TRACE] Block ${block_num} for producer ${prod} is REJECTING scheduled tx: ${txid}, time: ${r}, auth: ${a} : ${details}",
                       ("block_num", chain.head_block_num() + 1)("prod", get_pending_block_producer())
                       ("txid", trx_id)("r", end - start)("a", get_first_authorizer(trace))
                       ("details", get_detailed_contract_except_info(nullptr, trace, nullptr)));
               fc_dlog(_trx_trace_failure_log, "[TRX_TRACE] Block ${block_num} for producer ${prod} is REJECTING scheduled tx: ${entire_trace}",
                       ("block_num", chain.head_block_num() + 1)("prod", get_pending_block_producer())
                       ("entire_trace", chain_plug->get_log_trx_trace(trace)));
               // this failed our configured maximum transaction time, we don't want to replay it add it to a blacklist
               _blacklisted_transactions.insert(transaction_id_with_expiry{trx_id, sch_expiration});
               num_failed++;
            }
         } else {
            _time_tracker.add_success_time(end - start, false); // delayed transaction cannot be transient
            fc_dlog(_trx_successful_trace_log,
                    "[TRX_TRACE] Block ${block_num} for producer ${prod} is ACCEPTING scheduled tx: ${txid}, time: ${r}, auth: ${a}, cpu: ${cpu}",
                    ("block_num", chain.head_block_num() + 1)("prod", get_pending_block_producer())
                    ("txid", trx_id)("r", end - start)("a", get_first_authorizer(trace))
                    ("cpu", trace->receipt ? trace->receipt->cpu_usage_us : 0));
            fc_dlog(_trx_trace_success_log, "[TRX_TRACE] Block ${block_num} for producer ${prod} is ACCEPTING scheduled tx: ${entire_trace}",
                    ("block_num", chain.head_block_num() + 1)("prod", get_pending_block_producer())
                    ("entire_trace", chain_plug->get_log_trx_trace(trace)));
            num_applied++;
         }
      } LOG_AND_DROP();

      incoming_trx_weight += _incoming_defer_ratio;

      if( sch_itr_next == sch_idx.end() ) break;
      sch_itr = sch_idx.lower_bound( boost::make_tuple( next_delay_until, next_id ) );
   }

   if( scheduled_trxs_size > 0 ) {
      fc_dlog( _log,
               "Processed ${m} of ${n} scheduled transactions, Applied ${applied}, Failed/Dropped ${failed}",
               ( "m", num_processed )( "n", scheduled_trxs_size )( "applied", num_applied )( "failed", num_failed ) );
   }
}

bool producer_plugin_impl::process_incoming_trxs( const fc::time_point& deadline, unapplied_transaction_queue::iterator& itr )
{
   bool exhausted = false;
   auto end = _unapplied_transactions.incoming_end();
   if( itr != end ) {
      size_t processed = 0;
      fc_dlog( _log, "Processing ${n} pending transactions", ("n", _unapplied_transactions.incoming_size()) );
      const chain::controller& chain = chain_plug->chain();
      const auto pending_block_num = chain.pending_block_num();
      while( itr != end ) {
         if ( should_interrupt_start_block( deadline, pending_block_num ) ) {
            exhausted = true;
            break;
         }

         auto trx_meta = itr->trx_meta;
         bool api_trx = itr->trx_type == trx_enum_type::incoming_api;

         push_result pr = push_transaction( deadline, trx_meta, api_trx, itr->return_failure_trace, itr->next );

         exhausted = pr.block_exhausted;
         if( pr.trx_exhausted ) {
            ++itr; // leave in incoming
         } else {
            itr = _unapplied_transactions.erase( itr );
         }

         if( exhausted ) break;
         ++processed;
      }
      fc_dlog( _log, "Processed ${n} pending transactions, ${p} left", ("n", processed)("p", _unapplied_transactions.incoming_size()) );
   }
   return !exhausted;
}

bool producer_plugin_impl::block_is_exhausted() const {
   const chain::controller& chain = chain_plug->chain();
   const auto& rl = chain.get_resource_limits_manager();

   const uint64_t cpu_limit = rl.get_block_cpu_limit();
   if( cpu_limit < _max_block_cpu_usage_threshold_us ) return true;
   const uint64_t net_limit = rl.get_block_net_limit();
   if( net_limit < _max_block_net_usage_threshold_bytes ) return true;
   return false;
}

// Example:
// --> Start block A (block time x.500) at time x.000
// -> start_block()
// --> deadline, produce block x.500 at time x.400 (assuming 80% cpu block effort)
// -> Idle
// --> Start block B (block time y.000) at time x.500
void producer_plugin_impl::schedule_production_loop() {
   _timer.cancel();

   auto result = start_block();

   _idle_trx_time = fc::time_point::now();

   if (result == start_block_result::failed) {
      elog("Failed to start a pending block, will try again later");
      _timer.expires_from_now( boost::posix_time::microseconds( config::block_interval_us  / 10 ));

      // we failed to start a block, so try again later?
      _timer.async_wait( app().executor().wrap( priority::high, exec_queue::read_write,
          [weak_this = weak_from_this(), cid = ++_timer_corelation_id]( const boost::system::error_code& ec ) {
             auto self = weak_this.lock();
             if( self && ec != boost::asio::error::operation_aborted && cid == self->_timer_corelation_id ) {
                self->schedule_production_loop();
             }
          } ) );
   } else if (result == start_block_result::waiting_for_block){
      if (!_producers.empty() && !production_disabled_by_policy()) {
         fc_dlog(_log, "Waiting till another block is received and scheduling Speculative/Production Change");
         schedule_delayed_production_loop(weak_from_this(), calculate_producer_wake_up_time(calculate_pending_block_time()));
      } else {
         fc_tlog(_log, "Waiting till another block is received");
         // nothing to do until more blocks arrive
      }

   } else if (result == start_block_result::waiting_for_production) {
      // scheduled in start_block()

   } else if (_pending_block_mode == pending_block_mode::producing) {
      schedule_maybe_produce_block( result == start_block_result::exhausted );

   } else if (_pending_block_mode == pending_block_mode::speculating && !_producers.empty() && !production_disabled_by_policy()){
      chain::controller& chain = chain_plug->chain();
      fc_dlog(_log, "Speculative Block Created; Scheduling Speculative/Production Change");
      EOS_ASSERT( chain.is_building_block(), missing_pending_block_state, "speculating without pending_block_state" );
      schedule_delayed_production_loop(weak_from_this(), calculate_producer_wake_up_time(chain.pending_block_timestamp()));
   } else {
      fc_dlog(_log, "Speculative Block Created");
   }
}

void producer_plugin_impl::schedule_maybe_produce_block( bool exhausted ) {
   chain::controller& chain = chain_plug->chain();

   // we succeeded but block may be exhausted
   static const boost::posix_time::ptime epoch( boost::gregorian::date( 1970, 1, 1 ) );
   auto deadline = block_timing_util::calculate_block_deadline(_cpu_effort_us, _pending_block_mode, chain.pending_block_time() );

   if( !exhausted && deadline > fc::time_point::now() ) {
      // ship this block off no later than its deadline
      EOS_ASSERT( chain.is_building_block(), missing_pending_block_state,
                  "producing without pending_block_state, start_block succeeded" );
      _timer.expires_at( epoch + boost::posix_time::microseconds( deadline.time_since_epoch().count() ) );
      fc_dlog( _log, "Scheduling Block Production on Normal Block #${num} for ${time}",
               ("num", chain.head_block_num() + 1)( "time", deadline ) );
   } else {
      EOS_ASSERT( chain.is_building_block(), missing_pending_block_state, "producing without pending_block_state" );
      _timer.expires_from_now( boost::posix_time::microseconds( 0 ) );
      fc_dlog( _log, "Scheduling Block Production on ${desc} Block #${num} immediately",
               ("num", chain.head_block_num() + 1)("desc", block_is_exhausted() ? "Exhausted" : "Deadline exceeded") );
   }

   _timer.async_wait( app().executor().wrap( priority::high, exec_queue::read_write,
         [&chain, weak_this = weak_from_this(), cid=++_timer_corelation_id](const boost::system::error_code& ec) {
            auto self = weak_this.lock();
            if( self && ec != boost::asio::error::operation_aborted && cid == self->_timer_corelation_id ) {
               // pending_block_state expected, but can't assert inside async_wait
               auto block_num = chain.is_building_block() ? chain.head_block_num() + 1 : 0;
               fc_dlog( _log, "Produce block timer for ${num} running at ${time}", ("num", block_num)("time", fc::time_point::now()) );
               auto res = self->maybe_produce_block();
               fc_dlog( _log, "Producing Block #${num} returned: ${res}", ("num", block_num)( "res", res ) );
            }
         } ) );
}



std::optional<fc::time_point> producer_plugin_impl::calculate_producer_wake_up_time( const block_timestamp_type& ref_block_time ) const {
   auto ref_block_slot = ref_block_time.slot;
   // if we have any producers then we should at least set a timer for our next available slot
   uint32_t wake_up_slot = UINT32_MAX;
   for (const auto& p : _producers) {
      auto next_producer_block_slot = calculate_next_block_slot(p, ref_block_slot);
      wake_up_slot = std::min(next_producer_block_slot, wake_up_slot);
   }
   if( wake_up_slot == UINT32_MAX ) {
      fc_dlog(_log, "Not Scheduling Speculative/Production, no local producers had valid wake up times");
      return {};
   }

   return block_timing_util::production_round_block_start_time(_cpu_effort_us, block_timestamp_type(wake_up_slot));
}

void producer_plugin_impl::schedule_delayed_production_loop(const std::weak_ptr<producer_plugin_impl>& weak_this, std::optional<fc::time_point> wake_up_time) {
   if (wake_up_time) {
      fc_dlog(_log, "Scheduling Speculative/Production Change at ${time}", ("time", wake_up_time));
      static const boost::posix_time::ptime epoch(boost::gregorian::date(1970, 1, 1));
      _timer.expires_at(epoch + boost::posix_time::microseconds(wake_up_time->time_since_epoch().count()));
      _timer.async_wait( app().executor().wrap( priority::high, exec_queue::read_write,
         [weak_this,cid=++_timer_corelation_id](const boost::system::error_code& ec) {
            auto self = weak_this.lock();
            if( self && ec != boost::asio::error::operation_aborted && cid == self->_timer_corelation_id ) {
               self->schedule_production_loop();
            }
         } ) );
   }
}


bool producer_plugin_impl::maybe_produce_block() {
   auto reschedule = fc::make_scoped_exit([this]{
      schedule_production_loop();
   });

   try {
      produce_block();
      return true;
   } LOG_AND_DROP();

   fc_dlog(_log, "Aborting block due to produce_block error");
   abort_block();
   return false;
}

static auto make_debug_time_logger() {
   auto start = fc::time_point::now();
   return fc::make_scoped_exit([=](){
      fc_dlog(_log, "Signing took ${ms}us", ("ms", fc::time_point::now() - start) );
   });
}

static auto maybe_make_debug_time_logger() -> std::optional<decltype(make_debug_time_logger())> {
   if (_log.is_enabled( fc::log_level::debug ) ){
      return make_debug_time_logger();
   } else {
      return {};
   }
}

void producer_plugin_impl::produce_block() {
   auto start = fc::time_point::now();
   EOS_ASSERT(_pending_block_mode == pending_block_mode::producing, producer_exception, "called produce_block while not actually producing");
   chain::controller& chain = chain_plug->chain();
   EOS_ASSERT(chain.is_building_block(), missing_pending_block_state, "pending_block_state does not exist but it should, another plugin may have corrupted it");

   const auto& auth = chain.pending_block_signing_authority();
   std::vector<std::reference_wrapper<const signature_provider_type>> relevant_providers;

   relevant_providers.reserve(_signature_providers.size());

   producer_authority::for_each_key(auth, [&](const public_key_type& key){
      const auto& iter = _signature_providers.find(key);
      if (iter != _signature_providers.end()) {
         relevant_providers.emplace_back(iter->second);
      }
   });

   EOS_ASSERT(relevant_providers.size() > 0, producer_priv_key_not_found, "Attempting to produce a block for which we don't have any relevant private keys");

   if (_protocol_features_signaled) {
      _protocol_features_to_activate.clear(); // clear _protocol_features_to_activate as it is already set in pending_block
      _protocol_features_signaled = false;
   }

   //idump( (fc::time_point::now() - chain.pending_block_time()) );
   controller::block_report br;
   chain.finalize_block( br, [&]( const digest_type& d ) {
      auto debug_logger = maybe_make_debug_time_logger();
      vector<signature_type> sigs;
      sigs.reserve(relevant_providers.size());

      // sign with all relevant public keys
      for (const auto& p : relevant_providers) {
         sigs.emplace_back(p.get()(d));
      }
      return sigs;
   } );

   chain.commit_block();

   block_state_ptr new_bs = chain.head_block_state();

   _time_tracker.report(_idle_trx_time, new_bs->block_num);

   br.total_time += fc::time_point::now() - start;

   if (_update_produced_block_metrics) {
      _update_produced_block_metrics(
          {.unapplied_transactions_total       = _unapplied_transactions.size(),
           .blacklisted_transactions_total     = _blacklisted_transactions.size(),
           .subjective_bill_account_size_total = _subjective_billing.get_account_cache_size(),
           .scheduled_trxs_total = chain.db().get_index<generated_transaction_multi_index, by_delay>().size(),
           .trxs_produced_total  = new_bs->block->transactions.size(),
           .cpu_usage_us         = br.total_cpu_usage_us,
           .net_usage_us         = br.total_net_usage,
           .last_irreversible    = chain.last_irreversible_block_num(),
           .head_block_num       = chain.head_block_num()});
   }

   ilog("Produced block ${id}... #${n} @ ${t} signed by ${p} "
        "[trxs: ${count}, lib: ${lib}, confirmed: ${confs}, net: ${net}, cpu: ${cpu}, elapsed: ${et}, time: ${tt}]",
        ("p",new_bs->header.producer)("id",new_bs->id.str().substr(8,16))
        ("n",new_bs->block_num)("t",new_bs->header.timestamp)
        ("count",new_bs->block->transactions.size())("lib",chain.last_irreversible_block_num())
        ("net", br.total_net_usage)("cpu", br.total_cpu_usage_us)("et", br.total_elapsed_time)("tt", br.total_time)
        ("confs", new_bs->header.confirmed));
}

void producer_plugin::received_block(uint32_t block_num) {
   my->_received_block = block_num;
}

void producer_plugin::log_failed_transaction(const transaction_id_type& trx_id, const packed_transaction_ptr& packed_trx_ptr, const char* reason) const {
   fc_dlog(_trx_log, "[TRX_TRACE] Speculative execution is REJECTING tx: ${trx}",
           ("entire_trx", packed_trx_ptr ? my->chain_plug->get_log_trx(packed_trx_ptr->get_transaction()) : fc::variant{trx_id}));
   fc_dlog(_trx_failed_trace_log, "[TRX_TRACE] Speculative execution is REJECTING tx: ${txid} : ${why}",
            ("txid", trx_id)("why", reason));
   fc_dlog(_trx_trace_failure_log, "[TRX_TRACE] Speculative execution is REJECTING tx: ${entire_trx}",
            ("entire_trx", packed_trx_ptr ? my->chain_plug->get_log_trx(packed_trx_ptr->get_transaction()) : fc::variant{trx_id}));
}

// Called from only one read_only thread
void producer_plugin_impl::switch_to_write_window() {
   if ( _log.is_enabled( fc::log_level::debug ) ) {
      auto now = fc::time_point::now();
      fc_dlog( _log, "Read-only threads ${n}, read window ${r}us, total all threads ${t}us",
               ("n", _ro_thread_pool_size)
               ("r", now - _ro_read_window_start_time)
               ("t", _ro_all_threads_exec_time_us.load()));
   }

   chain::controller& chain = chain_plug->chain();

   // this method can be called from multiple places. it is possible
   // we are already in write window.
   if ( chain.is_write_window() ) {
      return;
   }

   EOS_ASSERT(_ro_num_active_exec_tasks.load() == 0 && _ro_exec_tasks_fut.empty(), producer_exception, "no read-only tasks should be running before switching to write window");

   start_write_window();
}

// Called from app thread on plugin_startup
// Called from only one read_only thread & called from app thread, but not concurrently
void producer_plugin_impl::start_write_window() {
   chain::controller& chain = chain_plug->chain();

   app().executor().set_to_write_window();
   chain.set_to_write_window();
   chain.unset_db_read_only_mode();
   _idle_trx_time = _ro_window_deadline = fc::time_point::now();

   _ro_window_deadline += _ro_write_window_time_us; // not allowed on block producers, so no need to limit to block deadline
   auto expire_time = boost::posix_time::microseconds(_ro_write_window_time_us.count());
   _ro_timer.expires_from_now( expire_time );
   _ro_timer.async_wait( app().executor().wrap(  // stay on app thread
      priority::high,
      exec_queue::read_write, // placed in read_write so only called from main thread
      [weak_this = weak_from_this()]( const boost::system::error_code& ec ) {
         auto self = weak_this.lock();
         if( self && ec != boost::asio::error::operation_aborted ) {
            self->switch_to_read_window();
         }
      }));
}

// Called only from app thread
void producer_plugin_impl::switch_to_read_window() {
   chain::controller& chain = chain_plug->chain();
   EOS_ASSERT(chain.is_write_window(),  producer_exception, "expected to be in write window");
   EOS_ASSERT( _ro_num_active_exec_tasks.load() == 0 && _ro_exec_tasks_fut.empty(), producer_exception, "_ro_exec_tasks_fut expected to be empty" );

   _time_tracker.add_idle_time( fc::time_point::now() - _idle_trx_time );

   // we are in write window, so no read-only trx threads are processing transactions.
   if ( app().executor().read_only_queue().empty() ) { // no read-only tasks to process. stay in write window
      start_write_window(); // restart write window timer for next round
      return;
   }

   uint32_t pending_block_num = chain.head_block_num() + 1;
   _ro_read_window_start_time = fc::time_point::now();
   _ro_window_deadline = _ro_read_window_start_time + _ro_read_window_effective_time_us;
   app().executor().set_to_read_window(_ro_thread_pool_size,
      [received_block=&_received_block, pending_block_num, ro_window_deadline=_ro_window_deadline]() {
         return fc::time_point::now() >= ro_window_deadline || (received_block->load() >= pending_block_num); // should_exit()
      });
   chain.set_to_read_window();
   chain.set_db_read_only_mode();
   _ro_all_threads_exec_time_us = 0;

   // start a read-only execution task in each thread in the thread pool
   _ro_num_active_exec_tasks = _ro_thread_pool_size;
   _ro_exec_tasks_fut.resize(0);
   for (uint32_t i = 0; i < _ro_thread_pool_size; ++i ) {
      _ro_exec_tasks_fut.emplace_back( post_async_task( _ro_thread_pool.get_executor(), [self = this, pending_block_num] () {
         return self->read_only_execution_task(pending_block_num);
      }) );
   }

   auto expire_time = boost::posix_time::microseconds(_ro_read_window_time_us.count());
   _ro_timer.expires_from_now( expire_time );
   // Needs to be on read_only because that is what is being processed until switch_to_write_window().
   _ro_timer.async_wait( app().executor().wrap(
      priority::high,
      exec_queue::read_only,
      [weak_this = weak_from_this()]( const boost::system::error_code& ec ) {
         auto self = weak_this.lock();
         if( self && ec != boost::asio::error::operation_aborted ) {
            // use future to make sure all read-only tasks finished before switching to write window
            for ( auto& task: self->_ro_exec_tasks_fut ) {
               task.get();
            }
            self->_ro_exec_tasks_fut.clear();
            // will be executed from the main app thread because all read-only threads are idle now
            self->switch_to_write_window();
          } else if ( self ) {
             self->_ro_exec_tasks_fut.clear();
          }
       }));
}

// Called from a read only thread. Run in parallel with app and other read only threads
bool producer_plugin_impl::read_only_execution_task(uint32_t pending_block_num) {
   // We have 3 ways to break out the while loop:
   // 1. pass read window deadline
   // 2. net_plugin receives a block
   // 3. no read-only tasks to execute
   while ( fc::time_point::now() < _ro_window_deadline && _received_block < pending_block_num ) {
      bool more = app().executor().execute_highest_read_only(); // blocks until all read only threads are idle
      if ( !more ) {
         break;
      }
   }

   // If all tasks are finished, do not wait until end of read window; switch to write window now.
   if ( --_ro_num_active_exec_tasks == 0 ) {
      // Needs to be on read_only because that is what is being processed until switch_to_write_window().
      app().executor().post( priority::high, exec_queue::read_only, [self=this]() {
         self->_ro_exec_tasks_fut.clear();
         // will be executed from the main app thread because all read-only threads are idle now
         self->switch_to_write_window();
      } );
      // last thread post any exhausted back into read_only queue with slightly higher priority (low+1) so they are executed first
      ro_trx_t t;
      while( _ro_exhausted_trx_queue.pop_front(t) ) {
         app().executor().post(priority::low+1, exec_queue::read_only, [this, trx{std::move(t.trx)}, next{std::move(t.next)}]() mutable {
            push_read_only_transaction( std::move(trx), std::move(next) );
         } );
      }
   }

   return true;
}

// Called from app thread during start block.
// Reschedule any exhausted read-only transactions from the last block
void producer_plugin_impl::repost_exhausted_transactions(const fc::time_point& deadline) {
   if ( !_ro_exhausted_trx_queue.empty() ) {
      chain::controller& chain = chain_plug->chain();
      uint32_t pending_block_num = chain.pending_block_num();
      // post any exhausted back into read_only queue with slightly higher priority (low+1) so they are executed first
      ro_trx_t t;
      while( !should_interrupt_start_block( deadline, pending_block_num ) && _ro_exhausted_trx_queue.pop_front(t) ) {
         app().executor().post(priority::low+1, exec_queue::read_only, [this, trx{std::move(t.trx)}, next{std::move(t.next)}]() mutable {
            push_read_only_transaction( std::move(trx), std::move(next) );
         } );
      }
   }
}

// Called from a read_only_trx execution thread, or from app thread when executing exclusively
// Return whether the trx needs to be retried in next read window
bool producer_plugin_impl::push_read_only_transaction(transaction_metadata_ptr trx, next_function<transaction_trace_ptr> next) {
   auto retry = false;

   try {
      auto start = fc::time_point::now();
      chain::controller& chain = chain_plug->chain();
      if ( !chain.is_building_block() ) {
         _ro_exhausted_trx_queue.push_front( {std::move(trx), std::move(next)} );
         return true;
      }

      // When executing a read-only trx on the main thread while in the write window,
      // need to switch db mode to read only.
      auto db_read_only_mode_guard = fc::make_scoped_exit([&]{
         if( chain.is_write_window() )
            chain.unset_db_read_only_mode();
      });

      if ( chain.is_write_window() ) {
         chain.set_db_read_only_mode();
         auto idle_time = fc::time_point::now() - _idle_trx_time;
         _time_tracker.add_idle_time( idle_time );
      }

      // use read-window/write-window deadline if there are read/write windows, otherwise use block_deadline if only the app thead
      auto window_deadline = (_ro_thread_pool_size != 0) ? _ro_window_deadline : _pending_block_deadline;

      // Ensure the trx to finish by the end of read-window or write-window or block_deadline depending on
      auto trace = chain.push_transaction( trx, window_deadline, _ro_max_trx_time_us, 0, false, 0 );
      _ro_all_threads_exec_time_us += (fc::time_point::now() - start).count();
      auto pr = handle_push_result(trx, next, start, chain, trace, true /*return_failure_trace*/, true /*disable_subjective_enforcement*/, {} /*first_auth*/, 0 /*sub_bill*/, 0 /*prev_billed_cpu_time_us*/);
      // If a transaction was exhausted, that indicates we are close to
      // the end of read window. Retry in next round.
      retry = pr.trx_exhausted;
      if( retry ) {
         _ro_exhausted_trx_queue.push_front( {std::move(trx), std::move(next)} );
      }

      if ( chain.is_write_window() ) {
         _idle_trx_time = fc::time_point::now();
      }
   } catch ( const guard_exception& e ) {
      chain_plugin::handle_guard_exception(e);
   } catch ( boost::interprocess::bad_alloc& ) {
      chain_apis::api_base::handle_db_exhaustion();
   } catch ( std::bad_alloc& ) {
      chain_apis::api_base::handle_bad_alloc();
   } CATCH_AND_CALL(next);

   return retry;
}

const std::set<account_name>& producer_plugin::producer_accounts() const {
   return my->_producers;
}

void producer_plugin::register_update_produced_block_metrics(std::function<void(producer_plugin::produced_block_metrics)>&& fun){
   my->_update_produced_block_metrics = std::move(fun);
}

void producer_plugin::register_update_incoming_block_metrics(std::function<void(producer_plugin::incoming_block_metrics)>&& fun){
   my->_update_incoming_block_metrics = std::move(fun);
}

} // namespace eosio<|MERGE_RESOLUTION|>--- conflicted
+++ resolved
@@ -528,27 +528,6 @@
          }
       }
 
-<<<<<<< HEAD
-=======
-      void update_block_metrics() {
-         if (_metrics.should_post()) {
-            auto& chain = chain_plug->chain();
-            _metrics.unapplied_transactions.value = _unapplied_transactions.size();
-            _metrics.subjective_bill_account_size.value = chain.get_subjective_billing().get_account_cache_size();
-            _metrics.blacklisted_transactions.value = _blacklisted_transactions.size();
-            _metrics.unapplied_transactions.value = _unapplied_transactions.size();
-
-            _metrics.last_irreversible.value = chain.last_irreversible_block_num();
-            _metrics.head_block_num.value = chain.head_block_num();
-
-            const auto& sch_idx = chain.db().get_index<generated_transaction_multi_index, by_delay>();
-            _metrics.scheduled_trxs.value = sch_idx.size();
-
-            _metrics.post_metrics();
-         }
-      }
-
->>>>>>> bcd70c23
       void abort_block() {
          auto& chain = chain_plug->chain();
 
@@ -2766,7 +2745,7 @@
       _update_produced_block_metrics(
           {.unapplied_transactions_total       = _unapplied_transactions.size(),
            .blacklisted_transactions_total     = _blacklisted_transactions.size(),
-           .subjective_bill_account_size_total = _subjective_billing.get_account_cache_size(),
+           .subjective_bill_account_size_total = chain.get_subjective_billing().get_account_cache_size(),
            .scheduled_trxs_total = chain.db().get_index<generated_transaction_multi_index, by_delay>().size(),
            .trxs_produced_total  = new_bs->block->transactions.size(),
            .cpu_usage_us         = br.total_cpu_usage_us,
