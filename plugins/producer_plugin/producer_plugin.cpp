--- conflicted
+++ resolved
@@ -2122,13 +2122,8 @@
    // remove all expired transactions
    size_t num_expired = 0;
    size_t orig_count = _unapplied_transactions.size();
-<<<<<<< HEAD
-   bool exhausted = !_unapplied_transactions.clear_expired( pending_block_time, [&](){ return should_interrupt_start_block(deadline); },
+   bool exhausted = !_unapplied_transactions.clear_expired( pending_block_time, [&](){ return should_interrupt_start_block(deadline, pending_block_num); },
          [&num_expired]( const packed_transaction_ptr& packed_trx_ptr, trx_enum_type trx_type ) {
-=======
-   bool exhausted = !_unapplied_transactions.clear_expired( pending_block_time, [&](){ return should_interrupt_start_block(deadline, pending_block_num); },
-         [&num_expired_persistent, &num_expired_other]( const packed_transaction_ptr& packed_trx_ptr, trx_enum_type trx_type ) {
->>>>>>> f1cc5183
             // expired exception is logged as part of next() call
             ++num_expired;
    });
@@ -2424,12 +2419,8 @@
 {
    bool exhausted = false;
    if( !_unapplied_transactions.empty() ) {
-<<<<<<< HEAD
-=======
-      if( _pending_block_mode != pending_block_mode::producing && _disable_persist_until_expired ) return !exhausted;
       const chain::controller& chain = chain_plug->chain();
       const auto pending_block_num = chain.pending_block_num();
->>>>>>> f1cc5183
       int num_applied = 0, num_failed = 0, num_processed = 0;
       auto unapplied_trxs_size = _unapplied_transactions.size();
       auto itr     = _unapplied_transactions.unapplied_begin();
