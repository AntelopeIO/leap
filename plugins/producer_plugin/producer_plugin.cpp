--- conflicted
+++ resolved
@@ -1319,30 +1319,14 @@
       if (!_producers.empty()) {
          ilog("Launching block production for ${n} producers at ${time}.", ("n", _producers.size())("time", fc::time_point::now()));
 
-<<<<<<< HEAD
          if (_production_enabled) {
             if (chain.head_block_num() == 0) {
                new_chain_banner(chain);
             }
-=======
-         if (_ro_thread_pool_size > 0) {
-            _ro_thread_pool.start(
-               _ro_thread_pool_size,
-               [](const fc::exception& e) {
-                  fc_elog(_log, "Exception in read-only thread pool, exiting: ${e}", ("e", e.to_detail_string()));
-                  app().quit();
-               },
-               [&]() {
-                  chain.init_thread_local_data();
-               });
-
-            start_write_window();
->>>>>>> 1c607bd8
          }
       }
 
       if (_ro_thread_pool_size > 0) {
-         std::atomic<uint32_t> num_threads_started = 0;
          _ro_thread_pool.start(
             _ro_thread_pool_size,
             [](const fc::exception& e) {
@@ -1351,20 +1335,7 @@
             },
             [&]() {
                chain.init_thread_local_data();
-               ++num_threads_started;
             });
-
-         // This will be changed with std::latch or std::atomic<>::wait
-         // when C++20 is used.
-         auto           time_slept_ms     = 0;
-         constexpr auto max_time_slept_ms = 1000;
-         while (num_threads_started.load() < _ro_thread_pool_size && time_slept_ms < max_time_slept_ms) {
-            std::this_thread::sleep_for(1ms);
-            ++time_slept_ms;
-         }
-         EOS_ASSERT(num_threads_started.load() == _ro_thread_pool_size, producer_exception,
-                    "read-only threads failed to start. num_threads_started: ${n}, time_slept_ms: ${t}ms",
-                    ("n", num_threads_started.load())("t", time_slept_ms));
 
          start_write_window();
       }
@@ -1519,18 +1490,7 @@
 }
 
 chain::snapshot_scheduler::snapshot_schedule_result
-producer_plugin::schedule_snapshot(const chain::snapshot_scheduler::snapshot_request_params& srp) {
-   chain::controller& chain = my->chain_plug->chain();
-   const auto head_block_num = chain.head_block_num();
-
-   // missing start/end is set to head block num, missing end to UINT32_MAX
-   chain::snapshot_scheduler::snapshot_request_information sri = {
-      .block_spacing   = srp.block_spacing ? *srp.block_spacing : 0, 
-      .start_block_num = srp.start_block_num ? *srp.start_block_num : head_block_num + 1,
-      .end_block_num   = srp.end_block_num ? *srp.end_block_num : std::numeric_limits<uint32_t>::max(),
-      .snapshot_description = srp.snapshot_description ? *srp.snapshot_description : ""
-   };
-
+producer_plugin::schedule_snapshot(const chain::snapshot_scheduler::snapshot_request_information& sri) {
    return my->_snapshot_scheduler.schedule_snapshot(sri);
 }
 
