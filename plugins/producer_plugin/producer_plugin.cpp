--- conflicted
+++ resolved
@@ -328,12 +328,7 @@
 
       chain_plugin* chain_plug = nullptr;
 
-<<<<<<< HEAD
-      incoming::channels::transaction::channel_type::handle   _incoming_transaction_subscription;
-
-=======
->>>>>>> 9b5ec62e
-      compat::channels::transaction_ack::channel_type&        _transaction_ack_channel;
+      compat::channels::transaction_ack::channel_type&          _transaction_ack_channel;
 
       incoming::methods::block_sync::method_type::handle        _incoming_block_sync_provider;
       incoming::methods::transaction_async::method_type::handle _incoming_transaction_async_provider;
@@ -472,11 +467,7 @@
          controller::block_report br;
          try {
             const block_state_ptr& bspr = bsp ? bsp : bsf.get();
-<<<<<<< HEAD
             chain.push_block( br, bspr, [this]( const branch_type& forked_branch ) {
-=======
-            chain.push_block( bspr, [this]( const branch_type& forked_branch ) {
->>>>>>> 9b5ec62e
                _unapplied_transactions.add_forked( forked_branch );
             }, [this]( const transaction_id_type& id ) {
                return _unapplied_transactions.get_trx( id );
@@ -969,16 +960,6 @@
       }
    }
 
-<<<<<<< HEAD
-   my->_incoming_transaction_subscription = app().get_channel<incoming::channels::transaction>().subscribe(
-         [this](const packed_transaction_ptr& trx) {
-      try {
-         my->on_incoming_transaction_async(trx, false, false, false, [](const auto&){});
-      } LOG_AND_DROP();
-   });
-
-=======
->>>>>>> 9b5ec62e
    my->_incoming_block_sync_provider = app().get_method<incoming::methods::block_sync>().register_provider(
          [this](const signed_block_ptr& block, const std::optional<block_id_type>& block_id, const block_state_ptr& bsp) {
       return my->on_incoming_block(block, block_id, bsp);
