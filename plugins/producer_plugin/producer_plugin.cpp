#include <eosio/producer_plugin/producer_plugin.hpp>
#include <eosio/producer_plugin/pending_snapshot.hpp>
#include <eosio/producer_plugin/subjective_billing.hpp>
#include <eosio/producer_plugin/snapshot_scheduler.hpp>
#include <eosio/chain/plugin_interface.hpp>
#include <eosio/chain/global_property_object.hpp>
#include <eosio/chain/generated_transaction_object.hpp>
#include <eosio/chain/snapshot.hpp>
#include <eosio/chain/transaction_object.hpp>
#include <eosio/chain/thread_utils.hpp>
#include <eosio/chain/unapplied_transaction_queue.hpp>
#include <eosio/resource_monitor_plugin/resource_monitor_plugin.hpp>

#include <fc/io/json.hpp>
#include <fc/log/logger_config.hpp>
#include <fc/scoped_exit.hpp>
#include <fc/time.hpp>

#include <boost/asio.hpp>
#include <boost/date_time/posix_time/posix_time.hpp>

#include <iostream>
#include <algorithm>
#include <mutex>
#include <boost/algorithm/string/predicate.hpp>
#include <boost/range/adaptor/map.hpp>
#include <boost/multi_index_container.hpp>
#include <boost/multi_index/member.hpp>
#include <boost/multi_index/hashed_index.hpp>
#include <boost/multi_index/ordered_index.hpp>
#include <boost/signals2/connection.hpp>

#include <unistd.h>

namespace bmi = boost::multi_index;
using bmi::indexed_by;
using bmi::ordered_non_unique;
using bmi::member;
using bmi::tag;
using bmi::hashed_unique;

using boost::multi_index_container;

using std::string;
using std::vector;
using boost::signals2::scoped_connection;

#undef FC_LOG_AND_DROP
#define LOG_AND_DROP()  \
   catch ( const guard_exception& e ) { \
      chain_plugin::handle_guard_exception(e); \
   } catch ( const std::bad_alloc& ) { \
      chain_plugin::handle_bad_alloc(); \
   } catch ( boost::interprocess::bad_alloc& ) { \
      chain_plugin::handle_db_exhaustion(); \
   } catch( fc::exception& er ) { \
      wlog( "${details}", ("details",er.to_detail_string()) ); \
   } catch( const std::exception& e ) {  \
      fc::exception fce( \
                FC_LOG_MESSAGE( warn, "std::exception: ${what}: ",("what",e.what()) ), \
                fc::std_exception_code,\
                BOOST_CORE_TYPEID(e).name(), \
                e.what() ) ; \
      wlog( "${details}", ("details",fce.to_detail_string()) ); \
   } catch( ... ) {  \
      fc::unhandled_exception e( \
                FC_LOG_MESSAGE( warn, "unknown: ",  ), \
                std::current_exception() ); \
      wlog( "${details}", ("details",e.to_detail_string()) ); \
   }

const std::string logger_name("producer_plugin");
fc::logger _log;

const std::string trx_successful_trace_logger_name("transaction_success_tracing");
fc::logger       _trx_successful_trace_log;

const std::string trx_failed_trace_logger_name("transaction_failure_tracing");
fc::logger       _trx_failed_trace_log;

const std::string trx_trace_success_logger_name("transaction_trace_success");
fc::logger       _trx_trace_success_log;

const std::string trx_trace_failure_logger_name("transaction_trace_failure");
fc::logger       _trx_trace_failure_log;

const std::string trx_logger_name("transaction");
fc::logger       _trx_log;

const std::string transient_trx_successful_trace_logger_name("transient_trx_success_tracing");
fc::logger       _transient_trx_successful_trace_log;

const std::string transient_trx_failed_trace_logger_name("transient_trx_failure_tracing");
fc::logger       _transient_trx_failed_trace_log;

namespace eosio {

   static auto _producer_plugin = application::register_plugin<producer_plugin>();

using namespace eosio::chain;
using namespace eosio::chain::plugin_interface;

namespace {
   bool exception_is_exhausted(const fc::exception& e) {
      auto code = e.code();
      return (code == block_cpu_usage_exceeded::code_value) ||
             (code == block_net_usage_exceeded::code_value) ||
             (code == deadline_exception::code_value);
   }
}

struct transaction_id_with_expiry {
   transaction_id_type     trx_id;
   fc::time_point          expiry;
};

struct by_id;
struct by_expiry;

using transaction_id_with_expiry_index = multi_index_container<
   transaction_id_with_expiry,
   indexed_by<
      hashed_unique<tag<by_id>, BOOST_MULTI_INDEX_MEMBER(transaction_id_with_expiry, transaction_id_type, trx_id)>,
      ordered_non_unique<tag<by_expiry>, BOOST_MULTI_INDEX_MEMBER(transaction_id_with_expiry, fc::time_point, expiry)>
   >
>;

struct by_height;

using pending_snapshot_index = multi_index_container<
   pending_snapshot,
   indexed_by<
      hashed_unique<tag<by_id>, BOOST_MULTI_INDEX_MEMBER(pending_snapshot, block_id_type, block_id)>,
      ordered_non_unique<tag<by_height>, BOOST_MULTI_INDEX_CONST_MEM_FUN( pending_snapshot, uint32_t, get_height)>
   >
>;

enum class pending_block_mode {
   producing,
   speculating
};

namespace {

// track multiple failures on unapplied transactions
class account_failures {
public:

   //lifetime of sb must outlive account_failures
   explicit account_failures( const eosio::subjective_billing& sb )
   : subjective_billing(sb)
   {
   }

   void set_max_failures_per_account( uint32_t max_failures, uint32_t size ) {
      max_failures_per_account = max_failures;
      reset_window_size_in_num_blocks = size;
   }

   void add( const account_name& n, const fc::exception& e ) {
      auto& fa = failed_accounts[n];
      ++fa.num_failures;
      fa.add( n, e );
   }

   // return true if exceeds max_failures_per_account and should be dropped
   bool failure_limit( const account_name& n ) {
      auto fitr = failed_accounts.find( n );
      bool is_whitelisted = subjective_billing.is_account_disabled( n );
      if( !is_whitelisted && fitr != failed_accounts.end() && fitr->second.num_failures >= max_failures_per_account ) {
         ++fitr->second.num_failures;
         return true;
      }
      return false;
   }

   void report_and_clear(uint32_t block_num) {
      if (last_reset_block_num != block_num && (block_num % reset_window_size_in_num_blocks == 0) ) {
         report(block_num);
         failed_accounts.clear();
         last_reset_block_num = block_num;
      }
   }

   fc::time_point next_reset_timepoint(uint32_t current_block_num, fc::time_point current_block_time) const {
      auto num_blocks_to_reset = reset_window_size_in_num_blocks - (current_block_num % reset_window_size_in_num_blocks);
      return current_block_time + fc::milliseconds(num_blocks_to_reset * eosio::chain::config::block_interval_ms);
   }

private:
   void report(uint32_t block_num) const {
      if( _log.is_enabled(fc::log_level::debug)) {
         auto now = fc::time_point::now();
         for ( const auto& e : failed_accounts ) {
            std::string reason;
            if( e.second.is_deadline() ) reason += "deadline";
            if( e.second.is_tx_cpu_usage() ) {
               if( !reason.empty() ) reason += ", ";
               reason += "tx_cpu_usage";
            }
            if( e.second.is_eosio_assert() ) {
               if( !reason.empty() ) reason += ", ";
               reason += "assert";
            }
            if( e.second.is_other() ) {
               if( !reason.empty() ) reason += ", ";
               reason += "other";
            }
            fc_dlog( _log, "Failed ${n} trxs, account: ${a}, sub bill: ${b}us, reason: ${r}",
                     ("n", e.second.num_failures)("b", subjective_billing.get_subjective_bill(e.first, now))
                     ("a", e.first)("r", reason) );
         }
      }
   }
   struct account_failure {
      enum class ex_fields : uint8_t {
         ex_deadline_exception = 1,
         ex_tx_cpu_usage_exceeded = 2,
         ex_eosio_assert_exception = 4,
         ex_other_exception = 8
      };

      void add( const account_name& n, const fc::exception& e ) {
         auto exception_code = e.code();
         if( exception_code == tx_cpu_usage_exceeded::code_value ) {
            ex_flags = set_field( ex_flags, ex_fields::ex_tx_cpu_usage_exceeded );
         } else if( exception_code == deadline_exception::code_value ) {
            ex_flags = set_field( ex_flags, ex_fields::ex_deadline_exception );
         } else if( exception_code == eosio_assert_message_exception::code_value ||
                    exception_code == eosio_assert_code_exception::code_value ) {
            ex_flags = set_field( ex_flags, ex_fields::ex_eosio_assert_exception );
         } else {
            ex_flags = set_field( ex_flags, ex_fields::ex_other_exception );
            fc_dlog( _log, "Failed trx, account: ${a}, reason: ${r}, except: ${e}",
                     ("a", n)("r", exception_code)("e", e) );
         }
      }

      bool is_deadline() const { return has_field( ex_flags, ex_fields::ex_deadline_exception ); }
      bool is_tx_cpu_usage() const { return has_field( ex_flags, ex_fields::ex_tx_cpu_usage_exceeded ); }
      bool is_eosio_assert() const { return has_field( ex_flags, ex_fields::ex_eosio_assert_exception ); }
      bool is_other() const { return has_field( ex_flags, ex_fields::ex_other_exception ); }

      uint32_t num_failures = 0;
      uint8_t ex_flags = 0;
   };

   std::map<account_name, account_failure> failed_accounts;
   uint32_t max_failures_per_account = 3;
   uint32_t last_reset_block_num = 0;
   uint32_t reset_window_size_in_num_blocks = 1;
   const eosio::subjective_billing& subjective_billing;
};

struct block_time_tracker {

   void add_idle_time( const fc::microseconds& idle ) {
      block_idle_time += idle;
   }

   void add_fail_time( const fc::microseconds& fail_time, bool is_transient ) {
      if( is_transient ) {
         // transient time includes both success and fail time
         transient_trx_time += fail_time;
         ++transient_trx_num;
      } else {
         trx_fail_time += fail_time;
         ++trx_fail_num;
      }
   }

   void add_success_time( const fc::microseconds& time, bool is_transient ) {
      if( is_transient ) {
         transient_trx_time += time;
         ++transient_trx_num;
      } else {
         trx_success_time += time;
         ++trx_success_num;
      }
   }

   void report( const fc::time_point& idle_trx_time, uint32_t block_num ) {
      if( _log.is_enabled( fc::log_level::debug ) ) {
         auto now = fc::time_point::now();
         add_idle_time( now - idle_trx_time );
         fc_dlog( _log, "Block #${n} trx idle: ${i}us out of ${t}us, success: ${sn}, ${s}us, fail: ${fn}, ${f}us, transient: ${trans_trx_num}, ${trans_trx_time}us, other: ${o}us",
                  ("n", block_num)
                  ("i", block_idle_time)("t", now - clear_time)("sn", trx_success_num)("s", trx_success_time)
                  ("fn", trx_fail_num)("f", trx_fail_time)
                  ("trans_trx_num", transient_trx_num)("trans_trx_time", transient_trx_time)
                  ("o", (now - clear_time) - block_idle_time - trx_success_time - trx_fail_time - transient_trx_time) );
      }
   }

   void clear() {
      block_idle_time = trx_fail_time = trx_success_time = transient_trx_time = fc::microseconds{};
      trx_fail_num = trx_success_num = transient_trx_num = 0;
      clear_time = fc::time_point::now();
   }

   fc::microseconds block_idle_time;
   uint32_t trx_success_num = 0;
   uint32_t trx_fail_num = 0;
   uint32_t transient_trx_num = 0;
   fc::microseconds trx_success_time;
   fc::microseconds trx_fail_time;
   fc::microseconds transient_trx_time;
   fc::time_point clear_time{fc::time_point::now()};
};

} // anonymous namespace

class producer_plugin_impl : public std::enable_shared_from_this<producer_plugin_impl> {
   public:
      producer_plugin_impl(boost::asio::io_service& io)
      :_timer(io)
      ,_transaction_ack_channel(app().get_channel<compat::channels::transaction_ack>())
      ,_ro_timer(io)
      {
      }

      std::optional<fc::time_point> calculate_next_block_time(const account_name& producer_name, const block_timestamp_type& current_block_time) const;
      void schedule_production_loop();
      void schedule_maybe_produce_block( bool exhausted );
      void notify_hs_vote_message( const hs_vote_message_ptr& msg);
      void notify_hs_proposal_message( const hs_proposal_message_ptr& msg );
      void notify_hs_new_view_message( const hs_new_view_message_ptr& msg);
      void notify_hs_new_block_message( const hs_new_block_message_ptr& msg );
      void produce_block();
      bool maybe_produce_block();
      bool block_is_exhausted() const;
      bool remove_expired_trxs( const fc::time_point& deadline );
      bool remove_expired_blacklisted_trxs( const fc::time_point& deadline );
      bool process_unapplied_trxs( const fc::time_point& deadline );
      void process_scheduled_and_incoming_trxs( const fc::time_point& deadline, unapplied_transaction_queue::iterator& itr );
      bool process_incoming_trxs( const fc::time_point& deadline, unapplied_transaction_queue::iterator& itr );

      struct push_result {
         bool block_exhausted = false;
         bool trx_exhausted = false;
         bool failed = false;
      };
      push_result push_transaction( const fc::time_point& block_deadline,
                                    const transaction_metadata_ptr& trx,
                                    bool api_trx, bool return_failure_trace,
                                    const next_function<transaction_trace_ptr>& next );
      push_result handle_push_result( const transaction_metadata_ptr& trx,
                                      const next_function<transaction_trace_ptr>& next,
                                      const fc::time_point& start,
                                      const chain::controller& chain,
                                      const transaction_trace_ptr& trace,
                                      bool return_failure_trace,
                                      bool disable_subjective_enforcement,
                                      account_name first_auth,
                                      int64_t sub_bill,
                                      uint32_t prev_billed_cpu_time_us );
      void log_trx_results( const transaction_metadata_ptr& trx, const transaction_trace_ptr& trace, const fc::time_point& start );
      void log_trx_results( const transaction_metadata_ptr& trx, const fc::exception_ptr& except_ptr );
      void log_trx_results( const packed_transaction_ptr& trx, const transaction_trace_ptr& trace,
                            const fc::exception_ptr& except_ptr, uint32_t billed_cpu_us, const fc::time_point& start, bool is_transient );

      boost::program_options::variables_map _options;
      bool     _production_enabled                 = false;
      bool     _pause_production                   = false;

      using signature_provider_type = signature_provider_plugin::signature_provider_type;
      std::map<chain::public_key_type, signature_provider_type> _signature_providers;
      std::set<chain::account_name>                             _producers;
      boost::asio::deadline_timer                               _timer;
      using producer_watermark = std::pair<uint32_t, block_timestamp_type>;
      std::map<chain::account_name, producer_watermark>         _producer_watermarks;
      pending_block_mode                                        _pending_block_mode = pending_block_mode::speculating;
      unapplied_transaction_queue                               _unapplied_transactions;
      size_t                                                    _thread_pool_size = config::default_controller_thread_pool_size;
      named_thread_pool<struct prod>                            _thread_pool;

      std::atomic<int32_t>                                      _max_transaction_time_ms; // modified by app thread, read by net_plugin thread pool
      std::atomic<uint32_t>                                     _received_block{0}; // modified by net_plugin thread pool
      fc::microseconds                                          _max_irreversible_block_age_us;
      int32_t                                                   _produce_time_offset_us = 0;
      int32_t                                                   _last_block_time_offset_us = 0;
      uint32_t                                                  _max_block_cpu_usage_threshold_us = 0;
      uint32_t                                                  _max_block_net_usage_threshold_bytes = 0;
      int32_t                                                   _max_scheduled_transaction_time_per_block_ms = 0;
      bool                                                      _disable_subjective_p2p_billing = true;
      bool                                                      _disable_subjective_api_billing = true;
      fc::time_point                                            _irreversible_block_time;
      fc::time_point                                            _idle_trx_time{fc::time_point::now()};

      std::vector<chain::digest_type>                           _protocol_features_to_activate;
      bool                                                      _protocol_features_signaled = false; // to mark whether it has been signaled in start_block

      chain_plugin* chain_plug = nullptr;

      compat::channels::transaction_ack::channel_type&          _transaction_ack_channel;

      incoming::methods::block_sync::method_type::handle        _incoming_block_sync_provider;
      incoming::methods::transaction_async::method_type::handle _incoming_transaction_async_provider;

      transaction_id_with_expiry_index                         _blacklisted_transactions;
      pending_snapshot_index                                   _pending_snapshot_index;
      subjective_billing                                       _subjective_billing;
      account_failures                                         _account_fails{_subjective_billing};
      block_time_tracker                                       _time_tracker;

      std::optional<scoped_connection>                          _accepted_block_connection;
      std::optional<scoped_connection>                          _accepted_block_header_connection;
      std::optional<scoped_connection>                          _irreversible_block_connection;
      std::optional<scoped_connection>                          _block_start_connection;

      producer_plugin_metrics                                   _metrics;

      eosio::hotstuff::qc_chain                                 _qc_chain;

      eosio::hotstuff::chain_pacemaker                          _chain_pacemaker;

      /*
       * HACK ALERT
       * Boost timers can be in a state where a handler has not yet executed but is not abortable.
       * As this method needs to mutate state handlers depend on for proper functioning to maintain
       * invariants for other code (namely accepting incoming transactions in a nearly full block)
       * the handlers capture a corelation ID at the time they are set.  When they are executed
       * they must check that correlation_id against the global ordinal.  If it does not match that
       * implies that this method has been called with the handler in the state where it should be
       * cancelled but wasn't able to be.
       */
      uint32_t _timer_corelation_id = 0;

      // keep a expected ratio between defer txn and incoming txn
      double _incoming_defer_ratio = 1.0; // 1:1

      // path to write the snapshots to
      bfs::path _snapshots_dir;

      // async snapshot scheduler
      snapshot_scheduler _snapshot_scheduler;
      
      // ro for read-only
      struct ro_trx_t {
         transaction_metadata_ptr trx;
         next_func_t              next;
      };
      // The queue storing previously exhausted read-only transactions to be re-executed by read-only threads
      // thread-safe
      class ro_trx_queue_t {
      public:
         void push_front(ro_trx_t&& t) {
            std::lock_guard g(mtx);
            queue.push_front(std::move(t));
         }

         bool empty() const {
            std::lock_guard g(mtx);
            return queue.empty();
         }

         bool pop_front(ro_trx_t& t) {
            std::unique_lock g(mtx);
            if (queue.empty())
               return false;
            t = queue.front();
            queue.pop_front();
            return true;
         }

      private:
         mutable std::mutex      mtx;
         deque<ro_trx_t>         queue;  // boost deque which is faster than std::deque
      };

      uint32_t                        _ro_thread_pool_size{ 0 };
      static constexpr uint32_t       _ro_max_eos_vm_oc_threads_allowed{ 8 }; // Due to uncertainty to get total virtual memory size on a 5-level paging system, set a hard limit
      named_thread_pool<struct read>  _ro_thread_pool;
      fc::microseconds                _ro_write_window_time_us{ 200000 };
      fc::microseconds                _ro_read_window_time_us{ 60000 };
      static constexpr fc::microseconds _ro_read_window_minimum_time_us{ 10000 };
      fc::microseconds                _ro_read_window_effective_time_us{ 0 }; // calculated during option initialization
      std::atomic<int64_t>            _ro_all_threads_exec_time_us; // total time spent by all threads executing transactions. use atomic for simplicity and performance
      fc::time_point                  _ro_read_window_start_time;
      fc::time_point                  _ro_window_deadline; // only modified on app thread, read-window deadline or write-window deadline
      boost::asio::deadline_timer     _ro_timer; // only accessible from the main thread
      fc::microseconds                _ro_max_trx_time_us{ 0 }; // calculated during option initialization
      ro_trx_queue_t                  _ro_exhausted_trx_queue;
      std::atomic<uint32_t>           _ro_num_active_exec_tasks{ 0 };
      std::vector<std::future<bool>>  _ro_exec_tasks_fut;

      void start_write_window();
      void switch_to_write_window();
      void switch_to_read_window();
      bool read_only_execution_task(uint32_t pending_block_num);
      void repost_exhausted_transactions(const fc::time_point& deadline);
      bool push_read_only_transaction(transaction_metadata_ptr trx, next_function<transaction_trace_ptr> next);

      void consider_new_watermark( account_name producer, uint32_t block_num, block_timestamp_type timestamp) {
         auto itr = _producer_watermarks.find( producer );
         if( itr != _producer_watermarks.end() ) {
            itr->second.first = std::max( itr->second.first, block_num );
            itr->second.second = std::max( itr->second.second, timestamp );
         } else if( _producers.count( producer ) > 0 ) {
            _producer_watermarks.emplace( producer, std::make_pair(block_num, timestamp) );
         }
      }

      std::optional<producer_watermark> get_watermark( account_name producer ) const {
         auto itr = _producer_watermarks.find( producer );

         if( itr == _producer_watermarks.end() ) return {};

         return itr->second;
      }

      void on_block( const block_state_ptr& bsp ) {
         
         //ilog("block");

         //if (bsp->block_num % 120 == 0) _qc_chain.print_state();

         auto before = _unapplied_transactions.size();
         _unapplied_transactions.clear_applied( bsp );
         _subjective_billing.on_block( _log, bsp, fc::time_point::now() );
         if (before > 0) {
            fc_dlog( _log, "Removed applied transactions before: ${before}, after: ${after}",
                     ("before", before)("after", _unapplied_transactions.size()) );
         }
      }

      void on_block_header( const block_state_ptr& bsp ) {
         consider_new_watermark( bsp->header.producer, bsp->block_num, bsp->block->timestamp );
      }

      void on_irreversible_block( const signed_block_ptr& lib ) {
         _irreversible_block_time = lib->timestamp.to_time_point();
         const chain::controller& chain = chain_plug->chain();

         // promote any pending snapshots
         auto& snapshots_by_height = _pending_snapshot_index.get<by_height>();
         uint32_t lib_height = lib->block_num();

         while (!snapshots_by_height.empty() && snapshots_by_height.begin()->get_height() <= lib_height) {
            const auto& pending = snapshots_by_height.begin();
            auto next = pending->next;

            try {
               next(pending->finalize(chain));
            } CATCH_AND_CALL(next);

            snapshots_by_height.erase(snapshots_by_height.begin());
         }
      }

      void update_block_metrics() {
         if (_metrics.should_post()) {
            _metrics.unapplied_transactions.value = _unapplied_transactions.size();
            _metrics.subjective_bill_account_size.value = _subjective_billing.get_account_cache_size();
            _metrics.blacklisted_transactions.value = _blacklisted_transactions.size();
            _metrics.unapplied_transactions.value = _unapplied_transactions.size();

            auto &chain = chain_plug->chain();
            _metrics.last_irreversible.value = chain.last_irreversible_block_num();
            _metrics.head_block_num.value = chain.head_block_num();

            const auto& sch_idx = chain.db().get_index<generated_transaction_multi_index, by_delay>();
            _metrics.scheduled_trxs.value = sch_idx.size();

            _metrics.post_metrics();
         }
      }

      void abort_block() {
         auto& chain = chain_plug->chain();

         if( chain.is_building_block() ) {
            _time_tracker.report( _idle_trx_time, chain.pending_block_num() );
         }
         _unapplied_transactions.add_aborted( chain.abort_block() );
         _subjective_billing.abort_block();
         _idle_trx_time = fc::time_point::now();
      }

      bool on_incoming_block(const signed_block_ptr& block, const std::optional<block_id_type>& block_id, const block_state_ptr& bsp) {
         auto& chain = chain_plug->chain();
         if ( _pending_block_mode == pending_block_mode::producing ) {
            fc_wlog( _log, "dropped incoming block #${num} id: ${id}",
                     ("num", block->block_num())("id", block_id ? (*block_id).str() : "UNKNOWN") );
            return false;
         }

         // start a new speculative block, speculative start_block may have been interrupted
         auto ensure = fc::make_scoped_exit([this](){
            schedule_production_loop();
         });

         const auto& id = block_id ? *block_id : block->calculate_id();
         auto blk_num = block->block_num();

         auto now = fc::time_point::now();
         if (now - block->timestamp < fc::minutes(5) || (blk_num % 1000 == 0)) // only log every 1000 during sync
            fc_dlog(_log, "received incoming block ${n} ${id}", ("n", blk_num)("id", id));

         EOS_ASSERT( block->timestamp < (now + fc::seconds( 7 )), block_from_the_future,
                     "received a block from the future, ignoring it: ${id}", ("id", id) );

         /* de-dupe here... no point in aborting block if we already know the block */
         auto existing = chain.fetch_block_by_id( id );
         if( existing ) { return true; } // return true because the block is valid

         // start processing of block
         std::future<block_state_ptr> bsf;
         if( !bsp ) {
            bsf = chain.create_block_state_future( id, block );
         }

         // abort the pending block
         abort_block();

         // push the new block
         auto handle_error = [&](const auto& e)
         {
            elog((e.to_detail_string()));
            app().get_channel<channels::rejected_block>().publish( priority::medium, block );
            throw;
         };

         controller::block_report br;
         try {
            const block_state_ptr& bspr = bsp ? bsp : bsf.get();
            chain.push_block( br, bspr, [this]( const branch_type& forked_branch ) {
               _unapplied_transactions.add_forked( forked_branch );
            }, [this]( const transaction_id_type& id ) {
               return _unapplied_transactions.get_trx( id );
            } );
         } catch ( const guard_exception& e ) {
            chain_plugin::handle_guard_exception(e);
            return false;
         } catch ( const std::bad_alloc& ) {
            chain_plugin::handle_bad_alloc();
         } catch ( boost::interprocess::bad_alloc& ) {
            chain_plugin::handle_db_exhaustion();
         } catch ( const fork_database_exception& e ) {
            elog("Cannot recover from ${e}. Shutting down.", ("e", e.to_detail_string()));
            appbase::app().quit();
            return false;
         } catch( const fc::exception& e ) {
            handle_error(e);
         } catch (const std::exception& e) {
            handle_error(fc::std_exception_wrapper::from_current_exception(e));
         }

         const auto& hbs = chain.head_block_state();
         now = fc::time_point::now();
         if( hbs->header.timestamp.next().to_time_point() >= now ) {
            _production_enabled = true;
         }

         if( now - block->timestamp < fc::minutes(5) || (blk_num % 1000 == 0) ) {
            ilog("Received block ${id}... #${n} @ ${t} signed by ${p} "
                 "[trxs: ${count}, lib: ${lib}, confirmed: ${confs}, net: ${net}, cpu: ${cpu}, elapsed: ${elapsed}, time: ${time}, latency: ${latency} ms]",
                 ("p",block->producer)("id",id.str().substr(8,16))("n",blk_num)("t",block->timestamp)
                 ("count",block->transactions.size())("lib",chain.last_irreversible_block_num())
                 ("confs", block->confirmed)("net", br.total_net_usage)("cpu", br.total_cpu_usage_us)
                 ("elapsed", br.total_elapsed_time)("time", br.total_time)
                 ("latency", (now - block->timestamp).count()/1000 ) );
            if( chain.get_read_mode() != db_read_mode::IRREVERSIBLE && hbs->id != id && hbs->block != nullptr ) { // not applied to head
               ilog("Block not applied to head ${id}... #${n} @ ${t} signed by ${p} "
                    "[trxs: ${count}, dpos: ${dpos}, confirmed: ${confs}, net: ${net}, cpu: ${cpu}, elapsed: ${elapsed}, time: ${time}, latency: ${latency} ms]",
                    ("p",hbs->block->producer)("id",hbs->id.str().substr(8,16))("n",hbs->block_num)("t",hbs->block->timestamp)
                    ("count",hbs->block->transactions.size())("dpos", hbs->dpos_irreversible_blocknum)
                    ("confs", hbs->block->confirmed)("net", br.total_net_usage)("cpu", br.total_cpu_usage_us)
                    ("elapsed", br.total_elapsed_time)("time", br.total_time)
                    ("latency", (now - hbs->block->timestamp).count()/1000 ) );
            }
         }

         update_block_metrics();

         return true;
      }

      void restart_speculative_block() {
         // abort the pending block
         abort_block();

         schedule_production_loop();
      }

      void on_incoming_transaction_async(const packed_transaction_ptr& trx,
                                         bool api_trx,
                                         transaction_metadata::trx_type trx_type,
                                         bool return_failure_traces,
                                         next_function<transaction_trace_ptr> next) {
         if ( trx_type == transaction_metadata::trx_type::read_only ) {
            // Post all read only trxs to read_only queue for execution.
            auto trx_metadata = transaction_metadata::create_no_recover_keys( trx, transaction_metadata::trx_type::read_only );
            app().executor().post(priority::low, exec_queue::read_only, [this, trx{std::move(trx_metadata)}, next{std::move(next)}]() mutable {
               push_read_only_transaction( std::move(trx), std::move(next) );
            } );
            return;
         }

         chain::controller& chain = chain_plug->chain();
         const auto max_trx_time_ms = ( trx_type == transaction_metadata::trx_type::read_only ) ? -1 : _max_transaction_time_ms.load();
         fc::microseconds max_trx_cpu_usage = max_trx_time_ms < 0 ? fc::microseconds::maximum() : fc::milliseconds( max_trx_time_ms );

         auto future = transaction_metadata::start_recover_keys( trx, _thread_pool.get_executor(),
                                                                 chain.get_chain_id(), fc::microseconds( max_trx_cpu_usage ),
                                                                 trx_type,
                                                                 chain.configured_subjective_signature_length_limit() );

         auto is_transient = (trx_type == transaction_metadata::trx_type::read_only || trx_type == transaction_metadata::trx_type::dry_run);
         if( !is_transient ) {
            next = [this, trx, next{std::move(next)}]( const std::variant<fc::exception_ptr, transaction_trace_ptr>& response ) {
               next( response );

               fc::exception_ptr except_ptr; // rejected
               if( std::holds_alternative<fc::exception_ptr>( response ) ) {
                  except_ptr = std::get<fc::exception_ptr>( response );
               } else if( std::get<transaction_trace_ptr>( response )->except ) {
                  except_ptr = std::get<transaction_trace_ptr>( response )->except->dynamic_copy_exception();
               }

               _transaction_ack_channel.publish( priority::low, std::pair<fc::exception_ptr, packed_transaction_ptr>( except_ptr, trx ) );
            };
         }

         boost::asio::post(_thread_pool.get_executor(), [self = this, future{std::move(future)}, api_trx, is_transient, return_failure_traces,
                                                          next{std::move(next)}, trx=trx]() mutable {
            if( future.valid() ) {
               future.wait();
               app().executor().post( priority::low, exec_queue::read_write, [self, future{std::move(future)}, api_trx, is_transient, next{std::move( next )}, trx{std::move(trx)}, return_failure_traces]() mutable {
                  auto start = fc::time_point::now();
                  auto idle_time = start - self->_idle_trx_time;
                  self->_time_tracker.add_idle_time( idle_time );
                  fc_tlog( _log, "Time since last trx: ${t}us", ("t", idle_time) );

                  auto exception_handler = [self, is_transient, &next, trx{std::move(trx)}, &start](fc::exception_ptr ex) {
                     self->_time_tracker.add_idle_time( start - self->_idle_trx_time );
                     self->log_trx_results( trx, nullptr, ex, 0, start, is_transient );
                     next( std::move(ex) );
                     self->_idle_trx_time = fc::time_point::now();
                     auto dur = self->_idle_trx_time - start;
                     self->_time_tracker.add_fail_time(dur, is_transient);
                  };
                  try {
                     auto result = future.get();
                     if( !self->process_incoming_transaction_async( result, api_trx, return_failure_traces, next) ) {
                        if( self->_pending_block_mode == pending_block_mode::producing ) {
                           self->schedule_maybe_produce_block( true );
                        } else {
                           self->restart_speculative_block();
                        }
                     }
                     self->_idle_trx_time = fc::time_point::now();
                  } CATCH_AND_CALL(exception_handler);
               } );
            }
         });
      }

      bool process_incoming_transaction_async(const transaction_metadata_ptr& trx,
                                              bool api_trx,
                                              bool return_failure_trace,
                                              const next_function<transaction_trace_ptr>& next) {
         bool exhausted = false;
         chain::controller& chain = chain_plug->chain();
         try {
            const auto& id = trx->id();

            fc::time_point bt = chain.is_building_block() ? chain.pending_block_time() : chain.head_block_time();
            const fc::time_point expire = trx->packed_trx()->expiration();
            if( expire < bt ) {
               auto except_ptr = std::static_pointer_cast<fc::exception>(
                     std::make_shared<expired_tx_exception>(
                           FC_LOG_MESSAGE( error, "expired transaction ${id}, expiration ${e}, block time ${bt}",
                                           ("id", id)("e", expire)("bt", bt))));
               log_trx_results( trx, except_ptr );
               next( std::move(except_ptr) );
               return true;
            }

            if( chain.is_known_unexpired_transaction( id )) {
               auto except_ptr = std::static_pointer_cast<fc::exception>( std::make_shared<tx_duplicate>(
                     FC_LOG_MESSAGE( error, "duplicate transaction ${id}", ("id", id))));
               next( std::move(except_ptr) );
               return true;
            }

            if( !chain.is_building_block()) {
               _unapplied_transactions.add_incoming( trx, api_trx, return_failure_trace, next );
               return true;
            }

            const auto block_deadline = calculate_block_deadline( chain.pending_block_time() );
            push_result pr = push_transaction( block_deadline, trx, api_trx, return_failure_trace, next );

            exhausted = pr.block_exhausted;
            if( pr.trx_exhausted ) {
               _unapplied_transactions.add_incoming( trx, api_trx, return_failure_trace, next );
            }

         } catch ( const guard_exception& e ) {
            chain_plugin::handle_guard_exception(e);
         } catch ( boost::interprocess::bad_alloc& ) {
            chain_plugin::handle_db_exhaustion();
         } catch ( std::bad_alloc& ) {
            chain_plugin::handle_bad_alloc();
         } CATCH_AND_CALL(next);

         return !exhausted;
      }


      fc::microseconds get_irreversible_block_age() {
         auto now = fc::time_point::now();
         if (now < _irreversible_block_time) {
            return fc::microseconds(0);
         } else {
            return now - _irreversible_block_time;
         }
      }

      account_name get_pending_block_producer() {
         auto& chain = chain_plug->chain();
         if (chain.is_building_block()) {
            return chain.pending_block_producer();
         } else {
            return {};
         }
      }

      bool production_disabled_by_policy() {
         return !_production_enabled || _pause_production || (_max_irreversible_block_age_us.count() >= 0 && get_irreversible_block_age() >= _max_irreversible_block_age_us);
      }

      enum class start_block_result {
         succeeded,
         failed,
         waiting_for_block,
         waiting_for_production,
         exhausted
      };

      inline bool should_interrupt_start_block( const fc::time_point& deadline, uint32_t pending_block_num ) const;
      start_block_result start_block();

      fc::time_point calculate_pending_block_time() const;
      fc::time_point calculate_block_deadline( const fc::time_point& ) const;
      void schedule_delayed_production_loop(const std::weak_ptr<producer_plugin_impl>& weak_this, std::optional<fc::time_point> wake_up_time);
      std::optional<fc::time_point> calculate_producer_wake_up_time( const block_timestamp_type& ref_block_time ) const;

};

void new_chain_banner(const eosio::chain::controller& db)
{
   std::cerr << "\n"
      "*******************************\n"
      "*                             *\n"
      "*   ------ NEW CHAIN ------   *\n"
      "*   - Welcome to Antelope -   *\n"
      "*   -----------------------   *\n"
      "*                             *\n"
      "*******************************\n"
      "\n";

   if( db.head_block_state()->header.timestamp.to_time_point() < (fc::time_point::now() - fc::milliseconds(200 * config::block_interval_ms)))
   {
      std::cerr << "Your genesis seems to have an old timestamp\n"
         "Please consider using the --genesis-timestamp option to give your genesis a recent timestamp\n"
         "\n"
         ;
   }
   return;
}

producer_plugin::producer_plugin()
   : my(new producer_plugin_impl(app().get_io_service()))
   {
   }

producer_plugin::~producer_plugin() {}

void producer_plugin::set_program_options(
   boost::program_options::options_description& command_line_options,
   boost::program_options::options_description& config_file_options)
{
   auto default_priv_key = private_key_type::regenerate<fc::ecc::private_key_shim>(fc::sha256::hash(std::string("nathan")));
   auto private_key_default = std::make_pair(default_priv_key.get_public_key(), default_priv_key );

   boost::program_options::options_description producer_options;

   producer_options.add_options()
         ("enable-stale-production,e", boost::program_options::bool_switch()->notifier([this](bool e){my->_production_enabled = e;}), "Enable block production, even if the chain is stale.")
         ("pause-on-startup,x", boost::program_options::bool_switch()->notifier([this](bool p){my->_pause_production = p;}), "Start this node in a state where production is paused")
         ("max-transaction-time", bpo::value<int32_t>()->default_value(30),
          "Limits the maximum time (in milliseconds) that is allowed a pushed transaction's code to execute before being considered invalid")
         ("max-irreversible-block-age", bpo::value<int32_t>()->default_value( -1 ),
          "Limits the maximum age (in seconds) of the DPOS Irreversible Block for a chain this node will produce blocks on (use negative value to indicate unlimited)")
         ("producer-name,p", boost::program_options::value<vector<string>>()->composing()->multitoken(),
          "ID of producer controlled by this node (e.g. inita; may specify multiple times)")
         ("signature-provider", boost::program_options::value<vector<string>>()->composing()->multitoken()->default_value(
               {default_priv_key.get_public_key().to_string() + "=KEY:" + default_priv_key.to_string()},
                default_priv_key.get_public_key().to_string() + "=KEY:" + default_priv_key.to_string()),
               app().get_plugin<signature_provider_plugin>().signature_provider_help_text())
         ("greylist-account", boost::program_options::value<vector<string>>()->composing()->multitoken(),
          "account that can not access to extended CPU/NET virtual resources")
         ("greylist-limit", boost::program_options::value<uint32_t>()->default_value(1000),
          "Limit (between 1 and 1000) on the multiple that CPU/NET virtual resources can extend during low usage (only enforced subjectively; use 1000 to not enforce any limit)")
         ("produce-time-offset-us", boost::program_options::value<int32_t>()->default_value(0),
          "Offset of non last block producing time in microseconds. Valid range 0 .. -block_time_interval.")
         ("last-block-time-offset-us", boost::program_options::value<int32_t>()->default_value(-200000),
          "Offset of last block producing time in microseconds. Valid range 0 .. -block_time_interval.")
         ("cpu-effort-percent", bpo::value<uint32_t>()->default_value(config::default_block_cpu_effort_pct / config::percent_1),
          "Percentage of cpu block production time used to produce block. Whole number percentages, e.g. 80 for 80%")
         ("last-block-cpu-effort-percent", bpo::value<uint32_t>()->default_value(config::default_block_cpu_effort_pct / config::percent_1),
          "Percentage of cpu block production time used to produce last block. Whole number percentages, e.g. 80 for 80%")
         ("max-block-cpu-usage-threshold-us", bpo::value<uint32_t>()->default_value( 5000 ),
          "Threshold of CPU block production to consider block full; when within threshold of max-block-cpu-usage block can be produced immediately")
         ("max-block-net-usage-threshold-bytes", bpo::value<uint32_t>()->default_value( 1024 ),
          "Threshold of NET block production to consider block full; when within threshold of max-block-net-usage block can be produced immediately")
         ("max-scheduled-transaction-time-per-block-ms", boost::program_options::value<int32_t>()->default_value(100),
          "Maximum wall-clock time, in milliseconds, spent retiring scheduled transactions (and incoming transactions according to incoming-defer-ratio) in any block before returning to normal transaction processing.")
         ("subjective-cpu-leeway-us", boost::program_options::value<int32_t>()->default_value( config::default_subjective_cpu_leeway_us ),
          "Time in microseconds allowed for a transaction that starts with insufficient CPU quota to complete and cover its CPU usage.")
         ("subjective-account-max-failures", boost::program_options::value<uint32_t>()->default_value(3),
          "Sets the maximum amount of failures that are allowed for a given account per window size.")
         ("subjective-account-max-failures-window-size", boost::program_options::value<uint32_t>()->default_value(1),
          "Sets the window size in number of blocks for subjective-account-max-failures.")
         ("subjective-account-decay-time-minutes", bpo::value<uint32_t>()->default_value( config::account_cpu_usage_average_window_ms / 1000 / 60 ),
          "Sets the time to return full subjective cpu for accounts")
         ("incoming-defer-ratio", bpo::value<double>()->default_value(1.0),
          "ratio between incoming transactions and deferred transactions when both are queued for execution")
         ("incoming-transaction-queue-size-mb", bpo::value<uint16_t>()->default_value( 1024 ),
          "Maximum size (in MiB) of the incoming transaction queue. Exceeding this value will subjectively drop transaction with resource exhaustion.")
         ("disable-subjective-billing", bpo::value<bool>()->default_value(true),
          "Disable subjective CPU billing for API/P2P transactions")
         ("disable-subjective-account-billing", boost::program_options::value<vector<string>>()->composing()->multitoken(),
          "Account which is excluded from subjective CPU billing")
         ("disable-subjective-p2p-billing", bpo::value<bool>()->default_value(true),
          "Disable subjective CPU billing for P2P transactions")
         ("disable-subjective-api-billing", bpo::value<bool>()->default_value(true),
          "Disable subjective CPU billing for API transactions")
         ("producer-threads", bpo::value<uint16_t>()->default_value(my->_thread_pool_size),
          "Number of worker threads in producer thread pool")
         ("snapshots-dir", bpo::value<bfs::path>()->default_value("snapshots"),
          "the location of the snapshots directory (absolute path or relative to application data dir)")
         ("read-only-threads", bpo::value<uint32_t>(),
          "Number of worker threads in read-only execution thread pool")
         ("read-only-write-window-time-us", bpo::value<uint32_t>()->default_value(my->_ro_write_window_time_us.count()),
          "Time in microseconds the write window lasts.")
         ("read-only-read-window-time-us", bpo::value<uint32_t>()->default_value(my->_ro_read_window_time_us.count()),
          "Time in microseconds the read window lasts.")
         ;
   config_file_options.add(producer_options);
}

bool producer_plugin::is_producer_key(const chain::public_key_type& key) const
{
  auto private_key_itr = my->_signature_providers.find(key);
  if(private_key_itr != my->_signature_providers.end())
    return true;
  return false;
}

int64_t producer_plugin::get_subjective_bill( const account_name& first_auth, const fc::time_point& now ) const
{
   return my->_subjective_billing.get_subjective_bill( first_auth, now );
}

chain::signature_type producer_plugin::sign_compact(const chain::public_key_type& key, const fc::sha256& digest) const
{
  if(key != chain::public_key_type()) {
    auto private_key_itr = my->_signature_providers.find(key);
    EOS_ASSERT(private_key_itr != my->_signature_providers.end(), producer_priv_key_not_found, "Local producer has no private key in config.ini corresponding to public key ${key}", ("key", key));

    return private_key_itr->second(digest);
  }
  else {
    return chain::signature_type();
  }
}

template<typename T>
T dejsonify(const string& s) {
   return fc::json::from_string(s).as<T>();
}

#define LOAD_VALUE_SET(options, op_name, container) \
if( options.count(op_name) ) { \
   const std::vector<std::string>& ops = options[op_name].as<std::vector<std::string>>(); \
   for( const auto& v : ops ) { \
      container.emplace( eosio::chain::name( v ) ); \
   } \
}

void producer_plugin::plugin_initialize(const boost::program_options::variables_map& options)
{ try {
   handle_sighup(); // Sets loggers

   my->chain_plug = app().find_plugin<chain_plugin>();
   EOS_ASSERT( my->chain_plug, plugin_config_exception, "chain_plugin not found" );
   my->_options = &options;
   LOAD_VALUE_SET(options, "producer-name", my->_producers)

   chain::controller& chain = my->chain_plug->chain();

   if( options.count("signature-provider") ) {
      const std::vector<std::string> key_spec_pairs = options["signature-provider"].as<std::vector<std::string>>();
      for (const auto& key_spec_pair : key_spec_pairs) {
         try {
            const auto& [pubkey, provider] = app().get_plugin<signature_provider_plugin>().signature_provider_for_specification(key_spec_pair);
            my->_signature_providers[pubkey] = provider;
         } catch(secure_enclave_exception& e) {
            elog("Error with Secure Enclave signature provider: ${e}; ignoring ${val}", ("e", e.top_message())("val", key_spec_pair));
         } catch (fc::exception& e) {
            elog("Malformed signature provider: \"${val}\": ${e}, ignoring!", ("val", key_spec_pair)("e", e));
         } catch (...) {
            elog("Malformed signature provider: \"${val}\", ignoring!", ("val", key_spec_pair));
         }
      }
   }

   auto subjective_account_max_failures_window_size = options.at("subjective-account-max-failures-window-size").as<uint32_t>();
   EOS_ASSERT( subjective_account_max_failures_window_size > 0, plugin_config_exception,
               "subjective-account-max-failures-window-size ${s} must be greater than 0", ("s", subjective_account_max_failures_window_size) );

   my->_account_fails.set_max_failures_per_account( options.at("subjective-account-max-failures").as<uint32_t>(),
                                                    subjective_account_max_failures_window_size );

   my->_produce_time_offset_us = options.at("produce-time-offset-us").as<int32_t>();
   EOS_ASSERT( my->_produce_time_offset_us <= 0 && my->_produce_time_offset_us >= -config::block_interval_us, plugin_config_exception,
               "produce-time-offset-us ${o} must be 0 .. -${bi}", ("bi", config::block_interval_us)("o", my->_produce_time_offset_us) );

   my->_last_block_time_offset_us = options.at("last-block-time-offset-us").as<int32_t>();
   EOS_ASSERT( my->_last_block_time_offset_us <= 0 && my->_last_block_time_offset_us >= -config::block_interval_us, plugin_config_exception,
               "last-block-time-offset-us ${o} must be 0 .. -${bi}", ("bi", config::block_interval_us)("o", my->_last_block_time_offset_us) );

   uint32_t cpu_effort_pct = options.at("cpu-effort-percent").as<uint32_t>();
   EOS_ASSERT( cpu_effort_pct >= 0 && cpu_effort_pct <= 100, plugin_config_exception,
               "cpu-effort-percent ${pct} must be 0 - 100", ("pct", cpu_effort_pct) );
      cpu_effort_pct *= config::percent_1;
   int32_t cpu_effort_offset_us =
         -EOS_PERCENT( config::block_interval_us, chain::config::percent_100 - cpu_effort_pct );

   uint32_t last_block_cpu_effort_pct = options.at("last-block-cpu-effort-percent").as<uint32_t>();
   EOS_ASSERT( last_block_cpu_effort_pct >= 0 && last_block_cpu_effort_pct <= 100, plugin_config_exception,
               "last-block-cpu-effort-percent ${pct} must be 0 - 100", ("pct", last_block_cpu_effort_pct) );
      last_block_cpu_effort_pct *= config::percent_1;
   int32_t last_block_cpu_effort_offset_us =
         -EOS_PERCENT( config::block_interval_us, chain::config::percent_100 - last_block_cpu_effort_pct );

   my->_produce_time_offset_us = std::min( my->_produce_time_offset_us, cpu_effort_offset_us );
   my->_last_block_time_offset_us = std::min( my->_last_block_time_offset_us, last_block_cpu_effort_offset_us );

   my->_max_block_cpu_usage_threshold_us = options.at( "max-block-cpu-usage-threshold-us" ).as<uint32_t>();
   EOS_ASSERT( my->_max_block_cpu_usage_threshold_us < config::block_interval_us, plugin_config_exception,
               "max-block-cpu-usage-threshold-us ${t} must be 0 .. ${bi}", ("bi", config::block_interval_us)("t", my->_max_block_cpu_usage_threshold_us) );

   my->_max_block_net_usage_threshold_bytes = options.at( "max-block-net-usage-threshold-bytes" ).as<uint32_t>();

   my->_max_scheduled_transaction_time_per_block_ms = options.at("max-scheduled-transaction-time-per-block-ms").as<int32_t>();

   if( options.at( "subjective-cpu-leeway-us" ).as<int32_t>() != config::default_subjective_cpu_leeway_us ) {
      chain.set_subjective_cpu_leeway( fc::microseconds( options.at( "subjective-cpu-leeway-us" ).as<int32_t>() ) );
   }

   fc::microseconds subjective_account_decay_time = fc::minutes(options.at( "subjective-account-decay-time-minutes" ).as<uint32_t>());
   EOS_ASSERT( subjective_account_decay_time.count() > 0, plugin_config_exception,
               "subjective-account-decay-time-minutes ${dt} must be greater than 0", ("dt", subjective_account_decay_time.to_seconds() / 60));
   my->_subjective_billing.set_expired_accumulator_average_window( subjective_account_decay_time );

   my->_max_transaction_time_ms = options.at("max-transaction-time").as<int32_t>();

   my->_max_irreversible_block_age_us = fc::seconds(options.at("max-irreversible-block-age").as<int32_t>());

   auto max_incoming_transaction_queue_size = options.at("incoming-transaction-queue-size-mb").as<uint16_t>() * 1024*1024;

   EOS_ASSERT( max_incoming_transaction_queue_size > 0, plugin_config_exception,
               "incoming-transaction-queue-size-mb ${mb} must be greater than 0", ("mb", max_incoming_transaction_queue_size) );

   my->_unapplied_transactions.set_max_transaction_queue_size( max_incoming_transaction_queue_size );

   my->_incoming_defer_ratio = options.at("incoming-defer-ratio").as<double>();

   bool disable_subjective_billing = options.at("disable-subjective-billing").as<bool>();
   my->_disable_subjective_p2p_billing = options.at("disable-subjective-p2p-billing").as<bool>();
   my->_disable_subjective_api_billing = options.at("disable-subjective-api-billing").as<bool>();
   dlog( "disable-subjective-billing: ${s}, disable-subjective-p2p-billing: ${p2p}, disable-subjective-api-billing: ${api}",
         ("s", disable_subjective_billing)("p2p", my->_disable_subjective_p2p_billing)("api", my->_disable_subjective_api_billing) );
   if( !disable_subjective_billing ) {
       my->_disable_subjective_p2p_billing = my->_disable_subjective_api_billing = false;
   } else if( !my->_disable_subjective_p2p_billing || !my->_disable_subjective_api_billing ) {
       disable_subjective_billing = false;
   }
   if( disable_subjective_billing ) {
       my->_subjective_billing.disable();
       ilog( "Subjective CPU billing disabled" );
   } else if( !my->_disable_subjective_p2p_billing && !my->_disable_subjective_api_billing ) {
       ilog( "Subjective CPU billing enabled" );
   } else {
       if( my->_disable_subjective_p2p_billing ) ilog( "Subjective CPU billing of P2P trxs disabled " );
       if( my->_disable_subjective_api_billing ) ilog( "Subjective CPU billing of API trxs disabled " );
   }

   my->_thread_pool_size = options.at( "producer-threads" ).as<uint16_t>();
   EOS_ASSERT( my->_thread_pool_size > 0, plugin_config_exception,
               "producer-threads ${num} must be greater than 0", ("num", my->_thread_pool_size));

   if( options.count( "snapshots-dir" )) {
      auto sd = options.at( "snapshots-dir" ).as<bfs::path>();
      if( sd.is_relative()) {
         my->_snapshots_dir = app().data_dir() / sd;
         if (!fc::exists(my->_snapshots_dir)) {
            fc::create_directories(my->_snapshots_dir);
         }
      } else {
         my->_snapshots_dir = sd;
      }

      EOS_ASSERT( fc::is_directory(my->_snapshots_dir), snapshot_directory_not_found_exception,
                  "No such directory '${dir}'", ("dir", my->_snapshots_dir.generic_string()) );

      if (auto resmon_plugin = app().find_plugin<resource_monitor_plugin>()) {
         resmon_plugin->monitor_directory(my->_snapshots_dir);
      }
   }

   if ( options.count( "read-only-threads" ) ) {
      my->_ro_thread_pool_size = options.at( "read-only-threads" ).as<uint32_t>();
   } else if ( my->_producers.empty() ) {
      if( options.count( "plugin" ) ) {
         const auto& v = options.at( "plugin" ).as<std::vector<std::string>>();
         auto i = std::find_if( v.cbegin(), v.cend(), []( const std::string& p ) { return p == "eosio::chain_api_plugin"; } );
         if( i != v.cend() ) {
            // default to 3 threads for non producer nodes running chain_api_plugin if not specified
            my->_ro_thread_pool_size = 3;
            ilog( "chain_api_plugin configured, defaulting read-only-threads to ${t}", ("t", my->_ro_thread_pool_size) );
         }
      }
   }
   EOS_ASSERT( test_mode_ || my->_ro_thread_pool_size == 0 || my->_producers.empty(), plugin_config_exception, "--read-only-threads not allowed on producer node" );
   // only initialize other read-only options when read-only thread pool is enabled
   if ( my->_ro_thread_pool_size > 0 ) {
#ifdef EOSIO_EOS_VM_OC_RUNTIME_ENABLED
      if (chain.is_eos_vm_oc_enabled()) {
         // EOS VM OC requires 4.2TB Virtual for each executing thread. Make sure the memory
         // required by configured read-only threads does not exceed the total system virtual memory.
         std::string attr_name;
         size_t vm_total_kb { 0 };
         size_t vm_used_kb { 0 };
         std::ifstream meminfo_file("/proc/meminfo");
         while (meminfo_file >> attr_name) {
            if (attr_name == "VmallocTotal:") {
               if ( !(meminfo_file >> vm_total_kb) )
                  break;
            } else if (attr_name == "VmallocUsed:") {
               if ( !(meminfo_file >> vm_used_kb) )
                  break;
            }
            meminfo_file.ignore(std::numeric_limits<std::streamsize>::max(), '\n');
         }

         EOS_ASSERT( vm_total_kb > 0, plugin_config_exception, "Unable to get system virtual memory size (not a Linux?), therefore cannot determine if the system has enough virtual memory for multi-threaded read-only transactions on EOS VM OC");
         EOS_ASSERT( vm_total_kb > vm_used_kb, plugin_config_exception, "vm total (${t}) must be greater than vm used (${u})", ("t", vm_total_kb)("u", vm_used_kb));
         uint32_t num_threads_supported = (vm_total_kb - vm_used_kb) / 4200000000;
         // reserve 1 for the app thread, 1 for anything else which might use VM
         EOS_ASSERT( num_threads_supported > 2, plugin_config_exception, "With the EOS VM OC configured, there is not enough system virtual memory to support the required minimum of 3 threads (1 for main thread, 1 for read-only, and 1 for anything else), vm total: ${t}, vm used: ${u}", ("t", vm_total_kb)("u", vm_used_kb));
         num_threads_supported -= 2;
         auto actual_threads_allowed = std::min(my->_ro_max_eos_vm_oc_threads_allowed, num_threads_supported);
         ilog("vm total in kb: ${total}, vm used in kb: ${used}, number of EOS VM OC threads supported ((vm total - vm used)/4.2 TB - 2): ${supp}, max allowed: ${max}, actual allowed: ${actual}", ("total", vm_total_kb) ("used", vm_used_kb) ("supp", num_threads_supported) ("max", my->_ro_max_eos_vm_oc_threads_allowed)("actual", actual_threads_allowed));
         EOS_ASSERT( my->_ro_thread_pool_size <= actual_threads_allowed, plugin_config_exception, "--read-only-threads (${th}) greater than number of threads allowed for EOS VM OC (${allowed})", ("th", my->_ro_thread_pool_size) ("allowed", actual_threads_allowed) );
      }
#endif
   }

   my->_ro_write_window_time_us = fc::microseconds( options.at( "read-only-write-window-time-us" ).as<uint32_t>() );
   my->_ro_read_window_time_us = fc::microseconds( options.at( "read-only-read-window-time-us" ).as<uint32_t>() );
   EOS_ASSERT( my->_ro_read_window_time_us > my->_ro_read_window_minimum_time_us, plugin_config_exception, "minimum of --read-only-read-window-time-us (${read}) must be ${min} microseconds", ("read", my->_ro_read_window_time_us) ("min", my->_ro_read_window_minimum_time_us) );
   my->_ro_read_window_effective_time_us = my->_ro_read_window_time_us - my->_ro_read_window_minimum_time_us;

   // Make sure a read-only transaction can finish within the read
   // window if scheduled at the very beginning of the window.
   // Use _ro_read_window_effective_time_us instead of _ro_read_window_time_us
   // for safety margin
   if ( my->_max_transaction_time_ms.load() > 0 ) {
      EOS_ASSERT( my->_ro_read_window_effective_time_us > fc::milliseconds(my->_max_transaction_time_ms.load()), plugin_config_exception, "--read-only-read-window-time-us (${read}) must be greater than --max-transaction-time ${trx_time} ms plus a margin of ${min} us", ("read", my->_ro_read_window_time_us) ("trx_time", my->_max_transaction_time_ms.load()) ("min", my->_ro_read_window_minimum_time_us) );
      my->_ro_max_trx_time_us = fc::milliseconds(my->_max_transaction_time_ms.load());
   } else {
      // _max_transaction_time_ms can be set to negative in testing (for unlimited)
      my->_ro_max_trx_time_us = my->_ro_read_window_effective_time_us;
   }
   ilog("ro_thread_pool_size ${s}, ro_write_window_time_us ${ww}, ro_read_window_time_us ${rw}, ro_max_trx_time_us ${t}, ro_read_window_effective_time_us ${w}",
        ("s", my->_ro_thread_pool_size)("ww", my->_ro_write_window_time_us)("rw", my->_ro_read_window_time_us)("t", my->_ro_max_trx_time_us)("w", my->_ro_read_window_effective_time_us));

   my->_incoming_block_sync_provider = app().get_method<incoming::methods::block_sync>().register_provider(
         [this](const signed_block_ptr& block, const std::optional<block_id_type>& block_id, const block_state_ptr& bsp) {
      return my->on_incoming_block(block, block_id, bsp);
   });

   my->_incoming_transaction_async_provider = app().get_method<incoming::methods::transaction_async>().register_provider(
         [this](const packed_transaction_ptr& trx, bool api_trx, transaction_metadata::trx_type trx_type, bool return_failure_traces, next_function<transaction_trace_ptr> next) -> void {
      return my->on_incoming_transaction_async(trx, api_trx, trx_type, return_failure_traces, next );
   });

   if (options.count("greylist-account")) {
      std::vector<std::string> greylist = options["greylist-account"].as<std::vector<std::string>>();
      greylist_params param;
      for (auto &a : greylist) {
         param.accounts.push_back(account_name(a));
      }
      add_greylist_accounts(param);
   }

   {
      uint32_t greylist_limit = options.at("greylist-limit").as<uint32_t>();
      chain.set_greylist_limit( greylist_limit );
   }

   if( options.count("disable-subjective-account-billing") ) {
      std::vector<std::string> accounts = options["disable-subjective-account-billing"].as<std::vector<std::string>>();
      for( const auto& a : accounts ) {
         my->_subjective_billing.disable_account( account_name(a) );
      }
   }

<<<<<<< HEAD
   my->_snapshot_scheduler.set_db_path(my->_snapshots_dir);
   my->_snapshot_scheduler.set_create_snapshot_fn([this](producer_plugin::next_function<producer_plugin::snapshot_information> next){create_snapshot(next);});
=======
   my->_chain_pacemaker.init(&chain);

   my->_qc_chain.init("main"_n, my->_chain_pacemaker, my->_producers, true, true);

>>>>>>> 9c1be07b
} FC_LOG_AND_RETHROW() }

void producer_plugin::plugin_startup()
{ try {
   try {
   ilog("producer plugin:  plugin_startup() begin");

   my->_thread_pool.start( my->_thread_pool_size, []( const fc::exception& e ) {
      fc_elog( _log, "Exception in producer thread pool, exiting: ${e}", ("e", e.to_detail_string()) );
      app().quit();
   } );


   chain::controller& chain = my->chain_plug->chain();
   EOS_ASSERT( my->_producers.empty() || chain.get_read_mode() != chain::db_read_mode::IRREVERSIBLE, plugin_config_exception,
              "node cannot have any producer-name configured because block production is impossible when read_mode is \"irreversible\"" );

   EOS_ASSERT( my->_producers.empty() || chain.get_validation_mode() == chain::validation_mode::FULL, plugin_config_exception,
              "node cannot have any producer-name configured because block production is not safe when validation_mode is not \"full\"" );

   EOS_ASSERT( my->_producers.empty() || my->chain_plug->accept_transactions(), plugin_config_exception,
              "node cannot have any producer-name configured because no block production is possible with no [api|p2p]-accepted-transactions" );

   my->_accepted_block_connection.emplace(chain.accepted_block.connect( [this]( const auto& bsp ){ my->on_block( bsp ); } ));
   my->_accepted_block_header_connection.emplace(chain.accepted_block_header.connect( [this]( const auto& bsp ){ my->on_block_header( bsp ); } ));
   my->_irreversible_block_connection.emplace(chain.irreversible_block.connect( [this]( const auto& bsp ){ my->on_irreversible_block( bsp->block ); } ));
   my->_block_start_connection.emplace(chain.block_start.connect( [this]( uint32_t bs ){ my->_snapshot_scheduler.on_start_block(bs); } ));

   const auto lib_num = chain.last_irreversible_block_num();
   const auto lib = chain.fetch_block_by_number(lib_num);
   if (lib) {
      my->on_irreversible_block(lib);
   } else {
      my->_irreversible_block_time = fc::time_point::maximum();
   }

   if (!my->_producers.empty()) {
      ilog("Launching block production for ${n} producers at ${time}.", ("n", my->_producers.size())("time",fc::time_point::now()));

      if (my->_production_enabled) {
         if (chain.head_block_num() == 0) {
            new_chain_banner(chain);
         }
      }
   }

   if ( my->_ro_thread_pool_size > 0 ) {
      my->_ro_thread_pool.start( my->_ro_thread_pool_size,
         []( const fc::exception& e ) {
            fc_elog( _log, "Exception in read-only thread pool, exiting: ${e}", ("e", e.to_detail_string()) );
            app().quit();
         },
         [&]() {
            chain.init_thread_local_data();
         });

      my->start_write_window();
   }

   my->schedule_production_loop();

   ilog("producer plugin:  plugin_startup() end");
   } catch( ... ) {
      // always call plugin_shutdown, even on exception
      plugin_shutdown();
      throw;
   }
} FC_CAPTURE_AND_RETHROW() }

void producer_plugin::plugin_shutdown() {
   try {
      my->_timer.cancel();
   } catch ( const std::bad_alloc& ) {
     chain_plugin::handle_bad_alloc();
   } catch ( const boost::interprocess::bad_alloc& ) {
     chain_plugin::handle_bad_alloc();
   } catch(const fc::exception& e) {
      edump((e.to_detail_string()));
   } catch(const std::exception& e) {
      edump((fc::std_exception_wrapper::from_current_exception(e).to_detail_string()));
   }

   my->_thread_pool.stop();

   my->_unapplied_transactions.clear();

   app().executor().post( 0, [me = my](){} ); // keep my pointer alive until queue is drained
   fc_ilog(_log, "exit shutdown");
}

void producer_plugin::handle_sighup() {
   fc::logger::update( logger_name, _log );
   fc::logger::update(trx_successful_trace_logger_name, _trx_successful_trace_log);
   fc::logger::update(trx_failed_trace_logger_name, _trx_failed_trace_log);
   fc::logger::update(trx_trace_success_logger_name, _trx_trace_success_log);
   fc::logger::update(trx_trace_failure_logger_name, _trx_trace_failure_log);
   fc::logger::update(trx_logger_name, _trx_log);
   fc::logger::update(transient_trx_successful_trace_logger_name, _transient_trx_successful_trace_log);
   fc::logger::update(transient_trx_failed_trace_logger_name, _transient_trx_failed_trace_log);
}

void producer_plugin::pause() {
   fc_ilog(_log, "Producer paused.");
   my->_pause_production = true;
}

void producer_plugin::resume() {
   my->_pause_production = false;
   // it is possible that we are only speculating because of this policy which we have now changed
   // re-evaluate that now
   //
   if (my->_pending_block_mode == pending_block_mode::speculating) {
      my->abort_block();
      fc_ilog(_log, "Producer resumed. Scheduling production.");
      my->schedule_production_loop();
   } else {
      fc_ilog(_log, "Producer resumed.");
   }
}

bool producer_plugin::paused() const {
   return my->_pause_production;
}

void producer_plugin::update_runtime_options(const runtime_options& options) {
   chain::controller& chain = my->chain_plug->chain();
   bool check_speculating = false;

   if (options.max_transaction_time) {
      my->_max_transaction_time_ms = *options.max_transaction_time;
   }

   if (options.max_irreversible_block_age) {
      my->_max_irreversible_block_age_us =  fc::seconds(*options.max_irreversible_block_age);
      check_speculating = true;
   }

   if (options.produce_time_offset_us) {
      my->_produce_time_offset_us = *options.produce_time_offset_us;
   }

   if (options.last_block_time_offset_us) {
      my->_last_block_time_offset_us = *options.last_block_time_offset_us;
   }

   if (options.max_scheduled_transaction_time_per_block_ms) {
      my->_max_scheduled_transaction_time_per_block_ms = *options.max_scheduled_transaction_time_per_block_ms;
   }

   if (options.incoming_defer_ratio) {
      my->_incoming_defer_ratio = *options.incoming_defer_ratio;
   }

   if (check_speculating && my->_pending_block_mode == pending_block_mode::speculating) {
      my->abort_block();
      my->schedule_production_loop();
   }

   if (options.subjective_cpu_leeway_us) {
      chain.set_subjective_cpu_leeway(fc::microseconds(*options.subjective_cpu_leeway_us));
   }

   if (options.greylist_limit) {
      chain.set_greylist_limit(*options.greylist_limit);
   }
}

producer_plugin::runtime_options producer_plugin::get_runtime_options() const {
   return {
      my->_max_transaction_time_ms,
      my->_max_irreversible_block_age_us.count() < 0 ? -1 : my->_max_irreversible_block_age_us.count() / 1'000'000,
      my->_produce_time_offset_us,
      my->_last_block_time_offset_us,
      my->_max_scheduled_transaction_time_per_block_ms,
      my->chain_plug->chain().get_subjective_cpu_leeway() ?
            my->chain_plug->chain().get_subjective_cpu_leeway()->count() :
            std::optional<int32_t>(),
      my->_incoming_defer_ratio,
      my->chain_plug->chain().get_greylist_limit()
   };
}

void producer_plugin::add_greylist_accounts(const greylist_params& params) {
   EOS_ASSERT(params.accounts.size() > 0, chain::invalid_http_request, "At least one account is required");

   chain::controller& chain = my->chain_plug->chain();
   for (auto &acc : params.accounts) {
      chain.add_resource_greylist(acc);
   }
}

void producer_plugin::remove_greylist_accounts(const greylist_params& params) {
   EOS_ASSERT(params.accounts.size() > 0, chain::invalid_http_request, "At least one account is required");

   chain::controller& chain = my->chain_plug->chain();
   for (auto &acc : params.accounts) {
      chain.remove_resource_greylist(acc);
   }
}

producer_plugin::greylist_params producer_plugin::get_greylist() const {
   chain::controller& chain = my->chain_plug->chain();
   greylist_params result;
   const auto& list = chain.get_resource_greylist();
   result.accounts.reserve(list.size());
   for (auto &acc: list) {
      result.accounts.push_back(acc);
   }
   return result;
}

producer_plugin::whitelist_blacklist producer_plugin::get_whitelist_blacklist() const {
   chain::controller& chain = my->chain_plug->chain();
   return {
      chain.get_actor_whitelist(),
      chain.get_actor_blacklist(),
      chain.get_contract_whitelist(),
      chain.get_contract_blacklist(),
      chain.get_action_blacklist(),
      chain.get_key_blacklist()
   };
}

void producer_plugin::set_whitelist_blacklist(const producer_plugin::whitelist_blacklist& params) {
   EOS_ASSERT(params.actor_whitelist || params.actor_blacklist || params.contract_whitelist || params.contract_blacklist || params.action_blacklist || params.key_blacklist,
              chain::invalid_http_request,
              "At least one of actor_whitelist, actor_blacklist, contract_whitelist, contract_blacklist, action_blacklist, and key_blacklist is required"
             );

   chain::controller& chain = my->chain_plug->chain();
   if(params.actor_whitelist) chain.set_actor_whitelist(*params.actor_whitelist);
   if(params.actor_blacklist) chain.set_actor_blacklist(*params.actor_blacklist);
   if(params.contract_whitelist) chain.set_contract_whitelist(*params.contract_whitelist);
   if(params.contract_blacklist) chain.set_contract_blacklist(*params.contract_blacklist);
   if(params.action_blacklist) chain.set_action_blacklist(*params.action_blacklist);
   if(params.key_blacklist) chain.set_key_blacklist(*params.key_blacklist);
}

producer_plugin::integrity_hash_information producer_plugin::get_integrity_hash() const {
   chain::controller& chain = my->chain_plug->chain();

   auto reschedule = fc::make_scoped_exit([this](){
      my->schedule_production_loop();
   });

   if (chain.is_building_block()) {
      // abort the pending block
      my->abort_block();
   } else {
      reschedule.cancel();
   }

   return {chain.head_block_id(), chain.calculate_integrity_hash()};
}

void producer_plugin::create_snapshot(producer_plugin::next_function<producer_plugin::snapshot_information> next) {
   chain::controller& chain = my->chain_plug->chain();

   auto head_id = chain.head_block_id();
   const auto head_block_num = chain.head_block_num();
   const auto head_block_time = chain.head_block_time();
   const auto& snapshot_path = pending_snapshot::get_final_path(head_id, my->_snapshots_dir);
   const auto& temp_path     = pending_snapshot::get_temp_path(head_id, my->_snapshots_dir);

   // maintain legacy exception if the snapshot exists
   if( fc::is_regular_file(snapshot_path) ) {
      auto ex = snapshot_exists_exception( FC_LOG_MESSAGE( error, "snapshot named ${name} already exists", ("name", snapshot_path.generic_string()) ) );
      next(ex.dynamic_copy_exception());
      return;
   }

   auto write_snapshot = [&]( const bfs::path& p ) -> void {
      auto reschedule = fc::make_scoped_exit([this](){
         my->schedule_production_loop();
      });

      if (chain.is_building_block()) {
         // abort the pending block
         my->abort_block();
      } else {
         reschedule.cancel();
      }

      bfs::create_directory( p.parent_path() );

      // create the snapshot
      auto snap_out = std::ofstream(p.generic_string(), (std::ios::out | std::ios::binary));
      auto writer = std::make_shared<ostream_snapshot_writer>(snap_out);
      chain.write_snapshot(writer);
      writer->finalize();
      snap_out.flush();
      snap_out.close();
   };

   // If in irreversible mode, create snapshot and return path to snapshot immediately.
   if( chain.get_read_mode() == db_read_mode::IRREVERSIBLE ) {
      try {
         write_snapshot( temp_path );

         boost::system::error_code ec;
         bfs::rename(temp_path, snapshot_path, ec);
         EOS_ASSERT(!ec, snapshot_finalization_exception,
               "Unable to finalize valid snapshot of block number ${bn}: [code: ${ec}] ${message}",
               ("bn", head_block_num)
               ("ec", ec.value())
               ("message", ec.message()));

         next( producer_plugin::snapshot_information{head_id, head_block_num, head_block_time, chain_snapshot_header::current_version, snapshot_path.generic_string()} );
      } CATCH_AND_CALL (next);
      return;
   }

   // Otherwise, the result will be returned when the snapshot becomes irreversible.

   // determine if this snapshot is already in-flight
   auto& pending_by_id = my->_pending_snapshot_index.get<by_id>();
   auto existing = pending_by_id.find(head_id);
   if( existing != pending_by_id.end() ) {
      // if a snapshot at this block is already pending, attach this requests handler to it
      pending_by_id.modify(existing, [&next]( auto& entry ){
         entry.next = [prev = entry.next, next](const std::variant<fc::exception_ptr, producer_plugin::snapshot_information>& res){
            prev(res);
            next(res);
         };
      });
   } else {
      const auto& pending_path = pending_snapshot::get_pending_path(head_id, my->_snapshots_dir);

      try {
         write_snapshot( temp_path ); // create a new pending snapshot

         boost::system::error_code ec;
         bfs::rename(temp_path, pending_path, ec);
         EOS_ASSERT(!ec, snapshot_finalization_exception,
               "Unable to promote temp snapshot to pending for block number ${bn}: [code: ${ec}] ${message}",
               ("bn", head_block_num)
               ("ec", ec.value())
               ("message", ec.message()));
         my->_pending_snapshot_index.emplace(head_id, next, pending_path.generic_string(), snapshot_path.generic_string());
         my->_snapshot_scheduler.add_pending_snapshot_info( producer_plugin::snapshot_information{head_id, head_block_num, head_block_time, chain_snapshot_header::current_version, pending_path.generic_string()} );
      } CATCH_AND_CALL (next);
   }
}

void producer_plugin::schedule_snapshot(const snapshot_request_information& sri)
{
   my->_snapshot_scheduler.schedule_snapshot(sri);
}

void producer_plugin::unschedule_snapshot(const snapshot_request_id_information& sri)
{
   my->_snapshot_scheduler.unschedule_snapshot(sri.snapshot_request_id);
}

producer_plugin::get_snapshot_requests_result producer_plugin::get_snapshot_requests() const
{
   return my->_snapshot_scheduler.get_snapshot_requests();
}

producer_plugin::scheduled_protocol_feature_activations
producer_plugin::get_scheduled_protocol_feature_activations()const {
   return {my->_protocol_features_to_activate};
}

void producer_plugin::schedule_protocol_feature_activations( const scheduled_protocol_feature_activations& schedule ) {
   const chain::controller& chain = my->chain_plug->chain();
   std::set<digest_type> set_of_features_to_activate( schedule.protocol_features_to_activate.begin(),
                                                      schedule.protocol_features_to_activate.end() );
   EOS_ASSERT( set_of_features_to_activate.size() == schedule.protocol_features_to_activate.size(),
               invalid_protocol_features_to_activate, "duplicate digests" );
   chain.validate_protocol_features( schedule.protocol_features_to_activate );
   const auto& pfs = chain.get_protocol_feature_manager().get_protocol_feature_set();
   for (auto &feature_digest : set_of_features_to_activate) {
      const auto& pf = pfs.get_protocol_feature(feature_digest);
      EOS_ASSERT( !pf.preactivation_required, protocol_feature_exception,
                  "protocol feature requires preactivation: ${digest}",
                  ("digest", feature_digest));
   }
   my->_protocol_features_to_activate = schedule.protocol_features_to_activate;
   my->_protocol_features_signaled = false;
}

void producer_plugin::notify_hs_vote_message( const hs_vote_message_ptr& msg){
   my->notify_hs_vote_message(msg);
};

void producer_plugin::notify_hs_proposal_message( const hs_proposal_message_ptr& msg ){
   my->notify_hs_proposal_message(msg);
};

void producer_plugin::notify_hs_new_view_message( const hs_new_view_message_ptr& msg){
   my->notify_hs_new_view_message(msg);
};

void producer_plugin::notify_hs_new_block_message( const hs_new_block_message_ptr& msg ){
   my->notify_hs_new_block_message(msg);
};

fc::variants producer_plugin::get_supported_protocol_features( const get_supported_protocol_features_params& params ) const {
   fc::variants results;
   const chain::controller& chain = my->chain_plug->chain();
   const auto& pfs = chain.get_protocol_feature_manager().get_protocol_feature_set();
   const auto next_block_time = chain.head_block_time() + fc::milliseconds(config::block_interval_ms);

   flat_map<digest_type, bool>  visited_protocol_features;
   visited_protocol_features.reserve( pfs.size() );

   std::function<bool(const protocol_feature&)> add_feature =
   [&results, &pfs, &params, next_block_time, &visited_protocol_features, &add_feature]
   ( const protocol_feature& pf ) -> bool {
      if( ( params.exclude_disabled || params.exclude_unactivatable ) && !pf.enabled ) return false;
      if( params.exclude_unactivatable && ( next_block_time < pf.earliest_allowed_activation_time  ) ) return false;

      auto res = visited_protocol_features.emplace( pf.feature_digest, false );
      if( !res.second ) return res.first->second;

      const auto original_size = results.size();
      for( const auto& dependency : pf.dependencies ) {
         if( !add_feature( pfs.get_protocol_feature( dependency ) ) ) {
            results.resize( original_size );
            return false;
         }
      }

      res.first->second = true;
      results.emplace_back( pf.to_variant(true) );
      return true;
   };

   for( const auto& pf : pfs ) {
      add_feature( pf );
   }

   return results;
}

producer_plugin::get_account_ram_corrections_result
producer_plugin::get_account_ram_corrections( const get_account_ram_corrections_params& params ) const {
   get_account_ram_corrections_result result;
   const auto& db = my->chain_plug->chain().db();

   const auto& idx = db.get_index<chain::account_ram_correction_index, chain::by_name>();
   account_name lower_bound_value{ std::numeric_limits<uint64_t>::lowest() };
   account_name upper_bound_value{ std::numeric_limits<uint64_t>::max() };

   if( params.lower_bound ) {
      lower_bound_value = *params.lower_bound;
   }

   if( params.upper_bound ) {
      upper_bound_value = *params.upper_bound;
   }

   if( upper_bound_value < lower_bound_value )
      return result;

   auto walk_range = [&]( auto itr, auto end_itr ) {
      for( unsigned int count = 0;
           count < params.limit && itr != end_itr;
           ++itr )
      {
         result.rows.push_back( fc::variant( *itr ) );
         ++count;
      }
      if( itr != end_itr ) {
         result.more = itr->name;
      }
   };

   auto lower = idx.lower_bound( lower_bound_value );
   auto upper = idx.upper_bound( upper_bound_value );
   if( params.reverse ) {
      walk_range( boost::make_reverse_iterator(upper), boost::make_reverse_iterator(lower) );
   } else {
      walk_range( lower, upper );
   }

   return result;
}

producer_plugin::get_unapplied_transactions_result
producer_plugin::get_unapplied_transactions( const get_unapplied_transactions_params& p, const fc::time_point& deadline ) const {

   fc::microseconds params_time_limit = p.time_limit_ms ? fc::milliseconds(*p.time_limit_ms) : fc::milliseconds(10);
   fc::time_point params_deadline = fc::time_point::now() + params_time_limit;

   auto& ua = my->_unapplied_transactions;

   auto itr = ([&](){
      if (!p.lower_bound.empty()) {
         try {
            auto trx_id = transaction_id_type( p.lower_bound );
            return ua.lower_bound( trx_id );
         } catch( ... ) {
            return ua.end();
         }
      } else {
         return ua.begin();
      }
   })();

   auto get_trx_type = [&](trx_enum_type t, transaction_metadata::trx_type type) {
      if( type == transaction_metadata::trx_type::dry_run ) return "dry_run";
      if( type == transaction_metadata::trx_type::read_only ) return "read_only";
      switch( t ) {
         case trx_enum_type::unknown:
            return "unknown";
         case trx_enum_type::forked:
            return "forked";
         case trx_enum_type::aborted:
            return "aborted";
         case trx_enum_type::incoming_api:
            return "incoming_api";
         case trx_enum_type::incoming_p2p:
            return "incoming_p2p";
      }
      return "unknown type";
   };

   get_unapplied_transactions_result result;
   result.size = ua.size();
   result.incoming_size = ua.incoming_size();

   uint32_t remaining = p.limit ? *p.limit : std::numeric_limits<uint32_t>::max();
   while (itr != ua.end() && remaining > 0 && params_deadline > fc::time_point::now()) {
      FC_CHECK_DEADLINE(deadline);
      auto& r = result.trxs.emplace_back();
      r.trx_id = itr->id();
      r.expiration = itr->expiration();
      const auto& pt = itr->trx_meta->packed_trx();
      r.trx_type = get_trx_type( itr->trx_type, itr->trx_meta->get_trx_type() );
      r.first_auth = pt->get_transaction().first_authorizer();
      const auto& actions = pt->get_transaction().actions;
      if( !actions.empty() ) {
         r.first_receiver = actions[0].account;
         r.first_action = actions[0].name;
      }
      r.total_actions = pt->get_transaction().total_actions();
      r.billed_cpu_time_us = itr->trx_meta->billed_cpu_time_us;
      r.size = pt->get_estimated_size();

      ++itr;
      remaining--;
   }

   if (itr != ua.end()) {
      result.more = itr->id();
   }

   return result;
}


std::optional<fc::time_point> producer_plugin_impl::calculate_next_block_time(const account_name& producer_name, const block_timestamp_type& current_block_time) const {
   chain::controller& chain = chain_plug->chain();
   const auto& hbs = chain.head_block_state();
   const auto& active_schedule = hbs->active_schedule.producers;

   // determine if this producer is in the active schedule and if so, where
   auto itr = std::find_if(active_schedule.begin(), active_schedule.end(), [&](const auto& asp){ return asp.producer_name == producer_name; });
   if (itr == active_schedule.end()) {
      // this producer is not in the active producer set
      return std::optional<fc::time_point>();
   }

   size_t producer_index = itr - active_schedule.begin();
   uint32_t minimum_offset = 1; // must at least be the "next" block

   // account for a watermark in the future which is disqualifying this producer for now
   // this is conservative assuming no blocks are dropped.  If blocks are dropped the watermark will
   // disqualify this producer for longer but it is assumed they will wake up, determine that they
   // are disqualified for longer due to skipped blocks and re-caculate their next block with better
   // information then
   auto current_watermark = get_watermark(producer_name);
   if (current_watermark) {
      const auto watermark = *current_watermark;
      auto block_num = chain.head_block_state()->block_num;
      if (chain.is_building_block()) {
         ++block_num;
      }
      if (watermark.first > block_num) {
         // if I have a watermark block number then I need to wait until after that watermark
         minimum_offset = watermark.first - block_num + 1;
      }
      if (watermark.second > current_block_time) {
          // if I have a watermark block timestamp then I need to wait until after that watermark timestamp
          minimum_offset = std::max(minimum_offset, watermark.second.slot - current_block_time.slot + 1);
      }
   }

   // this producers next opportuity to produce is the next time its slot arrives after or at the calculated minimum
   uint32_t minimum_slot = current_block_time.slot + minimum_offset;
   size_t minimum_slot_producer_index = (minimum_slot % (active_schedule.size() * config::producer_repetitions)) / config::producer_repetitions;
   if ( producer_index == minimum_slot_producer_index ) {
      // this is the producer for the minimum slot, go with that
      return block_timestamp_type(minimum_slot).to_time_point();
   } else {
      // calculate how many rounds are between the minimum producer and the producer in question
      size_t producer_distance = producer_index - minimum_slot_producer_index;
      // check for unsigned underflow
      if (producer_distance > producer_index) {
         producer_distance += active_schedule.size();
      }

      // align the minimum slot to the first of its set of reps
      uint32_t first_minimum_producer_slot = minimum_slot - (minimum_slot % config::producer_repetitions);

      // offset the aligned minimum to the *earliest* next set of slots for this producer
      uint32_t next_block_slot = first_minimum_producer_slot  + (producer_distance * config::producer_repetitions);
      return block_timestamp_type(next_block_slot).to_time_point();
   }
}

fc::time_point producer_plugin_impl::calculate_pending_block_time() const {
   const chain::controller& chain = chain_plug->chain();
   const fc::time_point now = fc::time_point::now();
   const fc::time_point base = std::max<fc::time_point>(now, chain.head_block_time());
   const int64_t min_time_to_next_block = (config::block_interval_us) - (base.time_since_epoch().count() % (config::block_interval_us) );
   fc::time_point block_time = base + fc::microseconds(min_time_to_next_block);
   return block_time;
}

fc::time_point producer_plugin_impl::calculate_block_deadline( const fc::time_point& block_time ) const {
   if( _pending_block_mode == pending_block_mode::producing ) {
      bool last_block = ((block_timestamp_type( block_time ).slot % config::producer_repetitions) == config::producer_repetitions - 1);
      return block_time + fc::microseconds(last_block ? _last_block_time_offset_us : _produce_time_offset_us);
   } else {
      return block_time + fc::microseconds(_produce_time_offset_us);
   }
}

bool producer_plugin_impl::should_interrupt_start_block( const fc::time_point& deadline, uint32_t pending_block_num ) const {
   if( _pending_block_mode == pending_block_mode::producing ) {
      return deadline <= fc::time_point::now();
   }
   // if we can produce then honor deadline so production starts on time
   return (!_producers.empty() && deadline <= fc::time_point::now()) || (_received_block >= pending_block_num);
}

producer_plugin_impl::start_block_result producer_plugin_impl::start_block() {
   chain::controller& chain = chain_plug->chain();
   update_block_metrics();

   if( !chain_plug->accept_transactions() )
      return start_block_result::waiting_for_block;

   const auto& hbs = chain.head_block_state();

   if( chain.get_terminate_at_block() > 0 && chain.get_terminate_at_block() <= chain.head_block_num() ) {
      ilog("Reached configured maximum block ${num}; terminating", ("num", chain.get_terminate_at_block()));
      app().quit();
      return start_block_result::failed;
   }

   const fc::time_point now = fc::time_point::now();
   const fc::time_point block_time = calculate_pending_block_time();
   const uint32_t pending_block_num = hbs->block_num + 1;
   const fc::time_point preprocess_deadline = calculate_block_deadline(block_time);

   const pending_block_mode previous_pending_mode = _pending_block_mode;
   _pending_block_mode = pending_block_mode::producing;

   // Not our turn
   const auto& scheduled_producer = hbs->get_scheduled_producer(block_time);

   const auto current_watermark = get_watermark(scheduled_producer.producer_name);

   size_t num_relevant_signatures = 0;
   scheduled_producer.for_each_key([&](const public_key_type& key){
      const auto& iter = _signature_providers.find(key);
      if(iter != _signature_providers.end()) {
         num_relevant_signatures++;
      }
   });

   auto irreversible_block_age = get_irreversible_block_age();

   // If the next block production opportunity is in the present or future, we're synced.
   if( !_production_enabled ) {
      _pending_block_mode = pending_block_mode::speculating;
   } else if( _producers.find(scheduled_producer.producer_name) == _producers.end()) {
      _pending_block_mode = pending_block_mode::speculating;
   } else if (num_relevant_signatures == 0) {
      elog("Not producing block because I don't have any private keys relevant to authority: ${authority}", ("authority", scheduled_producer.authority));
      _pending_block_mode = pending_block_mode::speculating;
   } else if ( _pause_production ) {
      elog("Not producing block because production is explicitly paused");
      _pending_block_mode = pending_block_mode::speculating;
   } else if ( _max_irreversible_block_age_us.count() >= 0 && irreversible_block_age >= _max_irreversible_block_age_us ) {
      elog("Not producing block because the irreversible block is too old [age:${age}s, max:${max}s]", ("age", irreversible_block_age.count() / 1'000'000)( "max", _max_irreversible_block_age_us.count() / 1'000'000 ));
      _pending_block_mode = pending_block_mode::speculating;
   }

   if (_pending_block_mode == pending_block_mode::producing) {
      // determine if our watermark excludes us from producing at this point
      if (current_watermark) {
         const block_timestamp_type block_timestamp{block_time};
         if (current_watermark->first > hbs->block_num) {
            elog("Not producing block because \"${producer}\" signed a block at a higher block number (${watermark}) than the current fork's head (${head_block_num})",
                 ("producer", scheduled_producer.producer_name)
                 ("watermark", current_watermark->first)
                 ("head_block_num", hbs->block_num));
            _pending_block_mode = pending_block_mode::speculating;
         } else if (current_watermark->second >= block_timestamp) {
            elog("Not producing block because \"${producer}\" signed a block at the next block time or later (${watermark}) than the pending block time (${block_timestamp})",
                 ("producer", scheduled_producer.producer_name)
                 ("watermark", current_watermark->second)
                 ("block_timestamp", block_timestamp));
            _pending_block_mode = pending_block_mode::speculating;
         }
      }
   }

   if (_pending_block_mode == pending_block_mode::speculating) {
      auto head_block_age = now - chain.head_block_time();
      if (head_block_age > fc::seconds(5))
         return start_block_result::waiting_for_block;
   }

   if (_pending_block_mode == pending_block_mode::producing) {
      const auto start_block_time = block_time - fc::microseconds( config::block_interval_us );
      if( now < start_block_time ) {
         fc_dlog(_log, "Not producing block waiting for production window ${n} ${bt}", ("n", pending_block_num)("bt", block_time) );
         // start_block_time instead of block_time because schedule_delayed_production_loop calculates next block time from given time
         schedule_delayed_production_loop(weak_from_this(), calculate_producer_wake_up_time(start_block_time));
         return start_block_result::waiting_for_production;
      }
   } else if (previous_pending_mode == pending_block_mode::producing) {
      // just produced our last block of our round
      const auto start_block_time = block_time - fc::microseconds( config::block_interval_us );
      fc_dlog(_log, "Not starting speculative block until ${bt}", ("bt", start_block_time) );
      schedule_delayed_production_loop( weak_from_this(), start_block_time);
      return start_block_result::waiting_for_production;
   }

   fc_dlog(_log, "Starting block #${n} at ${time} producer ${p}",
           ("n", pending_block_num)("time", now)("p", scheduled_producer.producer_name));

   try {
      uint16_t blocks_to_confirm = 0;

      if (_pending_block_mode == pending_block_mode::producing) {
         // determine how many blocks this producer can confirm
         // 1) if it is not a producer from this node, assume no confirmations (we will discard this block anyway)
         // 2) if it is a producer on this node that has never produced, the conservative approach is to assume no
         //    confirmations to make sure we don't double sign after a crash TODO: make these watermarks durable?
         // 3) if it is a producer on this node where this node knows the last block it produced, safely set it -UNLESS-
         // 4) the producer on this node's last watermark is higher (meaning on a different fork)
         if (current_watermark) {
            auto watermark_bn = current_watermark->first;
            if (watermark_bn < hbs->block_num) {
               blocks_to_confirm = (uint16_t)(std::min<uint32_t>(std::numeric_limits<uint16_t>::max(), (uint32_t)(hbs->block_num - watermark_bn)));
            }
         }

         // can not confirm irreversible blocks
         blocks_to_confirm = (uint16_t)(std::min<uint32_t>(blocks_to_confirm, (uint32_t)(hbs->block_num - hbs->dpos_irreversible_blocknum)));
      }

      abort_block();

      auto features_to_activate = chain.get_preactivated_protocol_features();
      if( _pending_block_mode == pending_block_mode::producing && _protocol_features_to_activate.size() > 0 ) {
         bool drop_features_to_activate = false;
         try {
            chain.validate_protocol_features( _protocol_features_to_activate );
         } catch ( const std::bad_alloc& ) {
           chain_plugin::handle_bad_alloc();
         } catch ( const boost::interprocess::bad_alloc& ) {
           chain_plugin::handle_bad_alloc();
         } catch( const fc::exception& e ) {
            wlog( "protocol features to activate are no longer all valid: ${details}",
                  ("details",e.to_detail_string()) );
            drop_features_to_activate = true;
         } catch( const std::exception& e ) {
            wlog( "protocol features to activate are no longer all valid: ${details}",
                  ("details",fc::std_exception_wrapper::from_current_exception(e).to_detail_string()) );
            drop_features_to_activate = true;
         }

         if( drop_features_to_activate ) {
            _protocol_features_to_activate.clear();
         } else {
            auto protocol_features_to_activate = _protocol_features_to_activate; // do a copy as pending_block might be aborted
            if( features_to_activate.size() > 0 ) {
               protocol_features_to_activate.reserve( protocol_features_to_activate.size()
                                                         + features_to_activate.size() );
               std::set<digest_type> set_of_features_to_activate( protocol_features_to_activate.begin(),
                                                                  protocol_features_to_activate.end() );
               for( const auto& f : features_to_activate ) {
                  auto res = set_of_features_to_activate.insert( f );
                  if( res.second ) {
                     protocol_features_to_activate.push_back( f );
                  }
               }
               features_to_activate.clear();
            }
            std::swap( features_to_activate, protocol_features_to_activate );
            _protocol_features_signaled = true;
            ilog( "signaling activation of the following protocol features in block ${num}: ${features_to_activate}",
                  ("num", pending_block_num)("features_to_activate", features_to_activate) );
         }
      }

      controller::block_status bs = _pending_block_mode == pending_block_mode::producing ?
            controller::block_status::incomplete : controller::block_status::ephemeral;
      chain.start_block( block_time, blocks_to_confirm, features_to_activate, bs, preprocess_deadline );
   } LOG_AND_DROP();

   if( chain.is_building_block() ) {
      const auto& pending_block_signing_authority = chain.pending_block_signing_authority();

      if (_pending_block_mode == pending_block_mode::producing && pending_block_signing_authority != scheduled_producer.authority) {
         elog("Unexpected block signing authority, reverting to speculative mode! [expected: \"${expected}\", actual: \"${actual\"", ("expected", scheduled_producer.authority)("actual", pending_block_signing_authority));
         _pending_block_mode = pending_block_mode::speculating;
      }

      try {
         _account_fails.report_and_clear(hbs->block_num);
         _time_tracker.clear();

         if( !remove_expired_trxs( preprocess_deadline ) )
            return start_block_result::exhausted;
         if( !remove_expired_blacklisted_trxs( preprocess_deadline ) )
            return start_block_result::exhausted;
         if( !_subjective_billing.remove_expired( _log, chain.pending_block_time(), fc::time_point::now(),
                                                  [&](){ return should_interrupt_start_block( preprocess_deadline, pending_block_num ); } ) ) {
            return start_block_result::exhausted;
         }

         // limit execution of pending incoming to once per block
         auto incoming_itr = _unapplied_transactions.incoming_begin();

         if (_pending_block_mode == pending_block_mode::producing) {
            if( !process_unapplied_trxs( preprocess_deadline ) )
               return start_block_result::exhausted;


            auto scheduled_trx_deadline = preprocess_deadline;
            if (_max_scheduled_transaction_time_per_block_ms >= 0) {
               scheduled_trx_deadline = std::min<fc::time_point>(
                     scheduled_trx_deadline,
                     fc::time_point::now() + fc::milliseconds(_max_scheduled_transaction_time_per_block_ms)
               );
            }
            // may exhaust scheduled_trx_deadline but not preprocess_deadline, exhausted preprocess_deadline checked below
            process_scheduled_and_incoming_trxs( scheduled_trx_deadline, incoming_itr );
         }

         repost_exhausted_transactions( preprocess_deadline );

         if( app().is_quiting() ) // db guard exception above in LOG_AND_DROP could have called app().quit()
            return start_block_result::failed;
         if ( should_interrupt_start_block( preprocess_deadline, pending_block_num ) || block_is_exhausted() ) {
            return start_block_result::exhausted;
         }

         if( !process_incoming_trxs( preprocess_deadline, incoming_itr ) )
            return start_block_result::exhausted;

         return start_block_result::succeeded;

      } catch ( const guard_exception& e ) {
         chain_plugin::handle_guard_exception(e);
         return start_block_result::failed;
      } catch ( std::bad_alloc& ) {
         chain_plugin::handle_bad_alloc();
      } catch ( boost::interprocess::bad_alloc& ) {
         chain_plugin::handle_db_exhaustion();
      }

   }

   return start_block_result::failed;
}

bool producer_plugin_impl::remove_expired_trxs( const fc::time_point& deadline )
{
   chain::controller& chain = chain_plug->chain();
   auto pending_block_time = chain.pending_block_time();
   auto pending_block_num = chain.pending_block_num();

   // remove all expired transactions
   size_t num_expired = 0;
   size_t orig_count = _unapplied_transactions.size();
   bool exhausted = !_unapplied_transactions.clear_expired( pending_block_time, [&](){ return should_interrupt_start_block(deadline, pending_block_num); },
         [&num_expired]( const packed_transaction_ptr& packed_trx_ptr, trx_enum_type trx_type ) {
            // expired exception is logged as part of next() call
            ++num_expired;
   });

   if( exhausted && _pending_block_mode == pending_block_mode::producing ) {
      fc_wlog( _log, "Unable to process all expired transactions of the ${n} transactions in the unapplied queue before deadline, "
                     "Expired ${expired}", ("n", orig_count)("expired", num_expired) );
   } else {
      fc_dlog( _log, "Processed ${ex} expired transactions of the ${n} transactions in the unapplied queue.",
               ("n", orig_count)("ex", num_expired) );
   }

   return !exhausted;
}

bool producer_plugin_impl::remove_expired_blacklisted_trxs( const fc::time_point& deadline )
{
   bool exhausted = false;
   auto& blacklist_by_expiry = _blacklisted_transactions.get<by_expiry>();
   if(!blacklist_by_expiry.empty()) {
      const chain::controller& chain = chain_plug->chain();
      const auto lib_time = chain.last_irreversible_block_time();
      const auto pending_block_num = chain.pending_block_num();

      int num_expired = 0;
      int orig_count = _blacklisted_transactions.size();

      while (!blacklist_by_expiry.empty() && blacklist_by_expiry.begin()->expiry <= lib_time) {
         if ( should_interrupt_start_block( deadline, pending_block_num ) ) {
            exhausted = true;
            break;
         }
         blacklist_by_expiry.erase(blacklist_by_expiry.begin());
         num_expired++;
      }

      fc_dlog(_log, "Processed ${n} blacklisted transactions, Expired ${expired}",
              ("n", orig_count)("expired", num_expired));
   }
   return !exhausted;
}

// Returns contract name, action name, and exception text of an exception that occurred in a contract
inline std::string get_detailed_contract_except_info(const packed_transaction_ptr& trx,
                                                     const transaction_trace_ptr& trace,
                                                     const fc::exception_ptr& except_ptr)
{
   std::string contract_name;
   std::string act_name;
   std::string details;

   if( trace && !trace->action_traces.empty() ) {
      auto last_action_ordinal = trace->action_traces.size() - 1;
      contract_name = trace->action_traces[last_action_ordinal].receiver.to_string();
      act_name = trace->action_traces[last_action_ordinal].act.name.to_string();
   } else if ( trx ) {
      const auto& actions = trx->get_transaction().actions;
      if( actions.empty() ) return details; // should not be possible
      contract_name = actions[0].account.to_string();
      act_name = actions[0].name.to_string();
   }

   details = except_ptr ? except_ptr->top_message() : (trace && trace->except) ? trace->except->top_message() : std::string();
   if (!details.empty()) {
      details = fc::format_string("${d}", fc::mutable_variant_object() ("d", details), true);  // true for limiting the formatted string size
   }

   // this format is parsed by external tools
   return "action: " + contract_name + ":" + act_name + ", " + details;
}

void producer_plugin_impl::log_trx_results( const transaction_metadata_ptr& trx,
                                            const transaction_trace_ptr& trace,
                                            const fc::time_point& start )
{
   uint32_t billed_cpu_time_us = (trace && trace->receipt) ? trace->receipt->cpu_usage_us : 0;
   log_trx_results( trx->packed_trx(), trace, nullptr, billed_cpu_time_us, start, trx->is_transient() );
}

void producer_plugin_impl::log_trx_results( const transaction_metadata_ptr& trx,
                                            const fc::exception_ptr& except_ptr )
{
   uint32_t billed_cpu_time_us = trx ? trx->billed_cpu_time_us : 0;
   log_trx_results( trx->packed_trx(), nullptr, except_ptr, billed_cpu_time_us, fc::time_point::now(), trx->is_transient() );
}

void producer_plugin_impl::log_trx_results( const packed_transaction_ptr& trx,
                                            const transaction_trace_ptr& trace,
                                            const fc::exception_ptr& except_ptr,
                                            uint32_t billed_cpu_us,
                                            const fc::time_point& start,
                                            bool is_transient )
{
   chain::controller& chain = chain_plug->chain();

   auto get_trace = [&](const transaction_trace_ptr& trace, const fc::exception_ptr& except_ptr) -> fc::variant {
      if( trace ) {
         return chain_plug->get_log_trx_trace( trace );
      } else {
         return fc::variant{except_ptr};
      }
   };

   bool except = except_ptr || (trace && trace->except);
   if (except) {
      if (_pending_block_mode == pending_block_mode::producing) {
         fc_dlog( is_transient ? _transient_trx_failed_trace_log : _trx_failed_trace_log,
            "[TRX_TRACE] Block ${block_num} for producer ${prod} is REJECTING ${desc}tx: ${txid}, auth: ${a}, ${details}",
            ("block_num", chain.head_block_num() + 1)("prod", get_pending_block_producer())
            ("desc", is_transient ? "transient " : "")("txid", trx->id())
            ("a", trx->get_transaction().first_authorizer())
            ("details", get_detailed_contract_except_info(trx, trace, except_ptr)));

         if ( !is_transient ) {
            fc_dlog(_trx_log, "[TRX_TRACE] Block ${block_num} for producer ${prod} is REJECTING tx: ${trx}",
                 ("block_num", chain.head_block_num() + 1)("prod", get_pending_block_producer())
                 ("trx", chain_plug->get_log_trx(trx->get_transaction())));
            fc_dlog(_trx_trace_failure_log, "[TRX_TRACE] Block ${block_num} for producer ${prod} is REJECTING tx: ${entire_trace}",
                 ("block_num", chain.head_block_num() + 1)("prod", get_pending_block_producer())
                 ("entire_trace", get_trace(trace, except_ptr)));
         }
      } else {
         fc_dlog( is_transient ? _transient_trx_failed_trace_log : _trx_failed_trace_log, "[TRX_TRACE] Speculative execution is REJECTING ${desc}tx: ${txid}, auth: ${a} : ${details}",
            ("desc", is_transient ? "transient " : "")
            ("txid", trx->id())("a", trx->get_transaction().first_authorizer())
            ("details", get_detailed_contract_except_info(trx, trace, except_ptr)));
         if ( !is_transient ) {
            fc_dlog(_trx_log, "[TRX_TRACE] Speculative execution is REJECTING tx: ${trx} ",
                    ("trx", chain_plug->get_log_trx(trx->get_transaction())));
            fc_dlog(_trx_trace_failure_log, "[TRX_TRACE] Speculative execution is REJECTING tx: ${entire_trace} ",
                    ("entire_trace", get_trace(trace, except_ptr)));
         }
      }
   } else {
      if (_pending_block_mode == pending_block_mode::producing) {
         fc_dlog( is_transient ? _transient_trx_successful_trace_log : _trx_successful_trace_log, "[TRX_TRACE] Block ${block_num} for producer ${prod} is ACCEPTING ${desc}tx: ${txid}, auth: ${a}, cpu: ${cpu}",
            ("block_num", chain.head_block_num() + 1)("prod", get_pending_block_producer())("desc", is_transient ? "transient " : "")("txid", trx->id())
            ("a", trx->get_transaction().first_authorizer())("cpu", billed_cpu_us));
         if ( !is_transient ) {
            fc_dlog(_trx_log, "[TRX_TRACE] Block ${block_num} for producer ${prod} is ACCEPTING tx: ${trx}",
                    ("block_num", chain.head_block_num() + 1)("prod", get_pending_block_producer())
                    ("trx", chain_plug->get_log_trx(trx->get_transaction())));
            fc_dlog(_trx_trace_success_log, "[TRX_TRACE] Block ${block_num} for producer ${prod} is ACCEPTING tx: ${entire_trace}",
                    ("block_num", chain.head_block_num() + 1)("prod", get_pending_block_producer())
                    ("entire_trace", get_trace(trace, except_ptr)));
         }
      } else {
         fc_dlog( is_transient ? _transient_trx_successful_trace_log : _trx_successful_trace_log, "[TRX_TRACE] Speculative execution is ACCEPTING ${desc}tx: ${txid}, auth: ${a}, cpu: ${cpu}",
            ("desc", is_transient ? "transient " : "")
            ("txid", trx->id())("a", trx->get_transaction().first_authorizer())
            ("cpu", billed_cpu_us));
         if ( !is_transient ) {
            fc_dlog(_trx_log, "[TRX_TRACE] Speculative execution is ACCEPTING tx: ${trx}",
                    ("trx", chain_plug->get_log_trx(trx->get_transaction())));
            fc_dlog(_trx_trace_success_log, "[TRX_TRACE] Speculative execution is ACCEPTING tx: ${entire_trace}",
                    ("entire_trace", get_trace(trace, except_ptr)));
         }
      }
   }
}

// Does not modify unapplied_transaction_queue
producer_plugin_impl::push_result
producer_plugin_impl::push_transaction( const fc::time_point& block_deadline,
                                        const transaction_metadata_ptr& trx,
                                        bool api_trx,
                                        bool return_failure_trace,
                                        const next_function<transaction_trace_ptr>& next )
{
   auto start = fc::time_point::now();
   EOS_ASSERT(!trx->is_read_only(), producer_exception, "Unexpected read-only trx");

   bool disable_subjective_enforcement = (api_trx && _disable_subjective_api_billing)
                                         || (!api_trx && _disable_subjective_p2p_billing)
                                         || trx->is_transient();

   chain::controller& chain = chain_plug->chain();
   auto first_auth = trx->packed_trx()->get_transaction().first_authorizer();
   if( !disable_subjective_enforcement && _account_fails.failure_limit( first_auth ) ) {
      if( next ) {
         auto except_ptr = std::static_pointer_cast<fc::exception>( std::make_shared<tx_cpu_usage_exceeded>(
               FC_LOG_MESSAGE( error, "transaction ${id} exceeded failure limit for account ${a} until ${next_reset_time}",
                               ("id", trx->id())( "a", first_auth )
                               ("next_reset_time", _account_fails.next_reset_timepoint(chain.head_block_num(),chain.head_block_time()))) ) );
         log_trx_results( trx, except_ptr );
         next( except_ptr );
      }
      _time_tracker.add_fail_time(fc::time_point::now() - start, trx->is_transient());
      return push_result{.failed = true};
   }

   fc::microseconds max_trx_time = fc::milliseconds( _max_transaction_time_ms.load() );
   if( max_trx_time.count() < 0 ) max_trx_time = fc::microseconds::maximum();

   int64_t sub_bill = 0;
   if( !disable_subjective_enforcement )
      sub_bill = _subjective_billing.get_subjective_bill( first_auth, fc::time_point::now() );

   auto prev_billed_cpu_time_us = trx->billed_cpu_time_us;
   if( _pending_block_mode == pending_block_mode::producing && prev_billed_cpu_time_us > 0 ) {
      const auto& rl = chain.get_resource_limits_manager();
      if ( !_subjective_billing.is_account_disabled( first_auth ) && !rl.is_unlimited_cpu( first_auth ) ) {
         int64_t prev_billed_plus100_us = prev_billed_cpu_time_us + EOS_PERCENT( prev_billed_cpu_time_us, 100 * config::percent_1 );
         if( prev_billed_plus100_us < max_trx_time.count() ) max_trx_time = fc::microseconds( prev_billed_plus100_us );
      }
   }

   auto trace = chain.push_transaction( trx, block_deadline, max_trx_time, prev_billed_cpu_time_us, false, sub_bill );

   return handle_push_result(trx, next, start, chain, trace, return_failure_trace, disable_subjective_enforcement, first_auth, sub_bill, prev_billed_cpu_time_us);
}

producer_plugin_impl::push_result
producer_plugin_impl::handle_push_result( const transaction_metadata_ptr& trx,
                                          const next_function<transaction_trace_ptr>& next,
                                          const fc::time_point& start,
                                          const chain::controller& chain,
                                          const transaction_trace_ptr& trace,
                                          bool return_failure_trace,
                                          bool disable_subjective_enforcement,
                                          account_name first_auth,
                                          int64_t sub_bill,
                                          uint32_t prev_billed_cpu_time_us) {
   auto end = fc::time_point::now();
   push_result pr;
   if( trace->except ) {
      // Transient trxs are dry-run or read-only.
      // Dry-run trxs only run in write window. Read-only trxs can run in
      // both write and read windows; time spent in read window is counted
      // by read window summary.
      if ( chain.is_write_window() ) {
         auto dur = end - start;
         _time_tracker.add_fail_time(dur, trx->is_transient());
      }
      if( exception_is_exhausted( *trace->except ) ) {
         if( _pending_block_mode == pending_block_mode::producing ) {
            fc_dlog(_trx_failed_trace_log, "[TRX_TRACE] Block ${block_num} for producer ${prod} COULD NOT FIT, tx: ${txid} RETRYING ",
                    ("block_num", chain.head_block_num() + 1)("prod", get_pending_block_producer())("txid", trx->id()));
         } else {
            fc_dlog(_trx_failed_trace_log, "[TRX_TRACE] Speculative execution COULD NOT FIT tx: ${txid} RETRYING", ("txid", trx->id()));
         }
         if ( !trx->is_read_only() )
            pr.block_exhausted = block_is_exhausted(); // smaller trx might fit
         pr.trx_exhausted = true;
      } else {
         pr.failed = true;
         const fc::exception& e = *trace->except;
         if( e.code() != tx_duplicate::code_value ) {
            fc_tlog( _log, "Subjective bill for failed ${a}: ${b} elapsed ${t}us, time ${r}us",
                     ("a",first_auth)("b",sub_bill)("t",trace->elapsed)("r", end - start));
            if (!disable_subjective_enforcement) // subjectively bill failure when producing since not in objective cpu account billing
               _subjective_billing.subjective_bill_failure( first_auth, trace->elapsed, fc::time_point::now() );

            log_trx_results( trx, trace, start );
            // this failed our configured maximum transaction time, we don't want to replay it
            fc_tlog( _log, "Failed ${c} trx, auth: ${a}, prev billed: ${p}us, ran: ${r}us, id: ${id}, except: ${e}",
                     ("c", e.code())("a", first_auth)("p", prev_billed_cpu_time_us)
                     ( "r", end - start)("id", trx->id())("e", e) );
            if( !disable_subjective_enforcement )
               _account_fails.add( first_auth, e );
         }
         if( next ) {
            if( return_failure_trace ) {
               next( trace );
            } else {
               auto e_ptr = trace->except->dynamic_copy_exception();
               next( e_ptr );
            }
         }
      }
   } else {
      fc_tlog( _log, "Subjective bill for success ${a}: ${b} elapsed ${t}us, time ${r}us",
               ("a",first_auth)("b",sub_bill)("t",trace->elapsed)("r", end - start));
      // Transient trxs are dry-run or read-only.
      // Dry-run trxs only run in write window. Read-only trxs can run in
      // both write and read windows; time spent in read window is counted
      // by read window summary.
      if ( chain.is_write_window() ) {
         auto dur = end - start;
         _time_tracker.add_success_time(dur, trx->is_transient());
      }
      log_trx_results( trx, trace, start );
      // if producing then trx is in objective cpu account billing
      if (!disable_subjective_enforcement && _pending_block_mode != pending_block_mode::producing) {
         _subjective_billing.subjective_bill( trx->id(), trx->packed_trx()->expiration(), first_auth, trace->elapsed );
      }
      if( next ) next( trace );
   }

   return pr;
}

bool producer_plugin_impl::process_unapplied_trxs( const fc::time_point& deadline )
{
   bool exhausted = false;
   if( !_unapplied_transactions.empty() ) {
      const chain::controller& chain = chain_plug->chain();
      const auto pending_block_num = chain.pending_block_num();
      int num_applied = 0, num_failed = 0, num_processed = 0;
      auto unapplied_trxs_size = _unapplied_transactions.size();
      auto itr     = _unapplied_transactions.unapplied_begin();
      auto end_itr = _unapplied_transactions.unapplied_end();
      while( itr != end_itr ) {
         if( should_interrupt_start_block( deadline, pending_block_num ) ) {
            exhausted = true;
            break;
         }

         ++num_processed;
         try {
            push_result pr = push_transaction( deadline, itr->trx_meta, false, itr->return_failure_trace, itr->next );

            exhausted = pr.block_exhausted;
            if( exhausted ) {
               break;
            } else {
               if( pr.failed ) {
                  ++num_failed;
               } else {
                  ++num_applied;
               }
            }
            if( !pr.trx_exhausted ) {
               itr = _unapplied_transactions.erase( itr );
            } else {
               ++itr; // keep exhausted
            }
            continue;
         } LOG_AND_DROP();
         ++num_failed;
         ++itr;
      }

      fc_dlog( _log, "Processed ${m} of ${n} previously applied transactions, Applied ${applied}, Failed/Dropped ${failed}",
               ("m", num_processed)( "n", unapplied_trxs_size )("applied", num_applied)("failed", num_failed) );
   }
   return !exhausted;
}

void producer_plugin_impl::process_scheduled_and_incoming_trxs( const fc::time_point& deadline, unapplied_transaction_queue::iterator& itr )
{
   // scheduled transactions
   int num_applied = 0;
   int num_failed = 0;
   int num_processed = 0;
   bool exhausted = false;
   double incoming_trx_weight = 0.0;

   auto& blacklist_by_id = _blacklisted_transactions.get<by_id>();
   chain::controller& chain = chain_plug->chain();
   time_point pending_block_time = chain.pending_block_time();
   auto end = _unapplied_transactions.incoming_end();
   const auto& sch_idx = chain.db().get_index<generated_transaction_multi_index,by_delay>();
   const auto scheduled_trxs_size = sch_idx.size();
   auto sch_itr = sch_idx.begin();
   while( sch_itr != sch_idx.end() ) {
      if( sch_itr->delay_until > pending_block_time) break;    // not scheduled yet
      if( exhausted || deadline <= fc::time_point::now() ) {
         exhausted = true;
         break;
      }
      if( sch_itr->published >= pending_block_time ) {
         ++sch_itr;
         continue; // do not allow schedule and execute in same block
      }

      if (blacklist_by_id.find(sch_itr->trx_id) != blacklist_by_id.end()) {
         ++sch_itr;
         continue;
      }

      const transaction_id_type trx_id = sch_itr->trx_id; // make copy since reference could be invalidated
      const auto sch_expiration = sch_itr->expiration;
      auto sch_itr_next = sch_itr; // save off next since sch_itr may be invalidated by loop
      ++sch_itr_next;
      const auto next_delay_until = sch_itr_next != sch_idx.end() ? sch_itr_next->delay_until : sch_itr->delay_until;
      const auto next_id = sch_itr_next != sch_idx.end() ? sch_itr_next->id : sch_itr->id;

      num_processed++;

      // configurable ratio of incoming txns vs deferred txns
      while (incoming_trx_weight >= 1.0 && itr != end ) {
         if (deadline <= fc::time_point::now()) {
            exhausted = true;
            break;
         }

         incoming_trx_weight -= 1.0;

         auto trx_meta = itr->trx_meta;
         bool api_trx = itr->trx_type == trx_enum_type::incoming_api;

         push_result pr = push_transaction( deadline, trx_meta, api_trx, itr->return_failure_trace, itr->next );

         exhausted = pr.block_exhausted;
         if( pr.trx_exhausted ) {
            ++itr; // leave in incoming
         } else {
            itr = _unapplied_transactions.erase( itr );
         }

         if( exhausted ) break;
      }

      if (exhausted || deadline <= fc::time_point::now()) {
         exhausted = true;
         break;
      }

      auto get_first_authorizer = [&](const transaction_trace_ptr& trace) {
         for( const auto& a : trace->action_traces ) {
            for( const auto& u : a.act.authorization )
               return u.actor;
         }
         return account_name();
      };

      try {
         auto start = fc::time_point::now();
         fc::microseconds max_trx_time = fc::milliseconds( _max_transaction_time_ms.load() );
         if( max_trx_time.count() < 0 ) max_trx_time = fc::microseconds::maximum();

         auto trace = chain.push_scheduled_transaction(trx_id, deadline, max_trx_time, 0, false);
         auto end = fc::time_point::now();
         if (trace->except) {
            _time_tracker.add_fail_time(end - start, false); // delayed transaction cannot be transient
            if (exception_is_exhausted(*trace->except)) {
               if( block_is_exhausted() ) {
                  exhausted = true;
                  break;
               }
            } else {
               fc_dlog(_trx_failed_trace_log,
                       "[TRX_TRACE] Block ${block_num} for producer ${prod} is REJECTING scheduled tx: ${txid}, time: ${r}, auth: ${a} : ${details}",
                       ("block_num", chain.head_block_num() + 1)("prod", get_pending_block_producer())
                       ("txid", trx_id)("r", end - start)("a", get_first_authorizer(trace))
                       ("details", get_detailed_contract_except_info(nullptr, trace, nullptr)));
               fc_dlog(_trx_trace_failure_log, "[TRX_TRACE] Block ${block_num} for producer ${prod} is REJECTING scheduled tx: ${entire_trace}",
                       ("block_num", chain.head_block_num() + 1)("prod", get_pending_block_producer())
                       ("entire_trace", chain_plug->get_log_trx_trace(trace)));
               // this failed our configured maximum transaction time, we don't want to replay it add it to a blacklist
               _blacklisted_transactions.insert(transaction_id_with_expiry{trx_id, sch_expiration});
               num_failed++;
            }
         } else {
            _time_tracker.add_success_time(end - start, false); // delayed transaction cannot be transient
            fc_dlog(_trx_successful_trace_log,
                    "[TRX_TRACE] Block ${block_num} for producer ${prod} is ACCEPTING scheduled tx: ${txid}, time: ${r}, auth: ${a}, cpu: ${cpu}",
                    ("block_num", chain.head_block_num() + 1)("prod", get_pending_block_producer())
                    ("txid", trx_id)("r", end - start)("a", get_first_authorizer(trace))
                    ("cpu", trace->receipt ? trace->receipt->cpu_usage_us : 0));
            fc_dlog(_trx_trace_success_log, "[TRX_TRACE] Block ${block_num} for producer ${prod} is ACCEPTING scheduled tx: ${entire_trace}",
                    ("block_num", chain.head_block_num() + 1)("prod", get_pending_block_producer())
                    ("entire_trace", chain_plug->get_log_trx_trace(trace)));
            num_applied++;
         }
      } LOG_AND_DROP();

      incoming_trx_weight += _incoming_defer_ratio;

      if( sch_itr_next == sch_idx.end() ) break;
      sch_itr = sch_idx.lower_bound( boost::make_tuple( next_delay_until, next_id ) );
   }

   if( scheduled_trxs_size > 0 ) {
      fc_dlog( _log,
               "Processed ${m} of ${n} scheduled transactions, Applied ${applied}, Failed/Dropped ${failed}",
               ( "m", num_processed )( "n", scheduled_trxs_size )( "applied", num_applied )( "failed", num_failed ) );
   }
}

bool producer_plugin_impl::process_incoming_trxs( const fc::time_point& deadline, unapplied_transaction_queue::iterator& itr )
{
   bool exhausted = false;
   auto end = _unapplied_transactions.incoming_end();
   if( itr != end ) {
      size_t processed = 0;
      fc_dlog( _log, "Processing ${n} pending transactions", ("n", _unapplied_transactions.incoming_size()) );
      const chain::controller& chain = chain_plug->chain();
      const auto pending_block_num = chain.pending_block_num();
      while( itr != end ) {
         if ( should_interrupt_start_block( deadline, pending_block_num ) ) {
            exhausted = true;
            break;
         }

         auto trx_meta = itr->trx_meta;
         bool api_trx = itr->trx_type == trx_enum_type::incoming_api;

         push_result pr = push_transaction( deadline, trx_meta, api_trx, itr->return_failure_trace, itr->next );

         exhausted = pr.block_exhausted;
         if( pr.trx_exhausted ) {
            ++itr; // leave in incoming
         } else {
            itr = _unapplied_transactions.erase( itr );
         }

         if( exhausted ) break;
         ++processed;
      }
      fc_dlog( _log, "Processed ${n} pending transactions, ${p} left", ("n", processed)("p", _unapplied_transactions.incoming_size()) );
   }
   return !exhausted;
}

bool producer_plugin_impl::block_is_exhausted() const {
   const chain::controller& chain = chain_plug->chain();
   const auto& rl = chain.get_resource_limits_manager();

   const uint64_t cpu_limit = rl.get_block_cpu_limit();
   if( cpu_limit < _max_block_cpu_usage_threshold_us ) return true;
   const uint64_t net_limit = rl.get_block_net_limit();
   if( net_limit < _max_block_net_usage_threshold_bytes ) return true;
   return false;
}

// Example:
// --> Start block A (block time x.500) at time x.000
// -> start_block()
// --> deadline, produce block x.500 at time x.400 (assuming 80% cpu block effort)
// -> Idle
// --> Start block B (block time y.000) at time x.500
void producer_plugin_impl::schedule_production_loop() {
   _timer.cancel();

   //ilog("loop");

   auto result = start_block();

   _idle_trx_time = fc::time_point::now();

   if (result == start_block_result::failed) {
      
      //ilog("block failed");

      elog("Failed to start a pending block, will try again later");
      _timer.expires_from_now( boost::posix_time::microseconds( config::block_interval_us  / 10 ));

      // we failed to start a block, so try again later?
      _timer.async_wait( app().executor().wrap( priority::high, exec_queue::read_write,
          [weak_this = weak_from_this(), cid = ++_timer_corelation_id]( const boost::system::error_code& ec ) {
             auto self = weak_this.lock();
             if( self && ec != boost::asio::error::operation_aborted && cid == self->_timer_corelation_id ) {
                self->schedule_production_loop();
             }
          } ) );
   } else if (result == start_block_result::waiting_for_block){
      
      //ilog("waiting for block");

      if (!_producers.empty() && !production_disabled_by_policy()) {
         fc_dlog(_log, "Waiting till another block is received and scheduling Speculative/Production Change");
         schedule_delayed_production_loop(weak_from_this(), calculate_producer_wake_up_time(calculate_pending_block_time()));
      } else {
         fc_tlog(_log, "Waiting till another block is received");
         // nothing to do until more blocks arrive
      }

   } else if (result == start_block_result::waiting_for_production) {
      // scheduled in start_block()
      //ilog("waiting for production");

   } else if (_pending_block_mode == pending_block_mode::producing) {
      //ilog("producing");

      schedule_maybe_produce_block( result == start_block_result::exhausted );

   } else if (_pending_block_mode == pending_block_mode::speculating && !_producers.empty() && !production_disabled_by_policy()){
      //ilog("speculative block created / sched spec/prod change ");
      chain::controller& chain = chain_plug->chain();
      fc_dlog(_log, "Speculative Block Created; Scheduling Speculative/Production Change");
      EOS_ASSERT( chain.is_building_block(), missing_pending_block_state, "speculating without pending_block_state" );
      schedule_delayed_production_loop(weak_from_this(), calculate_producer_wake_up_time(chain.pending_block_time()));
   } else {
      fc_dlog(_log, "Speculative Block Created");
     // ilog("speculative block created");
   }
}

void producer_plugin_impl::schedule_maybe_produce_block( bool exhausted ) {
   chain::controller& chain = chain_plug->chain();

   // we succeeded but block may be exhausted
   static const boost::posix_time::ptime epoch( boost::gregorian::date( 1970, 1, 1 ) );
   auto deadline = calculate_block_deadline( chain.pending_block_time() );

   if( !exhausted && deadline > fc::time_point::now() ) {
      // ship this block off no later than its deadline
      EOS_ASSERT( chain.is_building_block(), missing_pending_block_state,
                  "producing without pending_block_state, start_block succeeded" );
      _timer.expires_at( epoch + boost::posix_time::microseconds( deadline.time_since_epoch().count() ) );
      fc_dlog( _log, "Scheduling Block Production on Normal Block #${num} for ${time}",
               ("num", chain.head_block_num() + 1)( "time", deadline ) );
   } else {
      EOS_ASSERT( chain.is_building_block(), missing_pending_block_state, "producing without pending_block_state" );
      _timer.expires_from_now( boost::posix_time::microseconds( 0 ) );
      fc_dlog( _log, "Scheduling Block Production on ${desc} Block #${num} immediately",
               ("num", chain.head_block_num() + 1)("desc", block_is_exhausted() ? "Exhausted" : "Deadline exceeded") );
   }

   _timer.async_wait( app().executor().wrap( priority::high, exec_queue::read_write,
         [&chain, weak_this = weak_from_this(), cid=++_timer_corelation_id](const boost::system::error_code& ec) {
            auto self = weak_this.lock();
            if( self && ec != boost::asio::error::operation_aborted && cid == self->_timer_corelation_id ) {
               // pending_block_state expected, but can't assert inside async_wait
               auto block_num = chain.is_building_block() ? chain.head_block_num() + 1 : 0;
               fc_dlog( _log, "Produce block timer for ${num} running at ${time}", ("num", block_num)("time", fc::time_point::now()) );
               auto res = self->maybe_produce_block();
               fc_dlog( _log, "Producing Block #${num} returned: ${res}", ("num", block_num)( "res", res ) );
            }
         } ) );
}

std::optional<fc::time_point> producer_plugin_impl::calculate_producer_wake_up_time( const block_timestamp_type& ref_block_time ) const {
   // if we have any producers then we should at least set a timer for our next available slot
   std::optional<fc::time_point> wake_up_time;
   for (const auto& p : _producers) {
      auto next_producer_block_time = calculate_next_block_time(p, ref_block_time);
      if (next_producer_block_time) {
         auto producer_wake_up_time = *next_producer_block_time - fc::microseconds(config::block_interval_us);
         if (wake_up_time) {
            // wake up with a full block interval to the deadline
            if( producer_wake_up_time < *wake_up_time ) {
               wake_up_time = producer_wake_up_time;
            }
         } else {
            wake_up_time = producer_wake_up_time;
         }
      }
   }
   if( !wake_up_time ) {
      fc_dlog(_log, "Not Scheduling Speculative/Production, no local producers had valid wake up times");
   }

   return wake_up_time;
}

void producer_plugin_impl::schedule_delayed_production_loop(const std::weak_ptr<producer_plugin_impl>& weak_this, std::optional<fc::time_point> wake_up_time) {
   if (wake_up_time) {
      fc_dlog(_log, "Scheduling Speculative/Production Change at ${time}", ("time", wake_up_time));
      static const boost::posix_time::ptime epoch(boost::gregorian::date(1970, 1, 1));
      _timer.expires_at(epoch + boost::posix_time::microseconds(wake_up_time->time_since_epoch().count()));
      _timer.async_wait( app().executor().wrap( priority::high, exec_queue::read_write,
         [weak_this,cid=++_timer_corelation_id](const boost::system::error_code& ec) {
            auto self = weak_this.lock();
            if( self && ec != boost::asio::error::operation_aborted && cid == self->_timer_corelation_id ) {
               self->schedule_production_loop();
            }
         } ) );
   }
}


bool producer_plugin_impl::maybe_produce_block() {
   auto reschedule = fc::make_scoped_exit([this]{
      schedule_production_loop();
   });

   try {
      produce_block();
      return true;
   } LOG_AND_DROP();

   fc_dlog(_log, "Aborting block due to produce_block error");
   abort_block();
   return false;
}

static auto make_debug_time_logger() {
   auto start = fc::time_point::now();
   return fc::make_scoped_exit([=](){
      fc_dlog(_log, "Signing took ${ms}us", ("ms", fc::time_point::now() - start) );
   });
}

static auto maybe_make_debug_time_logger() -> std::optional<decltype(make_debug_time_logger())> {
   if (_log.is_enabled( fc::log_level::debug ) ){
      return make_debug_time_logger();
   } else {
      return {};
   }
}


void producer_plugin_impl::notify_hs_vote_message( const hs_vote_message_ptr& msg){
   _chain_pacemaker.on_hs_vote_msg("main"_n, *msg);
};

void producer_plugin_impl::notify_hs_proposal_message( const hs_proposal_message_ptr& msg ){
   _chain_pacemaker.on_hs_proposal_msg("main"_n, *msg);
};

void producer_plugin_impl::notify_hs_new_view_message( const hs_new_view_message_ptr& msg){
   _chain_pacemaker.on_hs_new_view_msg("main"_n, *msg);
};

void producer_plugin_impl::notify_hs_new_block_message( const hs_new_block_message_ptr& msg ){
   _chain_pacemaker.on_hs_new_block_msg("main"_n, *msg);
};


void producer_plugin_impl::produce_block() {
   //ilog("produce_block ${t}", ("t", fc::time_point::now())); // for testing _produce_time_offset_us
   auto start = fc::time_point::now();
   EOS_ASSERT(_pending_block_mode == pending_block_mode::producing, producer_exception, "called produce_block while not actually producing");
   chain::controller& chain = chain_plug->chain();
   EOS_ASSERT(chain.is_building_block(), missing_pending_block_state, "pending_block_state does not exist but it should, another plugin may have corrupted it");

   const auto& auth = chain.pending_block_signing_authority();
   std::vector<std::reference_wrapper<const signature_provider_type>> relevant_providers;

   relevant_providers.reserve(_signature_providers.size());

   producer_authority::for_each_key(auth, [&](const public_key_type& key){
      const auto& iter = _signature_providers.find(key);
      if (iter != _signature_providers.end()) {
         relevant_providers.emplace_back(iter->second);
      }
   });

   EOS_ASSERT(relevant_providers.size() > 0, producer_priv_key_not_found, "Attempting to produce a block for which we don't have any relevant private keys");

   if (_protocol_features_signaled) {
      _protocol_features_to_activate.clear(); // clear _protocol_features_to_activate as it is already set in pending_block
      _protocol_features_signaled = false;
   }

   //idump( (fc::time_point::now() - chain.pending_block_time()) );
   controller::block_report br;
   chain.finalize_block( br, [&]( const digest_type& d ) {
      auto debug_logger = maybe_make_debug_time_logger();
      vector<signature_type> sigs;
      sigs.reserve(relevant_providers.size());

      // sign with all relevant public keys
      for (const auto& p : relevant_providers) {
         sigs.emplace_back(p.get()(d));
      }
      return sigs;
   } );

   chain.commit_block();

   block_state_ptr new_bs = chain.head_block_state();

   _time_tracker.report(_idle_trx_time, new_bs->block_num);

/*   const auto& hbs = chain.head_block_state();
   const auto& active_schedule = hbs->active_schedule.producers;
*/
   //if we're producing after chain has activated, and we're not currently in the middle of a view
   //if (hbs->header.producer != name("eosio")  && 
   //  (_qc_chain._qc_chain_state == qc_chain::qc_chain_state::initializing || _qc_chain._qc_chain_state == qc_chain::qc_chain_state::finished_view)){
   //   _qc_chain.create_new_view(*hbs); //we create a new view 
   //}

   _chain_pacemaker.beat();

   br.total_time += fc::time_point::now() - start;

   ++_metrics.blocks_produced.value;
   _metrics.trxs_produced.value += new_bs->block->transactions.size();

   ilog("Produced block ${id}... #${n} @ ${t} signed by ${p} "
        "[trxs: ${count}, lib: ${lib}, confirmed: ${confs}, net: ${net}, cpu: ${cpu}, elapsed: ${et}, time: ${tt}]",
        ("p",new_bs->header.producer)("id",new_bs->id.str().substr(8,16))
        ("n",new_bs->block_num)("t",new_bs->header.timestamp)
        ("count",new_bs->block->transactions.size())("lib",chain.last_irreversible_block_num())
        ("net", br.total_net_usage)("cpu", br.total_cpu_usage_us)("et", br.total_elapsed_time)("tt", br.total_time)
        ("confs", new_bs->header.confirmed));
}

void producer_plugin::received_block(uint32_t block_num) {
   my->_received_block = block_num;
}

void producer_plugin::log_failed_transaction(const transaction_id_type& trx_id, const packed_transaction_ptr& packed_trx_ptr, const char* reason) const {
   fc_dlog(_trx_log, "[TRX_TRACE] Speculative execution is REJECTING tx: ${trx}",
           ("entire_trx", packed_trx_ptr ? my->chain_plug->get_log_trx(packed_trx_ptr->get_transaction()) : fc::variant{trx_id}));
   fc_dlog(_trx_failed_trace_log, "[TRX_TRACE] Speculative execution is REJECTING tx: ${txid} : ${why}",
            ("txid", trx_id)("why", reason));
   fc_dlog(_trx_trace_failure_log, "[TRX_TRACE] Speculative execution is REJECTING tx: ${entire_trx}",
            ("entire_trx", packed_trx_ptr ? my->chain_plug->get_log_trx(packed_trx_ptr->get_transaction()) : fc::variant{trx_id}));
}

// Called from only one read_only thread
void producer_plugin_impl::switch_to_write_window() {
   if ( _log.is_enabled( fc::log_level::debug ) ) {
      auto now = fc::time_point::now();
      fc_dlog( _log, "Read-only threads ${n}, read window ${r}us, total all threads ${t}us",
               ("n", _ro_thread_pool_size)
               ("r", now - _ro_read_window_start_time)
               ("t", _ro_all_threads_exec_time_us.load()));
   }

   chain::controller& chain = chain_plug->chain();

   // this method can be called from multiple places. it is possible
   // we are already in write window.
   if ( chain.is_write_window() ) {
      return;
   }

   EOS_ASSERT(_ro_num_active_exec_tasks.load() == 0 && _ro_exec_tasks_fut.empty(), producer_exception, "no read-only tasks should be running before switching to write window");

   start_write_window();
}

// Called from app thread on plugin_startup
// Called from only one read_only thread & called from app thread, but not concurrently
void producer_plugin_impl::start_write_window() {
   chain::controller& chain = chain_plug->chain();

   app().executor().set_to_write_window();
   chain.set_to_write_window();
   chain.unset_db_read_only_mode();
   _idle_trx_time = _ro_window_deadline = fc::time_point::now();

   _ro_window_deadline += _ro_write_window_time_us; // not allowed on block producers, so no need to limit to block deadline
   auto expire_time = boost::posix_time::microseconds(_ro_write_window_time_us.count());
   _ro_timer.expires_from_now( expire_time );
   _ro_timer.async_wait( app().executor().wrap(  // stay on app thread
      priority::high,
      exec_queue::read_write, // placed in read_write so only called from main thread
      [weak_this = weak_from_this()]( const boost::system::error_code& ec ) {
         auto self = weak_this.lock();
         if( self && ec != boost::asio::error::operation_aborted ) {
            self->switch_to_read_window();
         }
      }));
}

// Called only from app thread
void producer_plugin_impl::switch_to_read_window() {
   chain::controller& chain = chain_plug->chain();
   EOS_ASSERT(chain.is_write_window(),  producer_exception, "expected to be in write window");
   EOS_ASSERT( _ro_num_active_exec_tasks.load() == 0 && _ro_exec_tasks_fut.empty(), producer_exception, "_ro_exec_tasks_fut expected to be empty" );

   _time_tracker.add_idle_time( fc::time_point::now() - _idle_trx_time );

   // we are in write window, so no read-only trx threads are processing transactions.
   if ( app().executor().read_only_queue().empty() ) { // no read-only tasks to process. stay in write window
      start_write_window(); // restart write window timer for next round
      return;
   }

   uint32_t pending_block_num = chain.head_block_num() + 1;
   _ro_read_window_start_time = fc::time_point::now();
   _ro_window_deadline = _ro_read_window_start_time + _ro_read_window_effective_time_us;
   app().executor().set_to_read_window(_ro_thread_pool_size,
      [received_block=&_received_block, pending_block_num, ro_window_deadline=_ro_window_deadline]() {
         return fc::time_point::now() >= ro_window_deadline || (received_block->load() >= pending_block_num); // should_exit()
      });
   chain.set_to_read_window();
   chain.set_db_read_only_mode();
   _ro_all_threads_exec_time_us = 0;

   // start a read-only execution task in each thread in the thread pool
   _ro_num_active_exec_tasks = _ro_thread_pool_size;
   _ro_exec_tasks_fut.resize(0);
   for (uint32_t i = 0; i < _ro_thread_pool_size; ++i ) {
      _ro_exec_tasks_fut.emplace_back( post_async_task( _ro_thread_pool.get_executor(), [self = this, pending_block_num] () {
         return self->read_only_execution_task(pending_block_num);
      }) );
   }

   auto expire_time = boost::posix_time::microseconds(_ro_read_window_time_us.count());
   _ro_timer.expires_from_now( expire_time );
   // Needs to be on read_only because that is what is being processed until switch_to_write_window().
   _ro_timer.async_wait( app().executor().wrap(
      priority::high,
      exec_queue::read_only,
      [weak_this = weak_from_this()]( const boost::system::error_code& ec ) {
         auto self = weak_this.lock();
         if( self && ec != boost::asio::error::operation_aborted ) {
            // use future to make sure all read-only tasks finished before switching to write window
            for ( auto& task: self->_ro_exec_tasks_fut ) {
               task.get();
            }
            self->_ro_exec_tasks_fut.clear();
            // will be executed from the main app thread because all read-only threads are idle now
            self->switch_to_write_window();
          } else if ( self ) {
             self->_ro_exec_tasks_fut.clear();
          }
       }));
}

// Called from a read only thread. Run in parallel with app and other read only threads
bool producer_plugin_impl::read_only_execution_task(uint32_t pending_block_num) {
   // We have 3 ways to break out the while loop:
   // 1. pass read window deadline
   // 2. net_plugin receives a block
   // 3. no read-only tasks to execute
   while ( fc::time_point::now() < _ro_window_deadline && _received_block < pending_block_num ) {
      bool more = app().executor().execute_highest_read_only(); // blocks until all read only threads are idle
      if ( !more ) {
         break;
      }
   }

   // If all tasks are finished, do not wait until end of read window; switch to write window now.
   if ( --_ro_num_active_exec_tasks == 0 ) {
      // Needs to be on read_only because that is what is being processed until switch_to_write_window().
      app().executor().post( priority::high, exec_queue::read_only, [self=this]() {
         self->_ro_exec_tasks_fut.clear();
         // will be executed from the main app thread because all read-only threads are idle now
         self->switch_to_write_window();
      } );
      // last thread post any exhausted back into read_only queue with slightly higher priority (low+1) so they are executed first
      ro_trx_t t;
      while( _ro_exhausted_trx_queue.pop_front(t) ) {
         app().executor().post(priority::low+1, exec_queue::read_only, [this, trx{std::move(t.trx)}, next{std::move(t.next)}]() mutable {
            push_read_only_transaction( std::move(trx), std::move(next) );
         } );
      }
   }

   return true;
}

// Called from app thread during start block.
// Reschedule any exhausted read-only transactions from the last block
void producer_plugin_impl::repost_exhausted_transactions(const fc::time_point& deadline) {
   if ( !_ro_exhausted_trx_queue.empty() ) {
      chain::controller& chain = chain_plug->chain();
      uint32_t pending_block_num = chain.pending_block_num();
      // post any exhausted back into read_only queue with slightly higher priority (low+1) so they are executed first
      ro_trx_t t;
      while( !should_interrupt_start_block( deadline, pending_block_num ) && _ro_exhausted_trx_queue.pop_front(t) ) {
         app().executor().post(priority::low+1, exec_queue::read_only, [this, trx{std::move(t.trx)}, next{std::move(t.next)}]() mutable {
            push_read_only_transaction( std::move(trx), std::move(next) );
         } );
      }
   }
}

// Called from a read_only_trx execution thread, or from app thread when executing exclusively
// Return whether the trx needs to be retried in next read window
bool producer_plugin_impl::push_read_only_transaction(transaction_metadata_ptr trx, next_function<transaction_trace_ptr> next) {
   auto retry = false;

   try {
      auto start = fc::time_point::now();
      chain::controller& chain = chain_plug->chain();
      if ( !chain.is_building_block() ) {
         _ro_exhausted_trx_queue.push_front( {std::move(trx), std::move(next)} );
         return true;
      }

      // When executing a read-only trx on the main thread while in the write window,
      // need to switch db mode to read only.
      auto db_read_only_mode_guard = fc::make_scoped_exit([&]{
         if( chain.is_write_window() )
            chain.unset_db_read_only_mode();
      });

      if ( chain.is_write_window() ) {
         chain.set_db_read_only_mode();
         auto idle_time = fc::time_point::now() - _idle_trx_time;
         _time_tracker.add_idle_time( idle_time );
      }

      // use read-window/write-window deadline if there are read/write windows, otherwise use block_deadline if only the app thead
      auto window_deadline = (_ro_thread_pool_size != 0) ? _ro_window_deadline : calculate_block_deadline( chain.pending_block_time() );

      // Ensure the trx to finish by the end of read-window or write-window or block_deadline depending on
      auto trace = chain.push_transaction( trx, window_deadline, _ro_max_trx_time_us, 0, false, 0 );
      _ro_all_threads_exec_time_us += (fc::time_point::now() - start).count();
      auto pr = handle_push_result(trx, next, start, chain, trace, true /*return_failure_trace*/, true /*disable_subjective_enforcement*/, {} /*first_auth*/, 0 /*sub_bill*/, 0 /*prev_billed_cpu_time_us*/);
      // If a transaction was exhausted, that indicates we are close to
      // the end of read window. Retry in next round.
      retry = pr.trx_exhausted;
      if( retry ) {
         _ro_exhausted_trx_queue.push_front( {std::move(trx), std::move(next)} );
      }

      if ( chain.is_write_window() ) {
         _idle_trx_time = fc::time_point::now();
      }
   } catch ( const guard_exception& e ) {
      chain_plugin::handle_guard_exception(e);
   } catch ( boost::interprocess::bad_alloc& ) {
      chain_plugin::handle_db_exhaustion();
   } catch ( std::bad_alloc& ) {
      chain_plugin::handle_bad_alloc();
   } CATCH_AND_CALL(next);

   return retry;
}

const std::set<account_name>& producer_plugin::producer_accounts() const {
   return my->_producers;
}

void producer_plugin::register_metrics_listener(metrics_listener listener) {
   my->_metrics.register_listener(listener);
}
} // namespace eosio<|MERGE_RESOLUTION|>--- conflicted
+++ resolved
@@ -434,7 +434,7 @@
 
       // async snapshot scheduler
       snapshot_scheduler _snapshot_scheduler;
-      
+
       // ro for read-only
       struct ro_trx_t {
          transaction_metadata_ptr trx;
@@ -510,7 +510,7 @@
       }
 
       void on_block( const block_state_ptr& bsp ) {
-         
+
          //ilog("block");
 
          //if (bsp->block_num % 120 == 0) _qc_chain.print_state();
@@ -1221,15 +1221,13 @@
       }
    }
 
-<<<<<<< HEAD
    my->_snapshot_scheduler.set_db_path(my->_snapshots_dir);
    my->_snapshot_scheduler.set_create_snapshot_fn([this](producer_plugin::next_function<producer_plugin::snapshot_information> next){create_snapshot(next);});
-=======
+
    my->_chain_pacemaker.init(&chain);
 
    my->_qc_chain.init("main"_n, my->_chain_pacemaker, my->_producers, true, true);
 
->>>>>>> 9c1be07b
 } FC_LOG_AND_RETHROW() }
 
 void producer_plugin::plugin_startup()
@@ -2650,7 +2648,7 @@
    _idle_trx_time = fc::time_point::now();
 
    if (result == start_block_result::failed) {
-      
+
       //ilog("block failed");
 
       elog("Failed to start a pending block, will try again later");
@@ -2665,7 +2663,7 @@
              }
           } ) );
    } else if (result == start_block_result::waiting_for_block){
-      
+
       //ilog("waiting for block");
 
       if (!_producers.empty() && !production_disabled_by_policy()) {
@@ -2869,9 +2867,9 @@
    const auto& active_schedule = hbs->active_schedule.producers;
 */
    //if we're producing after chain has activated, and we're not currently in the middle of a view
-   //if (hbs->header.producer != name("eosio")  && 
+   //if (hbs->header.producer != name("eosio")  &&
    //  (_qc_chain._qc_chain_state == qc_chain::qc_chain_state::initializing || _qc_chain._qc_chain_state == qc_chain::qc_chain_state::finished_view)){
-   //   _qc_chain.create_new_view(*hbs); //we create a new view 
+   //   _qc_chain.create_new_view(*hbs); //we create a new view
    //}
 
    _chain_pacemaker.beat();
