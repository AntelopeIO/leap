#include <eosio/producer_plugin/producer_plugin.hpp>
#include <eosio/producer_plugin/pending_snapshot.hpp>
#include <eosio/producer_plugin/subjective_billing.hpp>
#include <eosio/chain/plugin_interface.hpp>
#include <eosio/chain/global_property_object.hpp>
#include <eosio/chain/generated_transaction_object.hpp>
#include <eosio/chain/snapshot.hpp>
#include <eosio/chain/transaction_object.hpp>
#include <eosio/chain/thread_utils.hpp>
#include <eosio/chain/unapplied_transaction_queue.hpp>
#include <eosio/resource_monitor_plugin/resource_monitor_plugin.hpp>

#include <fc/io/json.hpp>
#include <fc/log/logger_config.hpp>
#include <fc/scoped_exit.hpp>

#include <boost/asio.hpp>
#include <boost/date_time/posix_time/posix_time.hpp>

#include <iostream>
#include <algorithm>
#include <boost/algorithm/string/predicate.hpp>
#include <boost/range/adaptor/map.hpp>
#include <boost/multi_index_container.hpp>
#include <boost/multi_index/member.hpp>
#include <boost/multi_index/hashed_index.hpp>
#include <boost/multi_index/ordered_index.hpp>
#include <boost/signals2/connection.hpp>

namespace bmi = boost::multi_index;
using bmi::indexed_by;
using bmi::ordered_non_unique;
using bmi::member;
using bmi::tag;
using bmi::hashed_unique;

using boost::multi_index_container;

using std::string;
using std::vector;
using boost::signals2::scoped_connection;

// in release/3.2+ move to fc logger.hpp
#define fc_tlog( LOGGER, FORMAT, ... ) \
  FC_MULTILINE_MACRO_BEGIN \
   if( (LOGGER).is_enabled( fc::log_level::all ) ) \
      (LOGGER).log( FC_LOG_MESSAGE( all, FORMAT, __VA_ARGS__ ) ); \
  FC_MULTILINE_MACRO_END

#undef FC_LOG_AND_DROP
#define LOG_AND_DROP()  \
   catch ( const guard_exception& e ) { \
      chain_plugin::handle_guard_exception(e); \
   } catch ( const std::bad_alloc& ) { \
      chain_plugin::handle_bad_alloc(); \
   } catch ( boost::interprocess::bad_alloc& ) { \
      chain_plugin::handle_db_exhaustion(); \
   } catch( fc::exception& er ) { \
      wlog( "${details}", ("details",er.to_detail_string()) ); \
   } catch( const std::exception& e ) {  \
      fc::exception fce( \
                FC_LOG_MESSAGE( warn, "std::exception: ${what}: ",("what",e.what()) ), \
                fc::std_exception_code,\
                BOOST_CORE_TYPEID(e).name(), \
                e.what() ) ; \
      wlog( "${details}", ("details",fce.to_detail_string()) ); \
   } catch( ... ) {  \
      fc::unhandled_exception e( \
                FC_LOG_MESSAGE( warn, "unknown: ",  ), \
                std::current_exception() ); \
      wlog( "${details}", ("details",e.to_detail_string()) ); \
   }

const std::string logger_name("producer_plugin");
fc::logger _log;

const std::string trx_successful_trace_logger_name("transaction_success_tracing");
fc::logger       _trx_successful_trace_log;

const std::string trx_failed_trace_logger_name("transaction_failure_tracing");
fc::logger       _trx_failed_trace_log;

const std::string trx_trace_success_logger_name("transaction_trace_success");
fc::logger       _trx_trace_success_log;

const std::string trx_trace_failure_logger_name("transaction_trace_failure");
fc::logger       _trx_trace_failure_log;

const std::string trx_logger_name("transaction");
fc::logger       _trx_log;

namespace eosio {

static appbase::abstract_plugin& _producer_plugin = app().register_plugin<producer_plugin>();

using namespace eosio::chain;
using namespace eosio::chain::plugin_interface;

namespace {
   bool exception_is_exhausted(const fc::exception& e) {
      auto code = e.code();
      return (code == block_cpu_usage_exceeded::code_value) ||
             (code == block_net_usage_exceeded::code_value) ||
             (code == deadline_exception::code_value);
   }
}

struct transaction_id_with_expiry {
   transaction_id_type     trx_id;
   fc::time_point          expiry;
};

struct by_id;
struct by_expiry;

using transaction_id_with_expiry_index = multi_index_container<
   transaction_id_with_expiry,
   indexed_by<
      hashed_unique<tag<by_id>, BOOST_MULTI_INDEX_MEMBER(transaction_id_with_expiry, transaction_id_type, trx_id)>,
      ordered_non_unique<tag<by_expiry>, BOOST_MULTI_INDEX_MEMBER(transaction_id_with_expiry, fc::time_point, expiry)>
   >
>;

struct by_height;

using pending_snapshot_index = multi_index_container<
   pending_snapshot,
   indexed_by<
      hashed_unique<tag<by_id>, BOOST_MULTI_INDEX_MEMBER(pending_snapshot, block_id_type, block_id)>,
      ordered_non_unique<tag<by_height>, BOOST_MULTI_INDEX_CONST_MEM_FUN( pending_snapshot, uint32_t, get_height)>
   >
>;

enum class pending_block_mode {
   producing,
   speculating
};

namespace {

// track multiple failures on unapplied transactions
class account_failures {
public:

   //lifetime of sb must outlive account_failures
   explicit account_failures( const eosio::subjective_billing& sb )
   : subjective_billing(sb)
   {
   }

   void set_max_failures_per_account( uint32_t max_failures ) {
       max_failures_per_account = max_failures;
   }

   void add_idle_time( const fc::microseconds& idle ) {
      block_idle_time += idle;
   }

   void add_fail_time( const fc::microseconds& fail_time ) {
      trx_fail_time += fail_time;
      ++trx_fail_num;
   }

   void add_success_time( const fc::microseconds& time ) {
      trx_success_time += time;
      ++trx_success_num;
   }


   void add( const account_name& n, int64_t exception_code ) {
      auto& fa = failed_accounts[n];
      ++fa.num_failures;
      fa.add( n, exception_code );
   }

   // return true if exceeds max_failures_per_account and should be dropped
   bool failure_limit( const account_name& n ) {
      auto fitr = failed_accounts.find( n );
      bool is_whitelisted = subjective_billing.is_account_disabled( n );
      if( !is_whitelisted && fitr != failed_accounts.end() && fitr->second.num_failures >= max_failures_per_account ) {
         ++fitr->second.num_failures;
         return true;
      }
      return false;
   }

   void report( const fc::time_point& idle_trx_time ) {
      if( _log.is_enabled( fc::log_level::debug ) ) {
         auto now = fc::time_point::now();
         add_idle_time( now - idle_trx_time );
         fc_dlog( _log, "Block trx idle: ${i}us out of ${t}us, success: ${sn}, ${s}us, fail: ${fn}, ${f}us, other: ${o}us",
                  ("i", block_idle_time)("t", now - clear_time)("sn", trx_success_num)("s", trx_success_time)
                  ("fn", trx_fail_num)("f", trx_fail_time)
                  ("o", (now - clear_time) - block_idle_time - trx_success_time - trx_fail_time) );
         for( const auto& e : failed_accounts ) {
            std::string reason;
            if( e.second.is_deadline() ) reason += "deadline";
            if( e.second.is_tx_cpu_usage() ) {
               if( !reason.empty() ) reason += ", ";
               reason += "tx_cpu_usage";
            }
            if( e.second.is_eosio_assert() ) {
               if( !reason.empty() ) reason += ", ";
               reason += "assert";
            }
            if( e.second.is_other() ) {
               if( !reason.empty() ) reason += ", ";
               reason += "other";
            }
            fc_dlog( _log, "Failed ${n} trxs, account: ${a}, sub bill: ${b}us, reason: ${r}",
                     ("n", e.second.num_failures)("b", subjective_billing.get_subjective_bill(e.first, now))
                     ("a", e.first)("r", reason) );
         }
      }
   }

   void clear() {
      failed_accounts.clear();
      block_idle_time = trx_fail_time = trx_success_time = fc::microseconds{};
      trx_fail_num = trx_success_num = 0;
      clear_time = fc::time_point::now();
   }

private:
   struct account_failure {
      enum class ex_fields : uint8_t {
         ex_deadline_exception = 1,
         ex_tx_cpu_usage_exceeded = 2,
         ex_eosio_assert_exception = 4,
         ex_other_exception = 8
      };

      void add( const account_name& n, int64_t exception_code ) {
         if( exception_code == tx_cpu_usage_exceeded::code_value ) {
            ex_flags = set_field( ex_flags, ex_fields::ex_tx_cpu_usage_exceeded );
         } else if( exception_code == deadline_exception::code_value ) {
            ex_flags = set_field( ex_flags, ex_fields::ex_deadline_exception );
         } else if( exception_code == eosio_assert_message_exception::code_value ||
                    exception_code == eosio_assert_code_exception::code_value ) {
            ex_flags = set_field( ex_flags, ex_fields::ex_eosio_assert_exception );
         } else {
            ex_flags = set_field( ex_flags, ex_fields::ex_other_exception );
            fc_dlog( _log, "Failed trx, account: ${a}, reason: ${r}",
                     ("a", n)("r", exception_code) );
         }
      }

      bool is_deadline() const { return has_field( ex_flags, ex_fields::ex_deadline_exception ); }
      bool is_tx_cpu_usage() const { return has_field( ex_flags, ex_fields::ex_tx_cpu_usage_exceeded ); }
      bool is_eosio_assert() const { return has_field( ex_flags, ex_fields::ex_eosio_assert_exception ); }
      bool is_other() const { return has_field( ex_flags, ex_fields::ex_other_exception ); }

      uint32_t num_failures = 0;
      uint8_t ex_flags = 0;
   };

   std::map<account_name, account_failure> failed_accounts;
   uint32_t max_failures_per_account = 3;
   fc::microseconds block_idle_time;
   uint32_t trx_success_num = 0;
   uint32_t trx_fail_num = 0;
   fc::microseconds trx_success_time;
   fc::microseconds trx_fail_time;
   fc::time_point clear_time{fc::time_point::now()};
   const eosio::subjective_billing& subjective_billing;
};

} // anonymous namespace

class producer_plugin_impl : public std::enable_shared_from_this<producer_plugin_impl> {
   public:
      producer_plugin_impl(boost::asio::io_service& io)
      :_timer(io)
      ,_transaction_ack_channel(app().get_channel<compat::channels::transaction_ack>())
      {
      }

      std::optional<fc::time_point> calculate_next_block_time(const account_name& producer_name, const block_timestamp_type& current_block_time) const;
      void schedule_production_loop();
      void schedule_maybe_produce_block( bool exhausted );
      void produce_block();
      bool maybe_produce_block();
      bool block_is_exhausted() const;
      bool remove_expired_trxs( const fc::time_point& deadline );
      bool remove_expired_blacklisted_trxs( const fc::time_point& deadline );
      bool process_unapplied_trxs( const fc::time_point& deadline );
      void process_scheduled_and_incoming_trxs( const fc::time_point& deadline, unapplied_transaction_queue::iterator& itr );
      bool process_incoming_trxs( const fc::time_point& deadline, unapplied_transaction_queue::iterator& itr );

      struct push_result {
         bool block_exhausted = false;
         bool trx_exhausted = false;
         bool persist = false;
         bool failed = false;
      };
      push_result push_transaction( const fc::time_point& block_deadline,
                                    const transaction_metadata_ptr& trx,
                                    bool persist_until_expired, bool return_failure_trace,
                                    next_function<transaction_trace_ptr> next );
      void log_trx_results( const transaction_metadata_ptr& trx, const transaction_trace_ptr& trace, const fc::time_point& start );
      void log_trx_results( const transaction_metadata_ptr& trx, const fc::exception_ptr& except_ptr );
      void log_trx_results( const packed_transaction_ptr& trx, const transaction_trace_ptr& trace,
                            const fc::exception_ptr& except_ptr, uint32_t billed_cpu_us, const fc::time_point& start );

      boost::program_options::variables_map _options;
      bool     _production_enabled                 = false;
      bool     _pause_production                   = false;

      using signature_provider_type = signature_provider_plugin::signature_provider_type;
      std::map<chain::public_key_type, signature_provider_type> _signature_providers;
      std::set<chain::account_name>                             _producers;
      boost::asio::deadline_timer                               _timer;
      using producer_watermark = std::pair<uint32_t, block_timestamp_type>;
      std::map<chain::account_name, producer_watermark>         _producer_watermarks;
      pending_block_mode                                        _pending_block_mode = pending_block_mode::speculating;
      unapplied_transaction_queue                               _unapplied_transactions;
      std::optional<named_thread_pool>                          _thread_pool;

      std::atomic<int32_t>                                      _max_transaction_time_ms; // modified by app thread, read by net_plugin thread pool
      std::atomic<bool>                                         _received_block{false}; // modified by net_plugin thread pool and app thread
      fc::microseconds                                          _max_irreversible_block_age_us;
      int32_t                                                   _produce_time_offset_us = 0;
      int32_t                                                   _last_block_time_offset_us = 0;
      uint32_t                                                  _max_block_cpu_usage_threshold_us = 0;
      uint32_t                                                  _max_block_net_usage_threshold_bytes = 0;
      int32_t                                                   _max_scheduled_transaction_time_per_block_ms = 0;
      bool                                                      _disable_persist_until_expired = false;
      bool                                                      _disable_subjective_p2p_billing = true;
      bool                                                      _disable_subjective_api_billing = true;
      fc::time_point                                            _irreversible_block_time;
      fc::time_point                                            _idle_trx_time{fc::time_point::now()};

      std::vector<chain::digest_type>                           _protocol_features_to_activate;
      bool                                                      _protocol_features_signaled = false; // to mark whether it has been signaled in start_block

      chain_plugin* chain_plug = nullptr;

      compat::channels::transaction_ack::channel_type&        _transaction_ack_channel;

      incoming::methods::block_sync::method_type::handle        _incoming_block_sync_provider;
      incoming::methods::transaction_async::method_type::handle _incoming_transaction_async_provider;

      transaction_id_with_expiry_index                         _blacklisted_transactions;
      pending_snapshot_index                                   _pending_snapshot_index;
      subjective_billing                                       _subjective_billing;
      account_failures                                         _account_fails{_subjective_billing};

      std::optional<scoped_connection>                          _accepted_block_connection;
      std::optional<scoped_connection>                          _accepted_block_header_connection;
      std::optional<scoped_connection>                          _irreversible_block_connection;

      /*
       * HACK ALERT
       * Boost timers can be in a state where a handler has not yet executed but is not abortable.
       * As this method needs to mutate state handlers depend on for proper functioning to maintain
       * invariants for other code (namely accepting incoming transactions in a nearly full block)
       * the handlers capture a corelation ID at the time they are set.  When they are executed
       * they must check that correlation_id against the global ordinal.  If it does not match that
       * implies that this method has been called with the handler in the state where it should be
       * cancelled but wasn't able to be.
       */
      uint32_t _timer_corelation_id = 0;

      // keep a expected ratio between defer txn and incoming txn
      double _incoming_defer_ratio = 1.0; // 1:1

      // path to write the snapshots to
      bfs::path _snapshots_dir;

      void consider_new_watermark( account_name producer, uint32_t block_num, block_timestamp_type timestamp) {
         auto itr = _producer_watermarks.find( producer );
         if( itr != _producer_watermarks.end() ) {
            itr->second.first = std::max( itr->second.first, block_num );
            itr->second.second = std::max( itr->second.second, timestamp );
         } else if( _producers.count( producer ) > 0 ) {
            _producer_watermarks.emplace( producer, std::make_pair(block_num, timestamp) );
         }
      }

      std::optional<producer_watermark> get_watermark( account_name producer ) const {
         auto itr = _producer_watermarks.find( producer );

         if( itr == _producer_watermarks.end() ) return {};

         return itr->second;
      }

      void on_block( const block_state_ptr& bsp ) {
         auto before = _unapplied_transactions.size();
         _unapplied_transactions.clear_applied( bsp );
         _subjective_billing.on_block( _log, bsp, fc::time_point::now() );
         fc_dlog( _log, "Removed applied transactions before: ${before}, after: ${after}",
                  ("before", before)("after", _unapplied_transactions.size()) );
      }

      void on_block_header( const block_state_ptr& bsp ) {
         consider_new_watermark( bsp->header.producer, bsp->block_num, bsp->block->timestamp );
      }

      void on_irreversible_block( const signed_block_ptr& lib ) {
         _irreversible_block_time = lib->timestamp.to_time_point();
         const chain::controller& chain = chain_plug->chain();

         // promote any pending snapshots
         auto& snapshots_by_height = _pending_snapshot_index.get<by_height>();
         uint32_t lib_height = lib->block_num();

         while (!snapshots_by_height.empty() && snapshots_by_height.begin()->get_height() <= lib_height) {
            const auto& pending = snapshots_by_height.begin();
            auto next = pending->next;

            try {
               next(pending->finalize(chain));
            } CATCH_AND_CALL(next);

            snapshots_by_height.erase(snapshots_by_height.begin());
         }
      }

      void abort_block() {
         auto& chain = chain_plug->chain();

         if( chain.is_building_block() ) {
            _account_fails.report( _idle_trx_time );
         }
         _unapplied_transactions.add_aborted( chain.abort_block() );
         _subjective_billing.abort_block();
         _account_fails.clear();
         _idle_trx_time = fc::time_point::now();
      }

      bool on_incoming_block(const signed_block_ptr& block, const std::optional<block_id_type>& block_id, const block_state_ptr& bsp) {
         auto& chain = chain_plug->chain();
         if ( _pending_block_mode == pending_block_mode::producing ) {
            fc_wlog( _log, "dropped incoming block #${num} id: ${id}",
                     ("num", block->block_num())("id", block_id ? (*block_id).str() : "UNKNOWN") );
            return false;
         }

         // start a new speculative block, speculative start_block may have been interrupted
         auto ensure = fc::make_scoped_exit([this](){
            schedule_production_loop();
         });

         const auto& id = block_id ? *block_id : block->calculate_id();
         auto blk_num = block->block_num();

         fc_dlog(_log, "received incoming block ${n} ${id}", ("n", blk_num)("id", id));

         EOS_ASSERT( block->timestamp < (fc::time_point::now() + fc::seconds( 7 )), block_from_the_future,
                     "received a block from the future, ignoring it: ${id}", ("id", id) );

         /* de-dupe here... no point in aborting block if we already know the block */
         auto existing = chain.fetch_block_by_id( id );
         if( existing ) { return false; }

         // start processing of block
         std::future<block_state_ptr> bsf;
         if( !bsp ) {
            bsf = chain.create_block_state_future( id, block );
         }

         // abort the pending block
         abort_block();

         // push the new block
         auto handle_error = [&](const auto& e)
         {
            elog((e.to_detail_string()));
            app().get_channel<channels::rejected_block>().publish( priority::medium, block );
            throw;
         };

         controller::block_report br;
         try {
            const block_state_ptr& bspr = bsp ? bsp : bsf.get();
            chain.push_block( br, bspr, [this]( const branch_type& forked_branch ) {
               _unapplied_transactions.add_forked( forked_branch );
            }, [this]( const transaction_id_type& id ) {
               return _unapplied_transactions.get_trx( id );
            } );
         } catch ( const guard_exception& e ) {
            chain_plugin::handle_guard_exception(e);
            return false;
         } catch ( const std::bad_alloc& ) {
            chain_plugin::handle_bad_alloc();
         } catch ( boost::interprocess::bad_alloc& ) {
            chain_plugin::handle_db_exhaustion();
         } catch ( const fork_database_exception& e ) {
            elog("Cannot recover from ${e}. Shutting down.", ("e", e.to_detail_string()));
            appbase::app().quit();
         } catch( const fc::exception& e ) {
            handle_error(e);
         } catch (const std::exception& e) {
            handle_error(fc::std_exception_wrapper::from_current_exception(e));
         }

         const auto& hbs = chain.head_block_state();
         auto now = fc::time_point::now();
         if( hbs->header.timestamp.next().to_time_point() >= now ) {
            _production_enabled = true;
         }

         if( now - block->timestamp < fc::minutes(5) || (blk_num % 1000 == 0) ) {
            ilog("Received block ${id}... #${n} @ ${t} signed by ${p} "
                 "[trxs: ${count}, lib: ${lib}, confirmed: ${confs}, net: ${net}, cpu: ${cpu}, elapsed: ${elapsed}, time: ${time}, latency: ${latency} ms]",
                 ("p",block->producer)("id",id.str().substr(8,16))("n",blk_num)("t",block->timestamp)
                 ("count",block->transactions.size())("lib",chain.last_irreversible_block_num())
                 ("confs", block->confirmed)("net", br.total_net_usage)("cpu", br.total_cpu_usage_us)
                 ("elapsed", br.total_elapsed_time)("time", br.total_time)
                 ("latency", (now - block->timestamp).count()/1000 ) );
            if( chain.get_read_mode() != db_read_mode::IRREVERSIBLE && hbs->id != id && hbs->block != nullptr ) { // not applied to head
               ilog("Block not applied to head ${id}... #${n} @ ${t} signed by ${p} "
                    "[trxs: ${count}, dpos: ${dpos}, confirmed: ${confs}, net: ${net}, cpu: ${cpu}, elapsed: ${elapsed}, time: ${time}, latency: ${latency} ms]",
                    ("p",hbs->block->producer)("id",hbs->id.str().substr(8,16))("n",hbs->block_num)("t",hbs->block->timestamp)
                    ("count",hbs->block->transactions.size())("dpos", hbs->dpos_irreversible_blocknum)
                    ("confs", hbs->block->confirmed)("net", br.total_net_usage)("cpu", br.total_cpu_usage_us)
                    ("elapsed", br.total_elapsed_time)("time", br.total_time)
                    ("latency", (now - hbs->block->timestamp).count()/1000 ) );
            }
         }

         return true;
      }

      void restart_speculative_block() {
         // abort the pending block
         abort_block();

         schedule_production_loop();
      }

      void on_incoming_transaction_async(const packed_transaction_ptr& trx,
                                         bool persist_until_expired,
                                         bool read_only,
                                         bool return_failure_traces,
                                         next_function<transaction_trace_ptr> next) {
         chain::controller& chain = chain_plug->chain();
         const auto max_trx_time_ms = _max_transaction_time_ms.load();
         fc::microseconds max_trx_cpu_usage = max_trx_time_ms < 0 ? fc::microseconds::maximum() : fc::milliseconds( max_trx_time_ms );

         auto future = transaction_metadata::start_recover_keys( trx, _thread_pool->get_executor(),
                                                                 chain.get_chain_id(), fc::microseconds( max_trx_cpu_usage ),
                                                                 read_only ? transaction_metadata::trx_type::read_only : transaction_metadata::trx_type::input,
                                                                 chain.configured_subjective_signature_length_limit() );

         if( !read_only ) {
            next = [this, trx, next{std::move(next)}]( const std::variant<fc::exception_ptr, transaction_trace_ptr>& response ) {
               next( response );

               fc::exception_ptr except_ptr; // rejected
               if( std::holds_alternative<fc::exception_ptr>( response ) ) {
                  except_ptr = std::get<fc::exception_ptr>( response );
               } else if( std::get<transaction_trace_ptr>( response )->except ) {
                  except_ptr = std::get<transaction_trace_ptr>( response )->except->dynamic_copy_exception();
               }

               _transaction_ack_channel.publish( priority::low, std::pair<fc::exception_ptr, packed_transaction_ptr>( except_ptr, trx ) );
            };
         }

         boost::asio::post(_thread_pool->get_executor(), [self = this, future{std::move(future)}, persist_until_expired, return_failure_traces,
                                                          next{std::move(next)}, trx=trx]() mutable {
            if( future.valid() ) {
               future.wait();
               app().post( priority::low, [self, future{std::move(future)}, persist_until_expired, next{std::move( next )}, trx{std::move(trx)}, return_failure_traces]() mutable {
                  auto start = fc::time_point::now();
                  auto idle_time = start - self->_idle_trx_time;
                  self->_account_fails.add_idle_time( idle_time );
                  fc_dlog( _trx_successful_trace_log, "Time since last trx: ${t}us", ("t", idle_time) );

                  auto exception_handler = [self, &next, trx{std::move(trx)}, &start](fc::exception_ptr ex) {
                     self->_account_fails.add_idle_time( start - self->_idle_trx_time );
                     self->log_trx_results( trx, nullptr, ex, 0, start );
                     next( std::move(ex) );
                     self->_idle_trx_time = fc::time_point::now();
                     self->_account_fails.add_fail_time(self->_idle_trx_time - start);
                  };
                  try {
                     auto result = future.get();
                     if( !self->process_incoming_transaction_async( result, persist_until_expired, return_failure_traces, next) ) {
                        if( self->_pending_block_mode == pending_block_mode::producing ) {
                           self->schedule_maybe_produce_block( true );
                        } else {
                           self->restart_speculative_block();
                        }
                     }
                     self->_idle_trx_time = fc::time_point::now();
                  } CATCH_AND_CALL(exception_handler);
               } );
            }
         });
      }

      bool process_incoming_transaction_async(const transaction_metadata_ptr& trx,
                                              bool persist_until_expired,
                                              bool return_failure_trace,
                                              next_function<transaction_trace_ptr> next) {
         bool exhausted = false;
         chain::controller& chain = chain_plug->chain();
         try {
            const auto& id = trx->id();

            fc::time_point bt = chain.is_building_block() ? chain.pending_block_time() : chain.head_block_time();
            const fc::time_point expire = trx->packed_trx()->expiration();
            if( expire < bt ) {
               auto except_ptr = std::static_pointer_cast<fc::exception>(
                     std::make_shared<expired_tx_exception>(
                           FC_LOG_MESSAGE( error, "expired transaction ${id}, expiration ${e}, block time ${bt}",
                                           ("id", id)("e", expire)("bt", bt))));
               log_trx_results( trx, except_ptr );
               next( std::move(except_ptr) );
               return true;
            }

            if( chain.is_known_unexpired_transaction( id )) {
               auto except_ptr = std::static_pointer_cast<fc::exception>( std::make_shared<tx_duplicate>(
                     FC_LOG_MESSAGE( error, "duplicate transaction ${id}", ("id", id))));
               next( std::move(except_ptr) );
               return true;
            }

            if( !chain.is_building_block()) {
               _unapplied_transactions.add_incoming( trx, persist_until_expired, return_failure_trace, next );
               return true;
            }

            const auto block_deadline = calculate_block_deadline( chain.pending_block_time() );
            push_result pr = push_transaction( block_deadline, trx, persist_until_expired, return_failure_trace, next );

<<<<<<< HEAD
            exhausted = pr.block_exhausted;
            if( pr.trx_exhausted ) {
               _unapplied_transactions.add_incoming( trx, persist_until_expired, return_failure_trace, next );
            } else if( pr.persist ) {
               _unapplied_transactions.add_persisted( trx );
=======
            bool disable_subjective_billing = ( _pending_block_mode == pending_block_mode::producing )
                                              || ( persist_until_expired && _disable_subjective_api_billing )
                                              || ( !persist_until_expired && _disable_subjective_p2p_billing )
                                              || trx->read_only;

            int64_t sub_bill = 0;
            if( !disable_subjective_billing )
               sub_bill = _subjective_billing.get_subjective_bill( first_auth, fc::time_point::now() );

            auto prev_billed_cpu_time_us = trx->billed_cpu_time_us;
            auto trace = chain.push_transaction( trx, block_deadline, max_trx_time, prev_billed_cpu_time_us, false, sub_bill );
            fc_tlog( _log, "Subjective bill for ${a}: ${b} elapsed ${t}us", ("a",first_auth)("b",sub_bill)("t",trace->elapsed));
            if( trace->except ) {
               if( exception_is_exhausted( *trace->except ) ) {
                  _unapplied_transactions.add_incoming( trx, persist_until_expired, return_failure_traces, next );
                  if( _pending_block_mode == pending_block_mode::producing ) {
                     fc_dlog(_trx_failed_trace_log, "[TRX_TRACE] Block ${block_num} for producer ${prod} COULD NOT FIT, tx: ${txid} RETRYING ",
                              ("block_num", chain.head_block_num() + 1)
                              ("prod", get_pending_block_producer())
                              ("txid", trx->id()));
                  } else {
                     fc_dlog(_trx_failed_trace_log, "[TRX_TRACE] Speculative execution COULD NOT FIT tx: ${txid} RETRYING",
                              ("txid", trx->id()));
                  }
                  exhausted = block_is_exhausted();
               } else {
                   if (!disable_subjective_billing)
                      _subjective_billing.subjective_bill_failure( first_auth, trace->elapsed, fc::time_point::now() );

                  if( _pending_block_mode == pending_block_mode::producing ) {
                     auto failure_code = trace->except->code();
                     if( failure_code != tx_duplicate::code_value ) {
                        // this failed our configured maximum transaction time, we don't want to replay it
                        fc_dlog( _log, "Failed ${c} trx, prev billed: ${p}us, ran: ${r}us, id: ${id}",
                                 ("c", trace->except->code())( "p", prev_billed_cpu_time_us )
                                 ( "r", fc::time_point::now() - start )( "id", trx->id() ) );
                        _account_fails.add( first_auth, failure_code );
                     }
                  }
                  if( return_failure_traces ) {
                     send_response( trace );
                  } else {
                     auto e_ptr = trace->except->dynamic_copy_exception();
                     send_response( e_ptr );
                  }
               }
            } else {
               if( persist_until_expired && !_disable_persist_until_expired ) {
                  // if this trx didnt fail/soft-fail and the persist flag is set, store its ID so that we can
                  // ensure its applied to all future speculative blocks as well.
                  // No need to subjective bill since it will be re-applied
                  _unapplied_transactions.add_persisted( trx );
               } else {
                  // if db_read_mode SPECULATIVE then trx is in the pending block and not immediately reverted
                  if (!disable_subjective_billing)
                     _subjective_billing.subjective_bill( trx->id(), expire, first_auth, trace->elapsed,
                                                       chain.get_read_mode() == chain::db_read_mode::SPECULATIVE );
               }
               send_response( trace );
>>>>>>> 941b5250
            }

         } catch ( const guard_exception& e ) {
            chain_plugin::handle_guard_exception(e);
         } catch ( boost::interprocess::bad_alloc& ) {
            chain_plugin::handle_db_exhaustion();
         } catch ( std::bad_alloc& ) {
            chain_plugin::handle_bad_alloc();
         } CATCH_AND_CALL(next);

         return !exhausted;
      }


      fc::microseconds get_irreversible_block_age() {
         auto now = fc::time_point::now();
         if (now < _irreversible_block_time) {
            return fc::microseconds(0);
         } else {
            return now - _irreversible_block_time;
         }
      }

      account_name get_pending_block_producer() {
         auto& chain = chain_plug->chain();
         if (chain.is_building_block()) {
            return chain.pending_block_producer();
         } else {
            return {};
         }
      }

      bool production_disabled_by_policy() {
         return !_production_enabled || _pause_production || (_max_irreversible_block_age_us.count() >= 0 && get_irreversible_block_age() >= _max_irreversible_block_age_us);
      }

      enum class start_block_result {
         succeeded,
         failed,
         waiting_for_block,
         waiting_for_production,
         exhausted
      };

      inline bool should_interrupt_start_block( const fc::time_point& deadline ) const;
      start_block_result start_block();

      fc::time_point calculate_pending_block_time() const;
      fc::time_point calculate_block_deadline( const fc::time_point& ) const;
      void schedule_delayed_production_loop(const std::weak_ptr<producer_plugin_impl>& weak_this, std::optional<fc::time_point> wake_up_time);
      std::optional<fc::time_point> calculate_producer_wake_up_time( const block_timestamp_type& ref_block_time ) const;

};

void new_chain_banner(const eosio::chain::controller& db)
{
   std::cerr << "\n"
      "*******************************\n"
      "*                             *\n"
      "*   ------ NEW CHAIN ------   *\n"
      "*   - Welcome to Antelope -   *\n"
      "*   -----------------------   *\n"
      "*                             *\n"
      "*******************************\n"
      "\n";

   if( db.head_block_state()->header.timestamp.to_time_point() < (fc::time_point::now() - fc::milliseconds(200 * config::block_interval_ms)))
   {
      std::cerr << "Your genesis seems to have an old timestamp\n"
         "Please consider using the --genesis-timestamp option to give your genesis a recent timestamp\n"
         "\n"
         ;
   }
   return;
}

producer_plugin::producer_plugin()
   : my(new producer_plugin_impl(app().get_io_service())){
   }

producer_plugin::~producer_plugin() {}

void producer_plugin::set_program_options(
   boost::program_options::options_description& command_line_options,
   boost::program_options::options_description& config_file_options)
{
   auto default_priv_key = private_key_type::regenerate<fc::ecc::private_key_shim>(fc::sha256::hash(std::string("nathan")));
   auto private_key_default = std::make_pair(default_priv_key.get_public_key(), default_priv_key );

   boost::program_options::options_description producer_options;

   producer_options.add_options()
         ("enable-stale-production,e", boost::program_options::bool_switch()->notifier([this](bool e){my->_production_enabled = e;}), "Enable block production, even if the chain is stale.")
         ("pause-on-startup,x", boost::program_options::bool_switch()->notifier([this](bool p){my->_pause_production = p;}), "Start this node in a state where production is paused")
         ("max-transaction-time", bpo::value<int32_t>()->default_value(30),
          "Limits the maximum time (in milliseconds) that is allowed a pushed transaction's code to execute before being considered invalid")
         ("max-irreversible-block-age", bpo::value<int32_t>()->default_value( -1 ),
          "Limits the maximum age (in seconds) of the DPOS Irreversible Block for a chain this node will produce blocks on (use negative value to indicate unlimited)")
         ("producer-name,p", boost::program_options::value<vector<string>>()->composing()->multitoken(),
          "ID of producer controlled by this node (e.g. inita; may specify multiple times)")
         ("private-key", boost::program_options::value<vector<string>>()->composing()->multitoken(),
          "(DEPRECATED - Use signature-provider instead) Tuple of [public key, WIF private key] (may specify multiple times)")
         ("signature-provider", boost::program_options::value<vector<string>>()->composing()->multitoken()->default_value(
               {default_priv_key.get_public_key().to_string() + "=KEY:" + default_priv_key.to_string()},
                default_priv_key.get_public_key().to_string() + "=KEY:" + default_priv_key.to_string()),
               app().get_plugin<signature_provider_plugin>().signature_provider_help_text())
         ("greylist-account", boost::program_options::value<vector<string>>()->composing()->multitoken(),
          "account that can not access to extended CPU/NET virtual resources")
         ("greylist-limit", boost::program_options::value<uint32_t>()->default_value(1000),
          "Limit (between 1 and 1000) on the multiple that CPU/NET virtual resources can extend during low usage (only enforced subjectively; use 1000 to not enforce any limit)")
         ("produce-time-offset-us", boost::program_options::value<int32_t>()->default_value(0),
          "Offset of non last block producing time in microseconds. Valid range 0 .. -block_time_interval.")
         ("last-block-time-offset-us", boost::program_options::value<int32_t>()->default_value(-200000),
          "Offset of last block producing time in microseconds. Valid range 0 .. -block_time_interval.")
         ("cpu-effort-percent", bpo::value<uint32_t>()->default_value(config::default_block_cpu_effort_pct / config::percent_1),
          "Percentage of cpu block production time used to produce block. Whole number percentages, e.g. 80 for 80%")
         ("last-block-cpu-effort-percent", bpo::value<uint32_t>()->default_value(config::default_block_cpu_effort_pct / config::percent_1),
          "Percentage of cpu block production time used to produce last block. Whole number percentages, e.g. 80 for 80%")
         ("max-block-cpu-usage-threshold-us", bpo::value<uint32_t>()->default_value( 5000 ),
          "Threshold of CPU block production to consider block full; when within threshold of max-block-cpu-usage block can be produced immediately")
         ("max-block-net-usage-threshold-bytes", bpo::value<uint32_t>()->default_value( 1024 ),
          "Threshold of NET block production to consider block full; when within threshold of max-block-net-usage block can be produced immediately")
         ("max-scheduled-transaction-time-per-block-ms", boost::program_options::value<int32_t>()->default_value(100),
          "Maximum wall-clock time, in milliseconds, spent retiring scheduled transactions (and incoming transactions according to incoming-defer-ratio) in any block before returning to normal transaction processing.")
         ("subjective-cpu-leeway-us", boost::program_options::value<int32_t>()->default_value( config::default_subjective_cpu_leeway_us ),
          "Time in microseconds allowed for a transaction that starts with insufficient CPU quota to complete and cover its CPU usage.")
         ("subjective-account-max-failures", boost::program_options::value<uint32_t>()->default_value(3),
          "Sets the maximum amount of failures that are allowed for a given account per block.")
         ("subjective-account-decay-time-minutes", bpo::value<uint32_t>()->default_value( config::account_cpu_usage_average_window_ms / 1000 / 60 ),
          "Sets the time to return full subjective cpu for accounts")
         ("incoming-defer-ratio", bpo::value<double>()->default_value(1.0),
          "ratio between incoming transactions and deferred transactions when both are queued for execution")
         ("incoming-transaction-queue-size-mb", bpo::value<uint16_t>()->default_value( 1024 ),
          "Maximum size (in MiB) of the incoming transaction queue. Exceeding this value will subjectively drop transaction with resource exhaustion.")
         ("disable-api-persisted-trx", bpo::bool_switch()->default_value(false),
          "Disable the re-apply of API transactions.")
         ("disable-subjective-billing", bpo::value<bool>()->default_value(true),
          "Disable subjective CPU billing for API/P2P transactions")
         ("disable-subjective-account-billing", boost::program_options::value<vector<string>>()->composing()->multitoken(),
          "Account which is excluded from subjective CPU billing")
         ("disable-subjective-p2p-billing", bpo::value<bool>()->default_value(true),
          "Disable subjective CPU billing for P2P transactions")
         ("disable-subjective-api-billing", bpo::value<bool>()->default_value(true),
          "Disable subjective CPU billing for API transactions")
         ("producer-threads", bpo::value<uint16_t>()->default_value(config::default_controller_thread_pool_size),
          "Number of worker threads in producer thread pool")
         ("snapshots-dir", bpo::value<bfs::path>()->default_value("snapshots"),
          "the location of the snapshots directory (absolute path or relative to application data dir)")
         ;
   config_file_options.add(producer_options);
}

bool producer_plugin::is_producer_key(const chain::public_key_type& key) const
{
  auto private_key_itr = my->_signature_providers.find(key);
  if(private_key_itr != my->_signature_providers.end())
    return true;
  return false;
}

int64_t producer_plugin::get_subjective_bill( const account_name& first_auth, const fc::time_point& now ) const
{
   return my->_subjective_billing.get_subjective_bill( first_auth, now );
}

chain::signature_type producer_plugin::sign_compact(const chain::public_key_type& key, const fc::sha256& digest) const
{
  if(key != chain::public_key_type()) {
    auto private_key_itr = my->_signature_providers.find(key);
    EOS_ASSERT(private_key_itr != my->_signature_providers.end(), producer_priv_key_not_found, "Local producer has no private key in config.ini corresponding to public key ${key}", ("key", key));

    return private_key_itr->second(digest);
  }
  else {
    return chain::signature_type();
  }
}

template<typename T>
T dejsonify(const string& s) {
   return fc::json::from_string(s).as<T>();
}

#define LOAD_VALUE_SET(options, op_name, container) \
if( options.count(op_name) ) { \
   const std::vector<std::string>& ops = options[op_name].as<std::vector<std::string>>(); \
   for( const auto& v : ops ) { \
      container.emplace( eosio::chain::name( v ) ); \
   } \
}

void producer_plugin::plugin_initialize(const boost::program_options::variables_map& options)
{ try {
   my->chain_plug = app().find_plugin<chain_plugin>();
   EOS_ASSERT( my->chain_plug, plugin_config_exception, "chain_plugin not found" );
   my->_options = &options;
   LOAD_VALUE_SET(options, "producer-name", my->_producers)

   chain::controller& chain = my->chain_plug->chain();

   if( options.count("private-key") )
   {
      const std::vector<std::string> key_id_to_wif_pair_strings = options["private-key"].as<std::vector<std::string>>();
      for (const std::string& key_id_to_wif_pair_string : key_id_to_wif_pair_strings)
      {
         try {
            auto key_id_to_wif_pair = dejsonify<std::pair<public_key_type, private_key_type>>(key_id_to_wif_pair_string);
            my->_signature_providers[key_id_to_wif_pair.first] = app().get_plugin<signature_provider_plugin>().signature_provider_for_private_key(key_id_to_wif_pair.second);
            auto blanked_privkey = std::string(key_id_to_wif_pair.second.to_string().size(), '*' );
            wlog("\"private-key\" is DEPRECATED, use \"signature-provider=${pub}=KEY:${priv}\"", ("pub",key_id_to_wif_pair.first)("priv", blanked_privkey));
         } catch ( const std::exception& e ) {
            elog("Malformed private key pair");
         }
      }
   }

   if( options.count("signature-provider") ) {
      const std::vector<std::string> key_spec_pairs = options["signature-provider"].as<std::vector<std::string>>();
      for (const auto& key_spec_pair : key_spec_pairs) {
         try {
            const auto& [pubkey, provider] = app().get_plugin<signature_provider_plugin>().signature_provider_for_specification(key_spec_pair);
            my->_signature_providers[pubkey] = provider;
         } catch(secure_enclave_exception& e) {
            elog("Error with Secure Enclave signature provider: ${e}; ignoring ${val}", ("e", e.top_message())("val", key_spec_pair));
         } catch (fc::exception& e) {
            elog("Malformed signature provider: \"${val}\": ${e}, ignoring!", ("val", key_spec_pair)("e", e));
         } catch (...) {
            elog("Malformed signature provider: \"${val}\", ignoring!", ("val", key_spec_pair));
         }
      }
   }

   my->_account_fails.set_max_failures_per_account( options.at("subjective-account-max-failures").as<uint32_t>() );

   my->_produce_time_offset_us = options.at("produce-time-offset-us").as<int32_t>();
   EOS_ASSERT( my->_produce_time_offset_us <= 0 && my->_produce_time_offset_us >= -config::block_interval_us, plugin_config_exception,
               "produce-time-offset-us ${o} must be 0 .. -${bi}", ("bi", config::block_interval_us)("o", my->_produce_time_offset_us) );

   my->_last_block_time_offset_us = options.at("last-block-time-offset-us").as<int32_t>();
   EOS_ASSERT( my->_last_block_time_offset_us <= 0 && my->_last_block_time_offset_us >= -config::block_interval_us, plugin_config_exception,
               "last-block-time-offset-us ${o} must be 0 .. -${bi}", ("bi", config::block_interval_us)("o", my->_last_block_time_offset_us) );

   uint32_t cpu_effort_pct = options.at("cpu-effort-percent").as<uint32_t>();
   EOS_ASSERT( cpu_effort_pct >= 0 && cpu_effort_pct <= 100, plugin_config_exception,
               "cpu-effort-percent ${pct} must be 0 - 100", ("pct", cpu_effort_pct) );
      cpu_effort_pct *= config::percent_1;
   int32_t cpu_effort_offset_us =
         -EOS_PERCENT( config::block_interval_us, chain::config::percent_100 - cpu_effort_pct );

   uint32_t last_block_cpu_effort_pct = options.at("last-block-cpu-effort-percent").as<uint32_t>();
   EOS_ASSERT( last_block_cpu_effort_pct >= 0 && last_block_cpu_effort_pct <= 100, plugin_config_exception,
               "last-block-cpu-effort-percent ${pct} must be 0 - 100", ("pct", last_block_cpu_effort_pct) );
      last_block_cpu_effort_pct *= config::percent_1;
   int32_t last_block_cpu_effort_offset_us =
         -EOS_PERCENT( config::block_interval_us, chain::config::percent_100 - last_block_cpu_effort_pct );

   my->_produce_time_offset_us = std::min( my->_produce_time_offset_us, cpu_effort_offset_us );
   my->_last_block_time_offset_us = std::min( my->_last_block_time_offset_us, last_block_cpu_effort_offset_us );

   my->_max_block_cpu_usage_threshold_us = options.at( "max-block-cpu-usage-threshold-us" ).as<uint32_t>();
   EOS_ASSERT( my->_max_block_cpu_usage_threshold_us < config::block_interval_us, plugin_config_exception,
               "max-block-cpu-usage-threshold-us ${t} must be 0 .. ${bi}", ("bi", config::block_interval_us)("t", my->_max_block_cpu_usage_threshold_us) );

   my->_max_block_net_usage_threshold_bytes = options.at( "max-block-net-usage-threshold-bytes" ).as<uint32_t>();

   my->_max_scheduled_transaction_time_per_block_ms = options.at("max-scheduled-transaction-time-per-block-ms").as<int32_t>();

   if( options.at( "subjective-cpu-leeway-us" ).as<int32_t>() != config::default_subjective_cpu_leeway_us ) {
      chain.set_subjective_cpu_leeway( fc::microseconds( options.at( "subjective-cpu-leeway-us" ).as<int32_t>() ) );
   }

   fc::microseconds subjective_account_decay_time = fc::minutes(options.at( "subjective-account-decay-time-minutes" ).as<uint32_t>());
   EOS_ASSERT( subjective_account_decay_time.count() > 0, plugin_config_exception,
               "subjective-account-decay-time-minutes ${dt} must be greater than 0", ("dt", subjective_account_decay_time.to_seconds() / 60));
   my->_subjective_billing.set_expired_accumulator_average_window( subjective_account_decay_time );

   my->_max_transaction_time_ms = options.at("max-transaction-time").as<int32_t>();

   my->_max_irreversible_block_age_us = fc::seconds(options.at("max-irreversible-block-age").as<int32_t>());

   auto max_incoming_transaction_queue_size = options.at("incoming-transaction-queue-size-mb").as<uint16_t>() * 1024*1024;

   EOS_ASSERT( max_incoming_transaction_queue_size > 0, plugin_config_exception,
               "incoming-transaction-queue-size-mb ${mb} must be greater than 0", ("mb", max_incoming_transaction_queue_size) );

   my->_unapplied_transactions.set_max_transaction_queue_size( max_incoming_transaction_queue_size );

   my->_incoming_defer_ratio = options.at("incoming-defer-ratio").as<double>();

   my->_disable_persist_until_expired = options.at("disable-api-persisted-trx").as<bool>();
   bool disable_subjective_billing = options.at("disable-subjective-billing").as<bool>();
   my->_disable_subjective_p2p_billing = options.at("disable-subjective-p2p-billing").as<bool>();
   my->_disable_subjective_api_billing = options.at("disable-subjective-api-billing").as<bool>();
   dlog( "disable-subjective-billing: ${s}, disable-subjective-p2p-billing: ${p2p}, disable-subjective-api-billing: ${api}",
         ("s", disable_subjective_billing)("p2p", my->_disable_subjective_p2p_billing)("api", my->_disable_subjective_api_billing) );
   if( !disable_subjective_billing ) {
       my->_disable_subjective_p2p_billing = my->_disable_subjective_api_billing = false;
   } else if( !my->_disable_subjective_p2p_billing || !my->_disable_subjective_api_billing ) {
       disable_subjective_billing = false;
   }
   if( disable_subjective_billing ) {
       my->_subjective_billing.disable();
       ilog( "Subjective CPU billing disabled" );
   } else if( !my->_disable_subjective_p2p_billing && !my->_disable_subjective_api_billing ) {
       ilog( "Subjective CPU billing enabled" );
   } else {
       if( my->_disable_subjective_p2p_billing ) ilog( "Subjective CPU billing of P2P trxs disabled " );
       if( my->_disable_subjective_api_billing ) ilog( "Subjective CPU billing of API trxs disabled " );
   }

   auto thread_pool_size = options.at( "producer-threads" ).as<uint16_t>();
   EOS_ASSERT( thread_pool_size > 0, plugin_config_exception,
               "producer-threads ${num} must be greater than 0", ("num", thread_pool_size));
   my->_thread_pool.emplace( "prod", thread_pool_size );

   if( options.count( "snapshots-dir" )) {
      auto sd = options.at( "snapshots-dir" ).as<bfs::path>();
      if( sd.is_relative()) {
         my->_snapshots_dir = app().data_dir() / sd;
         if (!fc::exists(my->_snapshots_dir)) {
            fc::create_directories(my->_snapshots_dir);
         }
      } else {
         my->_snapshots_dir = sd;
      }

      EOS_ASSERT( fc::is_directory(my->_snapshots_dir), snapshot_directory_not_found_exception,
                  "No such directory '${dir}'", ("dir", my->_snapshots_dir.generic_string()) );

      if (auto resmon_plugin = app().find_plugin<resource_monitor_plugin>()) {
         resmon_plugin->monitor_directory(my->_snapshots_dir);
      }
   }

   my->_incoming_block_sync_provider = app().get_method<incoming::methods::block_sync>().register_provider(
         [this](const signed_block_ptr& block, const std::optional<block_id_type>& block_id, const block_state_ptr& bsp) {
      return my->on_incoming_block(block, block_id, bsp);
   });

   my->_incoming_transaction_async_provider = app().get_method<incoming::methods::transaction_async>().register_provider(
         [this](const packed_transaction_ptr& trx, bool persist_until_expired, bool read_only, bool return_failure_traces, next_function<transaction_trace_ptr> next) -> void {
      return my->on_incoming_transaction_async(trx, persist_until_expired, read_only, return_failure_traces, next );
   });

   if (options.count("greylist-account")) {
      std::vector<std::string> greylist = options["greylist-account"].as<std::vector<std::string>>();
      greylist_params param;
      for (auto &a : greylist) {
         param.accounts.push_back(account_name(a));
      }
      add_greylist_accounts(param);
   }

   {
      uint32_t greylist_limit = options.at("greylist-limit").as<uint32_t>();
      chain.set_greylist_limit( greylist_limit );
   }

   if( options.count("disable-subjective-account-billing") ) {
      std::vector<std::string> accounts = options["disable-subjective-account-billing"].as<std::vector<std::string>>();
      for( const auto& a : accounts ) {
         my->_subjective_billing.disable_account( account_name(a) );
      }
   }

} FC_LOG_AND_RETHROW() }

void producer_plugin::plugin_startup()
{ try {
   handle_sighup(); // Sets loggers

   try {
   ilog("producer plugin:  plugin_startup() begin");

   chain::controller& chain = my->chain_plug->chain();
   EOS_ASSERT( my->_producers.empty() || chain.get_read_mode() == chain::db_read_mode::SPECULATIVE, plugin_config_exception,
              "node cannot have any producer-name configured because block production is impossible when read_mode is not \"speculative\"" );

   EOS_ASSERT( my->_producers.empty() || chain.get_validation_mode() == chain::validation_mode::FULL, plugin_config_exception,
              "node cannot have any producer-name configured because block production is not safe when validation_mode is not \"full\"" );

   EOS_ASSERT( my->_producers.empty() || my->chain_plug->accept_transactions(), plugin_config_exception,
              "node cannot have any producer-name configured because no block production is possible with no [api|p2p]-accepted-transactions" );

   // persisting transactions only makes sense for SPECULATIVE mode.
   if( !my->_disable_persist_until_expired ) my->_disable_persist_until_expired = chain.get_read_mode() != db_read_mode::SPECULATIVE;

   my->_accepted_block_connection.emplace(chain.accepted_block.connect( [this]( const auto& bsp ){ my->on_block( bsp ); } ));
   my->_accepted_block_header_connection.emplace(chain.accepted_block_header.connect( [this]( const auto& bsp ){ my->on_block_header( bsp ); } ));
   my->_irreversible_block_connection.emplace(chain.irreversible_block.connect( [this]( const auto& bsp ){ my->on_irreversible_block( bsp->block ); } ));

   const auto lib_num = chain.last_irreversible_block_num();
   const auto lib = chain.fetch_block_by_number(lib_num);
   if (lib) {
      my->on_irreversible_block(lib);
   } else {
      my->_irreversible_block_time = fc::time_point::maximum();
   }

   if (!my->_producers.empty()) {
      ilog("Launching block production for ${n} producers at ${time}.", ("n", my->_producers.size())("time",fc::time_point::now()));

      if (my->_production_enabled) {
         if (chain.head_block_num() == 0) {
            new_chain_banner(chain);
         }
      }
   }

   my->schedule_production_loop();

   ilog("producer plugin:  plugin_startup() end");
   } catch( ... ) {
      // always call plugin_shutdown, even on exception
      plugin_shutdown();
      throw;
   }
} FC_CAPTURE_AND_RETHROW() }

void producer_plugin::plugin_shutdown() {
   try {
      my->_timer.cancel();
   } catch ( const std::bad_alloc& ) {
     chain_plugin::handle_bad_alloc();
   } catch ( const boost::interprocess::bad_alloc& ) {
     chain_plugin::handle_bad_alloc();
   } catch(const fc::exception& e) {
      edump((e.to_detail_string()));
   } catch(const std::exception& e) {
      edump((fc::std_exception_wrapper::from_current_exception(e).to_detail_string()));
   }

   if( my->_thread_pool ) {
      my->_thread_pool->stop();
   }

   my->_unapplied_transactions.clear();

   app().post( 0, [me = my](){} ); // keep my pointer alive until queue is drained
   fc_ilog(_log, "exit shutdown");
}

void producer_plugin::handle_sighup() {
   fc::logger::update( logger_name, _log );
   fc::logger::update(trx_successful_trace_logger_name, _trx_successful_trace_log);
   fc::logger::update(trx_failed_trace_logger_name, _trx_failed_trace_log);
   fc::logger::update(trx_trace_success_logger_name, _trx_trace_success_log);
   fc::logger::update(trx_trace_failure_logger_name, _trx_trace_failure_log);
   fc::logger::update(trx_logger_name, _trx_log);
}

void producer_plugin::pause() {
   fc_ilog(_log, "Producer paused.");
   my->_pause_production = true;
}

void producer_plugin::resume() {
   my->_pause_production = false;
   // it is possible that we are only speculating because of this policy which we have now changed
   // re-evaluate that now
   //
   if (my->_pending_block_mode == pending_block_mode::speculating) {
      my->abort_block();
      fc_ilog(_log, "Producer resumed. Scheduling production.");
      my->schedule_production_loop();
   } else {
      fc_ilog(_log, "Producer resumed.");
   }
}

bool producer_plugin::paused() const {
   return my->_pause_production;
}

void producer_plugin::update_runtime_options(const runtime_options& options) {
   chain::controller& chain = my->chain_plug->chain();
   bool check_speculating = false;

   if (options.max_transaction_time) {
      my->_max_transaction_time_ms = *options.max_transaction_time;
   }

   if (options.max_irreversible_block_age) {
      my->_max_irreversible_block_age_us =  fc::seconds(*options.max_irreversible_block_age);
      check_speculating = true;
   }

   if (options.produce_time_offset_us) {
      my->_produce_time_offset_us = *options.produce_time_offset_us;
   }

   if (options.last_block_time_offset_us) {
      my->_last_block_time_offset_us = *options.last_block_time_offset_us;
   }

   if (options.max_scheduled_transaction_time_per_block_ms) {
      my->_max_scheduled_transaction_time_per_block_ms = *options.max_scheduled_transaction_time_per_block_ms;
   }

   if (options.incoming_defer_ratio) {
      my->_incoming_defer_ratio = *options.incoming_defer_ratio;
   }

   if (check_speculating && my->_pending_block_mode == pending_block_mode::speculating) {
      my->abort_block();
      my->schedule_production_loop();
   }

   if (options.subjective_cpu_leeway_us) {
      chain.set_subjective_cpu_leeway(fc::microseconds(*options.subjective_cpu_leeway_us));
   }

   if (options.greylist_limit) {
      chain.set_greylist_limit(*options.greylist_limit);
   }
}

producer_plugin::runtime_options producer_plugin::get_runtime_options() const {
   return {
      my->_max_transaction_time_ms,
      my->_max_irreversible_block_age_us.count() < 0 ? -1 : my->_max_irreversible_block_age_us.count() / 1'000'000,
      my->_produce_time_offset_us,
      my->_last_block_time_offset_us,
      my->_max_scheduled_transaction_time_per_block_ms,
      my->chain_plug->chain().get_subjective_cpu_leeway() ?
            my->chain_plug->chain().get_subjective_cpu_leeway()->count() :
            std::optional<int32_t>(),
      my->_incoming_defer_ratio,
      my->chain_plug->chain().get_greylist_limit()
   };
}

void producer_plugin::add_greylist_accounts(const greylist_params& params) {
   EOS_ASSERT(params.accounts.size() > 0, chain::invalid_http_request, "At least one account is required");

   chain::controller& chain = my->chain_plug->chain();
   for (auto &acc : params.accounts) {
      chain.add_resource_greylist(acc);
   }
}

void producer_plugin::remove_greylist_accounts(const greylist_params& params) {
   EOS_ASSERT(params.accounts.size() > 0, chain::invalid_http_request, "At least one account is required");

   chain::controller& chain = my->chain_plug->chain();
   for (auto &acc : params.accounts) {
      chain.remove_resource_greylist(acc);
   }
}

producer_plugin::greylist_params producer_plugin::get_greylist() const {
   chain::controller& chain = my->chain_plug->chain();
   greylist_params result;
   const auto& list = chain.get_resource_greylist();
   result.accounts.reserve(list.size());
   for (auto &acc: list) {
      result.accounts.push_back(acc);
   }
   return result;
}

producer_plugin::whitelist_blacklist producer_plugin::get_whitelist_blacklist() const {
   chain::controller& chain = my->chain_plug->chain();
   return {
      chain.get_actor_whitelist(),
      chain.get_actor_blacklist(),
      chain.get_contract_whitelist(),
      chain.get_contract_blacklist(),
      chain.get_action_blacklist(),
      chain.get_key_blacklist()
   };
}

void producer_plugin::set_whitelist_blacklist(const producer_plugin::whitelist_blacklist& params) {
   EOS_ASSERT(params.actor_whitelist || params.actor_blacklist || params.contract_whitelist || params.contract_blacklist || params.action_blacklist || params.key_blacklist,
              chain::invalid_http_request,
              "At least one of actor_whitelist, actor_blacklist, contract_whitelist, contract_blacklist, action_blacklist, and key_blacklist is required"
             );

   chain::controller& chain = my->chain_plug->chain();
   if(params.actor_whitelist) chain.set_actor_whitelist(*params.actor_whitelist);
   if(params.actor_blacklist) chain.set_actor_blacklist(*params.actor_blacklist);
   if(params.contract_whitelist) chain.set_contract_whitelist(*params.contract_whitelist);
   if(params.contract_blacklist) chain.set_contract_blacklist(*params.contract_blacklist);
   if(params.action_blacklist) chain.set_action_blacklist(*params.action_blacklist);
   if(params.key_blacklist) chain.set_key_blacklist(*params.key_blacklist);
}

producer_plugin::integrity_hash_information producer_plugin::get_integrity_hash() const {
   chain::controller& chain = my->chain_plug->chain();

   auto reschedule = fc::make_scoped_exit([this](){
      my->schedule_production_loop();
   });

   if (chain.is_building_block()) {
      // abort the pending block
      my->abort_block();
   } else {
      reschedule.cancel();
   }

   return {chain.head_block_id(), chain.calculate_integrity_hash()};
}

void producer_plugin::create_snapshot(producer_plugin::next_function<producer_plugin::snapshot_information> next) {
   chain::controller& chain = my->chain_plug->chain();

   auto head_id = chain.head_block_id();
   const auto head_block_num = chain.head_block_num();
   const auto head_block_time = chain.head_block_time();
   const auto& snapshot_path = pending_snapshot::get_final_path(head_id, my->_snapshots_dir);
   const auto& temp_path     = pending_snapshot::get_temp_path(head_id, my->_snapshots_dir);

   // maintain legacy exception if the snapshot exists
   if( fc::is_regular_file(snapshot_path) ) {
      auto ex = snapshot_exists_exception( FC_LOG_MESSAGE( error, "snapshot named ${name} already exists", ("name", snapshot_path.generic_string()) ) );
      next(ex.dynamic_copy_exception());
      return;
   }

   auto write_snapshot = [&]( const bfs::path& p ) -> void {
      auto reschedule = fc::make_scoped_exit([this](){
         my->schedule_production_loop();
      });

      if (chain.is_building_block()) {
         // abort the pending block
         my->abort_block();
      } else {
         reschedule.cancel();
      }

      bfs::create_directory( p.parent_path() );

      // create the snapshot
      auto snap_out = std::ofstream(p.generic_string(), (std::ios::out | std::ios::binary));
      auto writer = std::make_shared<ostream_snapshot_writer>(snap_out);
      chain.write_snapshot(writer);
      writer->finalize();
      snap_out.flush();
      snap_out.close();
   };

   // If in irreversible mode, create snapshot and return path to snapshot immediately.
   if( chain.get_read_mode() == db_read_mode::IRREVERSIBLE ) {
      try {
         write_snapshot( temp_path );

         boost::system::error_code ec;
         bfs::rename(temp_path, snapshot_path, ec);
         EOS_ASSERT(!ec, snapshot_finalization_exception,
               "Unable to finalize valid snapshot of block number ${bn}: [code: ${ec}] ${message}",
               ("bn", head_block_num)
               ("ec", ec.value())
               ("message", ec.message()));

         next( producer_plugin::snapshot_information{head_id, head_block_num, head_block_time, chain_snapshot_header::current_version, snapshot_path.generic_string()} );
      } CATCH_AND_CALL (next);
      return;
   }

   // Otherwise, the result will be returned when the snapshot becomes irreversible.

   // determine if this snapshot is already in-flight
   auto& pending_by_id = my->_pending_snapshot_index.get<by_id>();
   auto existing = pending_by_id.find(head_id);
   if( existing != pending_by_id.end() ) {
      // if a snapshot at this block is already pending, attach this requests handler to it
      pending_by_id.modify(existing, [&next]( auto& entry ){
         entry.next = [prev = entry.next, next](const std::variant<fc::exception_ptr, producer_plugin::snapshot_information>& res){
            prev(res);
            next(res);
         };
      });
   } else {
      const auto& pending_path = pending_snapshot::get_pending_path(head_id, my->_snapshots_dir);

      try {
         write_snapshot( temp_path ); // create a new pending snapshot

         boost::system::error_code ec;
         bfs::rename(temp_path, pending_path, ec);
         EOS_ASSERT(!ec, snapshot_finalization_exception,
               "Unable to promote temp snapshot to pending for block number ${bn}: [code: ${ec}] ${message}",
               ("bn", head_block_num)
               ("ec", ec.value())
               ("message", ec.message()));

         my->_pending_snapshot_index.emplace(head_id, next, pending_path.generic_string(), snapshot_path.generic_string());
      } CATCH_AND_CALL (next);
   }
}

producer_plugin::scheduled_protocol_feature_activations
producer_plugin::get_scheduled_protocol_feature_activations()const {
   return {my->_protocol_features_to_activate};
}

void producer_plugin::schedule_protocol_feature_activations( const scheduled_protocol_feature_activations& schedule ) {
   const chain::controller& chain = my->chain_plug->chain();
   std::set<digest_type> set_of_features_to_activate( schedule.protocol_features_to_activate.begin(),
                                                      schedule.protocol_features_to_activate.end() );
   EOS_ASSERT( set_of_features_to_activate.size() == schedule.protocol_features_to_activate.size(),
               invalid_protocol_features_to_activate, "duplicate digests" );
   chain.validate_protocol_features( schedule.protocol_features_to_activate );
   const auto& pfs = chain.get_protocol_feature_manager().get_protocol_feature_set();
   for (auto &feature_digest : set_of_features_to_activate) {
      const auto& pf = pfs.get_protocol_feature(feature_digest);
      EOS_ASSERT( !pf.preactivation_required, protocol_feature_exception,
                  "protocol feature requires preactivation: ${digest}",
                  ("digest", feature_digest));
   }
   my->_protocol_features_to_activate = schedule.protocol_features_to_activate;
   my->_protocol_features_signaled = false;
}

fc::variants producer_plugin::get_supported_protocol_features( const get_supported_protocol_features_params& params ) const {
   fc::variants results;
   const chain::controller& chain = my->chain_plug->chain();
   const auto& pfs = chain.get_protocol_feature_manager().get_protocol_feature_set();
   const auto next_block_time = chain.head_block_time() + fc::milliseconds(config::block_interval_ms);

   flat_map<digest_type, bool>  visited_protocol_features;
   visited_protocol_features.reserve( pfs.size() );

   std::function<bool(const protocol_feature&)> add_feature =
   [&results, &pfs, &params, next_block_time, &visited_protocol_features, &add_feature]
   ( const protocol_feature& pf ) -> bool {
      if( ( params.exclude_disabled || params.exclude_unactivatable ) && !pf.enabled ) return false;
      if( params.exclude_unactivatable && ( next_block_time < pf.earliest_allowed_activation_time  ) ) return false;

      auto res = visited_protocol_features.emplace( pf.feature_digest, false );
      if( !res.second ) return res.first->second;

      const auto original_size = results.size();
      for( const auto& dependency : pf.dependencies ) {
         if( !add_feature( pfs.get_protocol_feature( dependency ) ) ) {
            results.resize( original_size );
            return false;
         }
      }

      res.first->second = true;
      results.emplace_back( pf.to_variant(true) );
      return true;
   };

   for( const auto& pf : pfs ) {
      add_feature( pf );
   }

   return results;
}

producer_plugin::get_account_ram_corrections_result
producer_plugin::get_account_ram_corrections( const get_account_ram_corrections_params& params ) const {
   get_account_ram_corrections_result result;
   const auto& db = my->chain_plug->chain().db();

   const auto& idx = db.get_index<chain::account_ram_correction_index, chain::by_name>();
   account_name lower_bound_value{ std::numeric_limits<uint64_t>::lowest() };
   account_name upper_bound_value{ std::numeric_limits<uint64_t>::max() };

   if( params.lower_bound ) {
      lower_bound_value = *params.lower_bound;
   }

   if( params.upper_bound ) {
      upper_bound_value = *params.upper_bound;
   }

   if( upper_bound_value < lower_bound_value )
      return result;

   auto walk_range = [&]( auto itr, auto end_itr ) {
      for( unsigned int count = 0;
           count < params.limit && itr != end_itr;
           ++itr )
      {
         result.rows.push_back( fc::variant( *itr ) );
         ++count;
      }
      if( itr != end_itr ) {
         result.more = itr->name;
      }
   };

   auto lower = idx.lower_bound( lower_bound_value );
   auto upper = idx.upper_bound( upper_bound_value );
   if( params.reverse ) {
      walk_range( boost::make_reverse_iterator(upper), boost::make_reverse_iterator(lower) );
   } else {
      walk_range( lower, upper );
   }

   return result;
}

producer_plugin::get_unapplied_transactions_result
producer_plugin::get_unapplied_transactions( const get_unapplied_transactions_params& p, const fc::time_point& deadline ) const {

   fc::microseconds params_time_limit = p.time_limit_ms ? fc::milliseconds(*p.time_limit_ms) : fc::milliseconds(10);
   fc::time_point params_deadline = fc::time_point::now() + params_time_limit;

   auto& ua = my->_unapplied_transactions;

   auto itr = ([&](){
      if (!p.lower_bound.empty()) {
         try {
            auto trx_id = transaction_id_type( p.lower_bound );
            return ua.lower_bound( trx_id );
         } catch( ... ) {
            return ua.end();
         }
      } else {
         return ua.begin();
      }
   })();

   auto get_trx_type = [&](trx_enum_type t, bool read_only) {
      if( read_only ) return "read_only";
      switch( t ) {
         case trx_enum_type::unknown:
            return "unknown";
         case trx_enum_type::persisted:
            return "persisted";
         case trx_enum_type::forked:
            return "forked";
         case trx_enum_type::aborted:
            return "aborted";
         case trx_enum_type::incoming_persisted:
            return "incoming_persisted";
         case trx_enum_type::incoming:
            return "incoming";
      }
      return "unknown type";
   };

   get_unapplied_transactions_result result;
   result.size = ua.size();
   result.incoming_size = ua.incoming_size();

   uint32_t remaining = p.limit ? *p.limit : std::numeric_limits<uint32_t>::max();
   while (itr != ua.end() && remaining > 0 && params_deadline > fc::time_point::now()) {
      FC_CHECK_DEADLINE(deadline);
      auto& r = result.trxs.emplace_back();
      r.trx_id = itr->id();
      r.expiration = itr->expiration();
      const auto& pt = itr->trx_meta->packed_trx();
      r.trx_type = get_trx_type( itr->trx_type, itr->trx_meta->read_only );
      r.first_auth = pt->get_transaction().first_authorizer();
      const auto& actions = pt->get_transaction().actions;
      if( !actions.empty() ) {
         r.first_receiver = actions[0].account;
         r.first_action = actions[0].name;
      }
      r.total_actions = pt->get_transaction().total_actions();
      r.billed_cpu_time_us = itr->trx_meta->billed_cpu_time_us;
      r.size = pt->get_estimated_size();

      ++itr;
      remaining--;
   }

   if (itr != ua.end()) {
      result.more = itr->id();
   }

   return result;
}


std::optional<fc::time_point> producer_plugin_impl::calculate_next_block_time(const account_name& producer_name, const block_timestamp_type& current_block_time) const {
   chain::controller& chain = chain_plug->chain();
   const auto& hbs = chain.head_block_state();
   const auto& active_schedule = hbs->active_schedule.producers;

   // determine if this producer is in the active schedule and if so, where
   auto itr = std::find_if(active_schedule.begin(), active_schedule.end(), [&](const auto& asp){ return asp.producer_name == producer_name; });
   if (itr == active_schedule.end()) {
      // this producer is not in the active producer set
      return std::optional<fc::time_point>();
   }

   size_t producer_index = itr - active_schedule.begin();
   uint32_t minimum_offset = 1; // must at least be the "next" block

   // account for a watermark in the future which is disqualifying this producer for now
   // this is conservative assuming no blocks are dropped.  If blocks are dropped the watermark will
   // disqualify this producer for longer but it is assumed they will wake up, determine that they
   // are disqualified for longer due to skipped blocks and re-caculate their next block with better
   // information then
   auto current_watermark = get_watermark(producer_name);
   if (current_watermark) {
      const auto watermark = *current_watermark;
      auto block_num = chain.head_block_state()->block_num;
      if (chain.is_building_block()) {
         ++block_num;
      }
      if (watermark.first > block_num) {
         // if I have a watermark block number then I need to wait until after that watermark
         minimum_offset = watermark.first - block_num + 1;
      }
      if (watermark.second > current_block_time) {
          // if I have a watermark block timestamp then I need to wait until after that watermark timestamp
          minimum_offset = std::max(minimum_offset, watermark.second.slot - current_block_time.slot + 1);
      }
   }

   // this producers next opportuity to produce is the next time its slot arrives after or at the calculated minimum
   uint32_t minimum_slot = current_block_time.slot + minimum_offset;
   size_t minimum_slot_producer_index = (minimum_slot % (active_schedule.size() * config::producer_repetitions)) / config::producer_repetitions;
   if ( producer_index == minimum_slot_producer_index ) {
      // this is the producer for the minimum slot, go with that
      return block_timestamp_type(minimum_slot).to_time_point();
   } else {
      // calculate how many rounds are between the minimum producer and the producer in question
      size_t producer_distance = producer_index - minimum_slot_producer_index;
      // check for unsigned underflow
      if (producer_distance > producer_index) {
         producer_distance += active_schedule.size();
      }

      // align the minimum slot to the first of its set of reps
      uint32_t first_minimum_producer_slot = minimum_slot - (minimum_slot % config::producer_repetitions);

      // offset the aligned minimum to the *earliest* next set of slots for this producer
      uint32_t next_block_slot = first_minimum_producer_slot  + (producer_distance * config::producer_repetitions);
      return block_timestamp_type(next_block_slot).to_time_point();
   }
}

fc::time_point producer_plugin_impl::calculate_pending_block_time() const {
   const chain::controller& chain = chain_plug->chain();
   const fc::time_point now = fc::time_point::now();
   const fc::time_point base = std::max<fc::time_point>(now, chain.head_block_time());
   const int64_t min_time_to_next_block = (config::block_interval_us) - (base.time_since_epoch().count() % (config::block_interval_us) );
   fc::time_point block_time = base + fc::microseconds(min_time_to_next_block);
   return block_time;
}

fc::time_point producer_plugin_impl::calculate_block_deadline( const fc::time_point& block_time ) const {
   if( _pending_block_mode == pending_block_mode::producing ) {
      bool last_block = ((block_timestamp_type( block_time ).slot % config::producer_repetitions) == config::producer_repetitions - 1);
      return block_time + fc::microseconds(last_block ? _last_block_time_offset_us : _produce_time_offset_us);
   } else {
      return block_time + fc::microseconds(_produce_time_offset_us);
   }
}

bool producer_plugin_impl::should_interrupt_start_block( const fc::time_point& deadline ) const {
   if( _pending_block_mode == pending_block_mode::producing ) {
      return deadline <= fc::time_point::now();
   }
   // if we can produce then honor deadline so production starts on time
   return (!_producers.empty() && deadline <= fc::time_point::now()) || _received_block;
}

producer_plugin_impl::start_block_result producer_plugin_impl::start_block() {
   chain::controller& chain = chain_plug->chain();

   if( !chain_plug->accept_transactions() )
      return start_block_result::waiting_for_block;

   const auto& hbs = chain.head_block_state();

   if( chain.get_terminate_at_block() > 0 && chain.get_terminate_at_block() <= chain.head_block_num() ) {
      ilog("Reached configured maximum block ${num}; terminating", ("num", chain.get_terminate_at_block()));
      app().quit();
      return start_block_result::failed;
   }

   const fc::time_point now = fc::time_point::now();
   const fc::time_point block_time = calculate_pending_block_time();
   const fc::time_point preprocess_deadline = calculate_block_deadline(block_time);

   const pending_block_mode previous_pending_mode = _pending_block_mode;
   _pending_block_mode = pending_block_mode::producing;

   // Not our turn
   const auto& scheduled_producer = hbs->get_scheduled_producer(block_time);

   const auto current_watermark = get_watermark(scheduled_producer.producer_name);

   size_t num_relevant_signatures = 0;
   scheduled_producer.for_each_key([&](const public_key_type& key){
      const auto& iter = _signature_providers.find(key);
      if(iter != _signature_providers.end()) {
         num_relevant_signatures++;
      }
   });

   auto irreversible_block_age = get_irreversible_block_age();

   // If the next block production opportunity is in the present or future, we're synced.
   if( !_production_enabled ) {
      _pending_block_mode = pending_block_mode::speculating;
   } else if( _producers.find(scheduled_producer.producer_name) == _producers.end()) {
      _pending_block_mode = pending_block_mode::speculating;
   } else if (num_relevant_signatures == 0) {
      elog("Not producing block because I don't have any private keys relevant to authority: ${authority}", ("authority", scheduled_producer.authority));
      _pending_block_mode = pending_block_mode::speculating;
   } else if ( _pause_production ) {
      elog("Not producing block because production is explicitly paused");
      _pending_block_mode = pending_block_mode::speculating;
   } else if ( _max_irreversible_block_age_us.count() >= 0 && irreversible_block_age >= _max_irreversible_block_age_us ) {
      elog("Not producing block because the irreversible block is too old [age:${age}s, max:${max}s]", ("age", irreversible_block_age.count() / 1'000'000)( "max", _max_irreversible_block_age_us.count() / 1'000'000 ));
      _pending_block_mode = pending_block_mode::speculating;
   }

   if (_pending_block_mode == pending_block_mode::producing) {
      // determine if our watermark excludes us from producing at this point
      if (current_watermark) {
         const block_timestamp_type block_timestamp{block_time};
         if (current_watermark->first > hbs->block_num) {
            elog("Not producing block because \"${producer}\" signed a block at a higher block number (${watermark}) than the current fork's head (${head_block_num})",
                 ("producer", scheduled_producer.producer_name)
                 ("watermark", current_watermark->first)
                 ("head_block_num", hbs->block_num));
            _pending_block_mode = pending_block_mode::speculating;
         } else if (current_watermark->second >= block_timestamp) {
            elog("Not producing block because \"${producer}\" signed a block at the next block time or later (${watermark}) than the pending block time (${block_timestamp})",
                 ("producer", scheduled_producer.producer_name)
                 ("watermark", current_watermark->second)
                 ("block_timestamp", block_timestamp));
            _pending_block_mode = pending_block_mode::speculating;
         }
      }
   }

   if (_pending_block_mode == pending_block_mode::speculating) {
      auto head_block_age = now - chain.head_block_time();
      if (head_block_age > fc::seconds(5))
         return start_block_result::waiting_for_block;
   }

   if (_pending_block_mode == pending_block_mode::producing) {
      const auto start_block_time = block_time - fc::microseconds( config::block_interval_us );
      if( now < start_block_time ) {
         fc_dlog(_log, "Not producing block waiting for production window ${n} ${bt}", ("n", hbs->block_num + 1)("bt", block_time) );
         // start_block_time instead of block_time because schedule_delayed_production_loop calculates next block time from given time
         schedule_delayed_production_loop(weak_from_this(), calculate_producer_wake_up_time(start_block_time));
         return start_block_result::waiting_for_production;
      }
   } else if (previous_pending_mode == pending_block_mode::producing) {
      // just produced our last block of our round
      const auto start_block_time = block_time - fc::microseconds( config::block_interval_us );
      fc_dlog(_log, "Not starting speculative block until ${bt}", ("bt", start_block_time) );
      schedule_delayed_production_loop( weak_from_this(), start_block_time);
      return start_block_result::waiting_for_production;
   }

   fc_dlog(_log, "Starting block #${n} at ${time} producer ${p}",
           ("n", hbs->block_num + 1)("time", now)("p", scheduled_producer.producer_name));

   try {
      uint16_t blocks_to_confirm = 0;

      if (_pending_block_mode == pending_block_mode::producing) {
         // determine how many blocks this producer can confirm
         // 1) if it is not a producer from this node, assume no confirmations (we will discard this block anyway)
         // 2) if it is a producer on this node that has never produced, the conservative approach is to assume no
         //    confirmations to make sure we don't double sign after a crash TODO: make these watermarks durable?
         // 3) if it is a producer on this node where this node knows the last block it produced, safely set it -UNLESS-
         // 4) the producer on this node's last watermark is higher (meaning on a different fork)
         if (current_watermark) {
            auto watermark_bn = current_watermark->first;
            if (watermark_bn < hbs->block_num) {
               blocks_to_confirm = (uint16_t)(std::min<uint32_t>(std::numeric_limits<uint16_t>::max(), (uint32_t)(hbs->block_num - watermark_bn)));
            }
         }

         // can not confirm irreversible blocks
         blocks_to_confirm = (uint16_t)(std::min<uint32_t>(blocks_to_confirm, (uint32_t)(hbs->block_num - hbs->dpos_irreversible_blocknum)));
      }

      abort_block();

      auto features_to_activate = chain.get_preactivated_protocol_features();
      if( _pending_block_mode == pending_block_mode::producing && _protocol_features_to_activate.size() > 0 ) {
         bool drop_features_to_activate = false;
         try {
            chain.validate_protocol_features( _protocol_features_to_activate );
         } catch ( const std::bad_alloc& ) {
           chain_plugin::handle_bad_alloc();
         } catch ( const boost::interprocess::bad_alloc& ) {
           chain_plugin::handle_bad_alloc();
         } catch( const fc::exception& e ) {
            wlog( "protocol features to activate are no longer all valid: ${details}",
                  ("details",e.to_detail_string()) );
            drop_features_to_activate = true;
         } catch( const std::exception& e ) {
            wlog( "protocol features to activate are no longer all valid: ${details}",
                  ("details",fc::std_exception_wrapper::from_current_exception(e).to_detail_string()) );
            drop_features_to_activate = true;
         }

         if( drop_features_to_activate ) {
            _protocol_features_to_activate.clear();
         } else {
            auto protocol_features_to_activate = _protocol_features_to_activate; // do a copy as pending_block might be aborted
            if( features_to_activate.size() > 0 ) {
               protocol_features_to_activate.reserve( protocol_features_to_activate.size()
                                                         + features_to_activate.size() );
               std::set<digest_type> set_of_features_to_activate( protocol_features_to_activate.begin(),
                                                                  protocol_features_to_activate.end() );
               for( const auto& f : features_to_activate ) {
                  auto res = set_of_features_to_activate.insert( f );
                  if( res.second ) {
                     protocol_features_to_activate.push_back( f );
                  }
               }
               features_to_activate.clear();
            }
            std::swap( features_to_activate, protocol_features_to_activate );
            _protocol_features_signaled = true;
            ilog( "signaling activation of the following protocol features in block ${num}: ${features_to_activate}",
                  ("num", hbs->block_num + 1)("features_to_activate", features_to_activate) );
         }
      }

      chain.start_block( block_time, blocks_to_confirm, features_to_activate, preprocess_deadline );
   } LOG_AND_DROP();

   if( chain.is_building_block() ) {
      const auto& pending_block_signing_authority = chain.pending_block_signing_authority();

      if (_pending_block_mode == pending_block_mode::producing && pending_block_signing_authority != scheduled_producer.authority) {
         elog("Unexpected block signing authority, reverting to speculative mode! [expected: \"${expected}\", actual: \"${actual\"", ("expected", scheduled_producer.authority)("actual", pending_block_signing_authority));
         _pending_block_mode = pending_block_mode::speculating;
      }

      try {
         _account_fails.clear();

         if( !remove_expired_trxs( preprocess_deadline ) )
            return start_block_result::exhausted;
         if( !remove_expired_blacklisted_trxs( preprocess_deadline ) )
            return start_block_result::exhausted;
         if( !_subjective_billing.remove_expired( _log, chain.pending_block_time(), fc::time_point::now(),
                                                  [&](){ return should_interrupt_start_block( preprocess_deadline ); } ) ) {
            return start_block_result::exhausted;
         }

         // limit execution of pending incoming to once per block
         auto incoming_itr = _unapplied_transactions.incoming_begin();

         if( !process_unapplied_trxs( preprocess_deadline ) )
            return start_block_result::exhausted;

         if (_pending_block_mode == pending_block_mode::producing) {
            auto scheduled_trx_deadline = preprocess_deadline;
            if (_max_scheduled_transaction_time_per_block_ms >= 0) {
               scheduled_trx_deadline = std::min<fc::time_point>(
                     scheduled_trx_deadline,
                     fc::time_point::now() + fc::milliseconds(_max_scheduled_transaction_time_per_block_ms)
               );
            }
            // may exhaust scheduled_trx_deadline but not preprocess_deadline, exhausted preprocess_deadline checked below
            process_scheduled_and_incoming_trxs( scheduled_trx_deadline, incoming_itr );
         }

         if( app().is_quiting() ) // db guard exception above in LOG_AND_DROP could have called app().quit()
            return start_block_result::failed;
         if ( should_interrupt_start_block( preprocess_deadline ) || block_is_exhausted() ) {
            return start_block_result::exhausted;
         }

         if( !process_incoming_trxs( preprocess_deadline, incoming_itr ) )
            return start_block_result::exhausted;

         return start_block_result::succeeded;

      } catch ( const guard_exception& e ) {
         chain_plugin::handle_guard_exception(e);
         return start_block_result::failed;
      } catch ( std::bad_alloc& ) {
         chain_plugin::handle_bad_alloc();
      } catch ( boost::interprocess::bad_alloc& ) {
         chain_plugin::handle_db_exhaustion();
      }

   }

   return start_block_result::failed;
}

bool producer_plugin_impl::remove_expired_trxs( const fc::time_point& deadline )
{
   chain::controller& chain = chain_plug->chain();
   auto pending_block_time = chain.pending_block_time();

   // remove all expired transactions
   size_t num_expired_persistent = 0;
   size_t num_expired_other = 0;
   size_t orig_count = _unapplied_transactions.size();
   bool exhausted = !_unapplied_transactions.clear_expired( pending_block_time, [&](){ return should_interrupt_start_block(deadline); },
         [&num_expired_persistent, &num_expired_other]( const packed_transaction_ptr& packed_trx_ptr, trx_enum_type trx_type ) {
            // expired exception is logged as part of next() call
            if( trx_type == trx_enum_type::persisted ) {
               ++num_expired_persistent;
            } else {
               ++num_expired_other;
            }
   });

   if( exhausted && _pending_block_mode == pending_block_mode::producing ) {
      fc_wlog( _log, "Unable to process all expired transactions in unapplied queue before deadline, "
                     "Persistent expired ${persistent_expired}, Other expired ${other_expired}",
               ("persistent_expired", num_expired_persistent)("other_expired", num_expired_other) );
   } else {
      fc_dlog( _log, "Processed ${m} expired transactions of the ${n} transactions in the unapplied queue, "
                     "Persistent expired ${persistent_expired}, Other expired ${other_expired}",
               ("m", num_expired_persistent+num_expired_other)("n", orig_count)
               ("persistent_expired", num_expired_persistent)("other_expired", num_expired_other) );
   }

   return !exhausted;
}

bool producer_plugin_impl::remove_expired_blacklisted_trxs( const fc::time_point& deadline )
{
   bool exhausted = false;
   auto& blacklist_by_expiry = _blacklisted_transactions.get<by_expiry>();
   if(!blacklist_by_expiry.empty()) {
      const chain::controller& chain = chain_plug->chain();
      const auto lib_time = chain.last_irreversible_block_time();

      int num_expired = 0;
      int orig_count = _blacklisted_transactions.size();

      while (!blacklist_by_expiry.empty() && blacklist_by_expiry.begin()->expiry <= lib_time) {
         if ( should_interrupt_start_block( deadline ) ) {
            exhausted = true;
            break;
         }
         blacklist_by_expiry.erase(blacklist_by_expiry.begin());
         num_expired++;
      }

      fc_dlog(_log, "Processed ${n} blacklisted transactions, Expired ${expired}",
              ("n", orig_count)("expired", num_expired));
   }
   return !exhausted;
}

// Returns contract name, action name, and exception text of an exception that occurred in a contract
inline std::string get_detailed_contract_except_info(const packed_transaction_ptr& trx,
                                                     const transaction_trace_ptr& trace,
                                                     const fc::exception_ptr& except_ptr)
{
   std::string contract_name;
   std::string act_name;
   std::string details;

   if( trace && !trace->action_traces.empty() ) {
      auto last_action_ordinal = trace->action_traces.size() - 1;
      contract_name = trace->action_traces[last_action_ordinal].receiver.to_string();
      act_name = trace->action_traces[last_action_ordinal].act.name.to_string();
   } else if ( trx ) {
      const auto& actions = trx->get_transaction().actions;
      if( actions.empty() ) return details; // should not be possible
      contract_name = actions[0].account.to_string();
      act_name = actions[0].name.to_string();
   }

   details = except_ptr ? except_ptr->top_message() : (trace && trace->except) ? trace->except->top_message() : std::string();
   if (!details.empty()) {
      details = fc::format_string("${d}", fc::mutable_variant_object() ("d", details), true);  // true for limiting the formatted string size
   }

   // this format is parsed by external tools
   return "action: " + contract_name + ":" + act_name + ", " + details;
}

void producer_plugin_impl::log_trx_results( const transaction_metadata_ptr& trx,
                                            const transaction_trace_ptr& trace,
                                            const fc::time_point& start )
{
   uint32_t billed_cpu_time_us = (trace && trace->receipt) ? trace->receipt->cpu_usage_us : 0;
   log_trx_results( trx->packed_trx(), trace, nullptr, billed_cpu_time_us, start );
}

void producer_plugin_impl::log_trx_results( const transaction_metadata_ptr& trx,
                                            const fc::exception_ptr& except_ptr )
{
   uint32_t billed_cpu_time_us = trx ? trx->billed_cpu_time_us : 0;
   log_trx_results( trx->packed_trx(), nullptr, except_ptr, billed_cpu_time_us, fc::time_point::now() );
}

void producer_plugin_impl::log_trx_results( const packed_transaction_ptr& trx,
                                            const transaction_trace_ptr& trace,
                                            const fc::exception_ptr& except_ptr,
                                            uint32_t billed_cpu_us,
                                            const fc::time_point& start )
{
   chain::controller& chain = chain_plug->chain();

   auto get_trace = [&](const transaction_trace_ptr& trace, const fc::exception_ptr& except_ptr) -> fc::variant {
      if( trace ) {
         return chain_plug->get_log_trx_trace( trace );
      } else {
         return fc::variant{except_ptr};
      }
   };

   bool except = except_ptr || (trace && trace->except);
   if (except) {
      if (_pending_block_mode == pending_block_mode::producing) {
         fc_dlog(_trx_log, "[TRX_TRACE] Block ${block_num} for producer ${prod} is REJECTING tx: ${trx}",
                 ("block_num", chain.head_block_num() + 1)("prod", get_pending_block_producer())
                 ("trx", chain_plug->get_log_trx(trx->get_transaction())));
         fc_dlog(_trx_failed_trace_log, "[TRX_TRACE] Block ${block_num} for producer ${prod} is REJECTING tx: ${txid}, auth: ${a}, ${details}",
                 ("block_num", chain.head_block_num() + 1)("prod", get_pending_block_producer())("txid", trx->id())
                 ("a", trx->get_transaction().first_authorizer())
                 ("details", get_detailed_contract_except_info(trx, trace, except_ptr)));
         fc_dlog(_trx_trace_failure_log, "[TRX_TRACE] Block ${block_num} for producer ${prod} is REJECTING tx: ${entire_trace}",
                 ("block_num", chain.head_block_num() + 1)("prod", get_pending_block_producer())
                 ("entire_trace", get_trace(trace, except_ptr)));
      } else {
         fc_dlog(_trx_log, "[TRX_TRACE] Speculative execution is REJECTING tx: ${trx} ",
                 ("trx", chain_plug->get_log_trx(trx->get_transaction())));
         fc_dlog(_trx_failed_trace_log, "[TRX_TRACE] Speculative execution is REJECTING tx: ${txid}, auth: ${a} : ${details}",
                 ("txid", trx->id())("a", trx->get_transaction().first_authorizer())
                 ("details", get_detailed_contract_except_info(trx, trace, except_ptr)));
         fc_dlog(_trx_trace_failure_log, "[TRX_TRACE] Speculative execution is REJECTING tx: ${entire_trace} ",
                 ("entire_trace", get_trace(trace, except_ptr)));
      }
   } else {
      if (_pending_block_mode == pending_block_mode::producing) {
         fc_dlog(_trx_log, "[TRX_TRACE] Block ${block_num} for producer ${prod} is ACCEPTING tx: ${trx}",
                 ("block_num", chain.head_block_num() + 1)("prod", get_pending_block_producer())
                 ("trx", chain_plug->get_log_trx(trx->get_transaction())));
         fc_dlog(_trx_successful_trace_log, "[TRX_TRACE] Block ${block_num} for producer ${prod} is ACCEPTING tx: ${txid}, auth: ${a}, cpu: ${cpu}",
                 ("block_num", chain.head_block_num() + 1)("prod", get_pending_block_producer())("txid", trx->id())
                 ("a", trx->get_transaction().first_authorizer())("cpu", billed_cpu_us));
         fc_dlog(_trx_trace_success_log, "[TRX_TRACE] Block ${block_num} for producer ${prod} is ACCEPTING tx: ${entire_trace}",
                 ("block_num", chain.head_block_num() + 1)("prod", get_pending_block_producer())
                 ("entire_trace", get_trace(trace, except_ptr)));
      } else {
         fc_dlog(_trx_log, "[TRX_TRACE] Speculative execution is ACCEPTING tx: ${trx}",
                 ("trx", chain_plug->get_log_trx(trx->get_transaction())));
         fc_dlog(_trx_successful_trace_log, "[TRX_TRACE] Speculative execution is ACCEPTING tx: ${txid}, auth: ${a}, cpu: ${cpu}",
                 ("txid", trx->id())("a", trx->get_transaction().first_authorizer())
                 ("cpu", billed_cpu_us));
         fc_dlog(_trx_trace_success_log, "[TRX_TRACE] Speculative execution is ACCEPTING tx: ${entire_trace}",
                 ("entire_trace", get_trace(trace, except_ptr)));
      }
   }
}

// Does not modify unapplied_transaction_queue
producer_plugin_impl::push_result
producer_plugin_impl::push_transaction( const fc::time_point& block_deadline,
                                        const transaction_metadata_ptr& trx,
                                        bool persist_until_expired,
                                        bool return_failure_trace,
                                        next_function<transaction_trace_ptr> next )
{
   auto start = fc::time_point::now();

   bool disable_subjective_enforcement = (persist_until_expired && _disable_subjective_api_billing)
                                         || (!persist_until_expired && _disable_subjective_p2p_billing)
                                         || trx->read_only;

   auto first_auth = trx->packed_trx()->get_transaction().first_authorizer();
   if( !disable_subjective_enforcement && _account_fails.failure_limit( first_auth ) ) {
      if( next ) {
         auto except_ptr = std::static_pointer_cast<fc::exception>( std::make_shared<tx_cpu_usage_exceeded>(
               FC_LOG_MESSAGE( error, "transaction ${id} exceeded failure limit for account ${a}",
                               ("id", trx->id())( "a", first_auth ) ) ) );
         log_trx_results( trx, except_ptr );
         next( except_ptr );
      }
      _account_fails.add_fail_time(fc::time_point::now() - start);
      return push_result{.failed = true};
   }

   chain::controller& chain = chain_plug->chain();
   fc::microseconds max_trx_time = fc::milliseconds( _max_transaction_time_ms.load() );
   if( max_trx_time.count() < 0 ) max_trx_time = fc::microseconds::maximum();

   bool disable_subjective_billing = ( _pending_block_mode == pending_block_mode::producing )
                                     || disable_subjective_enforcement;

   int64_t sub_bill = 0;
   if( !disable_subjective_billing )
      sub_bill = _subjective_billing.get_subjective_bill( first_auth, fc::time_point::now() );

   auto prev_billed_cpu_time_us = trx->billed_cpu_time_us;
   if( _pending_block_mode == pending_block_mode::producing && prev_billed_cpu_time_us > 0 ) {
      const auto& rl = chain.get_resource_limits_manager();
      if ( !_subjective_billing.is_account_disabled( first_auth ) && !rl.is_unlimited_cpu( first_auth ) ) {
         int64_t prev_billed_plus100_us = prev_billed_cpu_time_us + EOS_PERCENT( prev_billed_cpu_time_us, 100 * config::percent_1 );
         if( prev_billed_plus100_us < max_trx_time.count() ) max_trx_time = fc::microseconds( prev_billed_plus100_us );
      }
   }

   auto trace = chain.push_transaction( trx, block_deadline, max_trx_time, prev_billed_cpu_time_us, false, sub_bill );
   auto end = fc::time_point::now();
   push_result pr;
   if( trace->except ) {
      _account_fails.add_fail_time(end - start);
      if( exception_is_exhausted( *trace->except ) ) {
         if( _pending_block_mode == pending_block_mode::producing ) {
            fc_dlog(_trx_failed_trace_log, "[TRX_TRACE] Block ${block_num} for producer ${prod} COULD NOT FIT, tx: ${txid} RETRYING ",
                    ("block_num", chain.head_block_num() + 1)("prod", get_pending_block_producer())("txid", trx->id()));
         } else {
            fc_dlog(_trx_failed_trace_log, "[TRX_TRACE] Speculative execution COULD NOT FIT tx: ${txid} RETRYING", ("txid", trx->id()));
         }
         pr.block_exhausted = block_is_exhausted(); // smaller trx might fit
         pr.trx_exhausted = true;
      } else {
         pr.failed = true;
         auto failure_code = trace->except->code();
         if( failure_code != tx_duplicate::code_value ) {
            fc_dlog( _trx_failed_trace_log, "Subjective bill for failed ${a}: ${b} elapsed ${t}us, time ${r}us",
                     ("a",first_auth)("b",sub_bill)("t",trace->elapsed)("r", end - start));
            if (!disable_subjective_billing)
               _subjective_billing.subjective_bill_failure( first_auth, trace->elapsed, fc::time_point::now() );

            log_trx_results( trx, trace, start );
            // this failed our configured maximum transaction time, we don't want to replay it
            fc_dlog( _trx_failed_trace_log, "Failed ${c} trx, auth: ${a}, prev billed: ${p}us, ran: ${r}us, id: ${id}",
                     ("c", failure_code)("a", first_auth)("p", prev_billed_cpu_time_us)
                     ( "r", end - start )( "id", trx->id() ) );
            if( !disable_subjective_enforcement )
               _account_fails.add( first_auth, failure_code );
         }
         if( next ) {
            if( return_failure_trace ) {
               next( trace );
            } else {
               auto e_ptr = trace->except->dynamic_copy_exception();
               next( e_ptr );
            }
         }
      }
   } else {
      fc_dlog( _trx_successful_trace_log, "Subjective bill for success ${a}: ${b} elapsed ${t}us, time ${r}us",
               ("a",first_auth)("b",sub_bill)("t",trace->elapsed)("r", end - start));
      _account_fails.add_success_time(end - start);
      log_trx_results( trx, trace, start );
      if( persist_until_expired && !_disable_persist_until_expired ) {
         // if this trx didn't fail/soft-fail and the persist flag is set
         // ensure it is applied to all future speculative blocks as well.
         // No need to subjective bill since it will be re-applied.
         pr.persist = true;
      } else {
         // if db_read_mode SPECULATIVE then trx is in the pending block and not immediately reverted
         if (!disable_subjective_billing)
            _subjective_billing.subjective_bill( trx->id(), trx->packed_trx()->expiration(), first_auth, trace->elapsed,
                                                 chain.get_read_mode() == chain::db_read_mode::SPECULATIVE );
      }
      if( next ) next( trace );
   }

   return pr;
}

bool producer_plugin_impl::process_unapplied_trxs( const fc::time_point& deadline )
{
   bool exhausted = false;
   if( !_unapplied_transactions.empty() ) {
      if( _pending_block_mode != pending_block_mode::producing && _disable_persist_until_expired ) return !exhausted;
      int num_applied = 0, num_failed = 0, num_processed = 0;
      auto unapplied_trxs_size = _unapplied_transactions.size();
      // unapplied and persisted do not have a next method to call
      auto itr     = (_pending_block_mode == pending_block_mode::producing) ?
                     _unapplied_transactions.unapplied_begin() : _unapplied_transactions.persisted_begin();
      auto end_itr = (_pending_block_mode == pending_block_mode::producing) ?
                     _unapplied_transactions.unapplied_end()   : _unapplied_transactions.persisted_end();
      while( itr != end_itr ) {
         if( should_interrupt_start_block( deadline ) ) {
            exhausted = true;
            break;
         }

         const transaction_metadata_ptr trx = itr->trx_meta;
         ++num_processed;
         try {
            bool persist_until_expired = itr->trx_type == trx_enum_type::persisted;
            bool return_failure_trace = itr->return_failure_trace;
            push_result pr = push_transaction( deadline, trx, persist_until_expired, return_failure_trace, itr->next );

<<<<<<< HEAD
            exhausted = pr.block_exhausted;
            if( exhausted ) {
               break;
            } else {
               if( pr.failed ) {
=======
            // no subjective billing since we are producing or processing persisted trxs
            const int64_t sub_bill = 0;
            bool disable_subjective_billing = ( _pending_block_mode == pending_block_mode::producing )
               || ( (itr->trx_type == trx_enum_type::persisted) && _disable_subjective_api_billing )
               || ( !(itr->trx_type == trx_enum_type::persisted) && _disable_subjective_p2p_billing )
               || trx->read_only;

            auto trace = chain.push_transaction( trx, deadline, max_trx_time, prev_billed_cpu_time_us, false, sub_bill );
            fc_tlog( _log, "Subjective unapplied bill for ${a}: ${b} prev ${t}us", ("a",first_auth)("b",prev_billed_cpu_time_us)("t",trace->elapsed));
            if( trace->except ) {
               if( exception_is_exhausted( *trace->except ) ) {
                  if( block_is_exhausted() ) {
                     exhausted = true;
                     // don't erase, subjective failure so try again next time
                     break;
                  }
               } else {
                  fc_tlog( _log, "Subjective unapplied bill for failed ${a}: ${b} prev ${t}us", ("a",first_auth)("b",prev_billed_cpu_time_us)("t",trace->elapsed));
                  auto failure_code = trace->except->code();
                  if( failure_code != tx_duplicate::code_value ) {
                     // this failed our configured maximum transaction time, we don't want to replay it
                     fc_dlog( _log, "Failed ${c} trx, prev billed: ${p}us, ran: ${r}us, id: ${id}",
                              ("c", trace->except->code())("p", prev_billed_cpu_time_us)
                              ("r", fc::time_point::now() - start)("id", trx->id()) );
                     _account_fails.add( first_auth, failure_code );
                     if (!disable_subjective_billing)
                        _subjective_billing.subjective_bill_failure( first_auth, trace->elapsed, fc::time_point::now() );
                  }
>>>>>>> 941b5250
                  ++num_failed;
               } else {
                  ++num_applied;
               }
            }
            if( !pr.trx_exhausted && !pr.persist ) {
               itr = _unapplied_transactions.erase( itr );
            } else {
<<<<<<< HEAD
               ++itr; // keep persisted
=======
               fc_tlog( _log, "Subjective unapplied bill for success ${a}: ${b} prev ${t}us", ("a",first_auth)("b",prev_billed_cpu_time_us)("t",trace->elapsed));
               // if db_read_mode SPECULATIVE then trx is in the pending block and not immediately reverted
               if (!disable_subjective_billing)
                  _subjective_billing.subjective_bill( trx->id(), trx->packed_trx()->expiration(), first_auth, trace->elapsed,
                                                    chain.get_read_mode() == chain::db_read_mode::SPECULATIVE );
               ++num_applied;
               if( itr->trx_type != trx_enum_type::persisted ) {
                  if( itr->next ) itr->next( trace );
                  itr = _unapplied_transactions.erase( itr );
                  continue;
               }
>>>>>>> 941b5250
            }
            continue;
         } LOG_AND_DROP();
         ++num_failed;
         ++itr;
      }

      fc_dlog( _log, "Processed ${m} of ${n} previously applied transactions, Applied ${applied}, Failed/Dropped ${failed}",
               ("m", num_processed)( "n", unapplied_trxs_size )("applied", num_applied)("failed", num_failed) );
   }
   return !exhausted;
}

void producer_plugin_impl::process_scheduled_and_incoming_trxs( const fc::time_point& deadline, unapplied_transaction_queue::iterator& itr )
{
   // scheduled transactions
   int num_applied = 0;
   int num_failed = 0;
   int num_processed = 0;
   bool exhausted = false;
   double incoming_trx_weight = 0.0;

   auto& blacklist_by_id = _blacklisted_transactions.get<by_id>();
   chain::controller& chain = chain_plug->chain();
   time_point pending_block_time = chain.pending_block_time();
   auto end = _unapplied_transactions.incoming_end();
   const auto& sch_idx = chain.db().get_index<generated_transaction_multi_index,by_delay>();
   const auto scheduled_trxs_size = sch_idx.size();
   auto sch_itr = sch_idx.begin();
   while( sch_itr != sch_idx.end() ) {
      if( sch_itr->delay_until > pending_block_time) break;    // not scheduled yet
      if( exhausted || deadline <= fc::time_point::now() ) {
         exhausted = true;
         break;
      }
      if( sch_itr->published >= pending_block_time ) {
         ++sch_itr;
         continue; // do not allow schedule and execute in same block
      }

      if (blacklist_by_id.find(sch_itr->trx_id) != blacklist_by_id.end()) {
         ++sch_itr;
         continue;
      }

      const transaction_id_type trx_id = sch_itr->trx_id; // make copy since reference could be invalidated
      const auto sch_expiration = sch_itr->expiration;
      auto sch_itr_next = sch_itr; // save off next since sch_itr may be invalidated by loop
      ++sch_itr_next;
      const auto next_delay_until = sch_itr_next != sch_idx.end() ? sch_itr_next->delay_until : sch_itr->delay_until;
      const auto next_id = sch_itr_next != sch_idx.end() ? sch_itr_next->id : sch_itr->id;

      num_processed++;

      // configurable ratio of incoming txns vs deferred txns
      while (incoming_trx_weight >= 1.0 && itr != end ) {
         if (deadline <= fc::time_point::now()) {
            exhausted = true;
            break;
         }

         incoming_trx_weight -= 1.0;

         auto trx_meta = itr->trx_meta;
         bool persist_until_expired = itr->trx_type == trx_enum_type::incoming_persisted;

         push_result pr = push_transaction( deadline, trx_meta, persist_until_expired, itr->return_failure_trace, itr->next );

         exhausted = pr.block_exhausted;
         if( pr.trx_exhausted ) {
            ++itr; // leave in incoming
         } else if( pr.persist ) {
            ++itr;
            _unapplied_transactions.add_persisted( trx_meta ); // updates type and moves it out of incoming range
         } else {
            itr = _unapplied_transactions.erase( itr );
         }

         if( exhausted ) break;
      }

      if (exhausted || deadline <= fc::time_point::now()) {
         exhausted = true;
         break;
      }

      auto get_first_authorizer = [&](const transaction_trace_ptr& trace) {
         for( const auto& a : trace->action_traces ) {
            for( const auto& u : a.act.authorization )
               return u.actor;
         }
         return account_name();
      };

      try {
         auto start = fc::time_point::now();
         fc::microseconds max_trx_time = fc::milliseconds( _max_transaction_time_ms.load() );
         if( max_trx_time.count() < 0 ) max_trx_time = fc::microseconds::maximum();

         auto trace = chain.push_scheduled_transaction(trx_id, deadline, max_trx_time, 0, false);
         auto end = fc::time_point::now();
         if (trace->except) {
            _account_fails.add_fail_time(end - start);
            if (exception_is_exhausted(*trace->except)) {
               if( block_is_exhausted() ) {
                  exhausted = true;
                  break;
               }
            } else {
               fc_dlog(_trx_failed_trace_log,
                       "[TRX_TRACE] Block ${block_num} for producer ${prod} is REJECTING scheduled tx: ${txid}, time: ${r}, auth: ${a} : ${details}",
                       ("block_num", chain.head_block_num() + 1)("prod", get_pending_block_producer())
                       ("txid", trx_id)("r", end - start)("a", get_first_authorizer(trace))
                       ("details", get_detailed_contract_except_info(nullptr, trace, nullptr)));
               fc_dlog(_trx_trace_failure_log, "[TRX_TRACE] Block ${block_num} for producer ${prod} is REJECTING scheduled tx: ${entire_trace}",
                       ("block_num", chain.head_block_num() + 1)("prod", get_pending_block_producer())
                       ("entire_trace", chain_plug->get_log_trx_trace(trace)));
               // this failed our configured maximum transaction time, we don't want to replay it add it to a blacklist
               _blacklisted_transactions.insert(transaction_id_with_expiry{trx_id, sch_expiration});
               num_failed++;
            }
         } else {
            _account_fails.add_success_time(end - start);
            fc_dlog(_trx_successful_trace_log,
                    "[TRX_TRACE] Block ${block_num} for producer ${prod} is ACCEPTING scheduled tx: ${txid}, time: ${r}, auth: ${a}, cpu: ${cpu}",
                    ("block_num", chain.head_block_num() + 1)("prod", get_pending_block_producer())
                    ("txid", trx_id)("r", end - start)("a", get_first_authorizer(trace))
                    ("cpu", trace->receipt ? trace->receipt->cpu_usage_us : 0));
            fc_dlog(_trx_trace_success_log, "[TRX_TRACE] Block ${block_num} for producer ${prod} is ACCEPTING scheduled tx: ${entire_trace}",
                    ("block_num", chain.head_block_num() + 1)("prod", get_pending_block_producer())
                    ("entire_trace", chain_plug->get_log_trx_trace(trace)));
            num_applied++;
         }
      } LOG_AND_DROP();

      incoming_trx_weight += _incoming_defer_ratio;

      if( sch_itr_next == sch_idx.end() ) break;
      sch_itr = sch_idx.lower_bound( boost::make_tuple( next_delay_until, next_id ) );
   }

   if( scheduled_trxs_size > 0 ) {
      fc_dlog( _log,
               "Processed ${m} of ${n} scheduled transactions, Applied ${applied}, Failed/Dropped ${failed}",
               ( "m", num_processed )( "n", scheduled_trxs_size )( "applied", num_applied )( "failed", num_failed ) );
   }
}

bool producer_plugin_impl::process_incoming_trxs( const fc::time_point& deadline, unapplied_transaction_queue::iterator& itr )
{
   bool exhausted = false;
   auto end = _unapplied_transactions.incoming_end();
   if( itr != end ) {
      size_t processed = 0;
      fc_dlog( _log, "Processing ${n} pending transactions", ("n", _unapplied_transactions.incoming_size()) );
      while( itr != end ) {
         if ( should_interrupt_start_block( deadline ) ) {
            exhausted = true;
            break;
         }

         auto trx_meta = itr->trx_meta;
         bool persist_until_expired = itr->trx_type == trx_enum_type::incoming_persisted;

         push_result pr = push_transaction( deadline, trx_meta, persist_until_expired, itr->return_failure_trace, itr->next );

         exhausted = pr.block_exhausted;
         if( pr.trx_exhausted ) {
            ++itr; // leave in incoming
         } else if( pr.persist ) {
            ++itr;
            _unapplied_transactions.add_persisted( trx_meta ); // updates type and moves it out of incoming range
         } else {
            itr = _unapplied_transactions.erase( itr );
         }

         if( exhausted ) break;
         ++processed;
      }
      fc_dlog( _log, "Processed ${n} pending transactions, ${p} left", ("n", processed)("p", _unapplied_transactions.incoming_size()) );
   }
   return !exhausted;
}

bool producer_plugin_impl::block_is_exhausted() const {
   const chain::controller& chain = chain_plug->chain();
   const auto& rl = chain.get_resource_limits_manager();

   const uint64_t cpu_limit = rl.get_block_cpu_limit();
   if( cpu_limit < _max_block_cpu_usage_threshold_us ) return true;
   const uint64_t net_limit = rl.get_block_net_limit();
   if( net_limit < _max_block_net_usage_threshold_bytes ) return true;
   return false;
}

// Example:
// --> Start block A (block time x.500) at time x.000
// -> start_block()
// --> deadline, produce block x.500 at time x.400 (assuming 80% cpu block effort)
// -> Idle
// --> Start block B (block time y.000) at time x.500
void producer_plugin_impl::schedule_production_loop() {
   _received_block = false;
   _timer.cancel();

   auto result = start_block();

   _idle_trx_time = fc::time_point::now();

   if (result == start_block_result::failed) {
      elog("Failed to start a pending block, will try again later");
      _timer.expires_from_now( boost::posix_time::microseconds( config::block_interval_us  / 10 ));

      // we failed to start a block, so try again later?
      _timer.async_wait( app().get_priority_queue().wrap( priority::high,
          [weak_this = weak_from_this(), cid = ++_timer_corelation_id]( const boost::system::error_code& ec ) {
             auto self = weak_this.lock();
             if( self && ec != boost::asio::error::operation_aborted && cid == self->_timer_corelation_id ) {
                self->schedule_production_loop();
             }
          } ) );
   } else if (result == start_block_result::waiting_for_block){
      if (!_producers.empty() && !production_disabled_by_policy()) {
         fc_dlog(_log, "Waiting till another block is received and scheduling Speculative/Production Change");
         schedule_delayed_production_loop(weak_from_this(), calculate_producer_wake_up_time(calculate_pending_block_time()));
      } else {
         fc_dlog(_log, "Waiting till another block is received");
         // nothing to do until more blocks arrive
      }

   } else if (result == start_block_result::waiting_for_production) {
      // scheduled in start_block()

   } else if (_pending_block_mode == pending_block_mode::producing) {
      schedule_maybe_produce_block( result == start_block_result::exhausted );

   } else if (_pending_block_mode == pending_block_mode::speculating && !_producers.empty() && !production_disabled_by_policy()){
      chain::controller& chain = chain_plug->chain();
      fc_dlog(_log, "Speculative Block Created; Scheduling Speculative/Production Change");
      EOS_ASSERT( chain.is_building_block(), missing_pending_block_state, "speculating without pending_block_state" );
      schedule_delayed_production_loop(weak_from_this(), calculate_producer_wake_up_time(chain.pending_block_time()));
   } else {
      fc_dlog(_log, "Speculative Block Created");
   }
}

void producer_plugin_impl::schedule_maybe_produce_block( bool exhausted ) {
   chain::controller& chain = chain_plug->chain();

   // we succeeded but block may be exhausted
   static const boost::posix_time::ptime epoch( boost::gregorian::date( 1970, 1, 1 ) );
   auto deadline = calculate_block_deadline( chain.pending_block_time() );

   if( !exhausted && deadline > fc::time_point::now() ) {
      // ship this block off no later than its deadline
      EOS_ASSERT( chain.is_building_block(), missing_pending_block_state,
                  "producing without pending_block_state, start_block succeeded" );
      _timer.expires_at( epoch + boost::posix_time::microseconds( deadline.time_since_epoch().count() ) );
      fc_dlog( _log, "Scheduling Block Production on Normal Block #${num} for ${time}",
               ("num", chain.head_block_num() + 1)( "time", deadline ) );
   } else {
      EOS_ASSERT( chain.is_building_block(), missing_pending_block_state, "producing without pending_block_state" );
      _timer.expires_from_now( boost::posix_time::microseconds( 0 ) );
      fc_dlog( _log, "Scheduling Block Production on ${desc} Block #${num} immediately",
               ("num", chain.head_block_num() + 1)("desc", block_is_exhausted() ? "Exhausted" : "Deadline exceeded") );
   }

   _timer.async_wait( app().get_priority_queue().wrap( priority::high,
         [&chain, weak_this = weak_from_this(), cid=++_timer_corelation_id](const boost::system::error_code& ec) {
            auto self = weak_this.lock();
            if( self && ec != boost::asio::error::operation_aborted && cid == self->_timer_corelation_id ) {
               // pending_block_state expected, but can't assert inside async_wait
               auto block_num = chain.is_building_block() ? chain.head_block_num() + 1 : 0;
               fc_dlog( _log, "Produce block timer for ${num} running at ${time}", ("num", block_num)("time", fc::time_point::now()) );
               auto res = self->maybe_produce_block();
               fc_dlog( _log, "Producing Block #${num} returned: ${res}", ("num", block_num)( "res", res ) );
            }
         } ) );
}

std::optional<fc::time_point> producer_plugin_impl::calculate_producer_wake_up_time( const block_timestamp_type& ref_block_time ) const {
   // if we have any producers then we should at least set a timer for our next available slot
   std::optional<fc::time_point> wake_up_time;
   for (const auto& p : _producers) {
      auto next_producer_block_time = calculate_next_block_time(p, ref_block_time);
      if (next_producer_block_time) {
         auto producer_wake_up_time = *next_producer_block_time - fc::microseconds(config::block_interval_us);
         if (wake_up_time) {
            // wake up with a full block interval to the deadline
            if( producer_wake_up_time < *wake_up_time ) {
               wake_up_time = producer_wake_up_time;
            }
         } else {
            wake_up_time = producer_wake_up_time;
         }
      }
   }
   if( !wake_up_time ) {
      fc_dlog(_log, "Not Scheduling Speculative/Production, no local producers had valid wake up times");
   }

   return wake_up_time;
}

void producer_plugin_impl::schedule_delayed_production_loop(const std::weak_ptr<producer_plugin_impl>& weak_this, std::optional<fc::time_point> wake_up_time) {
   if (wake_up_time) {
      fc_dlog(_log, "Scheduling Speculative/Production Change at ${time}", ("time", wake_up_time));
      static const boost::posix_time::ptime epoch(boost::gregorian::date(1970, 1, 1));
      _timer.expires_at(epoch + boost::posix_time::microseconds(wake_up_time->time_since_epoch().count()));
      _timer.async_wait( app().get_priority_queue().wrap( priority::high,
         [weak_this,cid=++_timer_corelation_id](const boost::system::error_code& ec) {
            auto self = weak_this.lock();
            if( self && ec != boost::asio::error::operation_aborted && cid == self->_timer_corelation_id ) {
               self->schedule_production_loop();
            }
         } ) );
   }
}


bool producer_plugin_impl::maybe_produce_block() {
   auto reschedule = fc::make_scoped_exit([this]{
      schedule_production_loop();
   });

   try {
      produce_block();
      return true;
   } LOG_AND_DROP();

   fc_dlog(_log, "Aborting block due to produce_block error");
   abort_block();
   return false;
}

static auto make_debug_time_logger() {
   auto start = fc::time_point::now();
   return fc::make_scoped_exit([=](){
      fc_dlog(_log, "Signing took ${ms}us", ("ms", fc::time_point::now() - start) );
   });
}

static auto maybe_make_debug_time_logger() -> std::optional<decltype(make_debug_time_logger())> {
   if (_log.is_enabled( fc::log_level::debug ) ){
      return make_debug_time_logger();
   } else {
      return {};
   }
}

void producer_plugin_impl::produce_block() {
   //ilog("produce_block ${t}", ("t", fc::time_point::now())); // for testing _produce_time_offset_us
   auto start = fc::time_point::now();
   EOS_ASSERT(_pending_block_mode == pending_block_mode::producing, producer_exception, "called produce_block while not actually producing");
   chain::controller& chain = chain_plug->chain();
   EOS_ASSERT(chain.is_building_block(), missing_pending_block_state, "pending_block_state does not exist but it should, another plugin may have corrupted it");

   const auto& auth = chain.pending_block_signing_authority();
   std::vector<std::reference_wrapper<const signature_provider_type>> relevant_providers;

   relevant_providers.reserve(_signature_providers.size());

   producer_authority::for_each_key(auth, [&](const public_key_type& key){
      const auto& iter = _signature_providers.find(key);
      if (iter != _signature_providers.end()) {
         relevant_providers.emplace_back(iter->second);
      }
   });

   EOS_ASSERT(relevant_providers.size() > 0, producer_priv_key_not_found, "Attempting to produce a block for which we don't have any relevant private keys");

   if (_protocol_features_signaled) {
      _protocol_features_to_activate.clear(); // clear _protocol_features_to_activate as it is already set in pending_block
      _protocol_features_signaled = false;
   }

   //idump( (fc::time_point::now() - chain.pending_block_time()) );
   controller::block_report br;
   chain.finalize_block( br, [&]( const digest_type& d ) {
      auto debug_logger = maybe_make_debug_time_logger();
      vector<signature_type> sigs;
      sigs.reserve(relevant_providers.size());

      // sign with all relevant public keys
      for (const auto& p : relevant_providers) {
         sigs.emplace_back(p.get()(d));
      }
      return sigs;
   } );

   chain.commit_block();

   block_state_ptr new_bs = chain.head_block_state();

   _account_fails.report(_idle_trx_time);
   _account_fails.clear();

   br.total_time += fc::time_point::now() - start;

   ilog("Produced block ${id}... #${n} @ ${t} signed by ${p} "
        "[trxs: ${count}, lib: ${lib}, confirmed: ${confs}, net: ${net}, cpu: ${cpu}, elapsed: ${et}, time: ${tt}]",
        ("p",new_bs->header.producer)("id",new_bs->id.str().substr(8,16))
        ("n",new_bs->block_num)("t",new_bs->header.timestamp)
        ("count",new_bs->block->transactions.size())("lib",chain.last_irreversible_block_num())
        ("net", br.total_net_usage)("cpu", br.total_cpu_usage_us)("et", br.total_elapsed_time)("tt", br.total_time)
        ("confs", new_bs->header.confirmed));
}

void producer_plugin::received_block() {
   my->_received_block = true;
}

void producer_plugin::log_failed_transaction(const transaction_id_type& trx_id, const packed_transaction_ptr& packed_trx_ptr, const char* reason) const {
   fc_dlog(_trx_log, "[TRX_TRACE] Speculative execution is REJECTING tx: ${trx}",
           ("entire_trx", packed_trx_ptr ? my->chain_plug->get_log_trx(packed_trx_ptr->get_transaction()) : fc::variant{trx_id}));
   fc_dlog(_trx_failed_trace_log, "[TRX_TRACE] Speculative execution is REJECTING tx: ${txid} : ${why}",
            ("txid", trx_id)("why", reason));
   fc_dlog(_trx_trace_failure_log, "[TRX_TRACE] Speculative execution is REJECTING tx: ${entire_trx}",
            ("entire_trx", packed_trx_ptr ? my->chain_plug->get_log_trx(packed_trx_ptr->get_transaction()) : fc::variant{trx_id}));
}

} // namespace eosio<|MERGE_RESOLUTION|>--- conflicted
+++ resolved
@@ -628,73 +628,11 @@
             const auto block_deadline = calculate_block_deadline( chain.pending_block_time() );
             push_result pr = push_transaction( block_deadline, trx, persist_until_expired, return_failure_trace, next );
 
-<<<<<<< HEAD
             exhausted = pr.block_exhausted;
             if( pr.trx_exhausted ) {
                _unapplied_transactions.add_incoming( trx, persist_until_expired, return_failure_trace, next );
             } else if( pr.persist ) {
                _unapplied_transactions.add_persisted( trx );
-=======
-            bool disable_subjective_billing = ( _pending_block_mode == pending_block_mode::producing )
-                                              || ( persist_until_expired && _disable_subjective_api_billing )
-                                              || ( !persist_until_expired && _disable_subjective_p2p_billing )
-                                              || trx->read_only;
-
-            int64_t sub_bill = 0;
-            if( !disable_subjective_billing )
-               sub_bill = _subjective_billing.get_subjective_bill( first_auth, fc::time_point::now() );
-
-            auto prev_billed_cpu_time_us = trx->billed_cpu_time_us;
-            auto trace = chain.push_transaction( trx, block_deadline, max_trx_time, prev_billed_cpu_time_us, false, sub_bill );
-            fc_tlog( _log, "Subjective bill for ${a}: ${b} elapsed ${t}us", ("a",first_auth)("b",sub_bill)("t",trace->elapsed));
-            if( trace->except ) {
-               if( exception_is_exhausted( *trace->except ) ) {
-                  _unapplied_transactions.add_incoming( trx, persist_until_expired, return_failure_traces, next );
-                  if( _pending_block_mode == pending_block_mode::producing ) {
-                     fc_dlog(_trx_failed_trace_log, "[TRX_TRACE] Block ${block_num} for producer ${prod} COULD NOT FIT, tx: ${txid} RETRYING ",
-                              ("block_num", chain.head_block_num() + 1)
-                              ("prod", get_pending_block_producer())
-                              ("txid", trx->id()));
-                  } else {
-                     fc_dlog(_trx_failed_trace_log, "[TRX_TRACE] Speculative execution COULD NOT FIT tx: ${txid} RETRYING",
-                              ("txid", trx->id()));
-                  }
-                  exhausted = block_is_exhausted();
-               } else {
-                   if (!disable_subjective_billing)
-                      _subjective_billing.subjective_bill_failure( first_auth, trace->elapsed, fc::time_point::now() );
-
-                  if( _pending_block_mode == pending_block_mode::producing ) {
-                     auto failure_code = trace->except->code();
-                     if( failure_code != tx_duplicate::code_value ) {
-                        // this failed our configured maximum transaction time, we don't want to replay it
-                        fc_dlog( _log, "Failed ${c} trx, prev billed: ${p}us, ran: ${r}us, id: ${id}",
-                                 ("c", trace->except->code())( "p", prev_billed_cpu_time_us )
-                                 ( "r", fc::time_point::now() - start )( "id", trx->id() ) );
-                        _account_fails.add( first_auth, failure_code );
-                     }
-                  }
-                  if( return_failure_traces ) {
-                     send_response( trace );
-                  } else {
-                     auto e_ptr = trace->except->dynamic_copy_exception();
-                     send_response( e_ptr );
-                  }
-               }
-            } else {
-               if( persist_until_expired && !_disable_persist_until_expired ) {
-                  // if this trx didnt fail/soft-fail and the persist flag is set, store its ID so that we can
-                  // ensure its applied to all future speculative blocks as well.
-                  // No need to subjective bill since it will be re-applied
-                  _unapplied_transactions.add_persisted( trx );
-               } else {
-                  // if db_read_mode SPECULATIVE then trx is in the pending block and not immediately reverted
-                  if (!disable_subjective_billing)
-                     _subjective_billing.subjective_bill( trx->id(), expire, first_auth, trace->elapsed,
-                                                       chain.get_read_mode() == chain::db_read_mode::SPECULATIVE );
-               }
-               send_response( trace );
->>>>>>> 941b5250
             }
 
          } catch ( const guard_exception& e ) {
@@ -2181,42 +2119,11 @@
             bool return_failure_trace = itr->return_failure_trace;
             push_result pr = push_transaction( deadline, trx, persist_until_expired, return_failure_trace, itr->next );
 
-<<<<<<< HEAD
             exhausted = pr.block_exhausted;
             if( exhausted ) {
                break;
             } else {
                if( pr.failed ) {
-=======
-            // no subjective billing since we are producing or processing persisted trxs
-            const int64_t sub_bill = 0;
-            bool disable_subjective_billing = ( _pending_block_mode == pending_block_mode::producing )
-               || ( (itr->trx_type == trx_enum_type::persisted) && _disable_subjective_api_billing )
-               || ( !(itr->trx_type == trx_enum_type::persisted) && _disable_subjective_p2p_billing )
-               || trx->read_only;
-
-            auto trace = chain.push_transaction( trx, deadline, max_trx_time, prev_billed_cpu_time_us, false, sub_bill );
-            fc_tlog( _log, "Subjective unapplied bill for ${a}: ${b} prev ${t}us", ("a",first_auth)("b",prev_billed_cpu_time_us)("t",trace->elapsed));
-            if( trace->except ) {
-               if( exception_is_exhausted( *trace->except ) ) {
-                  if( block_is_exhausted() ) {
-                     exhausted = true;
-                     // don't erase, subjective failure so try again next time
-                     break;
-                  }
-               } else {
-                  fc_tlog( _log, "Subjective unapplied bill for failed ${a}: ${b} prev ${t}us", ("a",first_auth)("b",prev_billed_cpu_time_us)("t",trace->elapsed));
-                  auto failure_code = trace->except->code();
-                  if( failure_code != tx_duplicate::code_value ) {
-                     // this failed our configured maximum transaction time, we don't want to replay it
-                     fc_dlog( _log, "Failed ${c} trx, prev billed: ${p}us, ran: ${r}us, id: ${id}",
-                              ("c", trace->except->code())("p", prev_billed_cpu_time_us)
-                              ("r", fc::time_point::now() - start)("id", trx->id()) );
-                     _account_fails.add( first_auth, failure_code );
-                     if (!disable_subjective_billing)
-                        _subjective_billing.subjective_bill_failure( first_auth, trace->elapsed, fc::time_point::now() );
-                  }
->>>>>>> 941b5250
                   ++num_failed;
                } else {
                   ++num_applied;
@@ -2225,21 +2132,7 @@
             if( !pr.trx_exhausted && !pr.persist ) {
                itr = _unapplied_transactions.erase( itr );
             } else {
-<<<<<<< HEAD
                ++itr; // keep persisted
-=======
-               fc_tlog( _log, "Subjective unapplied bill for success ${a}: ${b} prev ${t}us", ("a",first_auth)("b",prev_billed_cpu_time_us)("t",trace->elapsed));
-               // if db_read_mode SPECULATIVE then trx is in the pending block and not immediately reverted
-               if (!disable_subjective_billing)
-                  _subjective_billing.subjective_bill( trx->id(), trx->packed_trx()->expiration(), first_auth, trace->elapsed,
-                                                    chain.get_read_mode() == chain::db_read_mode::SPECULATIVE );
-               ++num_applied;
-               if( itr->trx_type != trx_enum_type::persisted ) {
-                  if( itr->next ) itr->next( trace );
-                  itr = _unapplied_transactions.erase( itr );
-                  continue;
-               }
->>>>>>> 941b5250
             }
             continue;
          } LOG_AND_DROP();
