--- conflicted
+++ resolved
@@ -581,18 +581,8 @@
       _snapshot_scheduler.on_irreversible_block(lib, chain);
    }
 
-<<<<<<< HEAD
    void abort_block() {
       auto& chain = chain_plug->chain();
-=======
-      bool on_incoming_block(const signed_block_ptr& block, const std::optional<block_id_type>& block_id, const block_state_ptr& bsp) {
-         auto& chain = chain_plug->chain();
-         if ( in_producing_mode() ) {
-            fc_wlog( _log, "dropped incoming block #${num} id: ${id}",
-                     ("num", block->block_num())("id", block_id ? (*block_id).str() : "UNKNOWN") );
-            return false;
-         }
->>>>>>> f55097a4
 
       if (chain.is_building_block()) {
          _time_tracker.report(_idle_trx_time, chain.pending_block_num());
@@ -603,7 +593,7 @@
 
    bool on_incoming_block(const signed_block_ptr& block, const std::optional<block_id_type>& block_id, const block_state_ptr& bsp) {
       auto& chain = chain_plug->chain();
-      if (_pending_block_mode == pending_block_mode::producing) {
+      if (in_producing_mode()) {
          fc_wlog(_log, "dropped incoming block #${num} id: ${id}", ("num", block->block_num())("id", block_id ? (*block_id).str() : "UNKNOWN"));
          return false;
       }
@@ -775,7 +765,7 @@
                                     try {
                                        auto result = future.get();
                                        if (!self->process_incoming_transaction_async(result, api_trx, return_failure_traces, next)) {
-                                          if (self->_pending_block_mode == pending_block_mode::producing) {
+                                          if (self->in_producing_mode()) {
                                              self->schedule_maybe_produce_block(true);
                                           } else {
                                              self->restart_speculative_block();
@@ -820,50 +810,19 @@
             return true;
          }
 
-<<<<<<< HEAD
          const auto  block_deadline = _pending_block_deadline;
          push_result pr             = push_transaction(block_deadline, trx, api_trx, return_failure_trace, next);
-=======
-         boost::asio::post(_thread_pool.get_executor(), [self = this, future{std::move(future)}, api_trx, is_transient, return_failure_traces,
-                                                          next{std::move(next)}, trx=trx]() mutable {
-            if( future.valid() ) {
-               future.wait();
-               app().executor().post( priority::low, exec_queue::read_write, [self, future{std::move(future)}, api_trx, is_transient, next{std::move( next )}, trx{std::move(trx)}, return_failure_traces]() mutable {
-                  auto start = fc::time_point::now();
-                  auto idle_time = start - self->_idle_trx_time;
-                  self->_time_tracker.add_idle_time( idle_time );
-                  fc_tlog( _log, "Time since last trx: ${t}us", ("t", idle_time) );
-
-                  auto exception_handler = [self, is_transient, &next, trx{std::move(trx)}, &start](fc::exception_ptr ex) {
-                     self->_time_tracker.add_idle_time( start - self->_idle_trx_time );
-                     self->log_trx_results( trx, nullptr, ex, 0, start, is_transient );
-                     next( std::move(ex) );
-                     self->_idle_trx_time = fc::time_point::now();
-                     auto dur = self->_idle_trx_time - start;
-                     self->_time_tracker.add_fail_time(dur, is_transient);
-                  };
-                  try {
-                     auto result = future.get();
-                     if( !self->process_incoming_transaction_async( result, api_trx, return_failure_traces, next) ) {
-                        if( self->in_producing_mode() ) {
-                           self->schedule_maybe_produce_block( true );
-                        } else {
-                           self->restart_speculative_block();
-                        }
-                     }
-                     self->_idle_trx_time = fc::time_point::now();
-                  } CATCH_AND_CALL(exception_handler);
-               } );
-            }
-         });
-      }
->>>>>>> f55097a4
-
-         exhausted = pr.block_exhausted;
+
          if (pr.trx_exhausted) {
             _unapplied_transactions.add_incoming(trx, api_trx, return_failure_trace, next);
          }
 
+         exhausted = pr.block_exhausted;
+         
+         if ( !in_producing_mode() && pr.trx_exhausted )
+            exhausted = true;  // report transaction exhausted if trx was exhausted in non-producing mode (so we will restart
+                               // a speculative block to retry it immediately, instead of waiting to receive a new block)
+         
       } catch (const guard_exception& e) {
          chain_plugin::handle_guard_exception(e);
       } catch (boost::interprocess::bad_alloc&) {
@@ -876,7 +835,6 @@
       return !exhausted;
    }
 
-<<<<<<< HEAD
 
    fc::microseconds get_irreversible_block_age() {
       auto now = fc::time_point::now();
@@ -886,25 +844,6 @@
          return now - _irreversible_block_time;
       }
    }
-=======
-            if( pr.trx_exhausted ) {
-               _unapplied_transactions.add_incoming( trx, api_trx, return_failure_trace, next );
-            }
-
-            exhausted = pr.block_exhausted;
-
-            if ( !in_producing_mode() && pr.trx_exhausted )
-               exhausted = true;  // report transaction exhausted if trx was exhausted in non-producing mode (so we will restart
-                                  // a speculative block to retry it immediately, instead of waiting to receive a new block)
-
-         } catch ( const guard_exception& e ) {
-            chain_plugin::handle_guard_exception(e);
-         } catch ( boost::interprocess::bad_alloc& ) {
-            chain_plugin::handle_db_exhaustion();
-         } catch ( std::bad_alloc& ) {
-            chain_plugin::handle_bad_alloc();
-         } CATCH_AND_CALL(next);
->>>>>>> f55097a4
 
    account_name get_pending_block_producer() {
       auto& chain = chain_plug->chain();
@@ -941,7 +880,7 @@
       // it is possible that we are only speculating because of this policy which we have now changed
       // re-evaluate that now
       //
-      if (_pending_block_mode == pending_block_mode::speculating) {
+      if (in_speculating_mode()) {
          abort_block();
          fc_ilog(_log, "Producer resumed. Scheduling production.");
          schedule_production_loop();
@@ -965,8 +904,8 @@
    void schedule_delayed_production_loop(const std::weak_ptr<producer_plugin_impl>& weak_this, std::optional<fc::time_point> wake_up_time);
    std::optional<fc::time_point> calculate_producer_wake_up_time( const block_timestamp_type& ref_block_time ) const;
 
-      bool in_producing_mode()   const { return _pending_block_mode == pending_block_mode::producing; }
-      bool in_speculating_mode() const { return _pending_block_mode == pending_block_mode::speculating; }
+   bool in_producing_mode()   const { return _pending_block_mode == pending_block_mode::producing; }
+   bool in_speculating_mode() const { return _pending_block_mode == pending_block_mode::speculating; }
 };
 
 void new_chain_banner(const eosio::chain::controller& db)
@@ -1458,21 +1397,7 @@
 }
 
 void producer_plugin::resume() {
-<<<<<<< HEAD
    my->resume();
-=======
-   my->_pause_production = false;
-   // it is possible that we are only speculating because of this policy which we have now changed
-   // re-evaluate that now
-   //
-   if (my->in_speculating_mode()) {
-      my->abort_block();
-      fc_ilog(_log, "Producer resumed. Scheduling production.");
-      my->schedule_production_loop();
-   } else {
-      fc_ilog(_log, "Producer resumed.");
-   }
->>>>>>> f55097a4
 }
 
 bool producer_plugin::paused() const {
@@ -1504,15 +1429,9 @@
       _incoming_defer_ratio = *options.incoming_defer_ratio;
    }
 
-<<<<<<< HEAD
-   if (check_speculating && _pending_block_mode == pending_block_mode::speculating) {
+   if (check_speculating && in_speculating_mode()) {
       abort_block();
       schedule_production_loop();
-=======
-   if (check_speculating && my->in_speculating_mode()) {
-      my->abort_block();
-      my->schedule_production_loop();
->>>>>>> f55097a4
    }
 
    if (options.subjective_cpu_leeway_us) {
@@ -1862,22 +1781,8 @@
    return block_timestamp_type(base).next();
 }
 
-<<<<<<< HEAD
 bool producer_plugin_impl::should_interrupt_start_block(const fc::time_point& deadline, uint32_t pending_block_num) const {
-   if (_pending_block_mode == pending_block_mode::producing) {
-=======
-fc::time_point producer_plugin_impl::calculate_block_deadline( const fc::time_point& block_time ) const {
-   if( in_producing_mode() ) {
-      bool last_block = ((block_timestamp_type( block_time ).slot % config::producer_repetitions) == config::producer_repetitions - 1);
-      return block_time + fc::microseconds(last_block ? _last_block_time_offset_us : _produce_time_offset_us);
-   } else {
-      return block_time + fc::microseconds(_produce_time_offset_us);
-   }
-}
-
-bool producer_plugin_impl::should_interrupt_start_block( const fc::time_point& deadline, uint32_t pending_block_num ) const {
-   if( in_producing_mode() ) {
->>>>>>> f55097a4
+   if (in_producing_mode()) {
       return deadline <= fc::time_point::now();
    }
    // if we can produce then honor deadline so production starts on time
@@ -1961,7 +1866,6 @@
          return start_block_result::waiting_for_block;
    }
 
-<<<<<<< HEAD
    _pending_block_deadline         = block_timing_util::calculate_block_deadline(_cpu_effort_us, _pending_block_mode, block_time);
    auto     preprocess_deadline    = _pending_block_deadline;
    uint32_t production_round_index = block_timestamp_type(block_time).slot % chain::config::producer_repetitions;
@@ -1971,14 +1875,6 @@
       if (now < start_block_time) {
          fc_dlog(_log, "Not starting block until ${bt}", ("bt", start_block_time));
          schedule_delayed_production_loop(weak_from_this(), start_block_time);
-=======
-   if (in_producing_mode()) {
-      const auto start_block_time = block_time - fc::microseconds( config::block_interval_us );
-      if( now < start_block_time ) {
-         fc_dlog(_log, "Not producing block waiting for production window ${n} ${bt}", ("n", pending_block_num)("bt", block_time) );
-         // start_block_time instead of block_time because schedule_delayed_production_loop calculates next block time from given time
-         schedule_delayed_production_loop(weak_from_this(), calculate_producer_wake_up_time(start_block_time));
->>>>>>> f55097a4
          return start_block_result::waiting_for_production;
       }
    }
@@ -2009,11 +1905,7 @@
       abort_block();
 
       auto features_to_activate = chain.get_preactivated_protocol_features();
-<<<<<<< HEAD
-      if (_pending_block_mode == pending_block_mode::producing && _protocol_features_to_activate.size() > 0) {
-=======
-      if( in_producing_mode() && _protocol_features_to_activate.size() > 0 ) {
->>>>>>> f55097a4
+      if (in_producing_mode() && _protocol_features_to_activate.size() > 0) {
          bool drop_features_to_activate = false;
          try {
             chain.validate_protocol_features(_protocol_features_to_activate);
@@ -2053,29 +1945,18 @@
          }
       }
 
-<<<<<<< HEAD
       controller::block_status bs =
-         _pending_block_mode == pending_block_mode::producing ? controller::block_status::incomplete : controller::block_status::ephemeral;
+         in_producing_mode() ? controller::block_status::incomplete : controller::block_status::ephemeral;
       chain.start_block(block_time, blocks_to_confirm, features_to_activate, bs, preprocess_deadline);
    }
    LOG_AND_DROP();
-=======
-      controller::block_status bs = in_producing_mode() ? controller::block_status::incomplete : controller::block_status::ephemeral;
-      chain.start_block( block_time, blocks_to_confirm, features_to_activate, bs, preprocess_deadline );
-   } LOG_AND_DROP();
->>>>>>> f55097a4
 
    if (chain.is_building_block()) {
       const auto& pending_block_signing_authority = chain.pending_block_signing_authority();
 
-<<<<<<< HEAD
-      if (_pending_block_mode == pending_block_mode::producing && pending_block_signing_authority != scheduled_producer.authority) {
+      if (in_producing_mode() && pending_block_signing_authority != scheduled_producer.authority) {
          elog("Unexpected block signing authority, reverting to speculative mode! [expected: \"${expected}\", actual: \"${actual\"",
               ("expected", scheduled_producer.authority)("actual", pending_block_signing_authority));
-=======
-      if (in_producing_mode() && pending_block_signing_authority != scheduled_producer.authority) {
-         elog("Unexpected block signing authority, reverting to speculative mode! [expected: \"${expected}\", actual: \"${actual\"", ("expected", scheduled_producer.authority)("actual", pending_block_signing_authority));
->>>>>>> f55097a4
          _pending_block_mode = pending_block_mode::speculating;
       }
 
@@ -2097,13 +1978,8 @@
          // limit execution of pending incoming to once per block
          auto incoming_itr = _unapplied_transactions.incoming_begin();
 
-<<<<<<< HEAD
-         if (_pending_block_mode == pending_block_mode::producing) {
+         if (in_producing_mode()) {
             if (!process_unapplied_trxs(preprocess_deadline))
-=======
-         if (in_producing_mode()) {
-            if( !process_unapplied_trxs( preprocess_deadline ) )
->>>>>>> f55097a4
                return start_block_result::exhausted;
 
 
@@ -2158,15 +2034,9 @@
          ++num_expired;
       });
 
-<<<<<<< HEAD
-   if (exhausted && _pending_block_mode == pending_block_mode::producing) {
+   if (exhausted && in_producing_mode()) {
       fc_wlog(_log, "Unable to process all expired transactions of the ${n} transactions in the unapplied queue before deadline, "
               "Expired ${expired}", ("n", orig_count)("expired", num_expired));
-=======
-   if( exhausted && in_producing_mode() ) {
-      fc_wlog( _log, "Unable to process all expired transactions of the ${n} transactions in the unapplied queue before deadline, "
-                     "Expired ${expired}", ("n", orig_count)("expired", num_expired) );
->>>>>>> f55097a4
    } else {
       fc_dlog(_log, "Processed ${ex} expired transactions of the ${n} transactions in the unapplied queue.", ("n", orig_count)("ex", num_expired));
    }
@@ -2254,8 +2124,7 @@
 
    bool except = except_ptr || (trace && trace->except);
    if (except) {
-<<<<<<< HEAD
-      if (_pending_block_mode == pending_block_mode::producing) {
+      if (in_producing_mode()) {
          fc_dlog(is_transient ? _transient_trx_failed_trace_log : _trx_failed_trace_log,
                  "[TRX_TRACE] Block ${block_num} for producer ${prod} is REJECTING ${desc}tx: ${txid}, auth: ${a}, ${details}",
                  ("block_num", chain.head_block_num() + 1)("prod", get_pending_block_producer())("desc", is_transient ? "transient " : "")
@@ -2263,17 +2132,6 @@
                  ("details", get_detailed_contract_except_info(trx, trace, except_ptr)));
 
          if (!is_transient) {
-=======
-      if (in_producing_mode()) {
-         fc_dlog( is_transient ? _transient_trx_failed_trace_log : _trx_failed_trace_log,
-            "[TRX_TRACE] Block ${block_num} for producer ${prod} is REJECTING ${desc}tx: ${txid}, auth: ${a}, ${details}",
-            ("block_num", chain.head_block_num() + 1)("prod", get_pending_block_producer())
-            ("desc", is_transient ? "transient " : "")("txid", trx->id())
-            ("a", trx->get_transaction().first_authorizer())
-            ("details", get_detailed_contract_except_info(trx, trace, except_ptr)));
-
-         if ( !is_transient ) {
->>>>>>> f55097a4
             fc_dlog(_trx_log, "[TRX_TRACE] Block ${block_num} for producer ${prod} is REJECTING tx: ${trx}",
                     ("block_num", chain.head_block_num() + 1)("prod", get_pending_block_producer())
                     ("trx", chain_plug->get_log_trx(trx->get_transaction())));
@@ -2296,20 +2154,12 @@
          }
       }
    } else {
-<<<<<<< HEAD
-      if (_pending_block_mode == pending_block_mode::producing) {
+      if (in_producing_mode()) {
          fc_dlog(is_transient ? _transient_trx_successful_trace_log : _trx_successful_trace_log,
                  "[TRX_TRACE] Block ${block_num} for producer ${prod} is ACCEPTING ${desc}tx: ${txid}, auth: ${a}, cpu: ${cpu}",
                  ("block_num", chain.head_block_num() + 1)("prod", get_pending_block_producer())("desc", is_transient ? "transient " : "")
                  ("txid", trx->id())("a", trx->get_transaction().first_authorizer())("cpu", billed_cpu_us));
          if (!is_transient) {
-=======
-      if (in_producing_mode()) {
-         fc_dlog( is_transient ? _transient_trx_successful_trace_log : _trx_successful_trace_log, "[TRX_TRACE] Block ${block_num} for producer ${prod} is ACCEPTING ${desc}tx: ${txid}, auth: ${a}, cpu: ${cpu}",
-            ("block_num", chain.head_block_num() + 1)("prod", get_pending_block_producer())("desc", is_transient ? "transient " : "")("txid", trx->id())
-            ("a", trx->get_transaction().first_authorizer())("cpu", billed_cpu_us));
-         if ( !is_transient ) {
->>>>>>> f55097a4
             fc_dlog(_trx_log, "[TRX_TRACE] Block ${block_num} for producer ${prod} is ACCEPTING tx: ${trx}",
                     ("block_num", chain.head_block_num() + 1)("prod", get_pending_block_producer())
                     ("trx", chain_plug->get_log_trx(trx->get_transaction())));
@@ -2372,11 +2222,7 @@
       sub_bill = subjective_bill.get_subjective_bill(first_auth, fc::time_point::now());
 
    auto prev_billed_cpu_time_us = trx->billed_cpu_time_us;
-<<<<<<< HEAD
-   if (_pending_block_mode == pending_block_mode::producing && prev_billed_cpu_time_us > 0) {
-=======
-   if( in_producing_mode() && prev_billed_cpu_time_us > 0 ) {
->>>>>>> f55097a4
+   if (in_producing_mode() && prev_billed_cpu_time_us > 0) {
       const auto& rl = chain.get_resource_limits_manager();
       if (!subjective_bill.is_account_disabled(first_auth) && !rl.is_unlimited_cpu(first_auth)) {
          int64_t prev_billed_plus100_us = prev_billed_cpu_time_us + EOS_PERCENT(prev_billed_cpu_time_us, 100 * config::percent_1);
@@ -2415,16 +2261,10 @@
          auto dur = end - start;
          _time_tracker.add_fail_time(dur, trx->is_transient());
       }
-<<<<<<< HEAD
       if (exception_is_exhausted(*trace->except)) {
-         if (_pending_block_mode == pending_block_mode::producing) {
+         if (in_producing_mode()) {
             fc_dlog(trx->is_transient() ? _transient_trx_failed_trace_log : _trx_failed_trace_log,
                     "[TRX_TRACE] Block ${block_num} for producer ${prod} COULD NOT FIT, tx: ${txid} RETRYING ",
-=======
-      if( exception_is_exhausted( *trace->except ) ) {
-         if( in_producing_mode() ) {
-            fc_dlog(trx->is_transient() ? _transient_trx_failed_trace_log : _trx_failed_trace_log, "[TRX_TRACE] Block ${block_num} for producer ${prod} COULD NOT FIT, tx: ${txid} RETRYING ",
->>>>>>> f55097a4
                     ("block_num", chain.head_block_num() + 1)("prod", get_pending_block_producer())("txid", trx->id()));
          } else {
             fc_dlog(trx->is_transient() ? _transient_trx_failed_trace_log : _trx_failed_trace_log,
@@ -2471,7 +2311,7 @@
       }
       log_trx_results(trx, trace, start);
       // if producing then trx is in objective cpu account billing
-      if (!disable_subjective_enforcement && _pending_block_mode != pending_block_mode::producing) {
+      if (!disable_subjective_enforcement && !in_producing_mode()) {
          subjective_bill.subjective_bill(trx->id(), trx->packed_trx()->expiration(), first_auth, trace->elapsed);
       }
       if (next)
@@ -2750,17 +2590,10 @@
    } else if (result == start_block_result::waiting_for_production) {
       // scheduled in start_block()
 
-<<<<<<< HEAD
-   } else if (_pending_block_mode == pending_block_mode::producing) {
+   } else if (in_producing_mode()) {
       schedule_maybe_produce_block(result == start_block_result::exhausted);
 
-   } else if (_pending_block_mode == pending_block_mode::speculating && !_producers.empty() && !production_disabled_by_policy()) {
-=======
-   } else if (in_producing_mode()) {
-      schedule_maybe_produce_block( result == start_block_result::exhausted );
-
-   } else if (in_speculating_mode() && !_producers.empty() && !production_disabled_by_policy()){
->>>>>>> f55097a4
+   } else if (in_speculating_mode() && !_producers.empty() && !production_disabled_by_policy()) {
       chain::controller& chain = chain_plug->chain();
       fc_dlog(_log, "Speculative Block Created; Scheduling Speculative/Production Change");
       EOS_ASSERT(chain.is_building_block(), missing_pending_block_state, "speculating without pending_block_state");
