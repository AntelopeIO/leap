#include <eosio/producer_plugin/producer_plugin.hpp>
#include <eosio/producer_plugin/pending_snapshot.hpp>
#include <eosio/producer_plugin/subjective_billing.hpp>
#include <eosio/chain/plugin_interface.hpp>
#include <eosio/chain/global_property_object.hpp>
#include <eosio/chain/generated_transaction_object.hpp>
#include <eosio/chain/snapshot.hpp>
#include <eosio/chain/transaction_object.hpp>
#include <eosio/chain/thread_utils.hpp>
#include <eosio/chain/unapplied_transaction_queue.hpp>
#include <eosio/resource_monitor_plugin/resource_monitor_plugin.hpp>

#include <fc/io/json.hpp>
#include <fc/log/logger_config.hpp>
#include <fc/scoped_exit.hpp>

#include <boost/asio.hpp>
#include <boost/date_time/posix_time/posix_time.hpp>

#include <iostream>
#include <algorithm>
#include <boost/algorithm/string/predicate.hpp>
#include <boost/range/adaptor/map.hpp>
#include <boost/multi_index_container.hpp>
#include <boost/multi_index/member.hpp>
#include <boost/multi_index/hashed_index.hpp>
#include <boost/multi_index/ordered_index.hpp>
#include <boost/signals2/connection.hpp>

namespace bmi = boost::multi_index;
using bmi::indexed_by;
using bmi::ordered_non_unique;
using bmi::member;
using bmi::tag;
using bmi::hashed_unique;

using boost::multi_index_container;

using std::string;
using std::vector;
using boost::signals2::scoped_connection;

#undef FC_LOG_AND_DROP
#define LOG_AND_DROP()  \
   catch ( const guard_exception& e ) { \
      chain_plugin::handle_guard_exception(e); \
   } catch ( const std::bad_alloc& ) { \
      chain_plugin::handle_bad_alloc(); \
   } catch ( boost::interprocess::bad_alloc& ) { \
      chain_plugin::handle_db_exhaustion(); \
   } catch( fc::exception& er ) { \
      wlog( "${details}", ("details",er.to_detail_string()) ); \
   } catch( const std::exception& e ) {  \
      fc::exception fce( \
                FC_LOG_MESSAGE( warn, "std::exception: ${what}: ",("what",e.what()) ), \
                fc::std_exception_code,\
                BOOST_CORE_TYPEID(e).name(), \
                e.what() ) ; \
      wlog( "${details}", ("details",fce.to_detail_string()) ); \
   } catch( ... ) {  \
      fc::unhandled_exception e( \
                FC_LOG_MESSAGE( warn, "unknown: ",  ), \
                std::current_exception() ); \
      wlog( "${details}", ("details",e.to_detail_string()) ); \
   }

const std::string logger_name("producer_plugin");
fc::logger _log;

const std::string trx_successful_trace_logger_name("transaction_success_tracing");
fc::logger       _trx_successful_trace_log;

const std::string trx_failed_trace_logger_name("transaction_failure_tracing");
fc::logger       _trx_failed_trace_log;

const std::string trx_trace_success_logger_name("transaction_trace_success");
fc::logger       _trx_trace_success_log;

const std::string trx_trace_failure_logger_name("transaction_trace_failure");
fc::logger       _trx_trace_failure_log;

const std::string trx_logger_name("transaction");
fc::logger       _trx_log;

namespace eosio {

static appbase::abstract_plugin& _producer_plugin = app().register_plugin<producer_plugin>();

using namespace eosio::chain;
using namespace eosio::chain::plugin_interface;

namespace {
   bool exception_is_exhausted(const fc::exception& e) {
      auto code = e.code();
      return (code == block_cpu_usage_exceeded::code_value) ||
             (code == block_net_usage_exceeded::code_value) ||
             (code == deadline_exception::code_value);
   }
}

struct transaction_id_with_expiry {
   transaction_id_type     trx_id;
   fc::time_point          expiry;
};

struct by_id;
struct by_expiry;

using transaction_id_with_expiry_index = multi_index_container<
   transaction_id_with_expiry,
   indexed_by<
      hashed_unique<tag<by_id>, BOOST_MULTI_INDEX_MEMBER(transaction_id_with_expiry, transaction_id_type, trx_id)>,
      ordered_non_unique<tag<by_expiry>, BOOST_MULTI_INDEX_MEMBER(transaction_id_with_expiry, fc::time_point, expiry)>
   >
>;

struct by_height;

using pending_snapshot_index = multi_index_container<
   pending_snapshot,
   indexed_by<
      hashed_unique<tag<by_id>, BOOST_MULTI_INDEX_MEMBER(pending_snapshot, block_id_type, block_id)>,
      ordered_non_unique<tag<by_height>, BOOST_MULTI_INDEX_CONST_MEM_FUN( pending_snapshot, uint32_t, get_height)>
   >
>;

enum class pending_block_mode {
   producing,
   speculating
};

namespace {

// track multiple failures on unapplied transactions
class account_failures {
public:

   //lifetime of sb must outlive account_failures
   explicit account_failures( const eosio::subjective_billing& sb )
   : subjective_billing(sb)
   {
   }

   void set_max_failures_per_account( uint32_t max_failures, uint32_t size ) {
      max_failures_per_account = max_failures;
      reset_window_size_in_num_blocks = size;
   }

   void add_idle_time( const fc::microseconds& idle ) {
      block_idle_time += idle;
   }

   void add_fail_time( const fc::microseconds& fail_time ) {
      trx_fail_time += fail_time;
      ++trx_fail_num;
   }

   void add_success_time( const fc::microseconds& time ) {
      trx_success_time += time;
      ++trx_success_num;
   }


   void add( const account_name& n, int64_t exception_code ) {
      auto& fa = failed_accounts[n];
      ++fa.num_failures;
      fa.add( n, exception_code );
   }

   // return true if exceeds max_failures_per_account and should be dropped
   bool failure_limit( const account_name& n ) {
      auto fitr = failed_accounts.find( n );
      bool is_whitelisted = subjective_billing.is_account_disabled( n );
      if( !is_whitelisted && fitr != failed_accounts.end() && fitr->second.num_failures >= max_failures_per_account ) {
         ++fitr->second.num_failures;
         return true;
      }
      return false;
   }

<<<<<<< HEAD
   void report( const fc::time_point& idle_trx_time ) {
      if( _log.is_enabled( fc::log_level::debug ) ) {
         auto now = fc::time_point::now();
         add_idle_time( now - idle_trx_time );
         fc_dlog( _log, "Block trx idle: ${i}us out of ${t}us, success: ${sn}, ${s}us, fail: ${fn}, ${f}us, other: ${o}us",
                  ("i", block_idle_time)("t", now - clear_time)("sn", trx_success_num)("s", trx_success_time)
                  ("fn", trx_fail_num)("f", trx_fail_time)
                  ("o", (now - clear_time) - block_idle_time - trx_success_time - trx_fail_time) );
         for( const auto& e : failed_accounts ) {
=======
   void report_and_clear(uint32_t block_num) {
      if (last_reset_block_num != block_num && (block_num % reset_window_size_in_num_blocks == 0) ) {
         report(block_num);
         failed_accounts.clear();
         last_reset_block_num = block_num;
      }
   }

   fc::time_point next_reset_timepoint(uint32_t current_block_num, fc::time_point current_block_time) const {
      auto num_blocks_to_reset = reset_window_size_in_num_blocks - (current_block_num % reset_window_size_in_num_blocks);
      return current_block_time + fc::milliseconds(num_blocks_to_reset * eosio::chain::config::block_interval_ms);
   }

private:
   void report(uint32_t block_num) const {
      if( _log.is_enabled(fc::log_level::debug)) {
         auto now = fc::time_point::now();
         for ( const auto& e : failed_accounts ) {
>>>>>>> 9d1ea27e
            std::string reason;
            if( e.second.is_deadline() ) reason += "deadline";
            if( e.second.is_tx_cpu_usage() ) {
               if( !reason.empty() ) reason += ", ";
               reason += "tx_cpu_usage";
            }
            if( e.second.is_eosio_assert() ) {
               if( !reason.empty() ) reason += ", ";
               reason += "assert";
            }
            if( e.second.is_other() ) {
               if( !reason.empty() ) reason += ", ";
               reason += "other";
            }
            fc_dlog( _log, "Failed ${n} trxs, account: ${a}, sub bill: ${b}us, reason: ${r}",
                     ("n", e.second.num_failures)("b", subjective_billing.get_subjective_bill(e.first, now))
                     ("a", e.first)("r", reason) );
         }
      }
   }
<<<<<<< HEAD

   void clear() {
      failed_accounts.clear();
      block_idle_time = trx_fail_time = trx_success_time = fc::microseconds{};
      trx_fail_num = trx_success_num = 0;
      clear_time = fc::time_point::now();
   }

private:
=======
>>>>>>> 9d1ea27e
   struct account_failure {
      enum class ex_fields : uint8_t {
         ex_deadline_exception = 1,
         ex_tx_cpu_usage_exceeded = 2,
         ex_eosio_assert_exception = 4,
         ex_other_exception = 8
      };

      void add( const account_name& n, int64_t exception_code ) {
         if( exception_code == tx_cpu_usage_exceeded::code_value ) {
            ex_flags = set_field( ex_flags, ex_fields::ex_tx_cpu_usage_exceeded );
         } else if( exception_code == deadline_exception::code_value ) {
            ex_flags = set_field( ex_flags, ex_fields::ex_deadline_exception );
         } else if( exception_code == eosio_assert_message_exception::code_value ||
                    exception_code == eosio_assert_code_exception::code_value ) {
            ex_flags = set_field( ex_flags, ex_fields::ex_eosio_assert_exception );
         } else {
            ex_flags = set_field( ex_flags, ex_fields::ex_other_exception );
            fc_dlog( _log, "Failed trx, account: ${a}, reason: ${r}",
                     ("a", n)("r", exception_code) );
         }
      }

      bool is_deadline() const { return has_field( ex_flags, ex_fields::ex_deadline_exception ); }
      bool is_tx_cpu_usage() const { return has_field( ex_flags, ex_fields::ex_tx_cpu_usage_exceeded ); }
      bool is_eosio_assert() const { return has_field( ex_flags, ex_fields::ex_eosio_assert_exception ); }
      bool is_other() const { return has_field( ex_flags, ex_fields::ex_other_exception ); }

      uint32_t num_failures = 0;
      uint8_t ex_flags = 0;
   };

   std::map<account_name, account_failure> failed_accounts;
   uint32_t max_failures_per_account = 3;
<<<<<<< HEAD
   fc::microseconds block_idle_time;
   uint32_t trx_success_num = 0;
   uint32_t trx_fail_num = 0;
   fc::microseconds trx_success_time;
   fc::microseconds trx_fail_time;
   fc::time_point clear_time{fc::time_point::now()};
=======
   uint32_t last_reset_block_num = 0;
   uint32_t reset_window_size_in_num_blocks = 1;
>>>>>>> 9d1ea27e
   const eosio::subjective_billing& subjective_billing;
};

} // anonymous namespace

class producer_plugin_impl : public std::enable_shared_from_this<producer_plugin_impl> {
   public:
      producer_plugin_impl(boost::asio::io_service& io)
      :_timer(io)
      ,_transaction_ack_channel(app().get_channel<compat::channels::transaction_ack>())
      {
      }

      std::optional<fc::time_point> calculate_next_block_time(const account_name& producer_name, const block_timestamp_type& current_block_time) const;
      void schedule_production_loop();
      void schedule_maybe_produce_block( bool exhausted );
      void produce_block();
      bool maybe_produce_block();
      bool block_is_exhausted() const;
      bool remove_expired_trxs( const fc::time_point& deadline );
      bool remove_expired_blacklisted_trxs( const fc::time_point& deadline );
      bool process_unapplied_trxs( const fc::time_point& deadline );
      void process_scheduled_and_incoming_trxs( const fc::time_point& deadline, unapplied_transaction_queue::iterator& itr );
      bool process_incoming_trxs( const fc::time_point& deadline, unapplied_transaction_queue::iterator& itr );

      struct push_result {
         bool block_exhausted = false;
         bool trx_exhausted = false;
         bool persist = false;
         bool failed = false;
      };
      push_result push_transaction( const fc::time_point& block_deadline,
                                    const transaction_metadata_ptr& trx,
                                    bool persist_until_expired, bool return_failure_trace,
                                    next_function<transaction_trace_ptr> next );
      void log_trx_results( const transaction_metadata_ptr& trx, const transaction_trace_ptr& trace, const fc::time_point& start );
      void log_trx_results( const transaction_metadata_ptr& trx, const fc::exception_ptr& except_ptr );
      void log_trx_results( const packed_transaction_ptr& trx, const transaction_trace_ptr& trace,
                            const fc::exception_ptr& except_ptr, uint32_t billed_cpu_us, const fc::time_point& start );

      boost::program_options::variables_map _options;
      bool     _production_enabled                 = false;
      bool     _pause_production                   = false;

      using signature_provider_type = signature_provider_plugin::signature_provider_type;
      std::map<chain::public_key_type, signature_provider_type> _signature_providers;
      std::set<chain::account_name>                             _producers;
      boost::asio::deadline_timer                               _timer;
      using producer_watermark = std::pair<uint32_t, block_timestamp_type>;
      std::map<chain::account_name, producer_watermark>         _producer_watermarks;
      pending_block_mode                                        _pending_block_mode = pending_block_mode::speculating;
      unapplied_transaction_queue                               _unapplied_transactions;
      std::optional<named_thread_pool>                          _thread_pool;

      std::atomic<int32_t>                                      _max_transaction_time_ms; // modified by app thread, read by net_plugin thread pool
      std::atomic<bool>                                         _received_block{false}; // modified by net_plugin thread pool and app thread
      fc::microseconds                                          _max_irreversible_block_age_us;
      int32_t                                                   _produce_time_offset_us = 0;
      int32_t                                                   _last_block_time_offset_us = 0;
      uint32_t                                                  _max_block_cpu_usage_threshold_us = 0;
      uint32_t                                                  _max_block_net_usage_threshold_bytes = 0;
      int32_t                                                   _max_scheduled_transaction_time_per_block_ms = 0;
      bool                                                      _disable_persist_until_expired = false;
      bool                                                      _disable_subjective_p2p_billing = true;
      bool                                                      _disable_subjective_api_billing = true;
      fc::time_point                                            _irreversible_block_time;
      fc::time_point                                            _idle_trx_time{fc::time_point::now()};

      std::vector<chain::digest_type>                           _protocol_features_to_activate;
      bool                                                      _protocol_features_signaled = false; // to mark whether it has been signaled in start_block

      chain_plugin* chain_plug = nullptr;

      compat::channels::transaction_ack::channel_type&        _transaction_ack_channel;

      incoming::methods::block_sync::method_type::handle        _incoming_block_sync_provider;
      incoming::methods::transaction_async::method_type::handle _incoming_transaction_async_provider;

      transaction_id_with_expiry_index                         _blacklisted_transactions;
      pending_snapshot_index                                   _pending_snapshot_index;
      subjective_billing                                       _subjective_billing;
      account_failures                                         _account_fails{_subjective_billing};

      std::optional<scoped_connection>                          _accepted_block_connection;
      std::optional<scoped_connection>                          _accepted_block_header_connection;
      std::optional<scoped_connection>                          _irreversible_block_connection;

      /*
       * HACK ALERT
       * Boost timers can be in a state where a handler has not yet executed but is not abortable.
       * As this method needs to mutate state handlers depend on for proper functioning to maintain
       * invariants for other code (namely accepting incoming transactions in a nearly full block)
       * the handlers capture a corelation ID at the time they are set.  When they are executed
       * they must check that correlation_id against the global ordinal.  If it does not match that
       * implies that this method has been called with the handler in the state where it should be
       * cancelled but wasn't able to be.
       */
      uint32_t _timer_corelation_id = 0;

      // keep a expected ratio between defer txn and incoming txn
      double _incoming_defer_ratio = 1.0; // 1:1

      // path to write the snapshots to
      bfs::path _snapshots_dir;

      void consider_new_watermark( account_name producer, uint32_t block_num, block_timestamp_type timestamp) {
         auto itr = _producer_watermarks.find( producer );
         if( itr != _producer_watermarks.end() ) {
            itr->second.first = std::max( itr->second.first, block_num );
            itr->second.second = std::max( itr->second.second, timestamp );
         } else if( _producers.count( producer ) > 0 ) {
            _producer_watermarks.emplace( producer, std::make_pair(block_num, timestamp) );
         }
      }

      std::optional<producer_watermark> get_watermark( account_name producer ) const {
         auto itr = _producer_watermarks.find( producer );

         if( itr == _producer_watermarks.end() ) return {};

         return itr->second;
      }

      void on_block( const block_state_ptr& bsp ) {
         auto before = _unapplied_transactions.size();
         _unapplied_transactions.clear_applied( bsp );
         _subjective_billing.on_block( _log, bsp, fc::time_point::now() );
         fc_dlog( _log, "Removed applied transactions before: ${before}, after: ${after}",
                  ("before", before)("after", _unapplied_transactions.size()) );
      }

      void on_block_header( const block_state_ptr& bsp ) {
         consider_new_watermark( bsp->header.producer, bsp->block_num, bsp->block->timestamp );
      }

      void on_irreversible_block( const signed_block_ptr& lib ) {
         _irreversible_block_time = lib->timestamp.to_time_point();
         const chain::controller& chain = chain_plug->chain();

         // promote any pending snapshots
         auto& snapshots_by_height = _pending_snapshot_index.get<by_height>();
         uint32_t lib_height = lib->block_num();

         while (!snapshots_by_height.empty() && snapshots_by_height.begin()->get_height() <= lib_height) {
            const auto& pending = snapshots_by_height.begin();
            auto next = pending->next;

            try {
               next(pending->finalize(chain));
            } CATCH_AND_CALL(next);

            snapshots_by_height.erase(snapshots_by_height.begin());
         }
      }

      void abort_block() {
         auto& chain = chain_plug->chain();

         if( chain.is_building_block() ) {
            _account_fails.report( _idle_trx_time );
         }
         _unapplied_transactions.add_aborted( chain.abort_block() );
         _subjective_billing.abort_block();
         _account_fails.clear();
         _idle_trx_time = fc::time_point::now();
      }

      bool on_incoming_block(const signed_block_ptr& block, const std::optional<block_id_type>& block_id, const block_state_ptr& bsp) {
         auto& chain = chain_plug->chain();
         if ( _pending_block_mode == pending_block_mode::producing ) {
            fc_wlog( _log, "dropped incoming block #${num} id: ${id}",
                     ("num", block->block_num())("id", block_id ? (*block_id).str() : "UNKNOWN") );
            return false;
         }

         // start a new speculative block, speculative start_block may have been interrupted
         auto ensure = fc::make_scoped_exit([this](){
            schedule_production_loop();
         });

         const auto& id = block_id ? *block_id : block->calculate_id();
         auto blk_num = block->block_num();

         fc_dlog(_log, "received incoming block ${n} ${id}", ("n", blk_num)("id", id));

         EOS_ASSERT( block->timestamp < (fc::time_point::now() + fc::seconds( 7 )), block_from_the_future,
                     "received a block from the future, ignoring it: ${id}", ("id", id) );

         /* de-dupe here... no point in aborting block if we already know the block */
         auto existing = chain.fetch_block_by_id( id );
         if( existing ) { return false; }

         // start processing of block
         std::future<block_state_ptr> bsf;
         if( !bsp ) {
            bsf = chain.create_block_state_future( id, block );
         }

         // abort the pending block
         abort_block();

         // push the new block
         auto handle_error = [&](const auto& e)
         {
            elog((e.to_detail_string()));
            app().get_channel<channels::rejected_block>().publish( priority::medium, block );
            throw;
         };

         controller::block_report br;
         try {
            const block_state_ptr& bspr = bsp ? bsp : bsf.get();
            chain.push_block( br, bspr, [this]( const branch_type& forked_branch ) {
               _unapplied_transactions.add_forked( forked_branch );
            }, [this]( const transaction_id_type& id ) {
               return _unapplied_transactions.get_trx( id );
            } );
         } catch ( const guard_exception& e ) {
            chain_plugin::handle_guard_exception(e);
            return false;
         } catch ( const std::bad_alloc& ) {
            chain_plugin::handle_bad_alloc();
         } catch ( boost::interprocess::bad_alloc& ) {
            chain_plugin::handle_db_exhaustion();
         } catch ( const fork_database_exception& e ) {
            elog("Cannot recover from ${e}. Shutting down.", ("e", e.to_detail_string()));
            appbase::app().quit();
         } catch( const fc::exception& e ) {
            handle_error(e);
         } catch (const std::exception& e) {
            handle_error(fc::std_exception_wrapper::from_current_exception(e));
         }

         const auto& hbs = chain.head_block_state();
         auto now = fc::time_point::now();
         if( hbs->header.timestamp.next().to_time_point() >= now ) {
            _production_enabled = true;
         }

         if( now - block->timestamp < fc::minutes(5) || (blk_num % 1000 == 0) ) {
            ilog("Received block ${id}... #${n} @ ${t} signed by ${p} "
                 "[trxs: ${count}, lib: ${lib}, confirmed: ${confs}, net: ${net}, cpu: ${cpu}, elapsed: ${elapsed}, time: ${time}, latency: ${latency} ms]",
                 ("p",block->producer)("id",id.str().substr(8,16))("n",blk_num)("t",block->timestamp)
                 ("count",block->transactions.size())("lib",chain.last_irreversible_block_num())
                 ("confs", block->confirmed)("net", br.total_net_usage)("cpu", br.total_cpu_usage_us)
                 ("elapsed", br.total_elapsed_time)("time", br.total_time)
                 ("latency", (now - block->timestamp).count()/1000 ) );
            if( chain.get_read_mode() != db_read_mode::IRREVERSIBLE && hbs->id != id && hbs->block != nullptr ) { // not applied to head
               ilog("Block not applied to head ${id}... #${n} @ ${t} signed by ${p} "
                    "[trxs: ${count}, dpos: ${dpos}, confirmed: ${confs}, net: ${net}, cpu: ${cpu}, elapsed: ${elapsed}, time: ${time}, latency: ${latency} ms]",
                    ("p",hbs->block->producer)("id",hbs->id.str().substr(8,16))("n",hbs->block_num)("t",hbs->block->timestamp)
                    ("count",hbs->block->transactions.size())("dpos", hbs->dpos_irreversible_blocknum)
                    ("confs", hbs->block->confirmed)("net", br.total_net_usage)("cpu", br.total_cpu_usage_us)
                    ("elapsed", br.total_elapsed_time)("time", br.total_time)
                    ("latency", (now - hbs->block->timestamp).count()/1000 ) );
            }
         }

         return true;
      }

      void restart_speculative_block() {
         // abort the pending block
         abort_block();

         schedule_production_loop();
      }

      void on_incoming_transaction_async(const packed_transaction_ptr& trx,
                                         bool persist_until_expired,
                                         bool read_only,
                                         bool return_failure_traces,
                                         next_function<transaction_trace_ptr> next) {
         chain::controller& chain = chain_plug->chain();
         const auto max_trx_time_ms = _max_transaction_time_ms.load();
         fc::microseconds max_trx_cpu_usage = max_trx_time_ms < 0 ? fc::microseconds::maximum() : fc::milliseconds( max_trx_time_ms );

         auto future = transaction_metadata::start_recover_keys( trx, _thread_pool->get_executor(),
                                                                 chain.get_chain_id(), fc::microseconds( max_trx_cpu_usage ),
                                                                 read_only ? transaction_metadata::trx_type::read_only : transaction_metadata::trx_type::input,
                                                                 chain.configured_subjective_signature_length_limit() );

         if( !read_only ) {
            next = [this, trx, next{std::move(next)}]( const std::variant<fc::exception_ptr, transaction_trace_ptr>& response ) {
               next( response );

               fc::exception_ptr except_ptr; // rejected
               if( std::holds_alternative<fc::exception_ptr>( response ) ) {
                  except_ptr = std::get<fc::exception_ptr>( response );
               } else if( std::get<transaction_trace_ptr>( response )->except ) {
                  except_ptr = std::get<transaction_trace_ptr>( response )->except->dynamic_copy_exception();
               }

               _transaction_ack_channel.publish( priority::low, std::pair<fc::exception_ptr, packed_transaction_ptr>( except_ptr, trx ) );
            };
         }

         boost::asio::post(_thread_pool->get_executor(), [self = this, future{std::move(future)}, persist_until_expired, return_failure_traces,
                                                          next{std::move(next)}, trx=trx]() mutable {
            if( future.valid() ) {
               future.wait();
               app().post( priority::low, [self, future{std::move(future)}, persist_until_expired, next{std::move( next )}, trx{std::move(trx)}, return_failure_traces]() mutable {
                  auto start = fc::time_point::now();
                  auto idle_time = start - self->_idle_trx_time;
                  self->_account_fails.add_idle_time( idle_time );
                  fc_tlog( _log, "Time since last trx: ${t}us", ("t", idle_time) );

                  auto exception_handler = [self, &next, trx{std::move(trx)}, &start](fc::exception_ptr ex) {
                     self->_account_fails.add_idle_time( start - self->_idle_trx_time );
                     self->log_trx_results( trx, nullptr, ex, 0, start );
                     next( std::move(ex) );
                     self->_idle_trx_time = fc::time_point::now();
                     self->_account_fails.add_fail_time(self->_idle_trx_time - start);
                  };
                  try {
                     auto result = future.get();
                     if( !self->process_incoming_transaction_async( result, persist_until_expired, return_failure_traces, next) ) {
                        if( self->_pending_block_mode == pending_block_mode::producing ) {
                           self->schedule_maybe_produce_block( true );
                        } else {
                           self->restart_speculative_block();
                        }
                     }
                     self->_idle_trx_time = fc::time_point::now();
                  } CATCH_AND_CALL(exception_handler);
               } );
            }
         });
      }

      bool process_incoming_transaction_async(const transaction_metadata_ptr& trx,
                                              bool persist_until_expired,
                                              bool return_failure_trace,
                                              next_function<transaction_trace_ptr> next) {
         bool exhausted = false;
         chain::controller& chain = chain_plug->chain();
         try {
            const auto& id = trx->id();

            fc::time_point bt = chain.is_building_block() ? chain.pending_block_time() : chain.head_block_time();
            const fc::time_point expire = trx->packed_trx()->expiration();
            if( expire < bt ) {
               auto except_ptr = std::static_pointer_cast<fc::exception>(
                     std::make_shared<expired_tx_exception>(
                           FC_LOG_MESSAGE( error, "expired transaction ${id}, expiration ${e}, block time ${bt}",
                                           ("id", id)("e", expire)("bt", bt))));
               log_trx_results( trx, except_ptr );
               next( std::move(except_ptr) );
               return true;
            }

            if( chain.is_known_unexpired_transaction( id )) {
               auto except_ptr = std::static_pointer_cast<fc::exception>( std::make_shared<tx_duplicate>(
                     FC_LOG_MESSAGE( error, "duplicate transaction ${id}", ("id", id))));
               next( std::move(except_ptr) );
               return true;
            }

            if( !chain.is_building_block()) {
<<<<<<< HEAD
               _unapplied_transactions.add_incoming( trx, persist_until_expired, return_failure_trace, next );
=======
               _unapplied_transactions.add_incoming( trx, persist_until_expired, return_failure_traces, next );
               return true;
            }

            auto first_auth = trx->packed_trx()->get_transaction().first_authorizer();
            if( _account_fails.failure_limit( first_auth ) ) {
               send_response( std::static_pointer_cast<fc::exception>( std::make_shared<tx_cpu_usage_exceeded>(
                     FC_LOG_MESSAGE( error, "transaction ${id} exceeded failure limit for account ${a} until ${next_reset_time}",
                                     ("id", trx->id())("a", first_auth)
                                     ("next_reset_time", _account_fails.next_reset_timepoint(chain.head_block_num(),chain.head_block_time())) ) ) ) );
>>>>>>> 9d1ea27e
               return true;
            }

            const auto block_deadline = calculate_block_deadline( chain.pending_block_time() );
            push_result pr = push_transaction( block_deadline, trx, persist_until_expired, return_failure_trace, next );

            exhausted = pr.block_exhausted;
            if( pr.trx_exhausted ) {
               _unapplied_transactions.add_incoming( trx, persist_until_expired, return_failure_trace, next );
            } else if( pr.persist ) {
               _unapplied_transactions.add_persisted( trx );
            }

         } catch ( const guard_exception& e ) {
            chain_plugin::handle_guard_exception(e);
         } catch ( boost::interprocess::bad_alloc& ) {
            chain_plugin::handle_db_exhaustion();
         } catch ( std::bad_alloc& ) {
            chain_plugin::handle_bad_alloc();
         } CATCH_AND_CALL(next);

         return !exhausted;
      }


      fc::microseconds get_irreversible_block_age() {
         auto now = fc::time_point::now();
         if (now < _irreversible_block_time) {
            return fc::microseconds(0);
         } else {
            return now - _irreversible_block_time;
         }
      }

      account_name get_pending_block_producer() {
         auto& chain = chain_plug->chain();
         if (chain.is_building_block()) {
            return chain.pending_block_producer();
         } else {
            return {};
         }
      }

      bool production_disabled_by_policy() {
         return !_production_enabled || _pause_production || (_max_irreversible_block_age_us.count() >= 0 && get_irreversible_block_age() >= _max_irreversible_block_age_us);
      }

      enum class start_block_result {
         succeeded,
         failed,
         waiting_for_block,
         waiting_for_production,
         exhausted
      };

      inline bool should_interrupt_start_block( const fc::time_point& deadline ) const;
      start_block_result start_block();

      fc::time_point calculate_pending_block_time() const;
      fc::time_point calculate_block_deadline( const fc::time_point& ) const;
      void schedule_delayed_production_loop(const std::weak_ptr<producer_plugin_impl>& weak_this, std::optional<fc::time_point> wake_up_time);
      std::optional<fc::time_point> calculate_producer_wake_up_time( const block_timestamp_type& ref_block_time ) const;

};

void new_chain_banner(const eosio::chain::controller& db)
{
   std::cerr << "\n"
      "*******************************\n"
      "*                             *\n"
      "*   ------ NEW CHAIN ------   *\n"
      "*   - Welcome to Antelope -   *\n"
      "*   -----------------------   *\n"
      "*                             *\n"
      "*******************************\n"
      "\n";

   if( db.head_block_state()->header.timestamp.to_time_point() < (fc::time_point::now() - fc::milliseconds(200 * config::block_interval_ms)))
   {
      std::cerr << "Your genesis seems to have an old timestamp\n"
         "Please consider using the --genesis-timestamp option to give your genesis a recent timestamp\n"
         "\n"
         ;
   }
   return;
}

producer_plugin::producer_plugin()
   : my(new producer_plugin_impl(app().get_io_service())){
   }

producer_plugin::~producer_plugin() {}

void producer_plugin::set_program_options(
   boost::program_options::options_description& command_line_options,
   boost::program_options::options_description& config_file_options)
{
   auto default_priv_key = private_key_type::regenerate<fc::ecc::private_key_shim>(fc::sha256::hash(std::string("nathan")));
   auto private_key_default = std::make_pair(default_priv_key.get_public_key(), default_priv_key );

   boost::program_options::options_description producer_options;

   producer_options.add_options()
         ("enable-stale-production,e", boost::program_options::bool_switch()->notifier([this](bool e){my->_production_enabled = e;}), "Enable block production, even if the chain is stale.")
         ("pause-on-startup,x", boost::program_options::bool_switch()->notifier([this](bool p){my->_pause_production = p;}), "Start this node in a state where production is paused")
         ("max-transaction-time", bpo::value<int32_t>()->default_value(30),
          "Limits the maximum time (in milliseconds) that is allowed a pushed transaction's code to execute before being considered invalid")
         ("max-irreversible-block-age", bpo::value<int32_t>()->default_value( -1 ),
          "Limits the maximum age (in seconds) of the DPOS Irreversible Block for a chain this node will produce blocks on (use negative value to indicate unlimited)")
         ("producer-name,p", boost::program_options::value<vector<string>>()->composing()->multitoken(),
          "ID of producer controlled by this node (e.g. inita; may specify multiple times)")
         ("private-key", boost::program_options::value<vector<string>>()->composing()->multitoken(),
          "(DEPRECATED - Use signature-provider instead) Tuple of [public key, WIF private key] (may specify multiple times)")
         ("signature-provider", boost::program_options::value<vector<string>>()->composing()->multitoken()->default_value(
               {default_priv_key.get_public_key().to_string() + "=KEY:" + default_priv_key.to_string()},
                default_priv_key.get_public_key().to_string() + "=KEY:" + default_priv_key.to_string()),
               app().get_plugin<signature_provider_plugin>().signature_provider_help_text())
         ("greylist-account", boost::program_options::value<vector<string>>()->composing()->multitoken(),
          "account that can not access to extended CPU/NET virtual resources")
         ("greylist-limit", boost::program_options::value<uint32_t>()->default_value(1000),
          "Limit (between 1 and 1000) on the multiple that CPU/NET virtual resources can extend during low usage (only enforced subjectively; use 1000 to not enforce any limit)")
         ("produce-time-offset-us", boost::program_options::value<int32_t>()->default_value(0),
          "Offset of non last block producing time in microseconds. Valid range 0 .. -block_time_interval.")
         ("last-block-time-offset-us", boost::program_options::value<int32_t>()->default_value(-200000),
          "Offset of last block producing time in microseconds. Valid range 0 .. -block_time_interval.")
         ("cpu-effort-percent", bpo::value<uint32_t>()->default_value(config::default_block_cpu_effort_pct / config::percent_1),
          "Percentage of cpu block production time used to produce block. Whole number percentages, e.g. 80 for 80%")
         ("last-block-cpu-effort-percent", bpo::value<uint32_t>()->default_value(config::default_block_cpu_effort_pct / config::percent_1),
          "Percentage of cpu block production time used to produce last block. Whole number percentages, e.g. 80 for 80%")
         ("max-block-cpu-usage-threshold-us", bpo::value<uint32_t>()->default_value( 5000 ),
          "Threshold of CPU block production to consider block full; when within threshold of max-block-cpu-usage block can be produced immediately")
         ("max-block-net-usage-threshold-bytes", bpo::value<uint32_t>()->default_value( 1024 ),
          "Threshold of NET block production to consider block full; when within threshold of max-block-net-usage block can be produced immediately")
         ("max-scheduled-transaction-time-per-block-ms", boost::program_options::value<int32_t>()->default_value(100),
          "Maximum wall-clock time, in milliseconds, spent retiring scheduled transactions (and incoming transactions according to incoming-defer-ratio) in any block before returning to normal transaction processing.")
         ("subjective-cpu-leeway-us", boost::program_options::value<int32_t>()->default_value( config::default_subjective_cpu_leeway_us ),
          "Time in microseconds allowed for a transaction that starts with insufficient CPU quota to complete and cover its CPU usage.")
         ("subjective-account-max-failures", boost::program_options::value<uint32_t>()->default_value(3),
          "Sets the maximum amount of failures that are allowed for a given account per window size.")
         ("subjective-account-max-failures-window-size", boost::program_options::value<uint32_t>()->default_value(1),
          "Sets the window size in number of blocks for subjective-account-max-failures.")
         ("subjective-account-decay-time-minutes", bpo::value<uint32_t>()->default_value( config::account_cpu_usage_average_window_ms / 1000 / 60 ),
          "Sets the time to return full subjective cpu for accounts")
         ("incoming-defer-ratio", bpo::value<double>()->default_value(1.0),
          "ratio between incoming transactions and deferred transactions when both are queued for execution")
         ("incoming-transaction-queue-size-mb", bpo::value<uint16_t>()->default_value( 1024 ),
          "Maximum size (in MiB) of the incoming transaction queue. Exceeding this value will subjectively drop transaction with resource exhaustion.")
         ("disable-api-persisted-trx", bpo::bool_switch()->default_value(false),
          "Disable the re-apply of API transactions.")
         ("disable-subjective-billing", bpo::value<bool>()->default_value(true),
          "Disable subjective CPU billing for API/P2P transactions")
         ("disable-subjective-account-billing", boost::program_options::value<vector<string>>()->composing()->multitoken(),
          "Account which is excluded from subjective CPU billing")
         ("disable-subjective-p2p-billing", bpo::value<bool>()->default_value(true),
          "Disable subjective CPU billing for P2P transactions")
         ("disable-subjective-api-billing", bpo::value<bool>()->default_value(true),
          "Disable subjective CPU billing for API transactions")
         ("producer-threads", bpo::value<uint16_t>()->default_value(config::default_controller_thread_pool_size),
          "Number of worker threads in producer thread pool")
         ("snapshots-dir", bpo::value<bfs::path>()->default_value("snapshots"),
          "the location of the snapshots directory (absolute path or relative to application data dir)")
         ;
   config_file_options.add(producer_options);
}

bool producer_plugin::is_producer_key(const chain::public_key_type& key) const
{
  auto private_key_itr = my->_signature_providers.find(key);
  if(private_key_itr != my->_signature_providers.end())
    return true;
  return false;
}

int64_t producer_plugin::get_subjective_bill( const account_name& first_auth, const fc::time_point& now ) const
{
   return my->_subjective_billing.get_subjective_bill( first_auth, now );
}

chain::signature_type producer_plugin::sign_compact(const chain::public_key_type& key, const fc::sha256& digest) const
{
  if(key != chain::public_key_type()) {
    auto private_key_itr = my->_signature_providers.find(key);
    EOS_ASSERT(private_key_itr != my->_signature_providers.end(), producer_priv_key_not_found, "Local producer has no private key in config.ini corresponding to public key ${key}", ("key", key));

    return private_key_itr->second(digest);
  }
  else {
    return chain::signature_type();
  }
}

template<typename T>
T dejsonify(const string& s) {
   return fc::json::from_string(s).as<T>();
}

#define LOAD_VALUE_SET(options, op_name, container) \
if( options.count(op_name) ) { \
   const std::vector<std::string>& ops = options[op_name].as<std::vector<std::string>>(); \
   for( const auto& v : ops ) { \
      container.emplace( eosio::chain::name( v ) ); \
   } \
}

void producer_plugin::plugin_initialize(const boost::program_options::variables_map& options)
{ try {
   my->chain_plug = app().find_plugin<chain_plugin>();
   EOS_ASSERT( my->chain_plug, plugin_config_exception, "chain_plugin not found" );
   my->_options = &options;
   LOAD_VALUE_SET(options, "producer-name", my->_producers)

   chain::controller& chain = my->chain_plug->chain();

   if( options.count("private-key") )
   {
      const std::vector<std::string> key_id_to_wif_pair_strings = options["private-key"].as<std::vector<std::string>>();
      for (const std::string& key_id_to_wif_pair_string : key_id_to_wif_pair_strings)
      {
         try {
            auto key_id_to_wif_pair = dejsonify<std::pair<public_key_type, private_key_type>>(key_id_to_wif_pair_string);
            my->_signature_providers[key_id_to_wif_pair.first] = app().get_plugin<signature_provider_plugin>().signature_provider_for_private_key(key_id_to_wif_pair.second);
            auto blanked_privkey = std::string(key_id_to_wif_pair.second.to_string().size(), '*' );
            wlog("\"private-key\" is DEPRECATED, use \"signature-provider=${pub}=KEY:${priv}\"", ("pub",key_id_to_wif_pair.first)("priv", blanked_privkey));
         } catch ( const std::exception& e ) {
            elog("Malformed private key pair");
         }
      }
   }

   if( options.count("signature-provider") ) {
      const std::vector<std::string> key_spec_pairs = options["signature-provider"].as<std::vector<std::string>>();
      for (const auto& key_spec_pair : key_spec_pairs) {
         try {
            const auto& [pubkey, provider] = app().get_plugin<signature_provider_plugin>().signature_provider_for_specification(key_spec_pair);
            my->_signature_providers[pubkey] = provider;
         } catch(secure_enclave_exception& e) {
            elog("Error with Secure Enclave signature provider: ${e}; ignoring ${val}", ("e", e.top_message())("val", key_spec_pair));
         } catch (fc::exception& e) {
            elog("Malformed signature provider: \"${val}\": ${e}, ignoring!", ("val", key_spec_pair)("e", e));
         } catch (...) {
            elog("Malformed signature provider: \"${val}\", ignoring!", ("val", key_spec_pair));
         }
      }
   }

<<<<<<< HEAD
   my->_account_fails.set_max_failures_per_account( options.at("subjective-account-max-failures").as<uint32_t>() );
=======
   my->_keosd_provider_timeout_us = fc::milliseconds(options.at("keosd-provider-timeout").as<int32_t>());

   auto subjective_account_max_failures_window_size = options.at("subjective-account-max-failures-window-size").as<uint32_t>();
   EOS_ASSERT( subjective_account_max_failures_window_size > 0, plugin_config_exception,
               "subjective-account-max-failures-window-size ${s} must be greater than 0", ("s", subjective_account_max_failures_window_size) );

   my->_account_fails.set_max_failures_per_account( options.at("subjective-account-max-failures").as<uint32_t>(),
                                                    subjective_account_max_failures_window_size );

>>>>>>> 9d1ea27e

   my->_produce_time_offset_us = options.at("produce-time-offset-us").as<int32_t>();
   EOS_ASSERT( my->_produce_time_offset_us <= 0 && my->_produce_time_offset_us >= -config::block_interval_us, plugin_config_exception,
               "produce-time-offset-us ${o} must be 0 .. -${bi}", ("bi", config::block_interval_us)("o", my->_produce_time_offset_us) );

   my->_last_block_time_offset_us = options.at("last-block-time-offset-us").as<int32_t>();
   EOS_ASSERT( my->_last_block_time_offset_us <= 0 && my->_last_block_time_offset_us >= -config::block_interval_us, plugin_config_exception,
               "last-block-time-offset-us ${o} must be 0 .. -${bi}", ("bi", config::block_interval_us)("o", my->_last_block_time_offset_us) );

   uint32_t cpu_effort_pct = options.at("cpu-effort-percent").as<uint32_t>();
   EOS_ASSERT( cpu_effort_pct >= 0 && cpu_effort_pct <= 100, plugin_config_exception,
               "cpu-effort-percent ${pct} must be 0 - 100", ("pct", cpu_effort_pct) );
      cpu_effort_pct *= config::percent_1;
   int32_t cpu_effort_offset_us =
         -EOS_PERCENT( config::block_interval_us, chain::config::percent_100 - cpu_effort_pct );

   uint32_t last_block_cpu_effort_pct = options.at("last-block-cpu-effort-percent").as<uint32_t>();
   EOS_ASSERT( last_block_cpu_effort_pct >= 0 && last_block_cpu_effort_pct <= 100, plugin_config_exception,
               "last-block-cpu-effort-percent ${pct} must be 0 - 100", ("pct", last_block_cpu_effort_pct) );
      last_block_cpu_effort_pct *= config::percent_1;
   int32_t last_block_cpu_effort_offset_us =
         -EOS_PERCENT( config::block_interval_us, chain::config::percent_100 - last_block_cpu_effort_pct );

   my->_produce_time_offset_us = std::min( my->_produce_time_offset_us, cpu_effort_offset_us );
   my->_last_block_time_offset_us = std::min( my->_last_block_time_offset_us, last_block_cpu_effort_offset_us );

   my->_max_block_cpu_usage_threshold_us = options.at( "max-block-cpu-usage-threshold-us" ).as<uint32_t>();
   EOS_ASSERT( my->_max_block_cpu_usage_threshold_us < config::block_interval_us, plugin_config_exception,
               "max-block-cpu-usage-threshold-us ${t} must be 0 .. ${bi}", ("bi", config::block_interval_us)("t", my->_max_block_cpu_usage_threshold_us) );

   my->_max_block_net_usage_threshold_bytes = options.at( "max-block-net-usage-threshold-bytes" ).as<uint32_t>();

   my->_max_scheduled_transaction_time_per_block_ms = options.at("max-scheduled-transaction-time-per-block-ms").as<int32_t>();

   if( options.at( "subjective-cpu-leeway-us" ).as<int32_t>() != config::default_subjective_cpu_leeway_us ) {
      chain.set_subjective_cpu_leeway( fc::microseconds( options.at( "subjective-cpu-leeway-us" ).as<int32_t>() ) );
   }

   fc::microseconds subjective_account_decay_time = fc::minutes(options.at( "subjective-account-decay-time-minutes" ).as<uint32_t>());
   EOS_ASSERT( subjective_account_decay_time.count() > 0, plugin_config_exception,
               "subjective-account-decay-time-minutes ${dt} must be greater than 0", ("dt", subjective_account_decay_time.to_seconds() / 60));
   my->_subjective_billing.set_expired_accumulator_average_window( subjective_account_decay_time );

   my->_max_transaction_time_ms = options.at("max-transaction-time").as<int32_t>();

   my->_max_irreversible_block_age_us = fc::seconds(options.at("max-irreversible-block-age").as<int32_t>());

   auto max_incoming_transaction_queue_size = options.at("incoming-transaction-queue-size-mb").as<uint16_t>() * 1024*1024;

   EOS_ASSERT( max_incoming_transaction_queue_size > 0, plugin_config_exception,
               "incoming-transaction-queue-size-mb ${mb} must be greater than 0", ("mb", max_incoming_transaction_queue_size) );

   my->_unapplied_transactions.set_max_transaction_queue_size( max_incoming_transaction_queue_size );

   my->_incoming_defer_ratio = options.at("incoming-defer-ratio").as<double>();

   my->_disable_persist_until_expired = options.at("disable-api-persisted-trx").as<bool>();
   bool disable_subjective_billing = options.at("disable-subjective-billing").as<bool>();
   my->_disable_subjective_p2p_billing = options.at("disable-subjective-p2p-billing").as<bool>();
   my->_disable_subjective_api_billing = options.at("disable-subjective-api-billing").as<bool>();
   dlog( "disable-subjective-billing: ${s}, disable-subjective-p2p-billing: ${p2p}, disable-subjective-api-billing: ${api}",
         ("s", disable_subjective_billing)("p2p", my->_disable_subjective_p2p_billing)("api", my->_disable_subjective_api_billing) );
   if( !disable_subjective_billing ) {
       my->_disable_subjective_p2p_billing = my->_disable_subjective_api_billing = false;
   } else if( !my->_disable_subjective_p2p_billing || !my->_disable_subjective_api_billing ) {
       disable_subjective_billing = false;
   }
   if( disable_subjective_billing ) {
       my->_subjective_billing.disable();
       ilog( "Subjective CPU billing disabled" );
   } else if( !my->_disable_subjective_p2p_billing && !my->_disable_subjective_api_billing ) {
       ilog( "Subjective CPU billing enabled" );
   } else {
       if( my->_disable_subjective_p2p_billing ) ilog( "Subjective CPU billing of P2P trxs disabled " );
       if( my->_disable_subjective_api_billing ) ilog( "Subjective CPU billing of API trxs disabled " );
   }

   auto thread_pool_size = options.at( "producer-threads" ).as<uint16_t>();
   EOS_ASSERT( thread_pool_size > 0, plugin_config_exception,
               "producer-threads ${num} must be greater than 0", ("num", thread_pool_size));
   my->_thread_pool.emplace( "prod", thread_pool_size );

   if( options.count( "snapshots-dir" )) {
      auto sd = options.at( "snapshots-dir" ).as<bfs::path>();
      if( sd.is_relative()) {
         my->_snapshots_dir = app().data_dir() / sd;
         if (!fc::exists(my->_snapshots_dir)) {
            fc::create_directories(my->_snapshots_dir);
         }
      } else {
         my->_snapshots_dir = sd;
      }

      EOS_ASSERT( fc::is_directory(my->_snapshots_dir), snapshot_directory_not_found_exception,
                  "No such directory '${dir}'", ("dir", my->_snapshots_dir.generic_string()) );

      if (auto resmon_plugin = app().find_plugin<resource_monitor_plugin>()) {
         resmon_plugin->monitor_directory(my->_snapshots_dir);
      }
   }

   my->_incoming_block_sync_provider = app().get_method<incoming::methods::block_sync>().register_provider(
         [this](const signed_block_ptr& block, const std::optional<block_id_type>& block_id, const block_state_ptr& bsp) {
      return my->on_incoming_block(block, block_id, bsp);
   });

   my->_incoming_transaction_async_provider = app().get_method<incoming::methods::transaction_async>().register_provider(
         [this](const packed_transaction_ptr& trx, bool persist_until_expired, bool read_only, bool return_failure_traces, next_function<transaction_trace_ptr> next) -> void {
      return my->on_incoming_transaction_async(trx, persist_until_expired, read_only, return_failure_traces, next );
   });

   if (options.count("greylist-account")) {
      std::vector<std::string> greylist = options["greylist-account"].as<std::vector<std::string>>();
      greylist_params param;
      for (auto &a : greylist) {
         param.accounts.push_back(account_name(a));
      }
      add_greylist_accounts(param);
   }

   {
      uint32_t greylist_limit = options.at("greylist-limit").as<uint32_t>();
      chain.set_greylist_limit( greylist_limit );
   }

   if( options.count("disable-subjective-account-billing") ) {
      std::vector<std::string> accounts = options["disable-subjective-account-billing"].as<std::vector<std::string>>();
      for( const auto& a : accounts ) {
         my->_subjective_billing.disable_account( account_name(a) );
      }
   }

} FC_LOG_AND_RETHROW() }

void producer_plugin::plugin_startup()
{ try {
   handle_sighup(); // Sets loggers

   try {
   ilog("producer plugin:  plugin_startup() begin");

   chain::controller& chain = my->chain_plug->chain();
   EOS_ASSERT( my->_producers.empty() || chain.get_read_mode() == chain::db_read_mode::SPECULATIVE, plugin_config_exception,
              "node cannot have any producer-name configured because block production is impossible when read_mode is not \"speculative\"" );

   EOS_ASSERT( my->_producers.empty() || chain.get_validation_mode() == chain::validation_mode::FULL, plugin_config_exception,
              "node cannot have any producer-name configured because block production is not safe when validation_mode is not \"full\"" );

   EOS_ASSERT( my->_producers.empty() || my->chain_plug->accept_transactions(), plugin_config_exception,
              "node cannot have any producer-name configured because no block production is possible with no [api|p2p]-accepted-transactions" );

   // persisting transactions only makes sense for SPECULATIVE mode.
   if( !my->_disable_persist_until_expired ) my->_disable_persist_until_expired = chain.get_read_mode() != db_read_mode::SPECULATIVE;

   my->_accepted_block_connection.emplace(chain.accepted_block.connect( [this]( const auto& bsp ){ my->on_block( bsp ); } ));
   my->_accepted_block_header_connection.emplace(chain.accepted_block_header.connect( [this]( const auto& bsp ){ my->on_block_header( bsp ); } ));
   my->_irreversible_block_connection.emplace(chain.irreversible_block.connect( [this]( const auto& bsp ){ my->on_irreversible_block( bsp->block ); } ));

   const auto lib_num = chain.last_irreversible_block_num();
   const auto lib = chain.fetch_block_by_number(lib_num);
   if (lib) {
      my->on_irreversible_block(lib);
   } else {
      my->_irreversible_block_time = fc::time_point::maximum();
   }

   if (!my->_producers.empty()) {
      ilog("Launching block production for ${n} producers at ${time}.", ("n", my->_producers.size())("time",fc::time_point::now()));

      if (my->_production_enabled) {
         if (chain.head_block_num() == 0) {
            new_chain_banner(chain);
         }
      }
   }

   my->schedule_production_loop();

   ilog("producer plugin:  plugin_startup() end");
   } catch( ... ) {
      // always call plugin_shutdown, even on exception
      plugin_shutdown();
      throw;
   }
} FC_CAPTURE_AND_RETHROW() }

void producer_plugin::plugin_shutdown() {
   try {
      my->_timer.cancel();
   } catch ( const std::bad_alloc& ) {
     chain_plugin::handle_bad_alloc();
   } catch ( const boost::interprocess::bad_alloc& ) {
     chain_plugin::handle_bad_alloc();
   } catch(const fc::exception& e) {
      edump((e.to_detail_string()));
   } catch(const std::exception& e) {
      edump((fc::std_exception_wrapper::from_current_exception(e).to_detail_string()));
   }

   if( my->_thread_pool ) {
      my->_thread_pool->stop();
   }

   my->_unapplied_transactions.clear();

   app().post( 0, [me = my](){} ); // keep my pointer alive until queue is drained
   fc_ilog(_log, "exit shutdown");
}

void producer_plugin::handle_sighup() {
   fc::logger::update( logger_name, _log );
   fc::logger::update(trx_successful_trace_logger_name, _trx_successful_trace_log);
   fc::logger::update(trx_failed_trace_logger_name, _trx_failed_trace_log);
   fc::logger::update(trx_trace_success_logger_name, _trx_trace_success_log);
   fc::logger::update(trx_trace_failure_logger_name, _trx_trace_failure_log);
   fc::logger::update(trx_logger_name, _trx_log);
}

void producer_plugin::pause() {
   fc_ilog(_log, "Producer paused.");
   my->_pause_production = true;
}

void producer_plugin::resume() {
   my->_pause_production = false;
   // it is possible that we are only speculating because of this policy which we have now changed
   // re-evaluate that now
   //
   if (my->_pending_block_mode == pending_block_mode::speculating) {
      my->abort_block();
      fc_ilog(_log, "Producer resumed. Scheduling production.");
      my->schedule_production_loop();
   } else {
      fc_ilog(_log, "Producer resumed.");
   }
}

bool producer_plugin::paused() const {
   return my->_pause_production;
}

void producer_plugin::update_runtime_options(const runtime_options& options) {
   chain::controller& chain = my->chain_plug->chain();
   bool check_speculating = false;

   if (options.max_transaction_time) {
      my->_max_transaction_time_ms = *options.max_transaction_time;
   }

   if (options.max_irreversible_block_age) {
      my->_max_irreversible_block_age_us =  fc::seconds(*options.max_irreversible_block_age);
      check_speculating = true;
   }

   if (options.produce_time_offset_us) {
      my->_produce_time_offset_us = *options.produce_time_offset_us;
   }

   if (options.last_block_time_offset_us) {
      my->_last_block_time_offset_us = *options.last_block_time_offset_us;
   }

   if (options.max_scheduled_transaction_time_per_block_ms) {
      my->_max_scheduled_transaction_time_per_block_ms = *options.max_scheduled_transaction_time_per_block_ms;
   }

   if (options.incoming_defer_ratio) {
      my->_incoming_defer_ratio = *options.incoming_defer_ratio;
   }

   if (check_speculating && my->_pending_block_mode == pending_block_mode::speculating) {
      my->abort_block();
      my->schedule_production_loop();
   }

   if (options.subjective_cpu_leeway_us) {
      chain.set_subjective_cpu_leeway(fc::microseconds(*options.subjective_cpu_leeway_us));
   }

   if (options.greylist_limit) {
      chain.set_greylist_limit(*options.greylist_limit);
   }
}

producer_plugin::runtime_options producer_plugin::get_runtime_options() const {
   return {
      my->_max_transaction_time_ms,
      my->_max_irreversible_block_age_us.count() < 0 ? -1 : my->_max_irreversible_block_age_us.count() / 1'000'000,
      my->_produce_time_offset_us,
      my->_last_block_time_offset_us,
      my->_max_scheduled_transaction_time_per_block_ms,
      my->chain_plug->chain().get_subjective_cpu_leeway() ?
            my->chain_plug->chain().get_subjective_cpu_leeway()->count() :
            std::optional<int32_t>(),
      my->_incoming_defer_ratio,
      my->chain_plug->chain().get_greylist_limit()
   };
}

void producer_plugin::add_greylist_accounts(const greylist_params& params) {
   EOS_ASSERT(params.accounts.size() > 0, chain::invalid_http_request, "At least one account is required");

   chain::controller& chain = my->chain_plug->chain();
   for (auto &acc : params.accounts) {
      chain.add_resource_greylist(acc);
   }
}

void producer_plugin::remove_greylist_accounts(const greylist_params& params) {
   EOS_ASSERT(params.accounts.size() > 0, chain::invalid_http_request, "At least one account is required");

   chain::controller& chain = my->chain_plug->chain();
   for (auto &acc : params.accounts) {
      chain.remove_resource_greylist(acc);
   }
}

producer_plugin::greylist_params producer_plugin::get_greylist() const {
   chain::controller& chain = my->chain_plug->chain();
   greylist_params result;
   const auto& list = chain.get_resource_greylist();
   result.accounts.reserve(list.size());
   for (auto &acc: list) {
      result.accounts.push_back(acc);
   }
   return result;
}

producer_plugin::whitelist_blacklist producer_plugin::get_whitelist_blacklist() const {
   chain::controller& chain = my->chain_plug->chain();
   return {
      chain.get_actor_whitelist(),
      chain.get_actor_blacklist(),
      chain.get_contract_whitelist(),
      chain.get_contract_blacklist(),
      chain.get_action_blacklist(),
      chain.get_key_blacklist()
   };
}

void producer_plugin::set_whitelist_blacklist(const producer_plugin::whitelist_blacklist& params) {
   EOS_ASSERT(params.actor_whitelist || params.actor_blacklist || params.contract_whitelist || params.contract_blacklist || params.action_blacklist || params.key_blacklist,
              chain::invalid_http_request,
              "At least one of actor_whitelist, actor_blacklist, contract_whitelist, contract_blacklist, action_blacklist, and key_blacklist is required"
             );

   chain::controller& chain = my->chain_plug->chain();
   if(params.actor_whitelist) chain.set_actor_whitelist(*params.actor_whitelist);
   if(params.actor_blacklist) chain.set_actor_blacklist(*params.actor_blacklist);
   if(params.contract_whitelist) chain.set_contract_whitelist(*params.contract_whitelist);
   if(params.contract_blacklist) chain.set_contract_blacklist(*params.contract_blacklist);
   if(params.action_blacklist) chain.set_action_blacklist(*params.action_blacklist);
   if(params.key_blacklist) chain.set_key_blacklist(*params.key_blacklist);
}

producer_plugin::integrity_hash_information producer_plugin::get_integrity_hash() const {
   chain::controller& chain = my->chain_plug->chain();

   auto reschedule = fc::make_scoped_exit([this](){
      my->schedule_production_loop();
   });

   if (chain.is_building_block()) {
      // abort the pending block
      my->abort_block();
   } else {
      reschedule.cancel();
   }

   return {chain.head_block_id(), chain.calculate_integrity_hash()};
}

void producer_plugin::create_snapshot(producer_plugin::next_function<producer_plugin::snapshot_information> next) {
   chain::controller& chain = my->chain_plug->chain();

   auto head_id = chain.head_block_id();
   const auto head_block_num = chain.head_block_num();
   const auto head_block_time = chain.head_block_time();
   const auto& snapshot_path = pending_snapshot::get_final_path(head_id, my->_snapshots_dir);
   const auto& temp_path     = pending_snapshot::get_temp_path(head_id, my->_snapshots_dir);

   // maintain legacy exception if the snapshot exists
   if( fc::is_regular_file(snapshot_path) ) {
      auto ex = snapshot_exists_exception( FC_LOG_MESSAGE( error, "snapshot named ${name} already exists", ("name", snapshot_path.generic_string()) ) );
      next(ex.dynamic_copy_exception());
      return;
   }

   auto write_snapshot = [&]( const bfs::path& p ) -> void {
      auto reschedule = fc::make_scoped_exit([this](){
         my->schedule_production_loop();
      });

      if (chain.is_building_block()) {
         // abort the pending block
         my->abort_block();
      } else {
         reschedule.cancel();
      }

      bfs::create_directory( p.parent_path() );

      // create the snapshot
      auto snap_out = std::ofstream(p.generic_string(), (std::ios::out | std::ios::binary));
      auto writer = std::make_shared<ostream_snapshot_writer>(snap_out);
      chain.write_snapshot(writer);
      writer->finalize();
      snap_out.flush();
      snap_out.close();
   };

   // If in irreversible mode, create snapshot and return path to snapshot immediately.
   if( chain.get_read_mode() == db_read_mode::IRREVERSIBLE ) {
      try {
         write_snapshot( temp_path );

         boost::system::error_code ec;
         bfs::rename(temp_path, snapshot_path, ec);
         EOS_ASSERT(!ec, snapshot_finalization_exception,
               "Unable to finalize valid snapshot of block number ${bn}: [code: ${ec}] ${message}",
               ("bn", head_block_num)
               ("ec", ec.value())
               ("message", ec.message()));

         next( producer_plugin::snapshot_information{head_id, head_block_num, head_block_time, chain_snapshot_header::current_version, snapshot_path.generic_string()} );
      } CATCH_AND_CALL (next);
      return;
   }

   // Otherwise, the result will be returned when the snapshot becomes irreversible.

   // determine if this snapshot is already in-flight
   auto& pending_by_id = my->_pending_snapshot_index.get<by_id>();
   auto existing = pending_by_id.find(head_id);
   if( existing != pending_by_id.end() ) {
      // if a snapshot at this block is already pending, attach this requests handler to it
      pending_by_id.modify(existing, [&next]( auto& entry ){
         entry.next = [prev = entry.next, next](const std::variant<fc::exception_ptr, producer_plugin::snapshot_information>& res){
            prev(res);
            next(res);
         };
      });
   } else {
      const auto& pending_path = pending_snapshot::get_pending_path(head_id, my->_snapshots_dir);

      try {
         write_snapshot( temp_path ); // create a new pending snapshot

         boost::system::error_code ec;
         bfs::rename(temp_path, pending_path, ec);
         EOS_ASSERT(!ec, snapshot_finalization_exception,
               "Unable to promote temp snapshot to pending for block number ${bn}: [code: ${ec}] ${message}",
               ("bn", head_block_num)
               ("ec", ec.value())
               ("message", ec.message()));

         my->_pending_snapshot_index.emplace(head_id, next, pending_path.generic_string(), snapshot_path.generic_string());
      } CATCH_AND_CALL (next);
   }
}

producer_plugin::scheduled_protocol_feature_activations
producer_plugin::get_scheduled_protocol_feature_activations()const {
   return {my->_protocol_features_to_activate};
}

void producer_plugin::schedule_protocol_feature_activations( const scheduled_protocol_feature_activations& schedule ) {
   const chain::controller& chain = my->chain_plug->chain();
   std::set<digest_type> set_of_features_to_activate( schedule.protocol_features_to_activate.begin(),
                                                      schedule.protocol_features_to_activate.end() );
   EOS_ASSERT( set_of_features_to_activate.size() == schedule.protocol_features_to_activate.size(),
               invalid_protocol_features_to_activate, "duplicate digests" );
   chain.validate_protocol_features( schedule.protocol_features_to_activate );
   const auto& pfs = chain.get_protocol_feature_manager().get_protocol_feature_set();
   for (auto &feature_digest : set_of_features_to_activate) {
      const auto& pf = pfs.get_protocol_feature(feature_digest);
      EOS_ASSERT( !pf.preactivation_required, protocol_feature_exception,
                  "protocol feature requires preactivation: ${digest}",
                  ("digest", feature_digest));
   }
   my->_protocol_features_to_activate = schedule.protocol_features_to_activate;
   my->_protocol_features_signaled = false;
}

fc::variants producer_plugin::get_supported_protocol_features( const get_supported_protocol_features_params& params ) const {
   fc::variants results;
   const chain::controller& chain = my->chain_plug->chain();
   const auto& pfs = chain.get_protocol_feature_manager().get_protocol_feature_set();
   const auto next_block_time = chain.head_block_time() + fc::milliseconds(config::block_interval_ms);

   flat_map<digest_type, bool>  visited_protocol_features;
   visited_protocol_features.reserve( pfs.size() );

   std::function<bool(const protocol_feature&)> add_feature =
   [&results, &pfs, &params, next_block_time, &visited_protocol_features, &add_feature]
   ( const protocol_feature& pf ) -> bool {
      if( ( params.exclude_disabled || params.exclude_unactivatable ) && !pf.enabled ) return false;
      if( params.exclude_unactivatable && ( next_block_time < pf.earliest_allowed_activation_time  ) ) return false;

      auto res = visited_protocol_features.emplace( pf.feature_digest, false );
      if( !res.second ) return res.first->second;

      const auto original_size = results.size();
      for( const auto& dependency : pf.dependencies ) {
         if( !add_feature( pfs.get_protocol_feature( dependency ) ) ) {
            results.resize( original_size );
            return false;
         }
      }

      res.first->second = true;
      results.emplace_back( pf.to_variant(true) );
      return true;
   };

   for( const auto& pf : pfs ) {
      add_feature( pf );
   }

   return results;
}

producer_plugin::get_account_ram_corrections_result
producer_plugin::get_account_ram_corrections( const get_account_ram_corrections_params& params ) const {
   get_account_ram_corrections_result result;
   const auto& db = my->chain_plug->chain().db();

   const auto& idx = db.get_index<chain::account_ram_correction_index, chain::by_name>();
   account_name lower_bound_value{ std::numeric_limits<uint64_t>::lowest() };
   account_name upper_bound_value{ std::numeric_limits<uint64_t>::max() };

   if( params.lower_bound ) {
      lower_bound_value = *params.lower_bound;
   }

   if( params.upper_bound ) {
      upper_bound_value = *params.upper_bound;
   }

   if( upper_bound_value < lower_bound_value )
      return result;

   auto walk_range = [&]( auto itr, auto end_itr ) {
      for( unsigned int count = 0;
           count < params.limit && itr != end_itr;
           ++itr )
      {
         result.rows.push_back( fc::variant( *itr ) );
         ++count;
      }
      if( itr != end_itr ) {
         result.more = itr->name;
      }
   };

   auto lower = idx.lower_bound( lower_bound_value );
   auto upper = idx.upper_bound( upper_bound_value );
   if( params.reverse ) {
      walk_range( boost::make_reverse_iterator(upper), boost::make_reverse_iterator(lower) );
   } else {
      walk_range( lower, upper );
   }

   return result;
}

producer_plugin::get_unapplied_transactions_result
producer_plugin::get_unapplied_transactions( const get_unapplied_transactions_params& p, const fc::time_point& deadline ) const {

   fc::microseconds params_time_limit = p.time_limit_ms ? fc::milliseconds(*p.time_limit_ms) : fc::milliseconds(10);
   fc::time_point params_deadline = fc::time_point::now() + params_time_limit;

   auto& ua = my->_unapplied_transactions;

   auto itr = ([&](){
      if (!p.lower_bound.empty()) {
         try {
            auto trx_id = transaction_id_type( p.lower_bound );
            return ua.lower_bound( trx_id );
         } catch( ... ) {
            return ua.end();
         }
      } else {
         return ua.begin();
      }
   })();

   auto get_trx_type = [&](trx_enum_type t, bool read_only) {
      if( read_only ) return "read_only";
      switch( t ) {
         case trx_enum_type::unknown:
            return "unknown";
         case trx_enum_type::persisted:
            return "persisted";
         case trx_enum_type::forked:
            return "forked";
         case trx_enum_type::aborted:
            return "aborted";
         case trx_enum_type::incoming_persisted:
            return "incoming_persisted";
         case trx_enum_type::incoming:
            return "incoming";
      }
      return "unknown type";
   };

   get_unapplied_transactions_result result;
   result.size = ua.size();
   result.incoming_size = ua.incoming_size();

   uint32_t remaining = p.limit ? *p.limit : std::numeric_limits<uint32_t>::max();
   while (itr != ua.end() && remaining > 0 && params_deadline > fc::time_point::now()) {
      FC_CHECK_DEADLINE(deadline);
      auto& r = result.trxs.emplace_back();
      r.trx_id = itr->id();
      r.expiration = itr->expiration();
      const auto& pt = itr->trx_meta->packed_trx();
      r.trx_type = get_trx_type( itr->trx_type, itr->trx_meta->read_only );
      r.first_auth = pt->get_transaction().first_authorizer();
      const auto& actions = pt->get_transaction().actions;
      if( !actions.empty() ) {
         r.first_receiver = actions[0].account;
         r.first_action = actions[0].name;
      }
      r.total_actions = pt->get_transaction().total_actions();
      r.billed_cpu_time_us = itr->trx_meta->billed_cpu_time_us;
      r.size = pt->get_estimated_size();

      ++itr;
      remaining--;
   }

   if (itr != ua.end()) {
      result.more = itr->id();
   }

   return result;
}


std::optional<fc::time_point> producer_plugin_impl::calculate_next_block_time(const account_name& producer_name, const block_timestamp_type& current_block_time) const {
   chain::controller& chain = chain_plug->chain();
   const auto& hbs = chain.head_block_state();
   const auto& active_schedule = hbs->active_schedule.producers;

   // determine if this producer is in the active schedule and if so, where
   auto itr = std::find_if(active_schedule.begin(), active_schedule.end(), [&](const auto& asp){ return asp.producer_name == producer_name; });
   if (itr == active_schedule.end()) {
      // this producer is not in the active producer set
      return std::optional<fc::time_point>();
   }

   size_t producer_index = itr - active_schedule.begin();
   uint32_t minimum_offset = 1; // must at least be the "next" block

   // account for a watermark in the future which is disqualifying this producer for now
   // this is conservative assuming no blocks are dropped.  If blocks are dropped the watermark will
   // disqualify this producer for longer but it is assumed they will wake up, determine that they
   // are disqualified for longer due to skipped blocks and re-caculate their next block with better
   // information then
   auto current_watermark = get_watermark(producer_name);
   if (current_watermark) {
      const auto watermark = *current_watermark;
      auto block_num = chain.head_block_state()->block_num;
      if (chain.is_building_block()) {
         ++block_num;
      }
      if (watermark.first > block_num) {
         // if I have a watermark block number then I need to wait until after that watermark
         minimum_offset = watermark.first - block_num + 1;
      }
      if (watermark.second > current_block_time) {
          // if I have a watermark block timestamp then I need to wait until after that watermark timestamp
          minimum_offset = std::max(minimum_offset, watermark.second.slot - current_block_time.slot + 1);
      }
   }

   // this producers next opportuity to produce is the next time its slot arrives after or at the calculated minimum
   uint32_t minimum_slot = current_block_time.slot + minimum_offset;
   size_t minimum_slot_producer_index = (minimum_slot % (active_schedule.size() * config::producer_repetitions)) / config::producer_repetitions;
   if ( producer_index == minimum_slot_producer_index ) {
      // this is the producer for the minimum slot, go with that
      return block_timestamp_type(minimum_slot).to_time_point();
   } else {
      // calculate how many rounds are between the minimum producer and the producer in question
      size_t producer_distance = producer_index - minimum_slot_producer_index;
      // check for unsigned underflow
      if (producer_distance > producer_index) {
         producer_distance += active_schedule.size();
      }

      // align the minimum slot to the first of its set of reps
      uint32_t first_minimum_producer_slot = minimum_slot - (minimum_slot % config::producer_repetitions);

      // offset the aligned minimum to the *earliest* next set of slots for this producer
      uint32_t next_block_slot = first_minimum_producer_slot  + (producer_distance * config::producer_repetitions);
      return block_timestamp_type(next_block_slot).to_time_point();
   }
}

fc::time_point producer_plugin_impl::calculate_pending_block_time() const {
   const chain::controller& chain = chain_plug->chain();
   const fc::time_point now = fc::time_point::now();
   const fc::time_point base = std::max<fc::time_point>(now, chain.head_block_time());
   const int64_t min_time_to_next_block = (config::block_interval_us) - (base.time_since_epoch().count() % (config::block_interval_us) );
   fc::time_point block_time = base + fc::microseconds(min_time_to_next_block);
   return block_time;
}

fc::time_point producer_plugin_impl::calculate_block_deadline( const fc::time_point& block_time ) const {
   if( _pending_block_mode == pending_block_mode::producing ) {
      bool last_block = ((block_timestamp_type( block_time ).slot % config::producer_repetitions) == config::producer_repetitions - 1);
      return block_time + fc::microseconds(last_block ? _last_block_time_offset_us : _produce_time_offset_us);
   } else {
      return block_time + fc::microseconds(_produce_time_offset_us);
   }
}

bool producer_plugin_impl::should_interrupt_start_block( const fc::time_point& deadline ) const {
   if( _pending_block_mode == pending_block_mode::producing ) {
      return deadline <= fc::time_point::now();
   }
   // if we can produce then honor deadline so production starts on time
   return (!_producers.empty() && deadline <= fc::time_point::now()) || _received_block;
}

producer_plugin_impl::start_block_result producer_plugin_impl::start_block() {
   chain::controller& chain = chain_plug->chain();

   if( !chain_plug->accept_transactions() )
      return start_block_result::waiting_for_block;

   const auto& hbs = chain.head_block_state();

   if( chain.get_terminate_at_block() > 0 && chain.get_terminate_at_block() <= chain.head_block_num() ) {
      ilog("Reached configured maximum block ${num}; terminating", ("num", chain.get_terminate_at_block()));
      app().quit();
      return start_block_result::failed;
   }

   const fc::time_point now = fc::time_point::now();
   const fc::time_point block_time = calculate_pending_block_time();
   const fc::time_point preprocess_deadline = calculate_block_deadline(block_time);

   const pending_block_mode previous_pending_mode = _pending_block_mode;
   _pending_block_mode = pending_block_mode::producing;

   // Not our turn
   const auto& scheduled_producer = hbs->get_scheduled_producer(block_time);

   const auto current_watermark = get_watermark(scheduled_producer.producer_name);

   size_t num_relevant_signatures = 0;
   scheduled_producer.for_each_key([&](const public_key_type& key){
      const auto& iter = _signature_providers.find(key);
      if(iter != _signature_providers.end()) {
         num_relevant_signatures++;
      }
   });

   auto irreversible_block_age = get_irreversible_block_age();

   // If the next block production opportunity is in the present or future, we're synced.
   if( !_production_enabled ) {
      _pending_block_mode = pending_block_mode::speculating;
   } else if( _producers.find(scheduled_producer.producer_name) == _producers.end()) {
      _pending_block_mode = pending_block_mode::speculating;
   } else if (num_relevant_signatures == 0) {
      elog("Not producing block because I don't have any private keys relevant to authority: ${authority}", ("authority", scheduled_producer.authority));
      _pending_block_mode = pending_block_mode::speculating;
   } else if ( _pause_production ) {
      elog("Not producing block because production is explicitly paused");
      _pending_block_mode = pending_block_mode::speculating;
   } else if ( _max_irreversible_block_age_us.count() >= 0 && irreversible_block_age >= _max_irreversible_block_age_us ) {
      elog("Not producing block because the irreversible block is too old [age:${age}s, max:${max}s]", ("age", irreversible_block_age.count() / 1'000'000)( "max", _max_irreversible_block_age_us.count() / 1'000'000 ));
      _pending_block_mode = pending_block_mode::speculating;
   }

   if (_pending_block_mode == pending_block_mode::producing) {
      // determine if our watermark excludes us from producing at this point
      if (current_watermark) {
         const block_timestamp_type block_timestamp{block_time};
         if (current_watermark->first > hbs->block_num) {
            elog("Not producing block because \"${producer}\" signed a block at a higher block number (${watermark}) than the current fork's head (${head_block_num})",
                 ("producer", scheduled_producer.producer_name)
                 ("watermark", current_watermark->first)
                 ("head_block_num", hbs->block_num));
            _pending_block_mode = pending_block_mode::speculating;
         } else if (current_watermark->second >= block_timestamp) {
            elog("Not producing block because \"${producer}\" signed a block at the next block time or later (${watermark}) than the pending block time (${block_timestamp})",
                 ("producer", scheduled_producer.producer_name)
                 ("watermark", current_watermark->second)
                 ("block_timestamp", block_timestamp));
            _pending_block_mode = pending_block_mode::speculating;
         }
      }
   }

   if (_pending_block_mode == pending_block_mode::speculating) {
      auto head_block_age = now - chain.head_block_time();
      if (head_block_age > fc::seconds(5))
         return start_block_result::waiting_for_block;
   }

   if (_pending_block_mode == pending_block_mode::producing) {
      const auto start_block_time = block_time - fc::microseconds( config::block_interval_us );
      if( now < start_block_time ) {
         fc_dlog(_log, "Not producing block waiting for production window ${n} ${bt}", ("n", hbs->block_num + 1)("bt", block_time) );
         // start_block_time instead of block_time because schedule_delayed_production_loop calculates next block time from given time
         schedule_delayed_production_loop(weak_from_this(), calculate_producer_wake_up_time(start_block_time));
         return start_block_result::waiting_for_production;
      }
   } else if (previous_pending_mode == pending_block_mode::producing) {
      // just produced our last block of our round
      const auto start_block_time = block_time - fc::microseconds( config::block_interval_us );
      fc_dlog(_log, "Not starting speculative block until ${bt}", ("bt", start_block_time) );
      schedule_delayed_production_loop( weak_from_this(), start_block_time);
      return start_block_result::waiting_for_production;
   }

   fc_dlog(_log, "Starting block #${n} at ${time} producer ${p}",
           ("n", hbs->block_num + 1)("time", now)("p", scheduled_producer.producer_name));

   try {
      uint16_t blocks_to_confirm = 0;

      if (_pending_block_mode == pending_block_mode::producing) {
         // determine how many blocks this producer can confirm
         // 1) if it is not a producer from this node, assume no confirmations (we will discard this block anyway)
         // 2) if it is a producer on this node that has never produced, the conservative approach is to assume no
         //    confirmations to make sure we don't double sign after a crash TODO: make these watermarks durable?
         // 3) if it is a producer on this node where this node knows the last block it produced, safely set it -UNLESS-
         // 4) the producer on this node's last watermark is higher (meaning on a different fork)
         if (current_watermark) {
            auto watermark_bn = current_watermark->first;
            if (watermark_bn < hbs->block_num) {
               blocks_to_confirm = (uint16_t)(std::min<uint32_t>(std::numeric_limits<uint16_t>::max(), (uint32_t)(hbs->block_num - watermark_bn)));
            }
         }

         // can not confirm irreversible blocks
         blocks_to_confirm = (uint16_t)(std::min<uint32_t>(blocks_to_confirm, (uint32_t)(hbs->block_num - hbs->dpos_irreversible_blocknum)));
      }

      abort_block();

      auto features_to_activate = chain.get_preactivated_protocol_features();
      if( _pending_block_mode == pending_block_mode::producing && _protocol_features_to_activate.size() > 0 ) {
         bool drop_features_to_activate = false;
         try {
            chain.validate_protocol_features( _protocol_features_to_activate );
         } catch ( const std::bad_alloc& ) {
           chain_plugin::handle_bad_alloc();
         } catch ( const boost::interprocess::bad_alloc& ) {
           chain_plugin::handle_bad_alloc();
         } catch( const fc::exception& e ) {
            wlog( "protocol features to activate are no longer all valid: ${details}",
                  ("details",e.to_detail_string()) );
            drop_features_to_activate = true;
         } catch( const std::exception& e ) {
            wlog( "protocol features to activate are no longer all valid: ${details}",
                  ("details",fc::std_exception_wrapper::from_current_exception(e).to_detail_string()) );
            drop_features_to_activate = true;
         }

         if( drop_features_to_activate ) {
            _protocol_features_to_activate.clear();
         } else {
            auto protocol_features_to_activate = _protocol_features_to_activate; // do a copy as pending_block might be aborted
            if( features_to_activate.size() > 0 ) {
               protocol_features_to_activate.reserve( protocol_features_to_activate.size()
                                                         + features_to_activate.size() );
               std::set<digest_type> set_of_features_to_activate( protocol_features_to_activate.begin(),
                                                                  protocol_features_to_activate.end() );
               for( const auto& f : features_to_activate ) {
                  auto res = set_of_features_to_activate.insert( f );
                  if( res.second ) {
                     protocol_features_to_activate.push_back( f );
                  }
               }
               features_to_activate.clear();
            }
            std::swap( features_to_activate, protocol_features_to_activate );
            _protocol_features_signaled = true;
            ilog( "signaling activation of the following protocol features in block ${num}: ${features_to_activate}",
                  ("num", hbs->block_num + 1)("features_to_activate", features_to_activate) );
         }
      }

      chain.start_block( block_time, blocks_to_confirm, features_to_activate, preprocess_deadline );
   } LOG_AND_DROP();

   if( chain.is_building_block() ) {
      const auto& pending_block_signing_authority = chain.pending_block_signing_authority();

      if (_pending_block_mode == pending_block_mode::producing && pending_block_signing_authority != scheduled_producer.authority) {
         elog("Unexpected block signing authority, reverting to speculative mode! [expected: \"${expected}\", actual: \"${actual\"", ("expected", scheduled_producer.authority)("actual", pending_block_signing_authority));
         _pending_block_mode = pending_block_mode::speculating;
      }

      try {
         _account_fails.report_and_clear(hbs->block_num);

         if( !remove_expired_trxs( preprocess_deadline ) )
            return start_block_result::exhausted;
         if( !remove_expired_blacklisted_trxs( preprocess_deadline ) )
            return start_block_result::exhausted;
         if( !_subjective_billing.remove_expired( _log, chain.pending_block_time(), fc::time_point::now(),
                                                  [&](){ return should_interrupt_start_block( preprocess_deadline ); } ) ) {
            return start_block_result::exhausted;
         }

         // limit execution of pending incoming to once per block
         auto incoming_itr = _unapplied_transactions.incoming_begin();

         if( !process_unapplied_trxs( preprocess_deadline ) )
            return start_block_result::exhausted;

         if (_pending_block_mode == pending_block_mode::producing) {
            auto scheduled_trx_deadline = preprocess_deadline;
            if (_max_scheduled_transaction_time_per_block_ms >= 0) {
               scheduled_trx_deadline = std::min<fc::time_point>(
                     scheduled_trx_deadline,
                     fc::time_point::now() + fc::milliseconds(_max_scheduled_transaction_time_per_block_ms)
               );
            }
            // may exhaust scheduled_trx_deadline but not preprocess_deadline, exhausted preprocess_deadline checked below
            process_scheduled_and_incoming_trxs( scheduled_trx_deadline, incoming_itr );
         }

         if( app().is_quiting() ) // db guard exception above in LOG_AND_DROP could have called app().quit()
            return start_block_result::failed;
         if ( should_interrupt_start_block( preprocess_deadline ) || block_is_exhausted() ) {
            return start_block_result::exhausted;
         }

         if( !process_incoming_trxs( preprocess_deadline, incoming_itr ) )
            return start_block_result::exhausted;

         return start_block_result::succeeded;

      } catch ( const guard_exception& e ) {
         chain_plugin::handle_guard_exception(e);
         return start_block_result::failed;
      } catch ( std::bad_alloc& ) {
         chain_plugin::handle_bad_alloc();
      } catch ( boost::interprocess::bad_alloc& ) {
         chain_plugin::handle_db_exhaustion();
      }

   }

   return start_block_result::failed;
}

bool producer_plugin_impl::remove_expired_trxs( const fc::time_point& deadline )
{
   chain::controller& chain = chain_plug->chain();
   auto pending_block_time = chain.pending_block_time();

   // remove all expired transactions
   size_t num_expired_persistent = 0;
   size_t num_expired_other = 0;
   size_t orig_count = _unapplied_transactions.size();
   bool exhausted = !_unapplied_transactions.clear_expired( pending_block_time, [&](){ return should_interrupt_start_block(deadline); },
         [&num_expired_persistent, &num_expired_other]( const packed_transaction_ptr& packed_trx_ptr, trx_enum_type trx_type ) {
            // expired exception is logged as part of next() call
            if( trx_type == trx_enum_type::persisted ) {
               ++num_expired_persistent;
            } else {
               ++num_expired_other;
            }
   });

   if( exhausted && _pending_block_mode == pending_block_mode::producing ) {
      fc_wlog( _log, "Unable to process all expired transactions in unapplied queue before deadline, "
                     "Persistent expired ${persistent_expired}, Other expired ${other_expired}",
               ("persistent_expired", num_expired_persistent)("other_expired", num_expired_other) );
   } else {
      fc_dlog( _log, "Processed ${m} expired transactions of the ${n} transactions in the unapplied queue, "
                     "Persistent expired ${persistent_expired}, Other expired ${other_expired}",
               ("m", num_expired_persistent+num_expired_other)("n", orig_count)
               ("persistent_expired", num_expired_persistent)("other_expired", num_expired_other) );
   }

   return !exhausted;
}

bool producer_plugin_impl::remove_expired_blacklisted_trxs( const fc::time_point& deadline )
{
   bool exhausted = false;
   auto& blacklist_by_expiry = _blacklisted_transactions.get<by_expiry>();
   if(!blacklist_by_expiry.empty()) {
      const chain::controller& chain = chain_plug->chain();
      const auto lib_time = chain.last_irreversible_block_time();

      int num_expired = 0;
      int orig_count = _blacklisted_transactions.size();

      while (!blacklist_by_expiry.empty() && blacklist_by_expiry.begin()->expiry <= lib_time) {
         if ( should_interrupt_start_block( deadline ) ) {
            exhausted = true;
            break;
         }
         blacklist_by_expiry.erase(blacklist_by_expiry.begin());
         num_expired++;
      }

      fc_dlog(_log, "Processed ${n} blacklisted transactions, Expired ${expired}",
              ("n", orig_count)("expired", num_expired));
   }
   return !exhausted;
}

// Returns contract name, action name, and exception text of an exception that occurred in a contract
inline std::string get_detailed_contract_except_info(const packed_transaction_ptr& trx,
                                                     const transaction_trace_ptr& trace,
                                                     const fc::exception_ptr& except_ptr)
{
   std::string contract_name;
   std::string act_name;
   std::string details;

   if( trace && !trace->action_traces.empty() ) {
      auto last_action_ordinal = trace->action_traces.size() - 1;
      contract_name = trace->action_traces[last_action_ordinal].receiver.to_string();
      act_name = trace->action_traces[last_action_ordinal].act.name.to_string();
   } else if ( trx ) {
      const auto& actions = trx->get_transaction().actions;
      if( actions.empty() ) return details; // should not be possible
      contract_name = actions[0].account.to_string();
      act_name = actions[0].name.to_string();
   }

   details = except_ptr ? except_ptr->top_message() : (trace && trace->except) ? trace->except->top_message() : std::string();
   if (!details.empty()) {
      details = fc::format_string("${d}", fc::mutable_variant_object() ("d", details), true);  // true for limiting the formatted string size
   }

   // this format is parsed by external tools
   return "action: " + contract_name + ":" + act_name + ", " + details;
}

void producer_plugin_impl::log_trx_results( const transaction_metadata_ptr& trx,
                                            const transaction_trace_ptr& trace,
                                            const fc::time_point& start )
{
   uint32_t billed_cpu_time_us = (trace && trace->receipt) ? trace->receipt->cpu_usage_us : 0;
   log_trx_results( trx->packed_trx(), trace, nullptr, billed_cpu_time_us, start );
}

void producer_plugin_impl::log_trx_results( const transaction_metadata_ptr& trx,
                                            const fc::exception_ptr& except_ptr )
{
   uint32_t billed_cpu_time_us = trx ? trx->billed_cpu_time_us : 0;
   log_trx_results( trx->packed_trx(), nullptr, except_ptr, billed_cpu_time_us, fc::time_point::now() );
}

void producer_plugin_impl::log_trx_results( const packed_transaction_ptr& trx,
                                            const transaction_trace_ptr& trace,
                                            const fc::exception_ptr& except_ptr,
                                            uint32_t billed_cpu_us,
                                            const fc::time_point& start )
{
   chain::controller& chain = chain_plug->chain();

   auto get_trace = [&](const transaction_trace_ptr& trace, const fc::exception_ptr& except_ptr) -> fc::variant {
      if( trace ) {
         return chain_plug->get_log_trx_trace( trace );
      } else {
         return fc::variant{except_ptr};
      }
   };

   bool except = except_ptr || (trace && trace->except);
   if (except) {
      if (_pending_block_mode == pending_block_mode::producing) {
         fc_dlog(_trx_log, "[TRX_TRACE] Block ${block_num} for producer ${prod} is REJECTING tx: ${trx}",
                 ("block_num", chain.head_block_num() + 1)("prod", get_pending_block_producer())
                 ("trx", chain_plug->get_log_trx(trx->get_transaction())));
         fc_dlog(_trx_failed_trace_log, "[TRX_TRACE] Block ${block_num} for producer ${prod} is REJECTING tx: ${txid}, auth: ${a}, ${details}",
                 ("block_num", chain.head_block_num() + 1)("prod", get_pending_block_producer())("txid", trx->id())
                 ("a", trx->get_transaction().first_authorizer())
                 ("details", get_detailed_contract_except_info(trx, trace, except_ptr)));
         fc_dlog(_trx_trace_failure_log, "[TRX_TRACE] Block ${block_num} for producer ${prod} is REJECTING tx: ${entire_trace}",
                 ("block_num", chain.head_block_num() + 1)("prod", get_pending_block_producer())
                 ("entire_trace", get_trace(trace, except_ptr)));
      } else {
         fc_dlog(_trx_log, "[TRX_TRACE] Speculative execution is REJECTING tx: ${trx} ",
                 ("trx", chain_plug->get_log_trx(trx->get_transaction())));
         fc_dlog(_trx_failed_trace_log, "[TRX_TRACE] Speculative execution is REJECTING tx: ${txid}, auth: ${a} : ${details}",
                 ("txid", trx->id())("a", trx->get_transaction().first_authorizer())
                 ("details", get_detailed_contract_except_info(trx, trace, except_ptr)));
         fc_dlog(_trx_trace_failure_log, "[TRX_TRACE] Speculative execution is REJECTING tx: ${entire_trace} ",
                 ("entire_trace", get_trace(trace, except_ptr)));
      }
   } else {
      if (_pending_block_mode == pending_block_mode::producing) {
         fc_dlog(_trx_log, "[TRX_TRACE] Block ${block_num} for producer ${prod} is ACCEPTING tx: ${trx}",
                 ("block_num", chain.head_block_num() + 1)("prod", get_pending_block_producer())
                 ("trx", chain_plug->get_log_trx(trx->get_transaction())));
         fc_dlog(_trx_successful_trace_log, "[TRX_TRACE] Block ${block_num} for producer ${prod} is ACCEPTING tx: ${txid}, auth: ${a}, cpu: ${cpu}",
                 ("block_num", chain.head_block_num() + 1)("prod", get_pending_block_producer())("txid", trx->id())
                 ("a", trx->get_transaction().first_authorizer())("cpu", billed_cpu_us));
         fc_dlog(_trx_trace_success_log, "[TRX_TRACE] Block ${block_num} for producer ${prod} is ACCEPTING tx: ${entire_trace}",
                 ("block_num", chain.head_block_num() + 1)("prod", get_pending_block_producer())
                 ("entire_trace", get_trace(trace, except_ptr)));
      } else {
         fc_dlog(_trx_log, "[TRX_TRACE] Speculative execution is ACCEPTING tx: ${trx}",
                 ("trx", chain_plug->get_log_trx(trx->get_transaction())));
         fc_dlog(_trx_successful_trace_log, "[TRX_TRACE] Speculative execution is ACCEPTING tx: ${txid}, auth: ${a}, cpu: ${cpu}",
                 ("txid", trx->id())("a", trx->get_transaction().first_authorizer())
                 ("cpu", billed_cpu_us));
         fc_dlog(_trx_trace_success_log, "[TRX_TRACE] Speculative execution is ACCEPTING tx: ${entire_trace}",
                 ("entire_trace", get_trace(trace, except_ptr)));
      }
   }
}

// Does not modify unapplied_transaction_queue
producer_plugin_impl::push_result
producer_plugin_impl::push_transaction( const fc::time_point& block_deadline,
                                        const transaction_metadata_ptr& trx,
                                        bool persist_until_expired,
                                        bool return_failure_trace,
                                        next_function<transaction_trace_ptr> next )
{
   auto start = fc::time_point::now();

   bool disable_subjective_enforcement = (persist_until_expired && _disable_subjective_api_billing)
                                         || (!persist_until_expired && _disable_subjective_p2p_billing)
                                         || trx->read_only;

   auto first_auth = trx->packed_trx()->get_transaction().first_authorizer();
   if( !disable_subjective_enforcement && _account_fails.failure_limit( first_auth ) ) {
      if( next ) {
         auto except_ptr = std::static_pointer_cast<fc::exception>( std::make_shared<tx_cpu_usage_exceeded>(
               FC_LOG_MESSAGE( error, "transaction ${id} exceeded failure limit for account ${a}",
                               ("id", trx->id())( "a", first_auth ) ) ) );
         log_trx_results( trx, except_ptr );
         next( except_ptr );
      }
      _account_fails.add_fail_time(fc::time_point::now() - start);
      return push_result{.failed = true};
   }

   chain::controller& chain = chain_plug->chain();
   fc::microseconds max_trx_time = fc::milliseconds( _max_transaction_time_ms.load() );
   if( max_trx_time.count() < 0 ) max_trx_time = fc::microseconds::maximum();

   bool disable_subjective_billing = ( _pending_block_mode == pending_block_mode::producing )
                                     || disable_subjective_enforcement;

   int64_t sub_bill = 0;
   if( !disable_subjective_billing )
      sub_bill = _subjective_billing.get_subjective_bill( first_auth, fc::time_point::now() );

   auto prev_billed_cpu_time_us = trx->billed_cpu_time_us;
   if( _pending_block_mode == pending_block_mode::producing && prev_billed_cpu_time_us > 0 ) {
      const auto& rl = chain.get_resource_limits_manager();
      if ( !_subjective_billing.is_account_disabled( first_auth ) && !rl.is_unlimited_cpu( first_auth ) ) {
         int64_t prev_billed_plus100_us = prev_billed_cpu_time_us + EOS_PERCENT( prev_billed_cpu_time_us, 100 * config::percent_1 );
         if( prev_billed_plus100_us < max_trx_time.count() ) max_trx_time = fc::microseconds( prev_billed_plus100_us );
      }
   }

   auto trace = chain.push_transaction( trx, block_deadline, max_trx_time, prev_billed_cpu_time_us, false, sub_bill );
   auto end = fc::time_point::now();
   push_result pr;
   if( trace->except ) {
      _account_fails.add_fail_time(end - start);
      if( exception_is_exhausted( *trace->except ) ) {
         if( _pending_block_mode == pending_block_mode::producing ) {
            fc_dlog(_trx_failed_trace_log, "[TRX_TRACE] Block ${block_num} for producer ${prod} COULD NOT FIT, tx: ${txid} RETRYING ",
                    ("block_num", chain.head_block_num() + 1)("prod", get_pending_block_producer())("txid", trx->id()));
         } else {
            fc_dlog(_trx_failed_trace_log, "[TRX_TRACE] Speculative execution COULD NOT FIT tx: ${txid} RETRYING", ("txid", trx->id()));
         }
         pr.block_exhausted = block_is_exhausted(); // smaller trx might fit
         pr.trx_exhausted = true;
      } else {
         pr.failed = true;
         auto failure_code = trace->except->code();
         if( failure_code != tx_duplicate::code_value ) {
            fc_tlog( _log, "Subjective bill for failed ${a}: ${b} elapsed ${t}us, time ${r}us",
                     ("a",first_auth)("b",sub_bill)("t",trace->elapsed)("r", end - start));
            if (!disable_subjective_billing)
               _subjective_billing.subjective_bill_failure( first_auth, trace->elapsed, fc::time_point::now() );

            log_trx_results( trx, trace, start );
            // this failed our configured maximum transaction time, we don't want to replay it
            fc_tlog( _log, "Failed ${c} trx, auth: ${a}, prev billed: ${p}us, ran: ${r}us, id: ${id}",
                     ("c", failure_code)("a", first_auth)("p", prev_billed_cpu_time_us)
                     ( "r", end - start )( "id", trx->id() ) );
            if( !disable_subjective_enforcement )
               _account_fails.add( first_auth, failure_code );
         }
         if( next ) {
            if( return_failure_trace ) {
               next( trace );
            } else {
               auto e_ptr = trace->except->dynamic_copy_exception();
               next( e_ptr );
            }
         }
      }
   } else {
      fc_tlog( _log, "Subjective bill for success ${a}: ${b} elapsed ${t}us, time ${r}us",
               ("a",first_auth)("b",sub_bill)("t",trace->elapsed)("r", end - start));
      _account_fails.add_success_time(end - start);
      log_trx_results( trx, trace, start );
      if( persist_until_expired && !_disable_persist_until_expired ) {
         // if this trx didn't fail/soft-fail and the persist flag is set
         // ensure it is applied to all future speculative blocks as well.
         // No need to subjective bill since it will be re-applied.
         pr.persist = true;
      } else {
         // if db_read_mode SPECULATIVE then trx is in the pending block and not immediately reverted
         if (!disable_subjective_billing)
            _subjective_billing.subjective_bill( trx->id(), trx->packed_trx()->expiration(), first_auth, trace->elapsed,
                                                 chain.get_read_mode() == chain::db_read_mode::SPECULATIVE );
      }
      if( next ) next( trace );
   }

   return pr;
}

bool producer_plugin_impl::process_unapplied_trxs( const fc::time_point& deadline )
{
   bool exhausted = false;
   if( !_unapplied_transactions.empty() ) {
      if( _pending_block_mode != pending_block_mode::producing && _disable_persist_until_expired ) return !exhausted;
      int num_applied = 0, num_failed = 0, num_processed = 0;
      auto unapplied_trxs_size = _unapplied_transactions.size();
      // unapplied and persisted do not have a next method to call
      auto itr     = (_pending_block_mode == pending_block_mode::producing) ?
                     _unapplied_transactions.unapplied_begin() : _unapplied_transactions.persisted_begin();
      auto end_itr = (_pending_block_mode == pending_block_mode::producing) ?
                     _unapplied_transactions.unapplied_end()   : _unapplied_transactions.persisted_end();
      while( itr != end_itr ) {
         if( should_interrupt_start_block( deadline ) ) {
            exhausted = true;
            break;
         }

         const transaction_metadata_ptr trx = itr->trx_meta;
         ++num_processed;
         try {
<<<<<<< HEAD
            bool persist_until_expired = itr->trx_type == trx_enum_type::persisted;
            bool return_failure_trace = itr->return_failure_trace;
            push_result pr = push_transaction( deadline, trx, persist_until_expired, return_failure_trace, itr->next );
=======
            auto start = fc::time_point::now();

            auto first_auth = trx->packed_trx()->get_transaction().first_authorizer();
            if( _account_fails.failure_limit( first_auth ) ) {
               ++num_failed;
               if( itr->next ) {
                  itr->next( std::make_shared<tx_cpu_usage_exceeded>(
                        FC_LOG_MESSAGE( error, "transaction ${id} exceeded failure limit for account ${a} until ${next_reset_time}",
                                        ("id", trx->id())("a", first_auth)
                                        ("next_reset_time", _account_fails.next_reset_timepoint(chain.head_block_num(),chain.head_block_time())) ) ) );
               }
               itr = _unapplied_transactions.erase( itr );
               continue;
            }

            fc::microseconds max_trx_time = fc::milliseconds( _max_transaction_time_ms.load() );
            if( max_trx_time.count() < 0 ) max_trx_time = fc::microseconds::maximum();

            auto prev_billed_cpu_time_us = trx->billed_cpu_time_us;
            if( prev_billed_cpu_time_us > 0 && !_subjective_billing.is_account_disabled( first_auth ) && !rl.is_unlimited_cpu( first_auth )) {
               uint64_t prev_billed_plus100_us = prev_billed_cpu_time_us + EOS_PERCENT( prev_billed_cpu_time_us, 100 * config::percent_1 );
               if( prev_billed_plus100_us < max_trx_time.count() ) max_trx_time = fc::microseconds( prev_billed_plus100_us );
            }
>>>>>>> 9d1ea27e

            exhausted = pr.block_exhausted;
            if( exhausted ) {
               break;
            } else {
               if( pr.failed ) {
                  ++num_failed;
               } else {
                  ++num_applied;
               }
            }
            if( !pr.trx_exhausted && !pr.persist ) {
               itr = _unapplied_transactions.erase( itr );
            } else {
               ++itr; // keep persisted
            }
            continue;
         } LOG_AND_DROP();
         ++num_failed;
         ++itr;
      }

      fc_dlog( _log, "Processed ${m} of ${n} previously applied transactions, Applied ${applied}, Failed/Dropped ${failed}",
               ("m", num_processed)( "n", unapplied_trxs_size )("applied", num_applied)("failed", num_failed) );
   }
   return !exhausted;
}

void producer_plugin_impl::process_scheduled_and_incoming_trxs( const fc::time_point& deadline, unapplied_transaction_queue::iterator& itr )
{
   // scheduled transactions
   int num_applied = 0;
   int num_failed = 0;
   int num_processed = 0;
   bool exhausted = false;
   double incoming_trx_weight = 0.0;

   auto& blacklist_by_id = _blacklisted_transactions.get<by_id>();
   chain::controller& chain = chain_plug->chain();
   time_point pending_block_time = chain.pending_block_time();
   auto end = _unapplied_transactions.incoming_end();
   const auto& sch_idx = chain.db().get_index<generated_transaction_multi_index,by_delay>();
   const auto scheduled_trxs_size = sch_idx.size();
   auto sch_itr = sch_idx.begin();
   while( sch_itr != sch_idx.end() ) {
      if( sch_itr->delay_until > pending_block_time) break;    // not scheduled yet
      if( exhausted || deadline <= fc::time_point::now() ) {
         exhausted = true;
         break;
      }
      if( sch_itr->published >= pending_block_time ) {
         ++sch_itr;
         continue; // do not allow schedule and execute in same block
      }

      if (blacklist_by_id.find(sch_itr->trx_id) != blacklist_by_id.end()) {
         ++sch_itr;
         continue;
      }

      const transaction_id_type trx_id = sch_itr->trx_id; // make copy since reference could be invalidated
      const auto sch_expiration = sch_itr->expiration;
      auto sch_itr_next = sch_itr; // save off next since sch_itr may be invalidated by loop
      ++sch_itr_next;
      const auto next_delay_until = sch_itr_next != sch_idx.end() ? sch_itr_next->delay_until : sch_itr->delay_until;
      const auto next_id = sch_itr_next != sch_idx.end() ? sch_itr_next->id : sch_itr->id;

      num_processed++;

      // configurable ratio of incoming txns vs deferred txns
      while (incoming_trx_weight >= 1.0 && itr != end ) {
         if (deadline <= fc::time_point::now()) {
            exhausted = true;
            break;
         }

         incoming_trx_weight -= 1.0;

         auto trx_meta = itr->trx_meta;
         bool persist_until_expired = itr->trx_type == trx_enum_type::incoming_persisted;

         push_result pr = push_transaction( deadline, trx_meta, persist_until_expired, itr->return_failure_trace, itr->next );

         exhausted = pr.block_exhausted;
         if( pr.trx_exhausted ) {
            ++itr; // leave in incoming
         } else if( pr.persist ) {
            ++itr;
            _unapplied_transactions.add_persisted( trx_meta ); // updates type and moves it out of incoming range
         } else {
            itr = _unapplied_transactions.erase( itr );
         }

         if( exhausted ) break;
      }

      if (exhausted || deadline <= fc::time_point::now()) {
         exhausted = true;
         break;
      }

      auto get_first_authorizer = [&](const transaction_trace_ptr& trace) {
         for( const auto& a : trace->action_traces ) {
            for( const auto& u : a.act.authorization )
               return u.actor;
         }
         return account_name();
      };

      try {
         auto start = fc::time_point::now();
         fc::microseconds max_trx_time = fc::milliseconds( _max_transaction_time_ms.load() );
         if( max_trx_time.count() < 0 ) max_trx_time = fc::microseconds::maximum();

         auto trace = chain.push_scheduled_transaction(trx_id, deadline, max_trx_time, 0, false);
         auto end = fc::time_point::now();
         if (trace->except) {
            _account_fails.add_fail_time(end - start);
            if (exception_is_exhausted(*trace->except)) {
               if( block_is_exhausted() ) {
                  exhausted = true;
                  break;
               }
            } else {
               fc_dlog(_trx_failed_trace_log,
                       "[TRX_TRACE] Block ${block_num} for producer ${prod} is REJECTING scheduled tx: ${txid}, time: ${r}, auth: ${a} : ${details}",
                       ("block_num", chain.head_block_num() + 1)("prod", get_pending_block_producer())
                       ("txid", trx_id)("r", end - start)("a", get_first_authorizer(trace))
                       ("details", get_detailed_contract_except_info(nullptr, trace, nullptr)));
               fc_dlog(_trx_trace_failure_log, "[TRX_TRACE] Block ${block_num} for producer ${prod} is REJECTING scheduled tx: ${entire_trace}",
                       ("block_num", chain.head_block_num() + 1)("prod", get_pending_block_producer())
                       ("entire_trace", chain_plug->get_log_trx_trace(trace)));
               // this failed our configured maximum transaction time, we don't want to replay it add it to a blacklist
               _blacklisted_transactions.insert(transaction_id_with_expiry{trx_id, sch_expiration});
               num_failed++;
            }
         } else {
            _account_fails.add_success_time(end - start);
            fc_dlog(_trx_successful_trace_log,
                    "[TRX_TRACE] Block ${block_num} for producer ${prod} is ACCEPTING scheduled tx: ${txid}, time: ${r}, auth: ${a}, cpu: ${cpu}",
                    ("block_num", chain.head_block_num() + 1)("prod", get_pending_block_producer())
                    ("txid", trx_id)("r", end - start)("a", get_first_authorizer(trace))
                    ("cpu", trace->receipt ? trace->receipt->cpu_usage_us : 0));
            fc_dlog(_trx_trace_success_log, "[TRX_TRACE] Block ${block_num} for producer ${prod} is ACCEPTING scheduled tx: ${entire_trace}",
                    ("block_num", chain.head_block_num() + 1)("prod", get_pending_block_producer())
                    ("entire_trace", chain_plug->get_log_trx_trace(trace)));
            num_applied++;
         }
      } LOG_AND_DROP();

      incoming_trx_weight += _incoming_defer_ratio;

      if( sch_itr_next == sch_idx.end() ) break;
      sch_itr = sch_idx.lower_bound( boost::make_tuple( next_delay_until, next_id ) );
   }

   if( scheduled_trxs_size > 0 ) {
      fc_dlog( _log,
               "Processed ${m} of ${n} scheduled transactions, Applied ${applied}, Failed/Dropped ${failed}",
               ( "m", num_processed )( "n", scheduled_trxs_size )( "applied", num_applied )( "failed", num_failed ) );
   }
}

bool producer_plugin_impl::process_incoming_trxs( const fc::time_point& deadline, unapplied_transaction_queue::iterator& itr )
{
   bool exhausted = false;
   auto end = _unapplied_transactions.incoming_end();
   if( itr != end ) {
      size_t processed = 0;
      fc_dlog( _log, "Processing ${n} pending transactions", ("n", _unapplied_transactions.incoming_size()) );
      while( itr != end ) {
         if ( should_interrupt_start_block( deadline ) ) {
            exhausted = true;
            break;
         }

         auto trx_meta = itr->trx_meta;
         bool persist_until_expired = itr->trx_type == trx_enum_type::incoming_persisted;

         push_result pr = push_transaction( deadline, trx_meta, persist_until_expired, itr->return_failure_trace, itr->next );

         exhausted = pr.block_exhausted;
         if( pr.trx_exhausted ) {
            ++itr; // leave in incoming
         } else if( pr.persist ) {
            ++itr;
            _unapplied_transactions.add_persisted( trx_meta ); // updates type and moves it out of incoming range
         } else {
            itr = _unapplied_transactions.erase( itr );
         }

         if( exhausted ) break;
         ++processed;
      }
      fc_dlog( _log, "Processed ${n} pending transactions, ${p} left", ("n", processed)("p", _unapplied_transactions.incoming_size()) );
   }
   return !exhausted;
}

bool producer_plugin_impl::block_is_exhausted() const {
   const chain::controller& chain = chain_plug->chain();
   const auto& rl = chain.get_resource_limits_manager();

   const uint64_t cpu_limit = rl.get_block_cpu_limit();
   if( cpu_limit < _max_block_cpu_usage_threshold_us ) return true;
   const uint64_t net_limit = rl.get_block_net_limit();
   if( net_limit < _max_block_net_usage_threshold_bytes ) return true;
   return false;
}

// Example:
// --> Start block A (block time x.500) at time x.000
// -> start_block()
// --> deadline, produce block x.500 at time x.400 (assuming 80% cpu block effort)
// -> Idle
// --> Start block B (block time y.000) at time x.500
void producer_plugin_impl::schedule_production_loop() {
   _received_block = false;
   _timer.cancel();

   auto result = start_block();

   _idle_trx_time = fc::time_point::now();

   if (result == start_block_result::failed) {
      elog("Failed to start a pending block, will try again later");
      _timer.expires_from_now( boost::posix_time::microseconds( config::block_interval_us  / 10 ));

      // we failed to start a block, so try again later?
      _timer.async_wait( app().get_priority_queue().wrap( priority::high,
          [weak_this = weak_from_this(), cid = ++_timer_corelation_id]( const boost::system::error_code& ec ) {
             auto self = weak_this.lock();
             if( self && ec != boost::asio::error::operation_aborted && cid == self->_timer_corelation_id ) {
                self->schedule_production_loop();
             }
          } ) );
   } else if (result == start_block_result::waiting_for_block){
      if (!_producers.empty() && !production_disabled_by_policy()) {
         fc_dlog(_log, "Waiting till another block is received and scheduling Speculative/Production Change");
         schedule_delayed_production_loop(weak_from_this(), calculate_producer_wake_up_time(calculate_pending_block_time()));
      } else {
         fc_dlog(_log, "Waiting till another block is received");
         // nothing to do until more blocks arrive
      }

   } else if (result == start_block_result::waiting_for_production) {
      // scheduled in start_block()

   } else if (_pending_block_mode == pending_block_mode::producing) {
      schedule_maybe_produce_block( result == start_block_result::exhausted );

   } else if (_pending_block_mode == pending_block_mode::speculating && !_producers.empty() && !production_disabled_by_policy()){
      chain::controller& chain = chain_plug->chain();
      fc_dlog(_log, "Speculative Block Created; Scheduling Speculative/Production Change");
      EOS_ASSERT( chain.is_building_block(), missing_pending_block_state, "speculating without pending_block_state" );
      schedule_delayed_production_loop(weak_from_this(), calculate_producer_wake_up_time(chain.pending_block_time()));
   } else {
      fc_dlog(_log, "Speculative Block Created");
   }
}

void producer_plugin_impl::schedule_maybe_produce_block( bool exhausted ) {
   chain::controller& chain = chain_plug->chain();

   // we succeeded but block may be exhausted
   static const boost::posix_time::ptime epoch( boost::gregorian::date( 1970, 1, 1 ) );
   auto deadline = calculate_block_deadline( chain.pending_block_time() );

   if( !exhausted && deadline > fc::time_point::now() ) {
      // ship this block off no later than its deadline
      EOS_ASSERT( chain.is_building_block(), missing_pending_block_state,
                  "producing without pending_block_state, start_block succeeded" );
      _timer.expires_at( epoch + boost::posix_time::microseconds( deadline.time_since_epoch().count() ) );
      fc_dlog( _log, "Scheduling Block Production on Normal Block #${num} for ${time}",
               ("num", chain.head_block_num() + 1)( "time", deadline ) );
   } else {
      EOS_ASSERT( chain.is_building_block(), missing_pending_block_state, "producing without pending_block_state" );
      _timer.expires_from_now( boost::posix_time::microseconds( 0 ) );
      fc_dlog( _log, "Scheduling Block Production on ${desc} Block #${num} immediately",
               ("num", chain.head_block_num() + 1)("desc", block_is_exhausted() ? "Exhausted" : "Deadline exceeded") );
   }

   _timer.async_wait( app().get_priority_queue().wrap( priority::high,
         [&chain, weak_this = weak_from_this(), cid=++_timer_corelation_id](const boost::system::error_code& ec) {
            auto self = weak_this.lock();
            if( self && ec != boost::asio::error::operation_aborted && cid == self->_timer_corelation_id ) {
               // pending_block_state expected, but can't assert inside async_wait
               auto block_num = chain.is_building_block() ? chain.head_block_num() + 1 : 0;
               fc_dlog( _log, "Produce block timer for ${num} running at ${time}", ("num", block_num)("time", fc::time_point::now()) );
               auto res = self->maybe_produce_block();
               fc_dlog( _log, "Producing Block #${num} returned: ${res}", ("num", block_num)( "res", res ) );
            }
         } ) );
}

std::optional<fc::time_point> producer_plugin_impl::calculate_producer_wake_up_time( const block_timestamp_type& ref_block_time ) const {
   // if we have any producers then we should at least set a timer for our next available slot
   std::optional<fc::time_point> wake_up_time;
   for (const auto& p : _producers) {
      auto next_producer_block_time = calculate_next_block_time(p, ref_block_time);
      if (next_producer_block_time) {
         auto producer_wake_up_time = *next_producer_block_time - fc::microseconds(config::block_interval_us);
         if (wake_up_time) {
            // wake up with a full block interval to the deadline
            if( producer_wake_up_time < *wake_up_time ) {
               wake_up_time = producer_wake_up_time;
            }
         } else {
            wake_up_time = producer_wake_up_time;
         }
      }
   }
   if( !wake_up_time ) {
      fc_dlog(_log, "Not Scheduling Speculative/Production, no local producers had valid wake up times");
   }

   return wake_up_time;
}

void producer_plugin_impl::schedule_delayed_production_loop(const std::weak_ptr<producer_plugin_impl>& weak_this, std::optional<fc::time_point> wake_up_time) {
   if (wake_up_time) {
      fc_dlog(_log, "Scheduling Speculative/Production Change at ${time}", ("time", wake_up_time));
      static const boost::posix_time::ptime epoch(boost::gregorian::date(1970, 1, 1));
      _timer.expires_at(epoch + boost::posix_time::microseconds(wake_up_time->time_since_epoch().count()));
      _timer.async_wait( app().get_priority_queue().wrap( priority::high,
         [weak_this,cid=++_timer_corelation_id](const boost::system::error_code& ec) {
            auto self = weak_this.lock();
            if( self && ec != boost::asio::error::operation_aborted && cid == self->_timer_corelation_id ) {
               self->schedule_production_loop();
            }
         } ) );
   }
}


bool producer_plugin_impl::maybe_produce_block() {
   auto reschedule = fc::make_scoped_exit([this]{
      schedule_production_loop();
   });

   try {
      produce_block();
      return true;
   } LOG_AND_DROP();

   fc_dlog(_log, "Aborting block due to produce_block error");
   abort_block();
   return false;
}

static auto make_debug_time_logger() {
   auto start = fc::time_point::now();
   return fc::make_scoped_exit([=](){
      fc_dlog(_log, "Signing took ${ms}us", ("ms", fc::time_point::now() - start) );
   });
}

static auto maybe_make_debug_time_logger() -> std::optional<decltype(make_debug_time_logger())> {
   if (_log.is_enabled( fc::log_level::debug ) ){
      return make_debug_time_logger();
   } else {
      return {};
   }
}

void producer_plugin_impl::produce_block() {
   //ilog("produce_block ${t}", ("t", fc::time_point::now())); // for testing _produce_time_offset_us
   auto start = fc::time_point::now();
   EOS_ASSERT(_pending_block_mode == pending_block_mode::producing, producer_exception, "called produce_block while not actually producing");
   chain::controller& chain = chain_plug->chain();
   EOS_ASSERT(chain.is_building_block(), missing_pending_block_state, "pending_block_state does not exist but it should, another plugin may have corrupted it");

   const auto& auth = chain.pending_block_signing_authority();
   std::vector<std::reference_wrapper<const signature_provider_type>> relevant_providers;

   relevant_providers.reserve(_signature_providers.size());

   producer_authority::for_each_key(auth, [&](const public_key_type& key){
      const auto& iter = _signature_providers.find(key);
      if (iter != _signature_providers.end()) {
         relevant_providers.emplace_back(iter->second);
      }
   });

   EOS_ASSERT(relevant_providers.size() > 0, producer_priv_key_not_found, "Attempting to produce a block for which we don't have any relevant private keys");

   if (_protocol_features_signaled) {
      _protocol_features_to_activate.clear(); // clear _protocol_features_to_activate as it is already set in pending_block
      _protocol_features_signaled = false;
   }

   //idump( (fc::time_point::now() - chain.pending_block_time()) );
   controller::block_report br;
   chain.finalize_block( br, [&]( const digest_type& d ) {
      auto debug_logger = maybe_make_debug_time_logger();
      vector<signature_type> sigs;
      sigs.reserve(relevant_providers.size());

      // sign with all relevant public keys
      for (const auto& p : relevant_providers) {
         sigs.emplace_back(p.get()(d));
      }
      return sigs;
   } );

   chain.commit_block();

   block_state_ptr new_bs = chain.head_block_state();

<<<<<<< HEAD
   _account_fails.report(_idle_trx_time);
   _account_fails.clear();

   br.total_time += fc::time_point::now() - start;

   ilog("Produced block ${id}... #${n} @ ${t} signed by ${p} "
        "[trxs: ${count}, lib: ${lib}, confirmed: ${confs}, net: ${net}, cpu: ${cpu}, elapsed: ${et}, time: ${tt}]",
=======
   ilog("Produced block ${id}... #${n} @ ${t} signed by ${p} [trxs: ${count}, lib: ${lib}, confirmed: ${confs}]",
>>>>>>> 9d1ea27e
        ("p",new_bs->header.producer)("id",new_bs->id.str().substr(8,16))
        ("n",new_bs->block_num)("t",new_bs->header.timestamp)
        ("count",new_bs->block->transactions.size())("lib",chain.last_irreversible_block_num())
        ("net", br.total_net_usage)("cpu", br.total_cpu_usage_us)("et", br.total_elapsed_time)("tt", br.total_time)
        ("confs", new_bs->header.confirmed));
}

void producer_plugin::received_block() {
   my->_received_block = true;
}

void producer_plugin::log_failed_transaction(const transaction_id_type& trx_id, const packed_transaction_ptr& packed_trx_ptr, const char* reason) const {
   fc_dlog(_trx_log, "[TRX_TRACE] Speculative execution is REJECTING tx: ${trx}",
           ("entire_trx", packed_trx_ptr ? my->chain_plug->get_log_trx(packed_trx_ptr->get_transaction()) : fc::variant{trx_id}));
   fc_dlog(_trx_failed_trace_log, "[TRX_TRACE] Speculative execution is REJECTING tx: ${txid} : ${why}",
            ("txid", trx_id)("why", reason));
   fc_dlog(_trx_trace_failure_log, "[TRX_TRACE] Speculative execution is REJECTING tx: ${entire_trx}",
            ("entire_trx", packed_trx_ptr ? my->chain_plug->get_log_trx(packed_trx_ptr->get_transaction()) : fc::variant{trx_id}));
}

} // namespace eosio<|MERGE_RESOLUTION|>--- conflicted
+++ resolved
@@ -178,17 +178,6 @@
       return false;
    }
 
-<<<<<<< HEAD
-   void report( const fc::time_point& idle_trx_time ) {
-      if( _log.is_enabled( fc::log_level::debug ) ) {
-         auto now = fc::time_point::now();
-         add_idle_time( now - idle_trx_time );
-         fc_dlog( _log, "Block trx idle: ${i}us out of ${t}us, success: ${sn}, ${s}us, fail: ${fn}, ${f}us, other: ${o}us",
-                  ("i", block_idle_time)("t", now - clear_time)("sn", trx_success_num)("s", trx_success_time)
-                  ("fn", trx_fail_num)("f", trx_fail_time)
-                  ("o", (now - clear_time) - block_idle_time - trx_success_time - trx_fail_time) );
-         for( const auto& e : failed_accounts ) {
-=======
    void report_and_clear(uint32_t block_num) {
       if (last_reset_block_num != block_num && (block_num % reset_window_size_in_num_blocks == 0) ) {
          report(block_num);
@@ -207,7 +196,6 @@
       if( _log.is_enabled(fc::log_level::debug)) {
          auto now = fc::time_point::now();
          for ( const auto& e : failed_accounts ) {
->>>>>>> 9d1ea27e
             std::string reason;
             if( e.second.is_deadline() ) reason += "deadline";
             if( e.second.is_tx_cpu_usage() ) {
@@ -228,18 +216,6 @@
          }
       }
    }
-<<<<<<< HEAD
-
-   void clear() {
-      failed_accounts.clear();
-      block_idle_time = trx_fail_time = trx_success_time = fc::microseconds{};
-      trx_fail_num = trx_success_num = 0;
-      clear_time = fc::time_point::now();
-   }
-
-private:
-=======
->>>>>>> 9d1ea27e
    struct account_failure {
       enum class ex_fields : uint8_t {
          ex_deadline_exception = 1,
@@ -274,17 +250,14 @@
 
    std::map<account_name, account_failure> failed_accounts;
    uint32_t max_failures_per_account = 3;
-<<<<<<< HEAD
+   uint32_t last_reset_block_num = 0;
+   uint32_t reset_window_size_in_num_blocks = 1;
    fc::microseconds block_idle_time;
    uint32_t trx_success_num = 0;
    uint32_t trx_fail_num = 0;
    fc::microseconds trx_success_time;
    fc::microseconds trx_fail_time;
    fc::time_point clear_time{fc::time_point::now()};
-=======
-   uint32_t last_reset_block_num = 0;
-   uint32_t reset_window_size_in_num_blocks = 1;
->>>>>>> 9d1ea27e
    const eosio::subjective_billing& subjective_billing;
 };
 
@@ -644,20 +617,7 @@
             }
 
             if( !chain.is_building_block()) {
-<<<<<<< HEAD
                _unapplied_transactions.add_incoming( trx, persist_until_expired, return_failure_trace, next );
-=======
-               _unapplied_transactions.add_incoming( trx, persist_until_expired, return_failure_traces, next );
-               return true;
-            }
-
-            auto first_auth = trx->packed_trx()->get_transaction().first_authorizer();
-            if( _account_fails.failure_limit( first_auth ) ) {
-               send_response( std::static_pointer_cast<fc::exception>( std::make_shared<tx_cpu_usage_exceeded>(
-                     FC_LOG_MESSAGE( error, "transaction ${id} exceeded failure limit for account ${a} until ${next_reset_time}",
-                                     ("id", trx->id())("a", first_auth)
-                                     ("next_reset_time", _account_fails.next_reset_timepoint(chain.head_block_num(),chain.head_block_time())) ) ) ) );
->>>>>>> 9d1ea27e
                return true;
             }
 
@@ -903,19 +863,12 @@
       }
    }
 
-<<<<<<< HEAD
-   my->_account_fails.set_max_failures_per_account( options.at("subjective-account-max-failures").as<uint32_t>() );
-=======
-   my->_keosd_provider_timeout_us = fc::milliseconds(options.at("keosd-provider-timeout").as<int32_t>());
-
    auto subjective_account_max_failures_window_size = options.at("subjective-account-max-failures-window-size").as<uint32_t>();
    EOS_ASSERT( subjective_account_max_failures_window_size > 0, plugin_config_exception,
                "subjective-account-max-failures-window-size ${s} must be greater than 0", ("s", subjective_account_max_failures_window_size) );
 
    my->_account_fails.set_max_failures_per_account( options.at("subjective-account-max-failures").as<uint32_t>(),
                                                     subjective_account_max_failures_window_size );
-
->>>>>>> 9d1ea27e
 
    my->_produce_time_offset_us = options.at("produce-time-offset-us").as<int32_t>();
    EOS_ASSERT( my->_produce_time_offset_us <= 0 && my->_produce_time_offset_us >= -config::block_interval_us, plugin_config_exception,
@@ -2165,35 +2118,9 @@
          const transaction_metadata_ptr trx = itr->trx_meta;
          ++num_processed;
          try {
-<<<<<<< HEAD
             bool persist_until_expired = itr->trx_type == trx_enum_type::persisted;
             bool return_failure_trace = itr->return_failure_trace;
             push_result pr = push_transaction( deadline, trx, persist_until_expired, return_failure_trace, itr->next );
-=======
-            auto start = fc::time_point::now();
-
-            auto first_auth = trx->packed_trx()->get_transaction().first_authorizer();
-            if( _account_fails.failure_limit( first_auth ) ) {
-               ++num_failed;
-               if( itr->next ) {
-                  itr->next( std::make_shared<tx_cpu_usage_exceeded>(
-                        FC_LOG_MESSAGE( error, "transaction ${id} exceeded failure limit for account ${a} until ${next_reset_time}",
-                                        ("id", trx->id())("a", first_auth)
-                                        ("next_reset_time", _account_fails.next_reset_timepoint(chain.head_block_num(),chain.head_block_time())) ) ) );
-               }
-               itr = _unapplied_transactions.erase( itr );
-               continue;
-            }
-
-            fc::microseconds max_trx_time = fc::milliseconds( _max_transaction_time_ms.load() );
-            if( max_trx_time.count() < 0 ) max_trx_time = fc::microseconds::maximum();
-
-            auto prev_billed_cpu_time_us = trx->billed_cpu_time_us;
-            if( prev_billed_cpu_time_us > 0 && !_subjective_billing.is_account_disabled( first_auth ) && !rl.is_unlimited_cpu( first_auth )) {
-               uint64_t prev_billed_plus100_us = prev_billed_cpu_time_us + EOS_PERCENT( prev_billed_cpu_time_us, 100 * config::percent_1 );
-               if( prev_billed_plus100_us < max_trx_time.count() ) max_trx_time = fc::microseconds( prev_billed_plus100_us );
-            }
->>>>>>> 9d1ea27e
 
             exhausted = pr.block_exhausted;
             if( exhausted ) {
@@ -2603,7 +2530,6 @@
 
    block_state_ptr new_bs = chain.head_block_state();
 
-<<<<<<< HEAD
    _account_fails.report(_idle_trx_time);
    _account_fails.clear();
 
@@ -2611,9 +2537,6 @@
 
    ilog("Produced block ${id}... #${n} @ ${t} signed by ${p} "
         "[trxs: ${count}, lib: ${lib}, confirmed: ${confs}, net: ${net}, cpu: ${cpu}, elapsed: ${et}, time: ${tt}]",
-=======
-   ilog("Produced block ${id}... #${n} @ ${t} signed by ${p} [trxs: ${count}, lib: ${lib}, confirmed: ${confs}]",
->>>>>>> 9d1ea27e
         ("p",new_bs->header.producer)("id",new_bs->id.str().substr(8,16))
         ("n",new_bs->block_num)("t",new_bs->header.timestamp)
         ("count",new_bs->block->transactions.size())("lib",chain.last_irreversible_block_num())
