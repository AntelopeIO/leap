#include <eosio/producer_plugin/producer_plugin.hpp>
<<<<<<< HEAD
#include <eosio/producer_plugin/subjective_billing.hpp>
=======
#include <eosio/producer_plugin/pending_snapshot.hpp>
#include <eosio/producer_plugin/snapshot_scheduler.hpp>
>>>>>>> cc4a46df
#include <eosio/producer_plugin/block_timing_util.hpp>

#include <eosio/chain/plugin_interface.hpp>
#include <eosio/chain/global_property_object.hpp>
#include <eosio/chain/generated_transaction_object.hpp>
#include <eosio/chain/snapshot.hpp>
#include <eosio/chain/subjective_billing.hpp>
#include <eosio/chain/transaction_object.hpp>
#include <eosio/chain/thread_utils.hpp>
#include <eosio/chain/unapplied_transaction_queue.hpp>
#include <eosio/chain/pending_snapshot.hpp>
#include <eosio/chain/snapshot_scheduler.hpp>

#include <eosio/resource_monitor_plugin/resource_monitor_plugin.hpp>

#include <fc/io/json.hpp>
#include <fc/log/logger_config.hpp>
#include <fc/scoped_exit.hpp>
#include <fc/time.hpp>

#include <boost/asio.hpp>
#include <boost/date_time/posix_time/posix_time.hpp>

#include <iostream>
#include <algorithm>
#include <mutex>
#include <boost/algorithm/string/predicate.hpp>
#include <boost/range/adaptor/map.hpp>
#include <boost/multi_index_container.hpp>
#include <boost/multi_index/member.hpp>
#include <boost/multi_index/hashed_index.hpp>
#include <boost/multi_index/ordered_index.hpp>
#include <boost/signals2/connection.hpp>

namespace bmi = boost::multi_index;
using bmi::indexed_by;
using bmi::ordered_non_unique;
using bmi::member;
using bmi::tag;
using bmi::hashed_unique;

using boost::multi_index_container;

using std::string;
using std::vector;
using boost::signals2::scoped_connection;

#undef FC_LOG_AND_DROP
#define LOG_AND_DROP()  \
   catch ( const guard_exception& e ) { \
      chain_plugin::handle_guard_exception(e); \
   } catch ( const std::bad_alloc& ) { \
      chain_apis::api_base::handle_bad_alloc(); \
   } catch ( boost::interprocess::bad_alloc& ) { \
      chain_apis::api_base::handle_db_exhaustion(); \
   } catch( fc::exception& er ) { \
      wlog( "${details}", ("details",er.to_detail_string()) ); \
   } catch( const std::exception& e ) {  \
      fc::exception fce( \
                FC_LOG_MESSAGE( warn, "std::exception: ${what}: ",("what",e.what()) ), \
                fc::std_exception_code,\
                BOOST_CORE_TYPEID(e).name(), \
                e.what() ) ; \
      wlog( "${details}", ("details",fce.to_detail_string()) ); \
   } catch( ... ) {  \
      fc::unhandled_exception e( \
                FC_LOG_MESSAGE( warn, "unknown: ",  ), \
                std::current_exception() ); \
      wlog( "${details}", ("details",e.to_detail_string()) ); \
   }

const std::string logger_name("producer_plugin");
fc::logger _log;

const std::string trx_successful_trace_logger_name("transaction_success_tracing");
fc::logger       _trx_successful_trace_log;

const std::string trx_failed_trace_logger_name("transaction_failure_tracing");
fc::logger       _trx_failed_trace_log;

const std::string trx_trace_success_logger_name("transaction_trace_success");
fc::logger       _trx_trace_success_log;

const std::string trx_trace_failure_logger_name("transaction_trace_failure");
fc::logger       _trx_trace_failure_log;

const std::string trx_logger_name("transaction");
fc::logger       _trx_log;

const std::string transient_trx_successful_trace_logger_name("transient_trx_success_tracing");
fc::logger       _transient_trx_successful_trace_log;

const std::string transient_trx_failed_trace_logger_name("transient_trx_failure_tracing");
fc::logger       _transient_trx_failed_trace_log;

namespace eosio {

   static auto _producer_plugin = application::register_plugin<producer_plugin>();

using namespace eosio::chain;
using namespace eosio::chain::plugin_interface;

namespace {
   bool exception_is_exhausted(const fc::exception& e) {
      auto code = e.code();
      return (code == block_cpu_usage_exceeded::code_value) ||
             (code == block_net_usage_exceeded::code_value) ||
             (code == deadline_exception::code_value) ||
             (code == ro_trx_vm_oc_compile_temporary_failure::code_value);
   }
}

struct transaction_id_with_expiry {
   transaction_id_type     trx_id;
   fc::time_point          expiry;
};

struct by_id;
struct by_expiry;

using transaction_id_with_expiry_index = multi_index_container<
   transaction_id_with_expiry,
   indexed_by<
      hashed_unique<tag<by_id>, BOOST_MULTI_INDEX_MEMBER(transaction_id_with_expiry, transaction_id_type, trx_id)>,
      ordered_non_unique<tag<by_expiry>, BOOST_MULTI_INDEX_MEMBER(transaction_id_with_expiry, fc::time_point, expiry)>
   >
>;

namespace {

// track multiple failures on unapplied transactions
class account_failures {
public:
   account_failures() = default;

   void set_max_failures_per_account( uint32_t max_failures, uint32_t size ) {
      max_failures_per_account = max_failures;
      reset_window_size_in_num_blocks = size;
   }

   void add( const account_name& n, const fc::exception& e ) {
      auto& fa = failed_accounts[n];
      ++fa.num_failures;
      fa.add( n, e );
   }

   // return true if exceeds max_failures_per_account and should be dropped
   bool failure_limit( const account_name& n ) {
      auto fitr = failed_accounts.find( n );
      if( fitr != failed_accounts.end() && fitr->second.num_failures >= max_failures_per_account ) {
         ++fitr->second.num_failures;
         return true;
      }
      return false;
   }

   void report_and_clear(uint32_t block_num, const chain::subjective_billing& sub_bill) {
      if (last_reset_block_num != block_num && (block_num % reset_window_size_in_num_blocks == 0) ) {
         report(block_num, sub_bill);
         failed_accounts.clear();
         last_reset_block_num = block_num;
      }
   }

   fc::time_point next_reset_timepoint(uint32_t current_block_num, fc::time_point current_block_time) const {
      auto num_blocks_to_reset = reset_window_size_in_num_blocks - (current_block_num % reset_window_size_in_num_blocks);
      return current_block_time + fc::milliseconds(num_blocks_to_reset * eosio::chain::config::block_interval_ms);
   }

private:
   void report(uint32_t block_num, const chain::subjective_billing& sub_bill) const {
      if( _log.is_enabled(fc::log_level::debug)) {
         auto now = fc::time_point::now();
         for ( const auto& e : failed_accounts ) {
            std::string reason;
            if( e.second.is_deadline() ) reason += "deadline";
            if( e.second.is_tx_cpu_usage() ) {
               if( !reason.empty() ) reason += ", ";
               reason += "tx_cpu_usage";
            }
            if( e.second.is_eosio_assert() ) {
               if( !reason.empty() ) reason += ", ";
               reason += "assert";
            }
            if( e.second.is_other() ) {
               if( !reason.empty() ) reason += ", ";
               reason += "other";
            }
            fc_dlog( _log, "Failed ${n} trxs, account: ${a}, sub bill: ${b}us, reason: ${r}",
                     ("n", e.second.num_failures)("b", sub_bill.get_subjective_bill(e.first, now))
                     ("a", e.first)("r", reason) );
         }
      }
   }
   struct account_failure {
      enum class ex_fields : uint8_t {
         ex_deadline_exception = 1,
         ex_tx_cpu_usage_exceeded = 2,
         ex_eosio_assert_exception = 4,
         ex_other_exception = 8
      };

      void add( const account_name& n, const fc::exception& e ) {
         auto exception_code = e.code();
         if( exception_code == tx_cpu_usage_exceeded::code_value ) {
            ex_flags = set_field( ex_flags, ex_fields::ex_tx_cpu_usage_exceeded );
         } else if( exception_code == deadline_exception::code_value ) {
            ex_flags = set_field( ex_flags, ex_fields::ex_deadline_exception );
         } else if( exception_code == eosio_assert_message_exception::code_value ||
                    exception_code == eosio_assert_code_exception::code_value ) {
            ex_flags = set_field( ex_flags, ex_fields::ex_eosio_assert_exception );
         } else {
            ex_flags = set_field( ex_flags, ex_fields::ex_other_exception );
            fc_dlog( _log, "Failed trx, account: ${a}, reason: ${r}, except: ${e}",
                     ("a", n)("r", exception_code)("e", e) );
         }
      }

      bool is_deadline() const { return has_field( ex_flags, ex_fields::ex_deadline_exception ); }
      bool is_tx_cpu_usage() const { return has_field( ex_flags, ex_fields::ex_tx_cpu_usage_exceeded ); }
      bool is_eosio_assert() const { return has_field( ex_flags, ex_fields::ex_eosio_assert_exception ); }
      bool is_other() const { return has_field( ex_flags, ex_fields::ex_other_exception ); }

      uint32_t num_failures = 0;
      uint8_t ex_flags = 0;
   };

   std::map<account_name, account_failure> failed_accounts;
   uint32_t max_failures_per_account = 3;
   uint32_t last_reset_block_num = 0;
   uint32_t reset_window_size_in_num_blocks = 1;
};

struct block_time_tracker {

   void add_idle_time( const fc::microseconds& idle ) {
      block_idle_time += idle;
   }

   void add_fail_time( const fc::microseconds& fail_time, bool is_transient ) {
      if( is_transient ) {
         // transient time includes both success and fail time
         transient_trx_time += fail_time;
         ++transient_trx_num;
      } else {
         trx_fail_time += fail_time;
         ++trx_fail_num;
      }
   }

   void add_success_time( const fc::microseconds& time, bool is_transient ) {
      if( is_transient ) {
         transient_trx_time += time;
         ++transient_trx_num;
      } else {
         trx_success_time += time;
         ++trx_success_num;
      }
   }

   void report( const fc::time_point& idle_trx_time, uint32_t block_num ) {
      if( _log.is_enabled( fc::log_level::debug ) ) {
         auto now = fc::time_point::now();
         add_idle_time( now - idle_trx_time );
         fc_dlog( _log, "Block #${n} trx idle: ${i}us out of ${t}us, success: ${sn}, ${s}us, fail: ${fn}, ${f}us, transient: ${trans_trx_num}, ${trans_trx_time}us, other: ${o}us",
                  ("n", block_num)
                  ("i", block_idle_time)("t", now - clear_time)("sn", trx_success_num)("s", trx_success_time)
                  ("fn", trx_fail_num)("f", trx_fail_time)
                  ("trans_trx_num", transient_trx_num)("trans_trx_time", transient_trx_time)
                  ("o", (now - clear_time) - block_idle_time - trx_success_time - trx_fail_time - transient_trx_time) );
      }
   }

   void clear() {
      block_idle_time = trx_fail_time = trx_success_time = transient_trx_time = fc::microseconds{};
      trx_fail_num = trx_success_num = transient_trx_num = 0;
      clear_time = fc::time_point::now();
   }

   fc::microseconds block_idle_time;
   uint32_t trx_success_num = 0;
   uint32_t trx_fail_num = 0;
   uint32_t transient_trx_num = 0;
   fc::microseconds trx_success_time;
   fc::microseconds trx_fail_time;
   fc::microseconds transient_trx_time;
   fc::time_point clear_time{fc::time_point::now()};
};

} // anonymous namespace

class producer_plugin_impl : public std::enable_shared_from_this<producer_plugin_impl> {
   public:
      producer_plugin_impl(boost::asio::io_service& io)
      :_timer(io)
      ,_transaction_ack_channel(app().get_channel<compat::channels::transaction_ack>())
      ,_ro_timer(io)
      {
      }

      uint32_t calculate_next_block_slot(const account_name& producer_name, uint32_t current_block_slot) const;
      void schedule_production_loop();
      void schedule_maybe_produce_block( bool exhausted );
      void produce_block();
      bool maybe_produce_block();
      bool block_is_exhausted() const;
      bool remove_expired_trxs( const fc::time_point& deadline );
      bool remove_expired_blacklisted_trxs( const fc::time_point& deadline );
      bool process_unapplied_trxs( const fc::time_point& deadline );
      void process_scheduled_and_incoming_trxs( const fc::time_point& deadline, unapplied_transaction_queue::iterator& itr );
      bool process_incoming_trxs( const fc::time_point& deadline, unapplied_transaction_queue::iterator& itr );

      struct push_result {
         bool block_exhausted = false;
         bool trx_exhausted = false;
         bool failed = false;
      };
      push_result push_transaction( const fc::time_point& block_deadline,
                                    const transaction_metadata_ptr& trx,
                                    bool api_trx, bool return_failure_trace,
                                    const next_function<transaction_trace_ptr>& next );
      push_result handle_push_result( const transaction_metadata_ptr& trx,
                                      const next_function<transaction_trace_ptr>& next,
                                      const fc::time_point& start,
                                      chain::controller& chain,
                                      const transaction_trace_ptr& trace,
                                      bool return_failure_trace,
                                      bool disable_subjective_enforcement,
                                      account_name first_auth,
                                      int64_t sub_bill,
                                      uint32_t prev_billed_cpu_time_us );
      void log_trx_results( const transaction_metadata_ptr& trx, const transaction_trace_ptr& trace, const fc::time_point& start );
      void log_trx_results( const transaction_metadata_ptr& trx, const fc::exception_ptr& except_ptr );
      void log_trx_results( const packed_transaction_ptr& trx, const transaction_trace_ptr& trace,
                            const fc::exception_ptr& except_ptr, uint32_t billed_cpu_us, const fc::time_point& start, bool is_transient );

      boost::program_options::variables_map _options;
      bool     _production_enabled                 = false;
      bool     _pause_production                   = false;

      using signature_provider_type = signature_provider_plugin::signature_provider_type;
      std::map<chain::public_key_type, signature_provider_type> _signature_providers;
      std::set<chain::account_name>                             _producers;
      boost::asio::deadline_timer                               _timer;
      using producer_watermark = std::pair<uint32_t, block_timestamp_type>;
      std::map<chain::account_name, producer_watermark>         _producer_watermarks;
      pending_block_mode                                        _pending_block_mode = pending_block_mode::speculating;
      unapplied_transaction_queue                               _unapplied_transactions;
      size_t                                                    _thread_pool_size = config::default_controller_thread_pool_size;
      named_thread_pool<struct prod>                            _thread_pool;

      std::atomic<int32_t>                                      _max_transaction_time_ms; // modified by app thread, read by net_plugin thread pool
      std::atomic<uint32_t>                                     _received_block{0}; // modified by net_plugin thread pool
      fc::microseconds                                          _max_irreversible_block_age_us;
      int32_t                                                   _cpu_effort_us = 0;
      fc::time_point                                            _pending_block_deadline;
      uint32_t                                                  _max_block_cpu_usage_threshold_us = 0;
      uint32_t                                                  _max_block_net_usage_threshold_bytes = 0;
      int32_t                                                   _max_scheduled_transaction_time_per_block_ms = 0;
      bool                                                      _disable_subjective_p2p_billing = true;
      bool                                                      _disable_subjective_api_billing = true;
      fc::time_point                                            _irreversible_block_time;
      fc::time_point                                            _idle_trx_time{fc::time_point::now()};

      std::vector<chain::digest_type>                           _protocol_features_to_activate;
      bool                                                      _protocol_features_signaled = false; // to mark whether it has been signaled in start_block

      chain_plugin* chain_plug = nullptr;

      compat::channels::transaction_ack::channel_type&          _transaction_ack_channel;

      incoming::methods::block_sync::method_type::handle        _incoming_block_sync_provider;
      incoming::methods::transaction_async::method_type::handle _incoming_transaction_async_provider;

      transaction_id_with_expiry_index                         _blacklisted_transactions;
<<<<<<< HEAD
      subjective_billing                                       _subjective_billing;
      account_failures                                         _account_fails{_subjective_billing};
=======
      pending_snapshot_index                                   _pending_snapshot_index;
      account_failures                                         _account_fails;
>>>>>>> cc4a46df
      block_time_tracker                                       _time_tracker;

      std::optional<scoped_connection>                          _accepted_block_connection;
      std::optional<scoped_connection>                          _accepted_block_header_connection;
      std::optional<scoped_connection>                          _irreversible_block_connection;
      std::optional<scoped_connection>                          _block_start_connection;

      producer_plugin_metrics                                   _metrics;

      /*
       * HACK ALERT
       * Boost timers can be in a state where a handler has not yet executed but is not abortable.
       * As this method needs to mutate state handlers depend on for proper functioning to maintain
       * invariants for other code (namely accepting incoming transactions in a nearly full block)
       * the handlers capture a corelation ID at the time they are set.  When they are executed
       * they must check that correlation_id against the global ordinal.  If it does not match that
       * implies that this method has been called with the handler in the state where it should be
       * cancelled but wasn't able to be.
       */
      uint32_t _timer_corelation_id = 0;

      // keep a expected ratio between defer txn and incoming txn
      double _incoming_defer_ratio = 1.0; // 1:1

      // path to write the snapshots to
      std::filesystem::path _snapshots_dir;

      // async snapshot scheduler
      snapshot_scheduler _snapshot_scheduler;

      // ro for read-only
      struct ro_trx_t {
         transaction_metadata_ptr trx;
         next_func_t              next;
      };
      // The queue storing previously exhausted read-only transactions to be re-executed by read-only threads
      // thread-safe
      class ro_trx_queue_t {
      public:
         void push_front(ro_trx_t&& t) {
            std::lock_guard g(mtx);
            queue.push_front(std::move(t));
         }

         bool empty() const {
            std::lock_guard g(mtx);
            return queue.empty();
         }

         bool pop_front(ro_trx_t& t) {
            std::unique_lock g(mtx);
            if (queue.empty())
               return false;
            t = queue.front();
            queue.pop_front();
            return true;
         }

      private:
         mutable std::mutex      mtx;
         deque<ro_trx_t>         queue;  // boost deque which is faster than std::deque
      };

      uint32_t                        _ro_thread_pool_size{ 0 };
       // Due to uncertainty to get total virtual memory size on a 5-level paging system for eos-vm-oc and
       // possible memory exhuastion for large number of contract usage for non-eos-vm-oc, set a hard limit
      static constexpr uint32_t       _ro_max_threads_allowed{ 8 };
      named_thread_pool<struct read>  _ro_thread_pool;
      fc::microseconds                _ro_write_window_time_us{ 200000 };
      fc::microseconds                _ro_read_window_time_us{ 60000 };
      static constexpr fc::microseconds _ro_read_window_minimum_time_us{ 10000 };
      fc::microseconds                _ro_read_window_effective_time_us{ 0 }; // calculated during option initialization
      std::atomic<int64_t>            _ro_all_threads_exec_time_us; // total time spent by all threads executing transactions. use atomic for simplicity and performance
      fc::time_point                  _ro_read_window_start_time;
      fc::time_point                  _ro_window_deadline; // only modified on app thread, read-window deadline or write-window deadline
      boost::asio::deadline_timer     _ro_timer; // only accessible from the main thread
      fc::microseconds                _ro_max_trx_time_us{ 0 }; // calculated during option initialization
      ro_trx_queue_t                  _ro_exhausted_trx_queue;
      std::atomic<uint32_t>           _ro_num_active_exec_tasks{ 0 };
      std::vector<std::future<bool>>  _ro_exec_tasks_fut;

      void start_write_window();
      void switch_to_write_window();
      void switch_to_read_window();
      bool read_only_execution_task(uint32_t pending_block_num);
      void repost_exhausted_transactions(const fc::time_point& deadline);
      bool push_read_only_transaction(transaction_metadata_ptr trx, next_function<transaction_trace_ptr> next);

      void consider_new_watermark( account_name producer, uint32_t block_num, block_timestamp_type timestamp) {
         auto itr = _producer_watermarks.find( producer );
         if( itr != _producer_watermarks.end() ) {
            itr->second.first = std::max( itr->second.first, block_num );
            itr->second.second = std::max( itr->second.second, timestamp );
         } else if( _producers.count( producer ) > 0 ) {
            _producer_watermarks.emplace( producer, std::make_pair(block_num, timestamp) );
         }
      }

      std::optional<producer_watermark> get_watermark( account_name producer ) const {
         auto itr = _producer_watermarks.find( producer );

         if( itr == _producer_watermarks.end() ) return {};

         return itr->second;
      }

      void on_block( const block_state_ptr& bsp ) {
         auto& chain = chain_plug->chain();
         auto before = _unapplied_transactions.size();
         _unapplied_transactions.clear_applied( bsp );
         chain.get_mutable_subjective_billing().on_block( _log, bsp, fc::time_point::now() );
         if (before > 0) {
            fc_dlog( _log, "Removed applied transactions before: ${before}, after: ${after}",
                     ("before", before)("after", _unapplied_transactions.size()) );
         }
      }

      void on_block_header( const block_state_ptr& bsp ) {
         consider_new_watermark( bsp->header.producer, bsp->block_num, bsp->block->timestamp );
      }

      void on_irreversible_block( const signed_block_ptr& lib ) {
         const chain::controller& chain = chain_plug->chain();
         EOS_ASSERT(chain.is_write_window(), producer_exception, "write window is expected for on_irreversible_block signal");
         _irreversible_block_time = lib->timestamp.to_time_point();
         _snapshot_scheduler.on_irreversible_block(lib, chain);
      }

      void update_block_metrics() {
         if (_metrics.should_post()) {
            auto& chain = chain_plug->chain();
            _metrics.unapplied_transactions.value = _unapplied_transactions.size();
            _metrics.subjective_bill_account_size.value = chain.get_subjective_billing().get_account_cache_size();
            _metrics.blacklisted_transactions.value = _blacklisted_transactions.size();
            _metrics.unapplied_transactions.value = _unapplied_transactions.size();

            _metrics.last_irreversible.value = chain.last_irreversible_block_num();
            _metrics.head_block_num.value = chain.head_block_num();

            const auto& sch_idx = chain.db().get_index<generated_transaction_multi_index, by_delay>();
            _metrics.scheduled_trxs.value = sch_idx.size();

            _metrics.post_metrics();
         }
      }

      void abort_block() {
         auto& chain = chain_plug->chain();

         if( chain.is_building_block() ) {
            _time_tracker.report( _idle_trx_time, chain.pending_block_num() );
         }
         _unapplied_transactions.add_aborted( chain.abort_block() );
         _idle_trx_time = fc::time_point::now();
      }

      bool on_incoming_block(const signed_block_ptr& block, const std::optional<block_id_type>& block_id, const block_state_ptr& bsp) {
         auto& chain = chain_plug->chain();
         if ( _pending_block_mode == pending_block_mode::producing ) {
            fc_wlog( _log, "dropped incoming block #${num} id: ${id}",
                     ("num", block->block_num())("id", block_id ? (*block_id).str() : "UNKNOWN") );
            return false;
         }

         // start a new speculative block, speculative start_block may have been interrupted
         auto ensure = fc::make_scoped_exit([this](){
            schedule_production_loop();
         });

         const auto& id = block_id ? *block_id : block->calculate_id();
         auto blk_num = block->block_num();

         auto now = fc::time_point::now();
         if (now - block->timestamp < fc::minutes(5) || (blk_num % 1000 == 0)) // only log every 1000 during sync
            fc_dlog(_log, "received incoming block ${n} ${id}", ("n", blk_num)("id", id));

         EOS_ASSERT( block->timestamp < (now + fc::seconds( 7 )), block_from_the_future,
                     "received a block from the future, ignoring it: ${id}", ("id", id) );

         /* de-dupe here... no point in aborting block if we already know the block */
         auto existing = chain.fetch_block_by_id( id );
         if( existing ) { return true; } // return true because the block is valid

         // start processing of block
         std::future<block_state_ptr> bsf;
         if( !bsp ) {
            bsf = chain.create_block_state_future( id, block );
         }

         // abort the pending block
         abort_block();

         // push the new block
         auto handle_error = [&](const auto& e)
         {
            elog((e.to_detail_string()));
            app().get_channel<channels::rejected_block>().publish( priority::medium, block );
            throw;
         };

         controller::block_report br;
         try {
            const block_state_ptr& bspr = bsp ? bsp : bsf.get();
            chain.push_block( br, bspr, [this]( const branch_type& forked_branch ) {
               _unapplied_transactions.add_forked( forked_branch );
            }, [this]( const transaction_id_type& id ) {
               return _unapplied_transactions.get_trx( id );
            } );
         } catch ( const guard_exception& e ) {
            chain_plugin::handle_guard_exception(e);
            return false;
         } catch ( const std::bad_alloc& ) {
            chain_apis::api_base::handle_bad_alloc();
         } catch ( boost::interprocess::bad_alloc& ) {
            chain_apis::api_base::handle_db_exhaustion();
         } catch ( const fork_database_exception& e ) {
            elog("Cannot recover from ${e}. Shutting down.", ("e", e.to_detail_string()));
            appbase::app().quit();
            return false;
         } catch( const fc::exception& e ) {
            handle_error(e);
         } catch (const std::exception& e) {
            handle_error(fc::std_exception_wrapper::from_current_exception(e));
         }

         const auto& hbs = chain.head_block_state();
         now = fc::time_point::now();
         if( hbs->header.timestamp.next().to_time_point() >= now ) {
            _production_enabled = true;
         }

         if( now - block->timestamp < fc::minutes(5) || (blk_num % 1000 == 0) ) {
            ilog("Received block ${id}... #${n} @ ${t} signed by ${p} "
                 "[trxs: ${count}, lib: ${lib}, confirmed: ${confs}, net: ${net}, cpu: ${cpu}, elapsed: ${elapsed}, time: ${time}, latency: ${latency} ms]",
                 ("p",block->producer)("id",id.str().substr(8,16))("n",blk_num)("t",block->timestamp)
                 ("count",block->transactions.size())("lib",chain.last_irreversible_block_num())
                 ("confs", block->confirmed)("net", br.total_net_usage)("cpu", br.total_cpu_usage_us)
                 ("elapsed", br.total_elapsed_time)("time", br.total_time)
                 ("latency", (now - block->timestamp).count()/1000 ) );
            if( chain.get_read_mode() != db_read_mode::IRREVERSIBLE && hbs->id != id && hbs->block != nullptr ) { // not applied to head
               ilog("Block not applied to head ${id}... #${n} @ ${t} signed by ${p} "
                    "[trxs: ${count}, dpos: ${dpos}, confirmed: ${confs}, net: ${net}, cpu: ${cpu}, elapsed: ${elapsed}, time: ${time}, latency: ${latency} ms]",
                    ("p",hbs->block->producer)("id",hbs->id.str().substr(8,16))("n",hbs->block_num)("t",hbs->block->timestamp)
                    ("count",hbs->block->transactions.size())("dpos", hbs->dpos_irreversible_blocknum)
                    ("confs", hbs->block->confirmed)("net", br.total_net_usage)("cpu", br.total_cpu_usage_us)
                    ("elapsed", br.total_elapsed_time)("time", br.total_time)
                    ("latency", (now - hbs->block->timestamp).count()/1000 ) );
            }
         }

         update_block_metrics();

         return true;
      }

      void restart_speculative_block() {
         // abort the pending block
         abort_block();

         schedule_production_loop();
      }

      void on_incoming_transaction_async(const packed_transaction_ptr& trx,
                                         bool api_trx,
                                         transaction_metadata::trx_type trx_type,
                                         bool return_failure_traces,
                                         next_function<transaction_trace_ptr> next) {
         if ( trx_type == transaction_metadata::trx_type::read_only ) {
            // Post all read only trxs to read_only queue for execution.
            auto trx_metadata = transaction_metadata::create_no_recover_keys( trx, transaction_metadata::trx_type::read_only );
            app().executor().post(priority::low, exec_queue::read_only, [this, trx{std::move(trx_metadata)}, next{std::move(next)}]() mutable {
               push_read_only_transaction( std::move(trx), std::move(next) );
            } );
            return;
         }

         chain::controller& chain = chain_plug->chain();
         const auto max_trx_time_ms = ( trx_type == transaction_metadata::trx_type::read_only ) ? -1 : _max_transaction_time_ms.load();
         fc::microseconds max_trx_cpu_usage = max_trx_time_ms < 0 ? fc::microseconds::maximum() : fc::milliseconds( max_trx_time_ms );

         auto future = transaction_metadata::start_recover_keys( trx, _thread_pool.get_executor(),
                                                                 chain.get_chain_id(), fc::microseconds( max_trx_cpu_usage ),
                                                                 trx_type,
                                                                 chain.configured_subjective_signature_length_limit() );

         auto is_transient = (trx_type == transaction_metadata::trx_type::read_only || trx_type == transaction_metadata::trx_type::dry_run);
         if( !is_transient ) {
            next = [this, trx, next{std::move(next)}]( const next_function_variant<transaction_trace_ptr>& response ) {
               next( response );

               fc::exception_ptr except_ptr; // rejected
               if( std::holds_alternative<fc::exception_ptr>( response ) ) {
                  except_ptr = std::get<fc::exception_ptr>( response );
               } else if( std::get<transaction_trace_ptr>( response )->except ) {
                  except_ptr = std::get<transaction_trace_ptr>( response )->except->dynamic_copy_exception();
               }

               _transaction_ack_channel.publish( priority::low, std::pair<fc::exception_ptr, packed_transaction_ptr>( except_ptr, trx ) );
            };
         }

         boost::asio::post(_thread_pool.get_executor(), [self = this, future{std::move(future)}, api_trx, is_transient, return_failure_traces,
                                                          next{std::move(next)}, trx=trx]() mutable {
            if( future.valid() ) {
               future.wait();
               app().executor().post( priority::low, exec_queue::read_write, [self, future{std::move(future)}, api_trx, is_transient, next{std::move( next )}, trx{std::move(trx)}, return_failure_traces]() mutable {
                  auto start = fc::time_point::now();
                  auto idle_time = start - self->_idle_trx_time;
                  self->_time_tracker.add_idle_time( idle_time );
                  fc_tlog( _log, "Time since last trx: ${t}us", ("t", idle_time) );

                  auto exception_handler = [self, is_transient, &next, trx{std::move(trx)}, &start](fc::exception_ptr ex) {
                     self->_time_tracker.add_idle_time( start - self->_idle_trx_time );
                     self->log_trx_results( trx, nullptr, ex, 0, start, is_transient );
                     next( std::move(ex) );
                     self->_idle_trx_time = fc::time_point::now();
                     auto dur = self->_idle_trx_time - start;
                     self->_time_tracker.add_fail_time(dur, is_transient);
                  };
                  try {
                     auto result = future.get();
                     if( !self->process_incoming_transaction_async( result, api_trx, return_failure_traces, next) ) {
                        if( self->_pending_block_mode == pending_block_mode::producing ) {
                           self->schedule_maybe_produce_block( true );
                        } else {
                           self->restart_speculative_block();
                        }
                     }
                     self->_idle_trx_time = fc::time_point::now();
                  } CATCH_AND_CALL(exception_handler);
               } );
            }
         });
      }

      bool process_incoming_transaction_async(const transaction_metadata_ptr& trx,
                                              bool api_trx,
                                              bool return_failure_trace,
                                              const next_function<transaction_trace_ptr>& next) {
         bool exhausted = false;
         chain::controller& chain = chain_plug->chain();
         try {
            const auto& id = trx->id();

            fc::time_point bt = chain.is_building_block() ? chain.pending_block_time() : chain.head_block_time();
            const fc::time_point expire = trx->packed_trx()->expiration();
            if( expire < bt ) {
               auto except_ptr = std::static_pointer_cast<fc::exception>(
                     std::make_shared<expired_tx_exception>(
                           FC_LOG_MESSAGE( error, "expired transaction ${id}, expiration ${e}, block time ${bt}",
                                           ("id", id)("e", expire)("bt", bt))));
               log_trx_results( trx, except_ptr );
               next( std::move(except_ptr) );
               return true;
            }

            if( chain.is_known_unexpired_transaction( id )) {
               auto except_ptr = std::static_pointer_cast<fc::exception>( std::make_shared<tx_duplicate>(
                     FC_LOG_MESSAGE( error, "duplicate transaction ${id}", ("id", id))));
               next( std::move(except_ptr) );
               return true;
            }

            if( !chain.is_building_block()) {
               _unapplied_transactions.add_incoming( trx, api_trx, return_failure_trace, next );
               return true;
            }

            const auto block_deadline = _pending_block_deadline;
            push_result pr = push_transaction( block_deadline, trx, api_trx, return_failure_trace, next );

            exhausted = pr.block_exhausted;
            if( pr.trx_exhausted ) {
               _unapplied_transactions.add_incoming( trx, api_trx, return_failure_trace, next );
            }

         } catch ( const guard_exception& e ) {
            chain_plugin::handle_guard_exception(e);
         } catch ( boost::interprocess::bad_alloc& ) {
            chain_apis::api_base::handle_db_exhaustion();
         } catch ( std::bad_alloc& ) {
            chain_apis::api_base::handle_bad_alloc();
         } CATCH_AND_CALL(next);

         return !exhausted;
      }


      fc::microseconds get_irreversible_block_age() {
         auto now = fc::time_point::now();
         if (now < _irreversible_block_time) {
            return fc::microseconds(0);
         } else {
            return now - _irreversible_block_time;
         }
      }

      account_name get_pending_block_producer() {
         auto& chain = chain_plug->chain();
         if (chain.is_building_block()) {
            return chain.pending_block_producer();
         } else {
            return {};
         }
      }

      bool production_disabled_by_policy() {
         return !_production_enabled || _pause_production || (_max_irreversible_block_age_us.count() >= 0 && get_irreversible_block_age() >= _max_irreversible_block_age_us);
      }

      enum class start_block_result {
         succeeded,
         failed,
         waiting_for_block,
         waiting_for_production,
         exhausted
      };

      inline bool should_interrupt_start_block( const fc::time_point& deadline, uint32_t pending_block_num ) const;
      start_block_result start_block();

      block_timestamp_type calculate_pending_block_time() const;
      void schedule_delayed_production_loop(const std::weak_ptr<producer_plugin_impl>& weak_this, std::optional<fc::time_point> wake_up_time);
      std::optional<fc::time_point> calculate_producer_wake_up_time( const block_timestamp_type& ref_block_time ) const;

};

void new_chain_banner(const eosio::chain::controller& db)
{
   std::cerr << "\n"
      "*******************************\n"
      "*                             *\n"
      "*   ------ NEW CHAIN ------   *\n"
      "*   - Welcome to Antelope -   *\n"
      "*   -----------------------   *\n"
      "*                             *\n"
      "*******************************\n"
      "\n";

   if( db.head_block_state()->header.timestamp.to_time_point() < (fc::time_point::now() - fc::milliseconds(200 * config::block_interval_ms)))
   {
      std::cerr << "Your genesis seems to have an old timestamp\n"
         "Please consider using the --genesis-timestamp option to give your genesis a recent timestamp\n"
         "\n"
         ;
   }
   return;
}

producer_plugin::producer_plugin()
   : my(new producer_plugin_impl(app().get_io_service()))
   {
   }

producer_plugin::~producer_plugin() {}

void producer_plugin::set_program_options(
   boost::program_options::options_description& command_line_options,
   boost::program_options::options_description& config_file_options)
{
   auto default_priv_key = private_key_type::regenerate<fc::ecc::private_key_shim>(fc::sha256::hash(std::string("nathan")));
   auto private_key_default = std::make_pair(default_priv_key.get_public_key(), default_priv_key );

   boost::program_options::options_description producer_options;

   producer_options.add_options()
         ("enable-stale-production,e", boost::program_options::bool_switch()->notifier([this](bool e){my->_production_enabled = e;}), "Enable block production, even if the chain is stale.")
         ("pause-on-startup,x", boost::program_options::bool_switch()->notifier([this](bool p){my->_pause_production = p;}), "Start this node in a state where production is paused")
         ("max-transaction-time", bpo::value<int32_t>()->default_value(30),
          "Limits the maximum time (in milliseconds) that is allowed a pushed transaction's code to execute before being considered invalid")
         ("max-irreversible-block-age", bpo::value<int32_t>()->default_value( -1 ),
          "Limits the maximum age (in seconds) of the DPOS Irreversible Block for a chain this node will produce blocks on (use negative value to indicate unlimited)")
         ("producer-name,p", boost::program_options::value<vector<string>>()->composing()->multitoken(),
          "ID of producer controlled by this node (e.g. inita; may specify multiple times)")
         ("signature-provider", boost::program_options::value<vector<string>>()->composing()->multitoken()->default_value(
               {default_priv_key.get_public_key().to_string() + "=KEY:" + default_priv_key.to_string()},
                default_priv_key.get_public_key().to_string() + "=KEY:" + default_priv_key.to_string()),
               app().get_plugin<signature_provider_plugin>().signature_provider_help_text())
         ("greylist-account", boost::program_options::value<vector<string>>()->composing()->multitoken(),
          "account that can not access to extended CPU/NET virtual resources")
         ("greylist-limit", boost::program_options::value<uint32_t>()->default_value(1000),
          "Limit (between 1 and 1000) on the multiple that CPU/NET virtual resources can extend during low usage (only enforced subjectively; use 1000 to not enforce any limit)")
         ("cpu-effort-percent", bpo::value<uint32_t>()->default_value(config::default_block_cpu_effort_pct / config::percent_1),
          "Percentage of cpu block production time used to produce block. Whole number percentages, e.g. 80 for 80%")
         ("max-block-cpu-usage-threshold-us", bpo::value<uint32_t>()->default_value( 5000 ),
          "Threshold of CPU block production to consider block full; when within threshold of max-block-cpu-usage block can be produced immediately")
         ("max-block-net-usage-threshold-bytes", bpo::value<uint32_t>()->default_value( 1024 ),
          "Threshold of NET block production to consider block full; when within threshold of max-block-net-usage block can be produced immediately")
         ("max-scheduled-transaction-time-per-block-ms", boost::program_options::value<int32_t>()->default_value(100),
          "Maximum wall-clock time, in milliseconds, spent retiring scheduled transactions (and incoming transactions according to incoming-defer-ratio) in any block before returning to normal transaction processing.")
         ("subjective-cpu-leeway-us", boost::program_options::value<int32_t>()->default_value( config::default_subjective_cpu_leeway_us ),
          "Time in microseconds allowed for a transaction that starts with insufficient CPU quota to complete and cover its CPU usage.")
         ("subjective-account-max-failures", boost::program_options::value<uint32_t>()->default_value(3),
          "Sets the maximum amount of failures that are allowed for a given account per window size.")
         ("subjective-account-max-failures-window-size", boost::program_options::value<uint32_t>()->default_value(1),
          "Sets the window size in number of blocks for subjective-account-max-failures.")
         ("subjective-account-decay-time-minutes", bpo::value<uint32_t>()->default_value( config::account_cpu_usage_average_window_ms / 1000 / 60 ),
          "Sets the time to return full subjective cpu for accounts")
         ("incoming-defer-ratio", bpo::value<double>()->default_value(1.0),
          "ratio between incoming transactions and deferred transactions when both are queued for execution")
         ("incoming-transaction-queue-size-mb", bpo::value<uint16_t>()->default_value( 1024 ),
          "Maximum size (in MiB) of the incoming transaction queue. Exceeding this value will subjectively drop transaction with resource exhaustion.")
         ("disable-subjective-billing", bpo::value<bool>()->default_value(true),
          "Disable subjective CPU billing for API/P2P transactions")
         ("disable-subjective-account-billing", boost::program_options::value<vector<string>>()->composing()->multitoken(),
          "Account which is excluded from subjective CPU billing")
         ("disable-subjective-p2p-billing", bpo::value<bool>()->default_value(true),
          "Disable subjective CPU billing for P2P transactions")
         ("disable-subjective-api-billing", bpo::value<bool>()->default_value(true),
          "Disable subjective CPU billing for API transactions")
         ("producer-threads", bpo::value<uint16_t>()->default_value(my->_thread_pool_size),
          "Number of worker threads in producer thread pool")
         ("snapshots-dir", bpo::value<std::filesystem::path>()->default_value("snapshots"),
          "the location of the snapshots directory (absolute path or relative to application data dir)")
         ("read-only-threads", bpo::value<uint32_t>(),
          "Number of worker threads in read-only execution thread pool. Max 8.")
         ("read-only-write-window-time-us", bpo::value<uint32_t>()->default_value(my->_ro_write_window_time_us.count()),
          "Time in microseconds the write window lasts.")
         ("read-only-read-window-time-us", bpo::value<uint32_t>()->default_value(my->_ro_read_window_time_us.count()),
          "Time in microseconds the read window lasts.")
         ;
   config_file_options.add(producer_options);
}

bool producer_plugin::is_producer_key(const chain::public_key_type& key) const
{
  auto private_key_itr = my->_signature_providers.find(key);
  if(private_key_itr != my->_signature_providers.end())
    return true;
  return false;
}

chain::signature_type producer_plugin::sign_compact(const chain::public_key_type& key, const fc::sha256& digest) const
{
  if(key != chain::public_key_type()) {
    auto private_key_itr = my->_signature_providers.find(key);
    EOS_ASSERT(private_key_itr != my->_signature_providers.end(), producer_priv_key_not_found, "Local producer has no private key in config.ini corresponding to public key ${key}", ("key", key));

    return private_key_itr->second(digest);
  }
  else {
    return chain::signature_type();
  }
}

template<typename T>
T dejsonify(const string& s) {
   return fc::json::from_string(s).as<T>();
}

#define LOAD_VALUE_SET(options, op_name, container) \
if( options.count(op_name) ) { \
   const std::vector<std::string>& ops = options[op_name].as<std::vector<std::string>>(); \
   for( const auto& v : ops ) { \
      container.emplace( eosio::chain::name( v ) ); \
   } \
}

void producer_plugin::plugin_initialize(const boost::program_options::variables_map& options)
{ try {
   handle_sighup(); // Sets loggers

   my->chain_plug = app().find_plugin<chain_plugin>();
   EOS_ASSERT( my->chain_plug, plugin_config_exception, "chain_plugin not found" );
   my->_options = &options;
   LOAD_VALUE_SET(options, "producer-name", my->_producers)

   chain::controller& chain = my->chain_plug->chain();

   if( options.count("signature-provider") ) {
      const std::vector<std::string> key_spec_pairs = options["signature-provider"].as<std::vector<std::string>>();
      for (const auto& key_spec_pair : key_spec_pairs) {
         try {
            const auto& [pubkey, provider] = app().get_plugin<signature_provider_plugin>().signature_provider_for_specification(key_spec_pair);
            my->_signature_providers[pubkey] = provider;
         } catch(secure_enclave_exception& e) {
            elog("Error with Secure Enclave signature provider: ${e}; ignoring ${val}", ("e", e.top_message())("val", key_spec_pair));
         } catch (fc::exception& e) {
            elog("Malformed signature provider: \"${val}\": ${e}, ignoring!", ("val", key_spec_pair)("e", e));
         } catch (...) {
            elog("Malformed signature provider: \"${val}\", ignoring!", ("val", key_spec_pair));
         }
      }
   }

   auto subjective_account_max_failures_window_size = options.at("subjective-account-max-failures-window-size").as<uint32_t>();
   EOS_ASSERT( subjective_account_max_failures_window_size > 0, plugin_config_exception,
               "subjective-account-max-failures-window-size ${s} must be greater than 0", ("s", subjective_account_max_failures_window_size) );

   my->_account_fails.set_max_failures_per_account( options.at("subjective-account-max-failures").as<uint32_t>(),
                                                    subjective_account_max_failures_window_size );

   uint32_t cpu_effort_pct = options.at("cpu-effort-percent").as<uint32_t>();
   EOS_ASSERT( cpu_effort_pct >= 0 && cpu_effort_pct <= 100, plugin_config_exception,
               "cpu-effort-percent ${pct} must be 0 - 100", ("pct", cpu_effort_pct) );
      cpu_effort_pct *= config::percent_1;

   my->_cpu_effort_us = EOS_PERCENT( config::block_interval_us, cpu_effort_pct );

   my->_max_block_cpu_usage_threshold_us = options.at( "max-block-cpu-usage-threshold-us" ).as<uint32_t>();
   EOS_ASSERT( my->_max_block_cpu_usage_threshold_us < config::block_interval_us, plugin_config_exception,
               "max-block-cpu-usage-threshold-us ${t} must be 0 .. ${bi}", ("bi", config::block_interval_us)("t", my->_max_block_cpu_usage_threshold_us) );

   my->_max_block_net_usage_threshold_bytes = options.at( "max-block-net-usage-threshold-bytes" ).as<uint32_t>();

   my->_max_scheduled_transaction_time_per_block_ms = options.at("max-scheduled-transaction-time-per-block-ms").as<int32_t>();

   if( options.at( "subjective-cpu-leeway-us" ).as<int32_t>() != config::default_subjective_cpu_leeway_us ) {
      chain.set_subjective_cpu_leeway( fc::microseconds( options.at( "subjective-cpu-leeway-us" ).as<int32_t>() ) );
   }

   fc::microseconds subjective_account_decay_time = fc::minutes(options.at( "subjective-account-decay-time-minutes" ).as<uint32_t>());
   EOS_ASSERT( subjective_account_decay_time.count() > 0, plugin_config_exception,
               "subjective-account-decay-time-minutes ${dt} must be greater than 0", ("dt", subjective_account_decay_time.to_seconds() / 60));
   chain.get_mutable_subjective_billing().set_expired_accumulator_average_window( subjective_account_decay_time );

   my->_max_transaction_time_ms = options.at("max-transaction-time").as<int32_t>();

   my->_max_irreversible_block_age_us = fc::seconds(options.at("max-irreversible-block-age").as<int32_t>());

   auto max_incoming_transaction_queue_size = options.at("incoming-transaction-queue-size-mb").as<uint16_t>() * 1024*1024;

   EOS_ASSERT( max_incoming_transaction_queue_size > 0, plugin_config_exception,
               "incoming-transaction-queue-size-mb ${mb} must be greater than 0", ("mb", max_incoming_transaction_queue_size) );

   my->_unapplied_transactions.set_max_transaction_queue_size( max_incoming_transaction_queue_size );

   my->_incoming_defer_ratio = options.at("incoming-defer-ratio").as<double>();

   bool disable_subjective_billing = options.at("disable-subjective-billing").as<bool>();
   my->_disable_subjective_p2p_billing = options.at("disable-subjective-p2p-billing").as<bool>();
   my->_disable_subjective_api_billing = options.at("disable-subjective-api-billing").as<bool>();
   dlog( "disable-subjective-billing: ${s}, disable-subjective-p2p-billing: ${p2p}, disable-subjective-api-billing: ${api}",
         ("s", disable_subjective_billing)("p2p", my->_disable_subjective_p2p_billing)("api", my->_disable_subjective_api_billing) );
   if( !disable_subjective_billing ) {
       my->_disable_subjective_p2p_billing = my->_disable_subjective_api_billing = false;
   } else if( !my->_disable_subjective_p2p_billing || !my->_disable_subjective_api_billing ) {
       disable_subjective_billing = false;
   }
   if( disable_subjective_billing ) {
      chain.get_mutable_subjective_billing().disable();
       ilog( "Subjective CPU billing disabled" );
   } else if( !my->_disable_subjective_p2p_billing && !my->_disable_subjective_api_billing ) {
       ilog( "Subjective CPU billing enabled" );
   } else {
       if( my->_disable_subjective_p2p_billing ) ilog( "Subjective CPU billing of P2P trxs disabled " );
       if( my->_disable_subjective_api_billing ) ilog( "Subjective CPU billing of API trxs disabled " );
   }

   my->_thread_pool_size = options.at( "producer-threads" ).as<uint16_t>();
   EOS_ASSERT( my->_thread_pool_size > 0, plugin_config_exception,
               "producer-threads ${num} must be greater than 0", ("num", my->_thread_pool_size));

   if( options.count( "snapshots-dir" )) {
      auto sd = options.at( "snapshots-dir" ).as<std::filesystem::path>();
      if( sd.is_relative()) {
         my->_snapshots_dir = app().data_dir() / sd;
         if (!std::filesystem::exists(my->_snapshots_dir)) {
            std::filesystem::create_directories(my->_snapshots_dir);
         }
      } else {
         my->_snapshots_dir = sd;
      }

      EOS_ASSERT( std::filesystem::is_directory(my->_snapshots_dir), snapshot_directory_not_found_exception,
                  "No such directory '${dir}'", ("dir", my->_snapshots_dir) );

      if (auto resmon_plugin = app().find_plugin<resource_monitor_plugin>()) {
         resmon_plugin->monitor_directory(my->_snapshots_dir);
      }
   }

   if ( options.count( "read-only-threads" ) ) {
      my->_ro_thread_pool_size = options.at( "read-only-threads" ).as<uint32_t>();
   } else if ( my->_producers.empty() ) {
      if( options.count( "plugin" ) ) {
         const auto& v = options.at( "plugin" ).as<std::vector<std::string>>();
         auto i = std::find_if( v.cbegin(), v.cend(), []( const std::string& p ) { return p == "eosio::chain_api_plugin"; } );
         if( i != v.cend() ) {
            // default to 3 threads for non producer nodes running chain_api_plugin if not specified
            my->_ro_thread_pool_size = 3;
            ilog( "chain_api_plugin configured, defaulting read-only-threads to ${t}", ("t", my->_ro_thread_pool_size) );
         }
      }
   }
   EOS_ASSERT( test_mode_ || my->_ro_thread_pool_size == 0 || my->_producers.empty(), plugin_config_exception, "--read-only-threads not allowed on producer node" );
   // only initialize other read-only options when read-only thread pool is enabled
   if ( my->_ro_thread_pool_size > 0 ) {
#ifdef EOSIO_EOS_VM_OC_RUNTIME_ENABLED
      if (chain.is_eos_vm_oc_enabled()) {
         // EOS VM OC requires 4.2TB Virtual for each executing thread. Make sure the memory
         // required by configured read-only threads does not exceed the total system virtual memory.
         std::string attr_name;
         size_t vm_total_kb { 0 };
         size_t vm_used_kb { 0 };
         std::ifstream meminfo_file("/proc/meminfo");
         while (meminfo_file >> attr_name) {
            if (attr_name == "VmallocTotal:") {
               if ( !(meminfo_file >> vm_total_kb) )
                  break;
            } else if (attr_name == "VmallocUsed:") {
               if ( !(meminfo_file >> vm_used_kb) )
                  break;
            }
            meminfo_file.ignore(std::numeric_limits<std::streamsize>::max(), '\n');
         }

         EOS_ASSERT( vm_total_kb > 0, plugin_config_exception, "Unable to get system virtual memory size (not a Linux?), therefore cannot determine if the system has enough virtual memory for multi-threaded read-only transactions on EOS VM OC");
         EOS_ASSERT( vm_total_kb > vm_used_kb, plugin_config_exception, "vm total (${t}) must be greater than vm used (${u})", ("t", vm_total_kb)("u", vm_used_kb));
         uint32_t num_threads_supported = (vm_total_kb - vm_used_kb) / 4200000000;
         // reserve 1 for the app thread, 1 for anything else which might use VM
         EOS_ASSERT( num_threads_supported > 2, plugin_config_exception, "With the EOS VM OC configured, there is not enough system virtual memory to support the required minimum of 3 threads (1 for main thread, 1 for read-only, and 1 for anything else), vm total: ${t}, vm used: ${u}", ("t", vm_total_kb)("u", vm_used_kb));
         num_threads_supported -= 2;
         auto actual_threads_allowed = std::min(my->_ro_max_threads_allowed, num_threads_supported);
         ilog("vm total in kb: ${total}, vm used in kb: ${used}, number of EOS VM OC threads supported ((vm total - vm used)/4.2 TB - 2): ${supp}, max allowed: ${max}, actual allowed: ${actual}", ("total", vm_total_kb) ("used", vm_used_kb) ("supp", num_threads_supported) ("max", my->_ro_max_threads_allowed)("actual", actual_threads_allowed));
         EOS_ASSERT( my->_ro_thread_pool_size <= actual_threads_allowed, plugin_config_exception, "--read-only-threads (${th}) greater than number of threads allowed for EOS VM OC (${allowed})", ("th", my->_ro_thread_pool_size) ("allowed", actual_threads_allowed) );
      }
#endif
      EOS_ASSERT( my->_ro_thread_pool_size <= my->_ro_max_threads_allowed, plugin_config_exception, "--read-only-threads (${th}) greater than number of threads allowed (${allowed})", ("th", my->_ro_thread_pool_size) ("allowed", my->_ro_max_threads_allowed) );
   }

   my->_ro_write_window_time_us = fc::microseconds( options.at( "read-only-write-window-time-us" ).as<uint32_t>() );
   my->_ro_read_window_time_us = fc::microseconds( options.at( "read-only-read-window-time-us" ).as<uint32_t>() );
   EOS_ASSERT( my->_ro_read_window_time_us > my->_ro_read_window_minimum_time_us, plugin_config_exception, "minimum of --read-only-read-window-time-us (${read}) must be ${min} microseconds", ("read", my->_ro_read_window_time_us) ("min", my->_ro_read_window_minimum_time_us) );
   my->_ro_read_window_effective_time_us = my->_ro_read_window_time_us - my->_ro_read_window_minimum_time_us;

   // Make sure a read-only transaction can finish within the read
   // window if scheduled at the very beginning of the window.
   // Use _ro_read_window_effective_time_us instead of _ro_read_window_time_us
   // for safety margin
   if ( my->_max_transaction_time_ms.load() > 0 ) {
      EOS_ASSERT( my->_ro_read_window_effective_time_us > fc::milliseconds(my->_max_transaction_time_ms.load()), plugin_config_exception, "--read-only-read-window-time-us (${read}) must be greater than --max-transaction-time ${trx_time} ms plus a margin of ${min} us", ("read", my->_ro_read_window_time_us) ("trx_time", my->_max_transaction_time_ms.load()) ("min", my->_ro_read_window_minimum_time_us) );
      my->_ro_max_trx_time_us = fc::milliseconds(my->_max_transaction_time_ms.load());
   } else {
      // _max_transaction_time_ms can be set to negative in testing (for unlimited)
      my->_ro_max_trx_time_us = my->_ro_read_window_effective_time_us;
   }
   ilog("ro_thread_pool_size ${s}, ro_write_window_time_us ${ww}, ro_read_window_time_us ${rw}, ro_max_trx_time_us ${t}, ro_read_window_effective_time_us ${w}",
        ("s", my->_ro_thread_pool_size)("ww", my->_ro_write_window_time_us)("rw", my->_ro_read_window_time_us)("t", my->_ro_max_trx_time_us)("w", my->_ro_read_window_effective_time_us));

   my->_incoming_block_sync_provider = app().get_method<incoming::methods::block_sync>().register_provider(
         [this](const signed_block_ptr& block, const std::optional<block_id_type>& block_id, const block_state_ptr& bsp) {
      return my->on_incoming_block(block, block_id, bsp);
   });

   my->_incoming_transaction_async_provider = app().get_method<incoming::methods::transaction_async>().register_provider(
         [this](const packed_transaction_ptr& trx, bool api_trx, transaction_metadata::trx_type trx_type, bool return_failure_traces, next_function<transaction_trace_ptr> next) -> void {
      return my->on_incoming_transaction_async(trx, api_trx, trx_type, return_failure_traces, next );
   });

   if (options.count("greylist-account")) {
      std::vector<std::string> greylist = options["greylist-account"].as<std::vector<std::string>>();
      greylist_params param;
      for (auto &a : greylist) {
         param.accounts.push_back(account_name(a));
      }
      add_greylist_accounts(param);
   }

   {
      uint32_t greylist_limit = options.at("greylist-limit").as<uint32_t>();
      chain.set_greylist_limit( greylist_limit );
   }

   if( options.count("disable-subjective-account-billing") ) {
      std::vector<std::string> accounts = options["disable-subjective-account-billing"].as<std::vector<std::string>>();
      for( const auto& a : accounts ) {
         chain.get_mutable_subjective_billing().disable_account( account_name(a) );
      }
   }

   my->_snapshot_scheduler.set_db_path(my->_snapshots_dir);
   my->_snapshot_scheduler.set_snapshots_path(my->_snapshots_dir);  
} FC_LOG_AND_RETHROW() }

using namespace std::chrono_literals;
void producer_plugin::plugin_startup()
{ try {
   try {
   ilog("producer plugin:  plugin_startup() begin");

   my->_thread_pool.start( my->_thread_pool_size, []( const fc::exception& e ) {
      fc_elog( _log, "Exception in producer thread pool, exiting: ${e}", ("e", e.to_detail_string()) );
      app().quit();
   } );


   chain::controller& chain = my->chain_plug->chain();
   EOS_ASSERT( my->_producers.empty() || chain.get_read_mode() != chain::db_read_mode::IRREVERSIBLE, plugin_config_exception,
              "node cannot have any producer-name configured because block production is impossible when read_mode is \"irreversible\"" );

   EOS_ASSERT( my->_producers.empty() || chain.get_validation_mode() == chain::validation_mode::FULL, plugin_config_exception,
              "node cannot have any producer-name configured because block production is not safe when validation_mode is not \"full\"" );

   EOS_ASSERT( my->_producers.empty() || my->chain_plug->accept_transactions(), plugin_config_exception,
              "node cannot have any producer-name configured because no block production is possible with no [api|p2p]-accepted-transactions" );

   my->_accepted_block_connection.emplace(chain.accepted_block.connect( [this]( const auto& bsp ){ my->on_block( bsp ); } ));
   my->_accepted_block_header_connection.emplace(chain.accepted_block_header.connect( [this]( const auto& bsp ){ my->on_block_header( bsp ); } ));
   my->_irreversible_block_connection.emplace(chain.irreversible_block.connect( [this]( const auto& bsp ){ my->on_irreversible_block( bsp->block ); } ));
  
   my->_block_start_connection.emplace(chain.block_start.connect( [this, &chain]( uint32_t bs ) { 
      try {
         my->_snapshot_scheduler.on_start_block(bs, chain);
      }
      catch (const snapshot_execution_exception & e) {
         fc_elog( _log, "Exception during snapshot execution: ${e}", ("e", e.to_detail_string()) );
         app().quit();
      }
   } ));
 
   const auto lib_num = chain.last_irreversible_block_num();
   const auto lib = chain.fetch_block_by_number(lib_num);
   if (lib) {
      my->on_irreversible_block(lib);
   } else {
      my->_irreversible_block_time = fc::time_point::maximum();
   }

   if (!my->_producers.empty()) {
      ilog("Launching block production for ${n} producers at ${time}.", ("n", my->_producers.size())("time",fc::time_point::now()));

      if (my->_production_enabled) {
         if (chain.head_block_num() == 0) {
            new_chain_banner(chain);
         }
      }
   }

   if ( my->_ro_thread_pool_size > 0 ) {
      std::atomic<uint32_t> num_threads_started = 0;
      my->_ro_thread_pool.start( my->_ro_thread_pool_size,
         []( const fc::exception& e ) {
            fc_elog( _log, "Exception in read-only thread pool, exiting: ${e}", ("e", e.to_detail_string()) );
            app().quit();
         },
         [&]() {
            chain.init_thread_local_data();
            ++num_threads_started;
         });

      // This will be changed with std::latch or std::atomic<>::wait
      // when C++20 is used.
      auto time_slept_ms = 0;
      constexpr auto max_time_slept_ms = 1000;
      while ( num_threads_started.load() < my->_ro_thread_pool_size && time_slept_ms < max_time_slept_ms ) {
         std::this_thread::sleep_for( 1ms );
         ++time_slept_ms;
      }
      EOS_ASSERT(num_threads_started.load() == my->_ro_thread_pool_size, producer_exception, "read-only threads failed to start. num_threads_started: ${n}, time_slept_ms: ${t}ms", ("n", num_threads_started.load())("t", time_slept_ms));

      my->start_write_window();
   }

   my->schedule_production_loop();

   ilog("producer plugin:  plugin_startup() end");
   } catch( ... ) {
      // always call plugin_shutdown, even on exception
      plugin_shutdown();
      throw;
   }
} FC_CAPTURE_AND_RETHROW() }

void producer_plugin::plugin_shutdown() {
   try {
      my->_timer.cancel();
   } catch ( const std::bad_alloc& ) {
     chain_apis::api_base::handle_bad_alloc();
   } catch ( const boost::interprocess::bad_alloc& ) {
     chain_apis::api_base::handle_bad_alloc();
   } catch(const fc::exception& e) {
      edump((e.to_detail_string()));
   } catch(const std::exception& e) {
      edump((fc::std_exception_wrapper::from_current_exception(e).to_detail_string()));
   }

   my->_thread_pool.stop();

   my->_unapplied_transactions.clear();

   app().executor().post( 0, [me = my](){} ); // keep my pointer alive until queue is drained
   fc_ilog(_log, "exit shutdown");
}

void producer_plugin::handle_sighup() {
   fc::logger::update( logger_name, _log );
   fc::logger::update(trx_successful_trace_logger_name, _trx_successful_trace_log);
   fc::logger::update(trx_failed_trace_logger_name, _trx_failed_trace_log);
   fc::logger::update(trx_trace_success_logger_name, _trx_trace_success_log);
   fc::logger::update(trx_trace_failure_logger_name, _trx_trace_failure_log);
   fc::logger::update(trx_logger_name, _trx_log);
   fc::logger::update(transient_trx_successful_trace_logger_name, _transient_trx_successful_trace_log);
   fc::logger::update(transient_trx_failed_trace_logger_name, _transient_trx_failed_trace_log);
}

void producer_plugin::pause() {
   fc_ilog(_log, "Producer paused.");
   my->_pause_production = true;
}

void producer_plugin::resume() {
   my->_pause_production = false;
   // it is possible that we are only speculating because of this policy which we have now changed
   // re-evaluate that now
   //
   if (my->_pending_block_mode == pending_block_mode::speculating) {
      my->abort_block();
      fc_ilog(_log, "Producer resumed. Scheduling production.");
      my->schedule_production_loop();
   } else {
      fc_ilog(_log, "Producer resumed.");
   }
}

bool producer_plugin::paused() const {
   return my->_pause_production;
}

void producer_plugin::update_runtime_options(const runtime_options& options) {
   chain::controller& chain = my->chain_plug->chain();
   bool check_speculating = false;

   if (options.max_transaction_time) {
      my->_max_transaction_time_ms = *options.max_transaction_time;
   }

   if (options.max_irreversible_block_age) {
      my->_max_irreversible_block_age_us =  fc::seconds(*options.max_irreversible_block_age);
      check_speculating = true;
   }

   if (options.cpu_effort_us) {
      my->_cpu_effort_us = *options.cpu_effort_us;
   }

   if (options.max_scheduled_transaction_time_per_block_ms) {
      my->_max_scheduled_transaction_time_per_block_ms = *options.max_scheduled_transaction_time_per_block_ms;
   }

   if (options.incoming_defer_ratio) {
      my->_incoming_defer_ratio = *options.incoming_defer_ratio;
   }

   if (check_speculating && my->_pending_block_mode == pending_block_mode::speculating) {
      my->abort_block();
      my->schedule_production_loop();
   }

   if (options.subjective_cpu_leeway_us) {
      chain.set_subjective_cpu_leeway(fc::microseconds(*options.subjective_cpu_leeway_us));
   }

   if (options.greylist_limit) {
      chain.set_greylist_limit(*options.greylist_limit);
   }
}

producer_plugin::runtime_options producer_plugin::get_runtime_options() const {
   return {
      my->_max_transaction_time_ms,
      my->_max_irreversible_block_age_us.count() < 0 ? -1 : my->_max_irreversible_block_age_us.count() / 1'000'000,
      my->_cpu_effort_us,
      my->_max_scheduled_transaction_time_per_block_ms,
      my->chain_plug->chain().get_subjective_cpu_leeway() ?
            my->chain_plug->chain().get_subjective_cpu_leeway()->count() :
            std::optional<int32_t>(),
      my->_incoming_defer_ratio,
      my->chain_plug->chain().get_greylist_limit()
   };
}

void producer_plugin::add_greylist_accounts(const greylist_params& params) {
   EOS_ASSERT(params.accounts.size() > 0, chain::invalid_http_request, "At least one account is required");

   chain::controller& chain = my->chain_plug->chain();
   for (auto &acc : params.accounts) {
      chain.add_resource_greylist(acc);
   }
}

void producer_plugin::remove_greylist_accounts(const greylist_params& params) {
   EOS_ASSERT(params.accounts.size() > 0, chain::invalid_http_request, "At least one account is required");

   chain::controller& chain = my->chain_plug->chain();
   for (auto &acc : params.accounts) {
      chain.remove_resource_greylist(acc);
   }
}

producer_plugin::greylist_params producer_plugin::get_greylist() const {
   chain::controller& chain = my->chain_plug->chain();
   greylist_params result;
   const auto& list = chain.get_resource_greylist();
   result.accounts.reserve(list.size());
   for (auto &acc: list) {
      result.accounts.push_back(acc);
   }
   return result;
}

producer_plugin::whitelist_blacklist producer_plugin::get_whitelist_blacklist() const {
   chain::controller& chain = my->chain_plug->chain();
   return {
      chain.get_actor_whitelist(),
      chain.get_actor_blacklist(),
      chain.get_contract_whitelist(),
      chain.get_contract_blacklist(),
      chain.get_action_blacklist(),
      chain.get_key_blacklist()
   };
}

void producer_plugin::set_whitelist_blacklist(const producer_plugin::whitelist_blacklist& params) {
   EOS_ASSERT(params.actor_whitelist || params.actor_blacklist || params.contract_whitelist || params.contract_blacklist || params.action_blacklist || params.key_blacklist,
              chain::invalid_http_request,
              "At least one of actor_whitelist, actor_blacklist, contract_whitelist, contract_blacklist, action_blacklist, and key_blacklist is required"
             );

   chain::controller& chain = my->chain_plug->chain();
   if(params.actor_whitelist) chain.set_actor_whitelist(*params.actor_whitelist);
   if(params.actor_blacklist) chain.set_actor_blacklist(*params.actor_blacklist);
   if(params.contract_whitelist) chain.set_contract_whitelist(*params.contract_whitelist);
   if(params.contract_blacklist) chain.set_contract_blacklist(*params.contract_blacklist);
   if(params.action_blacklist) chain.set_action_blacklist(*params.action_blacklist);
   if(params.key_blacklist) chain.set_key_blacklist(*params.key_blacklist);
}

producer_plugin::integrity_hash_information producer_plugin::get_integrity_hash() const {
   chain::controller& chain = my->chain_plug->chain();

   auto reschedule = fc::make_scoped_exit([this](){
      my->schedule_production_loop();
   });

   if (chain.is_building_block()) {
      // abort the pending block
      my->abort_block();
   } else {
      reschedule.cancel();
   }

   return {chain.head_block_id(), chain.calculate_integrity_hash()};
}

void producer_plugin::create_snapshot(producer_plugin::next_function<chain::snapshot_scheduler::snapshot_information> next) {
   chain::controller& chain = my->chain_plug->chain();
   
   auto reschedule = fc::make_scoped_exit([this](){
      my->schedule_production_loop();
   });

   auto predicate = [&]() -> void {
      if (chain.is_building_block()) {
         // abort the pending block
         my->abort_block();
      } else {
         reschedule.cancel();
      }
   };
 
   my->_snapshot_scheduler.create_snapshot(next, chain, predicate);
}

chain::snapshot_scheduler::snapshot_schedule_result producer_plugin::schedule_snapshot(const chain::snapshot_scheduler::snapshot_request_information& sri)
{
   return my->_snapshot_scheduler.schedule_snapshot(sri);
}

chain::snapshot_scheduler::snapshot_schedule_result producer_plugin::unschedule_snapshot(const chain::snapshot_scheduler::snapshot_request_id_information& sri)
{
   return my->_snapshot_scheduler.unschedule_snapshot(sri.snapshot_request_id);
}

chain::snapshot_scheduler::get_snapshot_requests_result producer_plugin::get_snapshot_requests() const
{
   return my->_snapshot_scheduler.get_snapshot_requests();
}

producer_plugin::scheduled_protocol_feature_activations
producer_plugin::get_scheduled_protocol_feature_activations()const {
   return {my->_protocol_features_to_activate};
}

void producer_plugin::schedule_protocol_feature_activations( const scheduled_protocol_feature_activations& schedule ) {
   const chain::controller& chain = my->chain_plug->chain();
   std::set<digest_type> set_of_features_to_activate( schedule.protocol_features_to_activate.begin(),
                                                      schedule.protocol_features_to_activate.end() );
   EOS_ASSERT( set_of_features_to_activate.size() == schedule.protocol_features_to_activate.size(),
               invalid_protocol_features_to_activate, "duplicate digests" );
   chain.validate_protocol_features( schedule.protocol_features_to_activate );
   const auto& pfs = chain.get_protocol_feature_manager().get_protocol_feature_set();
   for (auto &feature_digest : set_of_features_to_activate) {
      const auto& pf = pfs.get_protocol_feature(feature_digest);
      EOS_ASSERT( !pf.preactivation_required, protocol_feature_exception,
                  "protocol feature requires preactivation: ${digest}",
                  ("digest", feature_digest));
   }
   my->_protocol_features_to_activate = schedule.protocol_features_to_activate;
   my->_protocol_features_signaled = false;
}

fc::variants producer_plugin::get_supported_protocol_features( const get_supported_protocol_features_params& params ) const {
   fc::variants results;
   const chain::controller& chain = my->chain_plug->chain();
   const auto& pfs = chain.get_protocol_feature_manager().get_protocol_feature_set();
   const auto next_block_time = chain.head_block_time() + fc::milliseconds(config::block_interval_ms);

   flat_map<digest_type, bool>  visited_protocol_features;
   visited_protocol_features.reserve( pfs.size() );

   std::function<bool(const protocol_feature&)> add_feature =
   [&results, &pfs, &params, next_block_time, &visited_protocol_features, &add_feature]
   ( const protocol_feature& pf ) -> bool {
      if( ( params.exclude_disabled || params.exclude_unactivatable ) && !pf.enabled ) return false;
      if( params.exclude_unactivatable && ( next_block_time < pf.earliest_allowed_activation_time  ) ) return false;

      auto res = visited_protocol_features.emplace( pf.feature_digest, false );
      if( !res.second ) return res.first->second;

      const auto original_size = results.size();
      for( const auto& dependency : pf.dependencies ) {
         if( !add_feature( pfs.get_protocol_feature( dependency ) ) ) {
            results.resize( original_size );
            return false;
         }
      }

      res.first->second = true;
      results.emplace_back( pf.to_variant(true) );
      return true;
   };

   for( const auto& pf : pfs ) {
      add_feature( pf );
   }

   return results;
}

producer_plugin::get_account_ram_corrections_result
producer_plugin::get_account_ram_corrections( const get_account_ram_corrections_params& params ) const {
   get_account_ram_corrections_result result;
   const auto& db = my->chain_plug->chain().db();

   const auto& idx = db.get_index<chain::account_ram_correction_index, chain::by_name>();
   account_name lower_bound_value{ std::numeric_limits<uint64_t>::lowest() };
   account_name upper_bound_value{ std::numeric_limits<uint64_t>::max() };

   if( params.lower_bound ) {
      lower_bound_value = *params.lower_bound;
   }

   if( params.upper_bound ) {
      upper_bound_value = *params.upper_bound;
   }

   if( upper_bound_value < lower_bound_value )
      return result;

   auto walk_range = [&]( auto itr, auto end_itr ) {
      for( unsigned int count = 0;
           count < params.limit && itr != end_itr;
           ++itr )
      {
         result.rows.push_back( fc::variant( *itr ) );
         ++count;
      }
      if( itr != end_itr ) {
         result.more = itr->name;
      }
   };

   auto lower = idx.lower_bound( lower_bound_value );
   auto upper = idx.upper_bound( upper_bound_value );
   if( params.reverse ) {
      walk_range( boost::make_reverse_iterator(upper), boost::make_reverse_iterator(lower) );
   } else {
      walk_range( lower, upper );
   }

   return result;
}

producer_plugin::get_unapplied_transactions_result
producer_plugin::get_unapplied_transactions( const get_unapplied_transactions_params& p, const fc::time_point& deadline ) const {

   fc::microseconds params_time_limit = p.time_limit_ms ? fc::milliseconds(*p.time_limit_ms) : fc::milliseconds(10);
   fc::time_point params_deadline = fc::time_point::now() + params_time_limit;

   auto& ua = my->_unapplied_transactions;

   auto itr = ([&](){
      if (!p.lower_bound.empty()) {
         try {
            auto trx_id = transaction_id_type( p.lower_bound );
            return ua.lower_bound( trx_id );
         } catch( ... ) {
            return ua.end();
         }
      } else {
         return ua.begin();
      }
   })();

   auto get_trx_type = [&](trx_enum_type t, transaction_metadata::trx_type type) {
      if( type == transaction_metadata::trx_type::dry_run ) return "dry_run";
      if( type == transaction_metadata::trx_type::read_only ) return "read_only";
      switch( t ) {
         case trx_enum_type::unknown:
            return "unknown";
         case trx_enum_type::forked:
            return "forked";
         case trx_enum_type::aborted:
            return "aborted";
         case trx_enum_type::incoming_api:
            return "incoming_api";
         case trx_enum_type::incoming_p2p:
            return "incoming_p2p";
      }
      return "unknown type";
   };

   get_unapplied_transactions_result result;
   result.size = ua.size();
   result.incoming_size = ua.incoming_size();

   uint32_t remaining = p.limit ? *p.limit : std::numeric_limits<uint32_t>::max();
   while (itr != ua.end() && remaining > 0 && params_deadline > fc::time_point::now()) {
      FC_CHECK_DEADLINE(deadline);
      auto& r = result.trxs.emplace_back();
      r.trx_id = itr->id();
      r.expiration = itr->expiration();
      const auto& pt = itr->trx_meta->packed_trx();
      r.trx_type = get_trx_type( itr->trx_type, itr->trx_meta->get_trx_type() );
      r.first_auth = pt->get_transaction().first_authorizer();
      const auto& actions = pt->get_transaction().actions;
      if( !actions.empty() ) {
         r.first_receiver = actions[0].account;
         r.first_action = actions[0].name;
      }
      r.total_actions = pt->get_transaction().total_actions();
      r.billed_cpu_time_us = itr->trx_meta->billed_cpu_time_us;
      r.size = pt->get_estimated_size();

      ++itr;
      remaining--;
   }

   if (itr != ua.end()) {
      result.more = itr->id();
   }

   return result;
}


uint32_t producer_plugin_impl::calculate_next_block_slot(const account_name& producer_name, uint32_t current_block_slot) const {
   chain::controller& chain = chain_plug->chain();
   const auto& hbs = chain.head_block_state();
   const auto& active_schedule = hbs->active_schedule.producers;

   // determine if this producer is in the active schedule and if so, where
   auto itr = std::find_if(active_schedule.begin(), active_schedule.end(), [&](const auto& asp){ return asp.producer_name == producer_name; });
   if (itr == active_schedule.end()) {
      // this producer is not in the active producer set
      return UINT32_MAX;
   }

   size_t producer_index = itr - active_schedule.begin();
   uint32_t minimum_offset = 1; // must at least be the "next" block

   // account for a watermark in the future which is disqualifying this producer for now
   // this is conservative assuming no blocks are dropped.  If blocks are dropped the watermark will
   // disqualify this producer for longer but it is assumed they will wake up, determine that they
   // are disqualified for longer due to skipped blocks and re-calculate their next block with better
   // information then
   auto current_watermark = get_watermark(producer_name);
   if (current_watermark) {
      const auto watermark = *current_watermark;
      auto block_num = chain.head_block_state()->block_num;
      if (chain.is_building_block()) {
         ++block_num;
      }
      if (watermark.first > block_num) {
         // if I have a watermark block number then I need to wait until after that watermark
         minimum_offset = watermark.first - block_num + 1;
      }
      if (watermark.second.slot > current_block_slot) {
          // if I have a watermark block timestamp then I need to wait until after that watermark timestamp
          minimum_offset = std::max(minimum_offset, watermark.second.slot - current_block_slot + 1);
      }
   }

   // this producers next opportunity to produce is the next time its slot arrives after or at the calculated minimum
   uint32_t minimum_slot = current_block_slot + minimum_offset;
   size_t minimum_slot_producer_index = (minimum_slot % (active_schedule.size() * config::producer_repetitions)) / config::producer_repetitions;
   if ( producer_index == minimum_slot_producer_index ) {
      // this is the producer for the minimum slot, go with that
      return minimum_slot;
   } else {
      // calculate how many rounds are between the minimum producer and the producer in question
      size_t producer_distance = producer_index - minimum_slot_producer_index;
      // check for unsigned underflow
      if (producer_distance > producer_index) {
         producer_distance += active_schedule.size();
      }

      // align the minimum slot to the first of its set of reps
      uint32_t first_minimum_producer_slot = minimum_slot - (minimum_slot % config::producer_repetitions);

      // offset the aligned minimum to the *earliest* next set of slots for this producer
      uint32_t next_block_slot = first_minimum_producer_slot  + (producer_distance * config::producer_repetitions);
      return next_block_slot;
   }
}

block_timestamp_type producer_plugin_impl::calculate_pending_block_time() const {
   const chain::controller& chain = chain_plug->chain();
   const fc::time_point now = fc::time_point::now();
   const fc::time_point base = std::max<fc::time_point>(now, chain.head_block_time());
   return block_timestamp_type(base).next();
}

bool producer_plugin_impl::should_interrupt_start_block( const fc::time_point& deadline, uint32_t pending_block_num ) const {
   if( _pending_block_mode == pending_block_mode::producing ) {
      return deadline <= fc::time_point::now();
   }
   // if we can produce then honor deadline so production starts on time
   return (!_producers.empty() && deadline <= fc::time_point::now()) || (_received_block >= pending_block_num);
}

producer_plugin_impl::start_block_result producer_plugin_impl::start_block() {
   chain::controller& chain = chain_plug->chain();
   update_block_metrics();

   if( !chain_plug->accept_transactions() )
      return start_block_result::waiting_for_block;

   const auto& hbs = chain.head_block_state();

   if( chain.get_terminate_at_block() > 0 && chain.get_terminate_at_block() <= chain.head_block_num() ) {
      ilog("Reached configured maximum block ${num}; terminating", ("num", chain.get_terminate_at_block()));
      app().quit();
      return start_block_result::failed;
   }

   const fc::time_point now = fc::time_point::now();
   const block_timestamp_type block_time = calculate_pending_block_time();
   const uint32_t pending_block_num = hbs->block_num + 1;

   _pending_block_mode = pending_block_mode::producing;

   // Not our turn
   const auto& scheduled_producer = hbs->get_scheduled_producer(block_time);

   const auto current_watermark = get_watermark(scheduled_producer.producer_name);

   size_t num_relevant_signatures = 0;
   scheduled_producer.for_each_key([&](const public_key_type& key){
      const auto& iter = _signature_providers.find(key);
      if(iter != _signature_providers.end()) {
         num_relevant_signatures++;
      }
   });

   auto irreversible_block_age = get_irreversible_block_age();

   // If the next block production opportunity is in the present or future, we're synced.
   if( !_production_enabled ) {
      _pending_block_mode = pending_block_mode::speculating;
   } else if( _producers.find(scheduled_producer.producer_name) == _producers.end()) {
      _pending_block_mode = pending_block_mode::speculating;
   } else if (num_relevant_signatures == 0) {
      elog("Not producing block because I don't have any private keys relevant to authority: ${authority}", ("authority", scheduled_producer.authority));
      _pending_block_mode = pending_block_mode::speculating;
   } else if ( _pause_production ) {
      elog("Not producing block because production is explicitly paused");
      _pending_block_mode = pending_block_mode::speculating;
   } else if ( _max_irreversible_block_age_us.count() >= 0 && irreversible_block_age >= _max_irreversible_block_age_us ) {
      elog("Not producing block because the irreversible block is too old [age:${age}s, max:${max}s]", ("age", irreversible_block_age.count() / 1'000'000)( "max", _max_irreversible_block_age_us.count() / 1'000'000 ));
      _pending_block_mode = pending_block_mode::speculating;
   }

   if (_pending_block_mode == pending_block_mode::producing) {
      // determine if our watermark excludes us from producing at this point
      if (current_watermark) {
         const block_timestamp_type block_timestamp{block_time};
         if (current_watermark->first > hbs->block_num) {
            elog("Not producing block because \"${producer}\" signed a block at a higher block number (${watermark}) than the current fork's head (${head_block_num})",
                 ("producer", scheduled_producer.producer_name)
                 ("watermark", current_watermark->first)
                 ("head_block_num", hbs->block_num));
            _pending_block_mode = pending_block_mode::speculating;
         } else if (current_watermark->second >= block_timestamp) {
            elog("Not producing block because \"${producer}\" signed a block at the next block time or later (${watermark}) than the pending block time (${block_timestamp})",
                 ("producer", scheduled_producer.producer_name)
                 ("watermark", current_watermark->second)
                 ("block_timestamp", block_timestamp));
            _pending_block_mode = pending_block_mode::speculating;
         }
      }
   }

   if (_pending_block_mode == pending_block_mode::speculating) {
      auto head_block_age = now - chain.head_block_time();
      if (head_block_age > fc::seconds(5))
         return start_block_result::waiting_for_block;
   }

   _pending_block_deadline = block_timing_util::calculate_block_deadline(_cpu_effort_us, _pending_block_mode, block_time);
   auto preprocess_deadline = _pending_block_deadline;
   uint32_t production_round_index = block_timestamp_type(block_time).slot % chain::config::producer_repetitions;
   if (production_round_index == 0) {
       // first block of our round, wait for block production window
      const auto start_block_time = block_time.to_time_point() - fc::microseconds( config::block_interval_us );
      if (now < start_block_time) {
         fc_dlog( _log, "Not starting block until ${bt}", ("bt", start_block_time) );
         schedule_delayed_production_loop( weak_from_this(), start_block_time );
         return start_block_result::waiting_for_production;
      }
   }

   fc_dlog(_log, "Starting block #${n} at ${time} producer ${p}",
           ("n", pending_block_num)("time", now)("p", scheduled_producer.producer_name));

   try {
      uint16_t blocks_to_confirm = 0;

      if (_pending_block_mode == pending_block_mode::producing) {
         // determine how many blocks this producer can confirm
         // 1) if it is not a producer from this node, assume no confirmations (we will discard this block anyway)
         // 2) if it is a producer on this node that has never produced, the conservative approach is to assume no
         //    confirmations to make sure we don't double sign after a crash TODO: make these watermarks durable?
         // 3) if it is a producer on this node where this node knows the last block it produced, safely set it -UNLESS-
         // 4) the producer on this node's last watermark is higher (meaning on a different fork)
         if (current_watermark) {
            auto watermark_bn = current_watermark->first;
            if (watermark_bn < hbs->block_num) {
               blocks_to_confirm = (uint16_t)(std::min<uint32_t>(std::numeric_limits<uint16_t>::max(), (uint32_t)(hbs->block_num - watermark_bn)));
            }
         }

         // can not confirm irreversible blocks
         blocks_to_confirm = (uint16_t)(std::min<uint32_t>(blocks_to_confirm, (uint32_t)(hbs->block_num - hbs->dpos_irreversible_blocknum)));
      }

      abort_block();

      auto features_to_activate = chain.get_preactivated_protocol_features();
      if( _pending_block_mode == pending_block_mode::producing && _protocol_features_to_activate.size() > 0 ) {
         bool drop_features_to_activate = false;
         try {
            chain.validate_protocol_features( _protocol_features_to_activate );
         } catch ( const std::bad_alloc& ) {
           chain_apis::api_base::handle_bad_alloc();
         } catch ( const boost::interprocess::bad_alloc& ) {
           chain_apis::api_base::handle_bad_alloc();
         } catch( const fc::exception& e ) {
            wlog( "protocol features to activate are no longer all valid: ${details}",
                  ("details",e.to_detail_string()) );
            drop_features_to_activate = true;
         } catch( const std::exception& e ) {
            wlog( "protocol features to activate are no longer all valid: ${details}",
                  ("details",fc::std_exception_wrapper::from_current_exception(e).to_detail_string()) );
            drop_features_to_activate = true;
         }

         if( drop_features_to_activate ) {
            _protocol_features_to_activate.clear();
         } else {
            auto protocol_features_to_activate = _protocol_features_to_activate; // do a copy as pending_block might be aborted
            if( features_to_activate.size() > 0 ) {
               protocol_features_to_activate.reserve( protocol_features_to_activate.size()
                                                         + features_to_activate.size() );
               std::set<digest_type> set_of_features_to_activate( protocol_features_to_activate.begin(),
                                                                  protocol_features_to_activate.end() );
               for( const auto& f : features_to_activate ) {
                  auto res = set_of_features_to_activate.insert( f );
                  if( res.second ) {
                     protocol_features_to_activate.push_back( f );
                  }
               }
               features_to_activate.clear();
            }
            std::swap( features_to_activate, protocol_features_to_activate );
            _protocol_features_signaled = true;
            ilog( "signaling activation of the following protocol features in block ${num}: ${features_to_activate}",
                  ("num", pending_block_num)("features_to_activate", features_to_activate) );
         }
      }

      controller::block_status bs = _pending_block_mode == pending_block_mode::producing ?
            controller::block_status::incomplete : controller::block_status::ephemeral;
      chain.start_block( block_time, blocks_to_confirm, features_to_activate, bs, preprocess_deadline );
   } LOG_AND_DROP();

   if( chain.is_building_block() ) {
      const auto& pending_block_signing_authority = chain.pending_block_signing_authority();

      if (_pending_block_mode == pending_block_mode::producing && pending_block_signing_authority != scheduled_producer.authority) {
         elog("Unexpected block signing authority, reverting to speculative mode! [expected: \"${expected}\", actual: \"${actual\"", ("expected", scheduled_producer.authority)("actual", pending_block_signing_authority));
         _pending_block_mode = pending_block_mode::speculating;
      }

      try {
         chain::subjective_billing& subjective_bill = chain.get_mutable_subjective_billing();
         _account_fails.report_and_clear(hbs->block_num, subjective_bill);
         _time_tracker.clear();

         if( !remove_expired_trxs( preprocess_deadline ) )
            return start_block_result::exhausted;
         if( !remove_expired_blacklisted_trxs( preprocess_deadline ) )
            return start_block_result::exhausted;
         if( !subjective_bill.remove_expired( _log, chain.pending_block_time(), fc::time_point::now(),
                                              [&](){ return should_interrupt_start_block( preprocess_deadline, pending_block_num ); } ) ) {
            return start_block_result::exhausted;
         }

         // limit execution of pending incoming to once per block
         auto incoming_itr = _unapplied_transactions.incoming_begin();

         if (_pending_block_mode == pending_block_mode::producing) {
            if( !process_unapplied_trxs( preprocess_deadline ) )
               return start_block_result::exhausted;


            auto scheduled_trx_deadline = preprocess_deadline;
            if (_max_scheduled_transaction_time_per_block_ms >= 0) {
               scheduled_trx_deadline = std::min<fc::time_point>(
                     scheduled_trx_deadline,
                     fc::time_point::now() + fc::milliseconds(_max_scheduled_transaction_time_per_block_ms)
               );
            }
            // may exhaust scheduled_trx_deadline but not preprocess_deadline, exhausted preprocess_deadline checked below
            process_scheduled_and_incoming_trxs( scheduled_trx_deadline, incoming_itr );
         }

         repost_exhausted_transactions( preprocess_deadline );

         if( app().is_quiting() ) // db guard exception above in LOG_AND_DROP could have called app().quit()
            return start_block_result::failed;
         if ( should_interrupt_start_block( preprocess_deadline, pending_block_num ) || block_is_exhausted() ) {
            return start_block_result::exhausted;
         }

         if( !process_incoming_trxs( preprocess_deadline, incoming_itr ) )
            return start_block_result::exhausted;

         return start_block_result::succeeded;

      } catch ( const guard_exception& e ) {
         chain_plugin::handle_guard_exception(e);
         return start_block_result::failed;
      } catch ( std::bad_alloc& ) {
         chain_apis::api_base::handle_bad_alloc();
      } catch ( boost::interprocess::bad_alloc& ) {
         chain_apis::api_base::handle_db_exhaustion();
      }

   }

   return start_block_result::failed;
}

bool producer_plugin_impl::remove_expired_trxs( const fc::time_point& deadline )
{
   chain::controller& chain = chain_plug->chain();
   auto pending_block_time = chain.pending_block_time();
   auto pending_block_num = chain.pending_block_num();

   // remove all expired transactions
   size_t num_expired = 0;
   size_t orig_count = _unapplied_transactions.size();
   bool exhausted = !_unapplied_transactions.clear_expired( pending_block_time, [&](){ return should_interrupt_start_block(deadline, pending_block_num); },
         [&num_expired]( const packed_transaction_ptr& packed_trx_ptr, trx_enum_type trx_type ) {
            // expired exception is logged as part of next() call
            ++num_expired;
   });

   if( exhausted && _pending_block_mode == pending_block_mode::producing ) {
      fc_wlog( _log, "Unable to process all expired transactions of the ${n} transactions in the unapplied queue before deadline, "
                     "Expired ${expired}", ("n", orig_count)("expired", num_expired) );
   } else {
      fc_dlog( _log, "Processed ${ex} expired transactions of the ${n} transactions in the unapplied queue.",
               ("n", orig_count)("ex", num_expired) );
   }

   return !exhausted;
}

bool producer_plugin_impl::remove_expired_blacklisted_trxs( const fc::time_point& deadline )
{
   bool exhausted = false;
   auto& blacklist_by_expiry = _blacklisted_transactions.get<by_expiry>();
   if(!blacklist_by_expiry.empty()) {
      const chain::controller& chain = chain_plug->chain();
      const auto lib_time = chain.last_irreversible_block_time();
      const auto pending_block_num = chain.pending_block_num();

      int num_expired = 0;
      int orig_count = _blacklisted_transactions.size();

      while (!blacklist_by_expiry.empty() && blacklist_by_expiry.begin()->expiry <= lib_time) {
         if ( should_interrupt_start_block( deadline, pending_block_num ) ) {
            exhausted = true;
            break;
         }
         blacklist_by_expiry.erase(blacklist_by_expiry.begin());
         num_expired++;
      }

      fc_dlog(_log, "Processed ${n} blacklisted transactions, Expired ${expired}",
              ("n", orig_count)("expired", num_expired));
   }
   return !exhausted;
}

// Returns contract name, action name, and exception text of an exception that occurred in a contract
inline std::string get_detailed_contract_except_info(const packed_transaction_ptr& trx,
                                                     const transaction_trace_ptr& trace,
                                                     const fc::exception_ptr& except_ptr)
{
   std::string contract_name;
   std::string act_name;
   std::string details;

   if( trace && !trace->action_traces.empty() ) {
      auto last_action_ordinal = trace->action_traces.size() - 1;
      contract_name = trace->action_traces[last_action_ordinal].receiver.to_string();
      act_name = trace->action_traces[last_action_ordinal].act.name.to_string();
   } else if ( trx ) {
      const auto& actions = trx->get_transaction().actions;
      if( actions.empty() ) return details; // should not be possible
      contract_name = actions[0].account.to_string();
      act_name = actions[0].name.to_string();
   }

   details = except_ptr ? except_ptr->top_message() : (trace && trace->except) ? trace->except->top_message() : std::string();
   if (!details.empty()) {
      details = fc::format_string("${d}", fc::mutable_variant_object() ("d", details), true);  // true for limiting the formatted string size
   }

   // this format is parsed by external tools
   return "action: " + contract_name + ":" + act_name + ", " + details;
}

void producer_plugin_impl::log_trx_results( const transaction_metadata_ptr& trx,
                                            const transaction_trace_ptr& trace,
                                            const fc::time_point& start )
{
   uint32_t billed_cpu_time_us = (trace && trace->receipt) ? trace->receipt->cpu_usage_us : 0;
   log_trx_results( trx->packed_trx(), trace, nullptr, billed_cpu_time_us, start, trx->is_transient() );
}

void producer_plugin_impl::log_trx_results( const transaction_metadata_ptr& trx,
                                            const fc::exception_ptr& except_ptr )
{
   uint32_t billed_cpu_time_us = trx ? trx->billed_cpu_time_us : 0;
   log_trx_results( trx->packed_trx(), nullptr, except_ptr, billed_cpu_time_us, fc::time_point::now(), trx->is_transient() );
}

void producer_plugin_impl::log_trx_results( const packed_transaction_ptr& trx,
                                            const transaction_trace_ptr& trace,
                                            const fc::exception_ptr& except_ptr,
                                            uint32_t billed_cpu_us,
                                            const fc::time_point& start,
                                            bool is_transient )
{
   chain::controller& chain = chain_plug->chain();

   auto get_trace = [&](const transaction_trace_ptr& trace, const fc::exception_ptr& except_ptr) -> fc::variant {
      if( trace ) {
         return chain_plug->get_log_trx_trace( trace );
      } else {
         return fc::variant{except_ptr};
      }
   };

   bool except = except_ptr || (trace && trace->except);
   if (except) {
      if (_pending_block_mode == pending_block_mode::producing) {
         fc_dlog( is_transient ? _transient_trx_failed_trace_log : _trx_failed_trace_log,
            "[TRX_TRACE] Block ${block_num} for producer ${prod} is REJECTING ${desc}tx: ${txid}, auth: ${a}, ${details}",
            ("block_num", chain.head_block_num() + 1)("prod", get_pending_block_producer())
            ("desc", is_transient ? "transient " : "")("txid", trx->id())
            ("a", trx->get_transaction().first_authorizer())
            ("details", get_detailed_contract_except_info(trx, trace, except_ptr)));

         if ( !is_transient ) {
            fc_dlog(_trx_log, "[TRX_TRACE] Block ${block_num} for producer ${prod} is REJECTING tx: ${trx}",
                 ("block_num", chain.head_block_num() + 1)("prod", get_pending_block_producer())
                 ("trx", chain_plug->get_log_trx(trx->get_transaction())));
            fc_dlog(_trx_trace_failure_log, "[TRX_TRACE] Block ${block_num} for producer ${prod} is REJECTING tx: ${entire_trace}",
                 ("block_num", chain.head_block_num() + 1)("prod", get_pending_block_producer())
                 ("entire_trace", get_trace(trace, except_ptr)));
         }
      } else {
         fc_dlog( is_transient ? _transient_trx_failed_trace_log : _trx_failed_trace_log, "[TRX_TRACE] Speculative execution is REJECTING ${desc}tx: ${txid}, auth: ${a} : ${details}",
            ("desc", is_transient ? "transient " : "")
            ("txid", trx->id())("a", trx->get_transaction().first_authorizer())
            ("details", get_detailed_contract_except_info(trx, trace, except_ptr)));
         if ( !is_transient ) {
            fc_dlog(_trx_log, "[TRX_TRACE] Speculative execution is REJECTING tx: ${trx} ",
                    ("trx", chain_plug->get_log_trx(trx->get_transaction())));
            fc_dlog(_trx_trace_failure_log, "[TRX_TRACE] Speculative execution is REJECTING tx: ${entire_trace} ",
                    ("entire_trace", get_trace(trace, except_ptr)));
         }
      }
   } else {
      if (_pending_block_mode == pending_block_mode::producing) {
         fc_dlog( is_transient ? _transient_trx_successful_trace_log : _trx_successful_trace_log, "[TRX_TRACE] Block ${block_num} for producer ${prod} is ACCEPTING ${desc}tx: ${txid}, auth: ${a}, cpu: ${cpu}",
            ("block_num", chain.head_block_num() + 1)("prod", get_pending_block_producer())("desc", is_transient ? "transient " : "")("txid", trx->id())
            ("a", trx->get_transaction().first_authorizer())("cpu", billed_cpu_us));
         if ( !is_transient ) {
            fc_dlog(_trx_log, "[TRX_TRACE] Block ${block_num} for producer ${prod} is ACCEPTING tx: ${trx}",
                    ("block_num", chain.head_block_num() + 1)("prod", get_pending_block_producer())
                    ("trx", chain_plug->get_log_trx(trx->get_transaction())));
            fc_dlog(_trx_trace_success_log, "[TRX_TRACE] Block ${block_num} for producer ${prod} is ACCEPTING tx: ${entire_trace}",
                    ("block_num", chain.head_block_num() + 1)("prod", get_pending_block_producer())
                    ("entire_trace", get_trace(trace, except_ptr)));
         }
      } else {
         fc_dlog( is_transient ? _transient_trx_successful_trace_log : _trx_successful_trace_log, "[TRX_TRACE] Speculative execution is ACCEPTING ${desc}tx: ${txid}, auth: ${a}, cpu: ${cpu}",
            ("desc", is_transient ? "transient " : "")
            ("txid", trx->id())("a", trx->get_transaction().first_authorizer())
            ("cpu", billed_cpu_us));
         if ( !is_transient ) {
            fc_dlog(_trx_log, "[TRX_TRACE] Speculative execution is ACCEPTING tx: ${trx}",
                    ("trx", chain_plug->get_log_trx(trx->get_transaction())));
            fc_dlog(_trx_trace_success_log, "[TRX_TRACE] Speculative execution is ACCEPTING tx: ${entire_trace}",
                    ("entire_trace", get_trace(trace, except_ptr)));
         }
      }
   }
}

// Does not modify unapplied_transaction_queue
producer_plugin_impl::push_result
producer_plugin_impl::push_transaction( const fc::time_point& block_deadline,
                                        const transaction_metadata_ptr& trx,
                                        bool api_trx,
                                        bool return_failure_trace,
                                        const next_function<transaction_trace_ptr>& next )
{
   auto start = fc::time_point::now();
   EOS_ASSERT(!trx->is_read_only(), producer_exception, "Unexpected read-only trx");

   chain::controller& chain = chain_plug->chain();
   chain::subjective_billing& subjective_bill = chain.get_mutable_subjective_billing();

   auto first_auth = trx->packed_trx()->get_transaction().first_authorizer();

   bool disable_subjective_enforcement = (api_trx && _disable_subjective_api_billing)
                                         || (!api_trx && _disable_subjective_p2p_billing)
                                         || subjective_bill.is_account_disabled( first_auth )
                                         || trx->is_transient();

   if( !disable_subjective_enforcement && _account_fails.failure_limit( first_auth ) ) {
      if( next ) {
         auto except_ptr = std::static_pointer_cast<fc::exception>( std::make_shared<tx_cpu_usage_exceeded>(
               FC_LOG_MESSAGE( error, "transaction ${id} exceeded failure limit for account ${a} until ${next_reset_time}",
                               ("id", trx->id())( "a", first_auth )
                               ("next_reset_time", _account_fails.next_reset_timepoint(chain.head_block_num(),chain.head_block_time()))) ) );
         log_trx_results( trx, except_ptr );
         next( except_ptr );
      }
      _time_tracker.add_fail_time(fc::time_point::now() - start, trx->is_transient());
      return push_result{.failed = true};
   }

   fc::microseconds max_trx_time = fc::milliseconds( _max_transaction_time_ms.load() );
   if( max_trx_time.count() < 0 ) max_trx_time = fc::microseconds::maximum();

   int64_t sub_bill = 0;
   if( !disable_subjective_enforcement )
      sub_bill = subjective_bill.get_subjective_bill( first_auth, fc::time_point::now() );

   auto prev_billed_cpu_time_us = trx->billed_cpu_time_us;
   if( _pending_block_mode == pending_block_mode::producing && prev_billed_cpu_time_us > 0 ) {
      const auto& rl = chain.get_resource_limits_manager();
      if ( !subjective_bill.is_account_disabled( first_auth ) && !rl.is_unlimited_cpu( first_auth ) ) {
         int64_t prev_billed_plus100_us = prev_billed_cpu_time_us + EOS_PERCENT( prev_billed_cpu_time_us, 100 * config::percent_1 );
         if( prev_billed_plus100_us < max_trx_time.count() ) max_trx_time = fc::microseconds( prev_billed_plus100_us );
      }
   }

   auto trace = chain.push_transaction( trx, block_deadline, max_trx_time, prev_billed_cpu_time_us, false, sub_bill );

   return handle_push_result(trx, next, start, chain, trace, return_failure_trace, disable_subjective_enforcement, first_auth, sub_bill, prev_billed_cpu_time_us);
}

producer_plugin_impl::push_result
producer_plugin_impl::handle_push_result( const transaction_metadata_ptr& trx,
                                          const next_function<transaction_trace_ptr>& next,
                                          const fc::time_point& start,
                                          chain::controller& chain,
                                          const transaction_trace_ptr& trace,
                                          bool return_failure_trace,
                                          bool disable_subjective_enforcement,
                                          account_name first_auth,
                                          int64_t sub_bill,
                                          uint32_t prev_billed_cpu_time_us) {
   auto end = fc::time_point::now();
   chain::subjective_billing& subjective_bill = chain.get_mutable_subjective_billing();

   push_result pr;
   if( trace->except ) {
      // Transient trxs are dry-run or read-only.
      // Dry-run trxs only run in write window. Read-only trxs can run in
      // both write and read windows; time spent in read window is counted
      // by read window summary.
      if ( chain.is_write_window() ) {
         auto dur = end - start;
         _time_tracker.add_fail_time(dur, trx->is_transient());
      }
      if( exception_is_exhausted( *trace->except ) ) {
         if( _pending_block_mode == pending_block_mode::producing ) {
            fc_dlog(trx->is_transient() ? _transient_trx_failed_trace_log : _trx_failed_trace_log, "[TRX_TRACE] Block ${block_num} for producer ${prod} COULD NOT FIT, tx: ${txid} RETRYING ",
                    ("block_num", chain.head_block_num() + 1)("prod", get_pending_block_producer())("txid", trx->id()));
         } else {
            fc_dlog(trx->is_transient() ? _transient_trx_failed_trace_log : _trx_failed_trace_log, "[TRX_TRACE] Speculative execution COULD NOT FIT tx: ${txid} RETRYING", ("txid", trx->id()));
         }
         if ( !trx->is_read_only() )
            pr.block_exhausted = block_is_exhausted(); // smaller trx might fit
         pr.trx_exhausted = true;
      } else {
         pr.failed = true;
         const fc::exception& e = *trace->except;
         if( e.code() != tx_duplicate::code_value ) {
            fc_tlog( _log, "Subjective bill for failed ${a}: ${b} elapsed ${t}us, time ${r}us",
                     ("a",first_auth)("b",sub_bill)("t",trace->elapsed)("r", end - start));
            if (!disable_subjective_enforcement) // subjectively bill failure when producing since not in objective cpu account billing
               subjective_bill.subjective_bill_failure( first_auth, trace->elapsed, fc::time_point::now() );

            log_trx_results( trx, trace, start );
            // this failed our configured maximum transaction time, we don't want to replay it
            fc_tlog( _log, "Failed ${c} trx, auth: ${a}, prev billed: ${p}us, ran: ${r}us, id: ${id}, except: ${e}",
                     ("c", e.code())("a", first_auth)("p", prev_billed_cpu_time_us)
                     ( "r", end - start)("id", trx->id())("e", e) );
            if( !disable_subjective_enforcement )
               _account_fails.add( first_auth, e );
         }
         if( next ) {
            if( return_failure_trace ) {
               next( trace );
            } else {
               auto e_ptr = trace->except->dynamic_copy_exception();
               next( e_ptr );
            }
         }
      }
   } else {
      fc_tlog( _log, "Subjective bill for success ${a}: ${b} elapsed ${t}us, time ${r}us",
               ("a",first_auth)("b",sub_bill)("t",trace->elapsed)("r", end - start));
      // Transient trxs are dry-run or read-only.
      // Dry-run trxs only run in write window. Read-only trxs can run in
      // both write and read windows; time spent in read window is counted
      // by read window summary.
      if ( chain.is_write_window() ) {
         auto dur = end - start;
         _time_tracker.add_success_time(dur, trx->is_transient());
      }
      log_trx_results( trx, trace, start );
      // if producing then trx is in objective cpu account billing
      if (!disable_subjective_enforcement && _pending_block_mode != pending_block_mode::producing) {
         subjective_bill.subjective_bill( trx->id(), trx->packed_trx()->expiration(), first_auth, trace->elapsed );
      }
      if( next ) next( trace );
   }

   return pr;
}

bool producer_plugin_impl::process_unapplied_trxs( const fc::time_point& deadline )
{
   bool exhausted = false;
   if( !_unapplied_transactions.empty() ) {
      const chain::controller& chain = chain_plug->chain();
      const auto pending_block_num = chain.pending_block_num();
      int num_applied = 0, num_failed = 0, num_processed = 0;
      auto unapplied_trxs_size = _unapplied_transactions.size();
      auto itr     = _unapplied_transactions.unapplied_begin();
      auto end_itr = _unapplied_transactions.unapplied_end();
      while( itr != end_itr ) {
         if( should_interrupt_start_block( deadline, pending_block_num ) ) {
            exhausted = true;
            break;
         }

         ++num_processed;
         try {
            push_result pr = push_transaction( deadline, itr->trx_meta, false, itr->return_failure_trace, itr->next );

            exhausted = pr.block_exhausted;
            if( exhausted ) {
               break;
            } else {
               if( pr.failed ) {
                  ++num_failed;
               } else {
                  ++num_applied;
               }
            }
            if( !pr.trx_exhausted ) {
               itr = _unapplied_transactions.erase( itr );
            } else {
               ++itr; // keep exhausted
            }
            continue;
         } LOG_AND_DROP();
         ++num_failed;
         ++itr;
      }

      fc_dlog( _log, "Processed ${m} of ${n} previously applied transactions, Applied ${applied}, Failed/Dropped ${failed}",
               ("m", num_processed)( "n", unapplied_trxs_size )("applied", num_applied)("failed", num_failed) );
   }
   return !exhausted;
}

void producer_plugin_impl::process_scheduled_and_incoming_trxs( const fc::time_point& deadline, unapplied_transaction_queue::iterator& itr )
{
   // scheduled transactions
   int num_applied = 0;
   int num_failed = 0;
   int num_processed = 0;
   bool exhausted = false;
   double incoming_trx_weight = 0.0;

   auto& blacklist_by_id = _blacklisted_transactions.get<by_id>();
   chain::controller& chain = chain_plug->chain();
   time_point pending_block_time = chain.pending_block_time();
   auto end = _unapplied_transactions.incoming_end();
   const auto& sch_idx = chain.db().get_index<generated_transaction_multi_index,by_delay>();
   const auto scheduled_trxs_size = sch_idx.size();
   auto sch_itr = sch_idx.begin();
   while( sch_itr != sch_idx.end() ) {
      if( sch_itr->delay_until > pending_block_time) break;    // not scheduled yet
      if( exhausted || deadline <= fc::time_point::now() ) {
         exhausted = true;
         break;
      }
      if( sch_itr->published >= pending_block_time ) {
         ++sch_itr;
         continue; // do not allow schedule and execute in same block
      }

      if (blacklist_by_id.find(sch_itr->trx_id) != blacklist_by_id.end()) {
         ++sch_itr;
         continue;
      }

      const transaction_id_type trx_id = sch_itr->trx_id; // make copy since reference could be invalidated
      const auto sch_expiration = sch_itr->expiration;
      auto sch_itr_next = sch_itr; // save off next since sch_itr may be invalidated by loop
      ++sch_itr_next;
      const auto next_delay_until = sch_itr_next != sch_idx.end() ? sch_itr_next->delay_until : sch_itr->delay_until;
      const auto next_id = sch_itr_next != sch_idx.end() ? sch_itr_next->id : sch_itr->id;

      num_processed++;

      // configurable ratio of incoming txns vs deferred txns
      while (incoming_trx_weight >= 1.0 && itr != end ) {
         if (deadline <= fc::time_point::now()) {
            exhausted = true;
            break;
         }

         incoming_trx_weight -= 1.0;

         auto trx_meta = itr->trx_meta;
         bool api_trx = itr->trx_type == trx_enum_type::incoming_api;

         push_result pr = push_transaction( deadline, trx_meta, api_trx, itr->return_failure_trace, itr->next );

         exhausted = pr.block_exhausted;
         if( pr.trx_exhausted ) {
            ++itr; // leave in incoming
         } else {
            itr = _unapplied_transactions.erase( itr );
         }

         if( exhausted ) break;
      }

      if (exhausted || deadline <= fc::time_point::now()) {
         exhausted = true;
         break;
      }

      auto get_first_authorizer = [&](const transaction_trace_ptr& trace) {
         for( const auto& a : trace->action_traces ) {
            for( const auto& u : a.act.authorization )
               return u.actor;
         }
         return account_name();
      };

      try {
         auto start = fc::time_point::now();
         fc::microseconds max_trx_time = fc::milliseconds( _max_transaction_time_ms.load() );
         if( max_trx_time.count() < 0 ) max_trx_time = fc::microseconds::maximum();

         auto trace = chain.push_scheduled_transaction(trx_id, deadline, max_trx_time, 0, false);
         auto end = fc::time_point::now();
         if (trace->except) {
            _time_tracker.add_fail_time(end - start, false); // delayed transaction cannot be transient
            if (exception_is_exhausted(*trace->except)) {
               if( block_is_exhausted() ) {
                  exhausted = true;
                  break;
               }
            } else {
               fc_dlog(_trx_failed_trace_log,
                       "[TRX_TRACE] Block ${block_num} for producer ${prod} is REJECTING scheduled tx: ${txid}, time: ${r}, auth: ${a} : ${details}",
                       ("block_num", chain.head_block_num() + 1)("prod", get_pending_block_producer())
                       ("txid", trx_id)("r", end - start)("a", get_first_authorizer(trace))
                       ("details", get_detailed_contract_except_info(nullptr, trace, nullptr)));
               fc_dlog(_trx_trace_failure_log, "[TRX_TRACE] Block ${block_num} for producer ${prod} is REJECTING scheduled tx: ${entire_trace}",
                       ("block_num", chain.head_block_num() + 1)("prod", get_pending_block_producer())
                       ("entire_trace", chain_plug->get_log_trx_trace(trace)));
               // this failed our configured maximum transaction time, we don't want to replay it add it to a blacklist
               _blacklisted_transactions.insert(transaction_id_with_expiry{trx_id, sch_expiration});
               num_failed++;
            }
         } else {
            _time_tracker.add_success_time(end - start, false); // delayed transaction cannot be transient
            fc_dlog(_trx_successful_trace_log,
                    "[TRX_TRACE] Block ${block_num} for producer ${prod} is ACCEPTING scheduled tx: ${txid}, time: ${r}, auth: ${a}, cpu: ${cpu}",
                    ("block_num", chain.head_block_num() + 1)("prod", get_pending_block_producer())
                    ("txid", trx_id)("r", end - start)("a", get_first_authorizer(trace))
                    ("cpu", trace->receipt ? trace->receipt->cpu_usage_us : 0));
            fc_dlog(_trx_trace_success_log, "[TRX_TRACE] Block ${block_num} for producer ${prod} is ACCEPTING scheduled tx: ${entire_trace}",
                    ("block_num", chain.head_block_num() + 1)("prod", get_pending_block_producer())
                    ("entire_trace", chain_plug->get_log_trx_trace(trace)));
            num_applied++;
         }
      } LOG_AND_DROP();

      incoming_trx_weight += _incoming_defer_ratio;

      if( sch_itr_next == sch_idx.end() ) break;
      sch_itr = sch_idx.lower_bound( boost::make_tuple( next_delay_until, next_id ) );
   }

   if( scheduled_trxs_size > 0 ) {
      fc_dlog( _log,
               "Processed ${m} of ${n} scheduled transactions, Applied ${applied}, Failed/Dropped ${failed}",
               ( "m", num_processed )( "n", scheduled_trxs_size )( "applied", num_applied )( "failed", num_failed ) );
   }
}

bool producer_plugin_impl::process_incoming_trxs( const fc::time_point& deadline, unapplied_transaction_queue::iterator& itr )
{
   bool exhausted = false;
   auto end = _unapplied_transactions.incoming_end();
   if( itr != end ) {
      size_t processed = 0;
      fc_dlog( _log, "Processing ${n} pending transactions", ("n", _unapplied_transactions.incoming_size()) );
      const chain::controller& chain = chain_plug->chain();
      const auto pending_block_num = chain.pending_block_num();
      while( itr != end ) {
         if ( should_interrupt_start_block( deadline, pending_block_num ) ) {
            exhausted = true;
            break;
         }

         auto trx_meta = itr->trx_meta;
         bool api_trx = itr->trx_type == trx_enum_type::incoming_api;

         push_result pr = push_transaction( deadline, trx_meta, api_trx, itr->return_failure_trace, itr->next );

         exhausted = pr.block_exhausted;
         if( pr.trx_exhausted ) {
            ++itr; // leave in incoming
         } else {
            itr = _unapplied_transactions.erase( itr );
         }

         if( exhausted ) break;
         ++processed;
      }
      fc_dlog( _log, "Processed ${n} pending transactions, ${p} left", ("n", processed)("p", _unapplied_transactions.incoming_size()) );
   }
   return !exhausted;
}

bool producer_plugin_impl::block_is_exhausted() const {
   const chain::controller& chain = chain_plug->chain();
   const auto& rl = chain.get_resource_limits_manager();

   const uint64_t cpu_limit = rl.get_block_cpu_limit();
   if( cpu_limit < _max_block_cpu_usage_threshold_us ) return true;
   const uint64_t net_limit = rl.get_block_net_limit();
   if( net_limit < _max_block_net_usage_threshold_bytes ) return true;
   return false;
}

// Example:
// --> Start block A (block time x.500) at time x.000
// -> start_block()
// --> deadline, produce block x.500 at time x.400 (assuming 80% cpu block effort)
// -> Idle
// --> Start block B (block time y.000) at time x.500
void producer_plugin_impl::schedule_production_loop() {
   _timer.cancel();

   auto result = start_block();

   _idle_trx_time = fc::time_point::now();

   if (result == start_block_result::failed) {
      elog("Failed to start a pending block, will try again later");
      _timer.expires_from_now( boost::posix_time::microseconds( config::block_interval_us  / 10 ));

      // we failed to start a block, so try again later?
      _timer.async_wait( app().executor().wrap( priority::high, exec_queue::read_write,
          [weak_this = weak_from_this(), cid = ++_timer_corelation_id]( const boost::system::error_code& ec ) {
             auto self = weak_this.lock();
             if( self && ec != boost::asio::error::operation_aborted && cid == self->_timer_corelation_id ) {
                self->schedule_production_loop();
             }
          } ) );
   } else if (result == start_block_result::waiting_for_block){
      if (!_producers.empty() && !production_disabled_by_policy()) {
         fc_dlog(_log, "Waiting till another block is received and scheduling Speculative/Production Change");
         schedule_delayed_production_loop(weak_from_this(), calculate_producer_wake_up_time(calculate_pending_block_time()));
      } else {
         fc_tlog(_log, "Waiting till another block is received");
         // nothing to do until more blocks arrive
      }

   } else if (result == start_block_result::waiting_for_production) {
      // scheduled in start_block()

   } else if (_pending_block_mode == pending_block_mode::producing) {
      schedule_maybe_produce_block( result == start_block_result::exhausted );

   } else if (_pending_block_mode == pending_block_mode::speculating && !_producers.empty() && !production_disabled_by_policy()){
      chain::controller& chain = chain_plug->chain();
      fc_dlog(_log, "Speculative Block Created; Scheduling Speculative/Production Change");
      EOS_ASSERT( chain.is_building_block(), missing_pending_block_state, "speculating without pending_block_state" );
      schedule_delayed_production_loop(weak_from_this(), calculate_producer_wake_up_time(chain.pending_block_timestamp()));
   } else {
      fc_dlog(_log, "Speculative Block Created");
   }
}

void producer_plugin_impl::schedule_maybe_produce_block( bool exhausted ) {
   chain::controller& chain = chain_plug->chain();

   // we succeeded but block may be exhausted
   static const boost::posix_time::ptime epoch( boost::gregorian::date( 1970, 1, 1 ) );
   auto deadline = block_timing_util::calculate_block_deadline(_cpu_effort_us, _pending_block_mode, chain.pending_block_time() );

   if( !exhausted && deadline > fc::time_point::now() ) {
      // ship this block off no later than its deadline
      EOS_ASSERT( chain.is_building_block(), missing_pending_block_state,
                  "producing without pending_block_state, start_block succeeded" );
      _timer.expires_at( epoch + boost::posix_time::microseconds( deadline.time_since_epoch().count() ) );
      fc_dlog( _log, "Scheduling Block Production on Normal Block #${num} for ${time}",
               ("num", chain.head_block_num() + 1)( "time", deadline ) );
   } else {
      EOS_ASSERT( chain.is_building_block(), missing_pending_block_state, "producing without pending_block_state" );
      _timer.expires_from_now( boost::posix_time::microseconds( 0 ) );
      fc_dlog( _log, "Scheduling Block Production on ${desc} Block #${num} immediately",
               ("num", chain.head_block_num() + 1)("desc", block_is_exhausted() ? "Exhausted" : "Deadline exceeded") );
   }

   _timer.async_wait( app().executor().wrap( priority::high, exec_queue::read_write,
         [&chain, weak_this = weak_from_this(), cid=++_timer_corelation_id](const boost::system::error_code& ec) {
            auto self = weak_this.lock();
            if( self && ec != boost::asio::error::operation_aborted && cid == self->_timer_corelation_id ) {
               // pending_block_state expected, but can't assert inside async_wait
               auto block_num = chain.is_building_block() ? chain.head_block_num() + 1 : 0;
               fc_dlog( _log, "Produce block timer for ${num} running at ${time}", ("num", block_num)("time", fc::time_point::now()) );
               auto res = self->maybe_produce_block();
               fc_dlog( _log, "Producing Block #${num} returned: ${res}", ("num", block_num)( "res", res ) );
            }
         } ) );
}



std::optional<fc::time_point> producer_plugin_impl::calculate_producer_wake_up_time( const block_timestamp_type& ref_block_time ) const {
   auto ref_block_slot = ref_block_time.slot;
   // if we have any producers then we should at least set a timer for our next available slot
   uint32_t wake_up_slot = UINT32_MAX;
   for (const auto& p : _producers) {
      auto next_producer_block_slot = calculate_next_block_slot(p, ref_block_slot);
      wake_up_slot = std::min(next_producer_block_slot, wake_up_slot);
   }
   if( wake_up_slot == UINT32_MAX ) {
      fc_dlog(_log, "Not Scheduling Speculative/Production, no local producers had valid wake up times");
      return {};
   }

   return block_timing_util::production_round_block_start_time(_cpu_effort_us, block_timestamp_type(wake_up_slot));
}

void producer_plugin_impl::schedule_delayed_production_loop(const std::weak_ptr<producer_plugin_impl>& weak_this, std::optional<fc::time_point> wake_up_time) {
   if (wake_up_time) {
      fc_dlog(_log, "Scheduling Speculative/Production Change at ${time}", ("time", wake_up_time));
      static const boost::posix_time::ptime epoch(boost::gregorian::date(1970, 1, 1));
      _timer.expires_at(epoch + boost::posix_time::microseconds(wake_up_time->time_since_epoch().count()));
      _timer.async_wait( app().executor().wrap( priority::high, exec_queue::read_write,
         [weak_this,cid=++_timer_corelation_id](const boost::system::error_code& ec) {
            auto self = weak_this.lock();
            if( self && ec != boost::asio::error::operation_aborted && cid == self->_timer_corelation_id ) {
               self->schedule_production_loop();
            }
         } ) );
   }
}


bool producer_plugin_impl::maybe_produce_block() {
   auto reschedule = fc::make_scoped_exit([this]{
      schedule_production_loop();
   });

   try {
      produce_block();
      return true;
   } LOG_AND_DROP();

   fc_dlog(_log, "Aborting block due to produce_block error");
   abort_block();
   return false;
}

static auto make_debug_time_logger() {
   auto start = fc::time_point::now();
   return fc::make_scoped_exit([=](){
      fc_dlog(_log, "Signing took ${ms}us", ("ms", fc::time_point::now() - start) );
   });
}

static auto maybe_make_debug_time_logger() -> std::optional<decltype(make_debug_time_logger())> {
   if (_log.is_enabled( fc::log_level::debug ) ){
      return make_debug_time_logger();
   } else {
      return {};
   }
}

void producer_plugin_impl::produce_block() {
   auto start = fc::time_point::now();
   EOS_ASSERT(_pending_block_mode == pending_block_mode::producing, producer_exception, "called produce_block while not actually producing");
   chain::controller& chain = chain_plug->chain();
   EOS_ASSERT(chain.is_building_block(), missing_pending_block_state, "pending_block_state does not exist but it should, another plugin may have corrupted it");

   const auto& auth = chain.pending_block_signing_authority();
   std::vector<std::reference_wrapper<const signature_provider_type>> relevant_providers;

   relevant_providers.reserve(_signature_providers.size());

   producer_authority::for_each_key(auth, [&](const public_key_type& key){
      const auto& iter = _signature_providers.find(key);
      if (iter != _signature_providers.end()) {
         relevant_providers.emplace_back(iter->second);
      }
   });

   EOS_ASSERT(relevant_providers.size() > 0, producer_priv_key_not_found, "Attempting to produce a block for which we don't have any relevant private keys");

   if (_protocol_features_signaled) {
      _protocol_features_to_activate.clear(); // clear _protocol_features_to_activate as it is already set in pending_block
      _protocol_features_signaled = false;
   }

   //idump( (fc::time_point::now() - chain.pending_block_time()) );
   controller::block_report br;
   chain.finalize_block( br, [&]( const digest_type& d ) {
      auto debug_logger = maybe_make_debug_time_logger();
      vector<signature_type> sigs;
      sigs.reserve(relevant_providers.size());

      // sign with all relevant public keys
      for (const auto& p : relevant_providers) {
         sigs.emplace_back(p.get()(d));
      }
      return sigs;
   } );

   chain.commit_block();

   block_state_ptr new_bs = chain.head_block_state();

   _time_tracker.report(_idle_trx_time, new_bs->block_num);

   br.total_time += fc::time_point::now() - start;

   ++_metrics.blocks_produced.value;
   _metrics.trxs_produced.value += new_bs->block->transactions.size();

   ilog("Produced block ${id}... #${n} @ ${t} signed by ${p} "
        "[trxs: ${count}, lib: ${lib}, confirmed: ${confs}, net: ${net}, cpu: ${cpu}, elapsed: ${et}, time: ${tt}]",
        ("p",new_bs->header.producer)("id",new_bs->id.str().substr(8,16))
        ("n",new_bs->block_num)("t",new_bs->header.timestamp)
        ("count",new_bs->block->transactions.size())("lib",chain.last_irreversible_block_num())
        ("net", br.total_net_usage)("cpu", br.total_cpu_usage_us)("et", br.total_elapsed_time)("tt", br.total_time)
        ("confs", new_bs->header.confirmed));
}

void producer_plugin::received_block(uint32_t block_num) {
   my->_received_block = block_num;
}

void producer_plugin::log_failed_transaction(const transaction_id_type& trx_id, const packed_transaction_ptr& packed_trx_ptr, const char* reason) const {
   fc_dlog(_trx_log, "[TRX_TRACE] Speculative execution is REJECTING tx: ${trx}",
           ("entire_trx", packed_trx_ptr ? my->chain_plug->get_log_trx(packed_trx_ptr->get_transaction()) : fc::variant{trx_id}));
   fc_dlog(_trx_failed_trace_log, "[TRX_TRACE] Speculative execution is REJECTING tx: ${txid} : ${why}",
            ("txid", trx_id)("why", reason));
   fc_dlog(_trx_trace_failure_log, "[TRX_TRACE] Speculative execution is REJECTING tx: ${entire_trx}",
            ("entire_trx", packed_trx_ptr ? my->chain_plug->get_log_trx(packed_trx_ptr->get_transaction()) : fc::variant{trx_id}));
}

// Called from only one read_only thread
void producer_plugin_impl::switch_to_write_window() {
   if ( _log.is_enabled( fc::log_level::debug ) ) {
      auto now = fc::time_point::now();
      fc_dlog( _log, "Read-only threads ${n}, read window ${r}us, total all threads ${t}us",
               ("n", _ro_thread_pool_size)
               ("r", now - _ro_read_window_start_time)
               ("t", _ro_all_threads_exec_time_us.load()));
   }

   chain::controller& chain = chain_plug->chain();

   // this method can be called from multiple places. it is possible
   // we are already in write window.
   if ( chain.is_write_window() ) {
      return;
   }

   EOS_ASSERT(_ro_num_active_exec_tasks.load() == 0 && _ro_exec_tasks_fut.empty(), producer_exception, "no read-only tasks should be running before switching to write window");

   start_write_window();
}

// Called from app thread on plugin_startup
// Called from only one read_only thread & called from app thread, but not concurrently
void producer_plugin_impl::start_write_window() {
   chain::controller& chain = chain_plug->chain();

   app().executor().set_to_write_window();
   chain.set_to_write_window();
   chain.unset_db_read_only_mode();
   _idle_trx_time = _ro_window_deadline = fc::time_point::now();

   _ro_window_deadline += _ro_write_window_time_us; // not allowed on block producers, so no need to limit to block deadline
   auto expire_time = boost::posix_time::microseconds(_ro_write_window_time_us.count());
   _ro_timer.expires_from_now( expire_time );
   _ro_timer.async_wait( app().executor().wrap(  // stay on app thread
      priority::high,
      exec_queue::read_write, // placed in read_write so only called from main thread
      [weak_this = weak_from_this()]( const boost::system::error_code& ec ) {
         auto self = weak_this.lock();
         if( self && ec != boost::asio::error::operation_aborted ) {
            self->switch_to_read_window();
         }
      }));
}

// Called only from app thread
void producer_plugin_impl::switch_to_read_window() {
   chain::controller& chain = chain_plug->chain();
   EOS_ASSERT(chain.is_write_window(),  producer_exception, "expected to be in write window");
   EOS_ASSERT( _ro_num_active_exec_tasks.load() == 0 && _ro_exec_tasks_fut.empty(), producer_exception, "_ro_exec_tasks_fut expected to be empty" );

   _time_tracker.add_idle_time( fc::time_point::now() - _idle_trx_time );

   // we are in write window, so no read-only trx threads are processing transactions.
   if ( app().executor().read_only_queue().empty() ) { // no read-only tasks to process. stay in write window
      start_write_window(); // restart write window timer for next round
      return;
   }

   uint32_t pending_block_num = chain.head_block_num() + 1;
   _ro_read_window_start_time = fc::time_point::now();
   _ro_window_deadline = _ro_read_window_start_time + _ro_read_window_effective_time_us;
   app().executor().set_to_read_window(_ro_thread_pool_size,
      [received_block=&_received_block, pending_block_num, ro_window_deadline=_ro_window_deadline]() {
         return fc::time_point::now() >= ro_window_deadline || (received_block->load() >= pending_block_num); // should_exit()
      });
   chain.set_to_read_window();
   chain.set_db_read_only_mode();
   _ro_all_threads_exec_time_us = 0;

   // start a read-only execution task in each thread in the thread pool
   _ro_num_active_exec_tasks = _ro_thread_pool_size;
   _ro_exec_tasks_fut.resize(0);
   for (uint32_t i = 0; i < _ro_thread_pool_size; ++i ) {
      _ro_exec_tasks_fut.emplace_back( post_async_task( _ro_thread_pool.get_executor(), [self = this, pending_block_num] () {
         return self->read_only_execution_task(pending_block_num);
      }) );
   }

   auto expire_time = boost::posix_time::microseconds(_ro_read_window_time_us.count());
   _ro_timer.expires_from_now( expire_time );
   // Needs to be on read_only because that is what is being processed until switch_to_write_window().
   _ro_timer.async_wait( app().executor().wrap(
      priority::high,
      exec_queue::read_only,
      [weak_this = weak_from_this()]( const boost::system::error_code& ec ) {
         auto self = weak_this.lock();
         if( self && ec != boost::asio::error::operation_aborted ) {
            // use future to make sure all read-only tasks finished before switching to write window
            for ( auto& task: self->_ro_exec_tasks_fut ) {
               task.get();
            }
            self->_ro_exec_tasks_fut.clear();
            // will be executed from the main app thread because all read-only threads are idle now
            self->switch_to_write_window();
          } else if ( self ) {
             self->_ro_exec_tasks_fut.clear();
          }
       }));
}

// Called from a read only thread. Run in parallel with app and other read only threads
bool producer_plugin_impl::read_only_execution_task(uint32_t pending_block_num) {
   // We have 3 ways to break out the while loop:
   // 1. pass read window deadline
   // 2. net_plugin receives a block
   // 3. no read-only tasks to execute
   while ( fc::time_point::now() < _ro_window_deadline && _received_block < pending_block_num ) {
      bool more = app().executor().execute_highest_read_only(); // blocks until all read only threads are idle
      if ( !more ) {
         break;
      }
   }

   // If all tasks are finished, do not wait until end of read window; switch to write window now.
   if ( --_ro_num_active_exec_tasks == 0 ) {
      // Needs to be on read_only because that is what is being processed until switch_to_write_window().
      app().executor().post( priority::high, exec_queue::read_only, [self=this]() {
         self->_ro_exec_tasks_fut.clear();
         // will be executed from the main app thread because all read-only threads are idle now
         self->switch_to_write_window();
      } );
      // last thread post any exhausted back into read_only queue with slightly higher priority (low+1) so they are executed first
      ro_trx_t t;
      while( _ro_exhausted_trx_queue.pop_front(t) ) {
         app().executor().post(priority::low+1, exec_queue::read_only, [this, trx{std::move(t.trx)}, next{std::move(t.next)}]() mutable {
            push_read_only_transaction( std::move(trx), std::move(next) );
         } );
      }
   }

   return true;
}

// Called from app thread during start block.
// Reschedule any exhausted read-only transactions from the last block
void producer_plugin_impl::repost_exhausted_transactions(const fc::time_point& deadline) {
   if ( !_ro_exhausted_trx_queue.empty() ) {
      chain::controller& chain = chain_plug->chain();
      uint32_t pending_block_num = chain.pending_block_num();
      // post any exhausted back into read_only queue with slightly higher priority (low+1) so they are executed first
      ro_trx_t t;
      while( !should_interrupt_start_block( deadline, pending_block_num ) && _ro_exhausted_trx_queue.pop_front(t) ) {
         app().executor().post(priority::low+1, exec_queue::read_only, [this, trx{std::move(t.trx)}, next{std::move(t.next)}]() mutable {
            push_read_only_transaction( std::move(trx), std::move(next) );
         } );
      }
   }
}

// Called from a read_only_trx execution thread, or from app thread when executing exclusively
// Return whether the trx needs to be retried in next read window
bool producer_plugin_impl::push_read_only_transaction(transaction_metadata_ptr trx, next_function<transaction_trace_ptr> next) {
   auto retry = false;

   try {
      auto start = fc::time_point::now();
      chain::controller& chain = chain_plug->chain();
      if ( !chain.is_building_block() ) {
         _ro_exhausted_trx_queue.push_front( {std::move(trx), std::move(next)} );
         return true;
      }

      // When executing a read-only trx on the main thread while in the write window,
      // need to switch db mode to read only.
      auto db_read_only_mode_guard = fc::make_scoped_exit([&]{
         if( chain.is_write_window() )
            chain.unset_db_read_only_mode();
      });

      if ( chain.is_write_window() ) {
         chain.set_db_read_only_mode();
         auto idle_time = fc::time_point::now() - _idle_trx_time;
         _time_tracker.add_idle_time( idle_time );
      }

      // use read-window/write-window deadline if there are read/write windows, otherwise use block_deadline if only the app thead
      auto window_deadline = (_ro_thread_pool_size != 0) ? _ro_window_deadline : _pending_block_deadline;

      // Ensure the trx to finish by the end of read-window or write-window or block_deadline depending on
      auto trace = chain.push_transaction( trx, window_deadline, _ro_max_trx_time_us, 0, false, 0 );
      _ro_all_threads_exec_time_us += (fc::time_point::now() - start).count();
      auto pr = handle_push_result(trx, next, start, chain, trace, true /*return_failure_trace*/, true /*disable_subjective_enforcement*/, {} /*first_auth*/, 0 /*sub_bill*/, 0 /*prev_billed_cpu_time_us*/);
      // If a transaction was exhausted, that indicates we are close to
      // the end of read window. Retry in next round.
      retry = pr.trx_exhausted;
      if( retry ) {
         _ro_exhausted_trx_queue.push_front( {std::move(trx), std::move(next)} );
      }

      if ( chain.is_write_window() ) {
         _idle_trx_time = fc::time_point::now();
      }
   } catch ( const guard_exception& e ) {
      chain_plugin::handle_guard_exception(e);
   } catch ( boost::interprocess::bad_alloc& ) {
      chain_apis::api_base::handle_db_exhaustion();
   } catch ( std::bad_alloc& ) {
      chain_apis::api_base::handle_bad_alloc();
   } CATCH_AND_CALL(next);

   return retry;
}

const std::set<account_name>& producer_plugin::producer_accounts() const {
   return my->_producers;
}

void producer_plugin::register_metrics_listener(metrics_listener listener) {
   my->_metrics.register_listener(listener);
}
} // namespace eosio<|MERGE_RESOLUTION|>--- conflicted
+++ resolved
@@ -1,10 +1,6 @@
 #include <eosio/producer_plugin/producer_plugin.hpp>
-<<<<<<< HEAD
-#include <eosio/producer_plugin/subjective_billing.hpp>
-=======
 #include <eosio/producer_plugin/pending_snapshot.hpp>
 #include <eosio/producer_plugin/snapshot_scheduler.hpp>
->>>>>>> cc4a46df
 #include <eosio/producer_plugin/block_timing_util.hpp>
 
 #include <eosio/chain/plugin_interface.hpp>
@@ -380,13 +376,8 @@
       incoming::methods::transaction_async::method_type::handle _incoming_transaction_async_provider;
 
       transaction_id_with_expiry_index                         _blacklisted_transactions;
-<<<<<<< HEAD
-      subjective_billing                                       _subjective_billing;
-      account_failures                                         _account_fails{_subjective_billing};
-=======
       pending_snapshot_index                                   _pending_snapshot_index;
       account_failures                                         _account_fails;
->>>>>>> cc4a46df
       block_time_tracker                                       _time_tracker;
 
       std::optional<scoped_connection>                          _accepted_block_connection;
