--- conflicted
+++ resolved
@@ -326,11 +326,7 @@
 
       chain_plugin* chain_plug = nullptr;
 
-<<<<<<< HEAD
       compat::channels::transaction_ack::channel_type&          _transaction_ack_channel;
-=======
-      compat::channels::transaction_ack::channel_type&        _transaction_ack_channel;
->>>>>>> 51c11175
 
       incoming::methods::block_sync::method_type::handle        _incoming_block_sync_provider;
       incoming::methods::transaction_async::method_type::handle _incoming_transaction_async_provider;
@@ -671,11 +667,7 @@
          exhausted
       };
 
-<<<<<<< HEAD
-      inline bool start_block_interrupted( const fc::time_point& deadline ) const;
-=======
       inline bool should_interrupt_start_block( const fc::time_point& deadline ) const;
->>>>>>> 51c11175
       start_block_result start_block();
 
       fc::time_point calculate_pending_block_time() const;
@@ -1574,11 +1566,7 @@
    }
 }
 
-<<<<<<< HEAD
-bool producer_plugin_impl::start_block_interrupted( const fc::time_point& deadline ) const {
-=======
 bool producer_plugin_impl::should_interrupt_start_block( const fc::time_point& deadline ) const {
->>>>>>> 51c11175
    if( _pending_block_mode == pending_block_mode::producing ) {
       return deadline <= fc::time_point::now();
    }
@@ -1763,18 +1751,12 @@
       }
 
       try {
-         _account_fails.clear();
-
          if( !remove_expired_trxs( preprocess_deadline ) )
             return start_block_result::exhausted;
          if( !remove_expired_blacklisted_trxs( preprocess_deadline ) )
             return start_block_result::exhausted;
-<<<<<<< HEAD
-         if( !_subjective_billing.remove_expired( _log, chain.pending_block_time(), fc::time_point::now(), [&](){ return start_block_interrupted(preprocess_deadline); } ) )
-=======
          if( !_subjective_billing.remove_expired( _log, chain.pending_block_time(), fc::time_point::now(),
                                                   [&](){ return should_interrupt_start_block( preprocess_deadline ); } ) ) {
->>>>>>> 51c11175
             return start_block_result::exhausted;
          }
 
@@ -1799,11 +1781,7 @@
 
          if( app().is_quiting() ) // db guard exception above in LOG_AND_DROP could have called app().quit()
             return start_block_result::failed;
-<<<<<<< HEAD
-         if ( start_block_interrupted(preprocess_deadline) || block_is_exhausted()) {
-=======
          if ( should_interrupt_start_block( preprocess_deadline ) || block_is_exhausted() ) {
->>>>>>> 51c11175
             return start_block_result::exhausted;
          }
 
@@ -1834,11 +1812,7 @@
    // remove all expired transactions
    size_t num_expired = 0;
    size_t orig_count = _unapplied_transactions.size();
-<<<<<<< HEAD
-   bool exhausted = !_unapplied_transactions.clear_expired( pending_block_time, [&](){ return start_block_interrupted(deadline); },
-=======
    bool exhausted = !_unapplied_transactions.clear_expired( pending_block_time, [&](){ return should_interrupt_start_block(deadline); },
->>>>>>> 51c11175
          [&num_expired]( const packed_transaction_ptr& packed_trx_ptr, trx_enum_type trx_type ) {
             // expired exception is logged as part of next() call
             ++num_expired;
@@ -1867,11 +1841,7 @@
       int orig_count = _blacklisted_transactions.size();
 
       while (!blacklist_by_expiry.empty() && blacklist_by_expiry.begin()->expiry <= lib_time) {
-<<<<<<< HEAD
-         if ( start_block_interrupted(deadline) ) {
-=======
          if ( should_interrupt_start_block( deadline ) ) {
->>>>>>> 51c11175
             exhausted = true;
             break;
          }
@@ -2098,11 +2068,7 @@
       auto itr     = _unapplied_transactions.unapplied_begin();
       auto end_itr = _unapplied_transactions.unapplied_end();
       while( itr != end_itr ) {
-<<<<<<< HEAD
-         if( start_block_interrupted(deadline) ) {
-=======
          if( should_interrupt_start_block( deadline ) ) {
->>>>>>> 51c11175
             exhausted = true;
             break;
          }
@@ -2278,11 +2244,7 @@
       size_t processed = 0;
       fc_dlog( _log, "Processing ${n} pending transactions", ("n", _unapplied_transactions.incoming_size()) );
       while( itr != end ) {
-<<<<<<< HEAD
-         if (start_block_interrupted(deadline)) {
-=======
          if ( should_interrupt_start_block( deadline ) ) {
->>>>>>> 51c11175
             exhausted = true;
             break;
          }
