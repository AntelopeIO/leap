#include <eosio/producer_plugin/producer_plugin.hpp>
#include <eosio/producer_plugin/pending_snapshot.hpp>
#include <eosio/producer_plugin/subjective_billing.hpp>
#include <eosio/chain/plugin_interface.hpp>
#include <eosio/chain/global_property_object.hpp>
#include <eosio/chain/generated_transaction_object.hpp>
#include <eosio/chain/snapshot.hpp>
#include <eosio/chain/transaction_object.hpp>
#include <eosio/chain/thread_utils.hpp>
#include <eosio/chain/unapplied_transaction_queue.hpp>
#include <eosio/resource_monitor_plugin/resource_monitor_plugin.hpp>

#include <fc/io/json.hpp>
#include <fc/log/logger_config.hpp>
#include <fc/scoped_exit.hpp>

#include <boost/asio.hpp>
#include <boost/date_time/posix_time/posix_time.hpp>

#include <iostream>
#include <algorithm>
#include <mutex>
#include <boost/algorithm/string/predicate.hpp>
#include <boost/range/adaptor/map.hpp>
#include <boost/multi_index_container.hpp>
#include <boost/multi_index/member.hpp>
#include <boost/multi_index/hashed_index.hpp>
#include <boost/multi_index/ordered_index.hpp>
#include <boost/signals2/connection.hpp>

namespace bmi = boost::multi_index;
using bmi::indexed_by;
using bmi::ordered_non_unique;
using bmi::member;
using bmi::tag;
using bmi::hashed_unique;

using boost::multi_index_container;

using std::string;
using std::vector;
using boost::signals2::scoped_connection;

#undef FC_LOG_AND_DROP
#define LOG_AND_DROP()  \
   catch ( const guard_exception& e ) { \
      chain_plugin::handle_guard_exception(e); \
   } catch ( const std::bad_alloc& ) { \
      chain_plugin::handle_bad_alloc(); \
   } catch ( boost::interprocess::bad_alloc& ) { \
      chain_plugin::handle_db_exhaustion(); \
   } catch( fc::exception& er ) { \
      wlog( "${details}", ("details",er.to_detail_string()) ); \
   } catch( const std::exception& e ) {  \
      fc::exception fce( \
                FC_LOG_MESSAGE( warn, "std::exception: ${what}: ",("what",e.what()) ), \
                fc::std_exception_code,\
                BOOST_CORE_TYPEID(e).name(), \
                e.what() ) ; \
      wlog( "${details}", ("details",fce.to_detail_string()) ); \
   } catch( ... ) {  \
      fc::unhandled_exception e( \
                FC_LOG_MESSAGE( warn, "unknown: ",  ), \
                std::current_exception() ); \
      wlog( "${details}", ("details",e.to_detail_string()) ); \
   }

const std::string logger_name("producer_plugin");
fc::logger _log;

const std::string trx_successful_trace_logger_name("transaction_success_tracing");
fc::logger       _trx_successful_trace_log;

const std::string trx_failed_trace_logger_name("transaction_failure_tracing");
fc::logger       _trx_failed_trace_log;

const std::string trx_trace_success_logger_name("transaction_trace_success");
fc::logger       _trx_trace_success_log;

const std::string trx_trace_failure_logger_name("transaction_trace_failure");
fc::logger       _trx_trace_failure_log;

const std::string trx_logger_name("transaction");
fc::logger       _trx_log;

namespace eosio {

   static auto _producer_plugin = application::register_plugin<producer_plugin>();

using namespace eosio::chain;
using namespace eosio::chain::plugin_interface;

namespace {
   bool exception_is_exhausted(const fc::exception& e) {
      auto code = e.code();
      return (code == block_cpu_usage_exceeded::code_value) ||
             (code == block_net_usage_exceeded::code_value) ||
             (code == deadline_exception::code_value);
   }
}

struct transaction_id_with_expiry {
   transaction_id_type     trx_id;
   fc::time_point          expiry;
};

struct by_id;
struct by_expiry;

using transaction_id_with_expiry_index = multi_index_container<
   transaction_id_with_expiry,
   indexed_by<
      hashed_unique<tag<by_id>, BOOST_MULTI_INDEX_MEMBER(transaction_id_with_expiry, transaction_id_type, trx_id)>,
      ordered_non_unique<tag<by_expiry>, BOOST_MULTI_INDEX_MEMBER(transaction_id_with_expiry, fc::time_point, expiry)>
   >
>;

struct by_height;

using pending_snapshot_index = multi_index_container<
   pending_snapshot,
   indexed_by<
      hashed_unique<tag<by_id>, BOOST_MULTI_INDEX_MEMBER(pending_snapshot, block_id_type, block_id)>,
      ordered_non_unique<tag<by_height>, BOOST_MULTI_INDEX_CONST_MEM_FUN( pending_snapshot, uint32_t, get_height)>
   >
>;

enum class pending_block_mode {
   producing,
   speculating
};

namespace {

// track multiple failures on unapplied transactions
class account_failures {
public:

   //lifetime of sb must outlive account_failures
   explicit account_failures( const eosio::subjective_billing& sb )
   : subjective_billing(sb)
   {
   }

   void set_max_failures_per_account( uint32_t max_failures ) {
       max_failures_per_account = max_failures;
   }

   void add_idle_time( const fc::microseconds& idle ) {
      block_idle_time += idle;
   }

   void add_fail_time( const fc::microseconds& fail_time ) {
      trx_fail_time += fail_time;
      ++trx_fail_num;
   }

   void add_success_time( const fc::microseconds& time ) {
      trx_success_time += time;
      ++trx_success_num;
   }

   void add( const account_name& n, const fc::exception& e ) {
      auto& fa = failed_accounts[n];
      ++fa.num_failures;
      fa.add( n, e );
   }

   // return true if exceeds max_failures_per_account and should be dropped
   bool failure_limit( const account_name& n ) {
      auto fitr = failed_accounts.find( n );
      bool is_whitelisted = subjective_billing.is_account_disabled( n );
      if( !is_whitelisted && fitr != failed_accounts.end() && fitr->second.num_failures >= max_failures_per_account ) {
         ++fitr->second.num_failures;
         return true;
      }
      return false;
   }

   void report( const fc::time_point& idle_trx_time, uint32_t block_num ) {
      if( _log.is_enabled( fc::log_level::debug ) ) {
         auto now = fc::time_point::now();
         add_idle_time( now - idle_trx_time );
         fc_dlog( _log, "Block #${n} trx idle: ${i}us out of ${t}us, success: ${sn}, ${s}us, fail: ${fn}, ${f}us, other: ${o}us",
	 	  ("n", block_num)
                  ("i", block_idle_time)("t", now - clear_time)("sn", trx_success_num)("s", trx_success_time)
                  ("fn", trx_fail_num)("f", trx_fail_time)
                  ("o", (now - clear_time) - block_idle_time - trx_success_time - trx_fail_time) );
         for( const auto& e : failed_accounts ) {
            std::string reason;
            if( e.second.is_deadline() ) reason += "deadline";
            if( e.second.is_tx_cpu_usage() ) {
               if( !reason.empty() ) reason += ", ";
               reason += "tx_cpu_usage";
            }
            if( e.second.is_eosio_assert() ) {
               if( !reason.empty() ) reason += ", ";
               reason += "assert";
            }
            if( e.second.is_other() ) {
               if( !reason.empty() ) reason += ", ";
               reason += "other";
            }
            fc_dlog( _log, "Failed ${n} trxs, account: ${a}, sub bill: ${b}us, reason: ${r}",
                     ("n", e.second.num_failures)("b", subjective_billing.get_subjective_bill(e.first, now))
                     ("a", e.first)("r", reason) );
         }
      }
   }

   void clear() {
      failed_accounts.clear();
      block_idle_time = trx_fail_time = trx_success_time = fc::microseconds{};
      trx_fail_num = trx_success_num = 0;
      clear_time = fc::time_point::now();
   }

private:
   struct account_failure {
      enum class ex_fields : uint8_t {
         ex_deadline_exception = 1,
         ex_tx_cpu_usage_exceeded = 2,
         ex_eosio_assert_exception = 4,
         ex_other_exception = 8
      };

      void add( const account_name& n, const fc::exception& e ) {
         auto exception_code = e.code();
         if( exception_code == tx_cpu_usage_exceeded::code_value ) {
            ex_flags = set_field( ex_flags, ex_fields::ex_tx_cpu_usage_exceeded );
         } else if( exception_code == deadline_exception::code_value ) {
            ex_flags = set_field( ex_flags, ex_fields::ex_deadline_exception );
         } else if( exception_code == eosio_assert_message_exception::code_value ||
                    exception_code == eosio_assert_code_exception::code_value ) {
            ex_flags = set_field( ex_flags, ex_fields::ex_eosio_assert_exception );
         } else {
            ex_flags = set_field( ex_flags, ex_fields::ex_other_exception );
            fc_dlog( _log, "Failed trx, account: ${a}, reason: ${r}, except: ${e}",
                     ("a", n)("r", exception_code)("e", e) );
         }
      }

      bool is_deadline() const { return has_field( ex_flags, ex_fields::ex_deadline_exception ); }
      bool is_tx_cpu_usage() const { return has_field( ex_flags, ex_fields::ex_tx_cpu_usage_exceeded ); }
      bool is_eosio_assert() const { return has_field( ex_flags, ex_fields::ex_eosio_assert_exception ); }
      bool is_other() const { return has_field( ex_flags, ex_fields::ex_other_exception ); }

      uint32_t num_failures = 0;
      uint8_t ex_flags = 0;
   };

   std::map<account_name, account_failure> failed_accounts;
   uint32_t max_failures_per_account = 3;
   fc::microseconds block_idle_time;
   uint32_t trx_success_num = 0;
   uint32_t trx_fail_num = 0;
   fc::microseconds trx_success_time;
   fc::microseconds trx_fail_time;
   fc::time_point clear_time{fc::time_point::now()};
   const eosio::subjective_billing& subjective_billing;
};

} // anonymous namespace

class producer_plugin_impl : public std::enable_shared_from_this<producer_plugin_impl> {
   public:
      producer_plugin_impl(boost::asio::io_service& io)
      :_timer(io)
      ,_transaction_ack_channel(app().get_channel<compat::channels::transaction_ack>())
      ,_ro_write_window_timer(io)
      ,_ro_read_window_timer(io)
      {
      }

      std::optional<fc::time_point> calculate_next_block_time(const account_name& producer_name, const block_timestamp_type& current_block_time) const;
      void schedule_production_loop();
      void schedule_maybe_produce_block( bool exhausted );
      void produce_block();
      bool maybe_produce_block();
      bool block_is_exhausted() const;
      bool remove_expired_trxs( const fc::time_point& deadline );
      bool remove_expired_blacklisted_trxs( const fc::time_point& deadline );
      bool process_unapplied_trxs( const fc::time_point& deadline );
      void process_scheduled_and_incoming_trxs( const fc::time_point& deadline, unapplied_transaction_queue::iterator& itr );
      bool process_incoming_trxs( const fc::time_point& deadline, unapplied_transaction_queue::iterator& itr );

      struct push_result {
         bool block_exhausted = false;
         bool trx_exhausted = false;
         bool failed = false;
      };
      push_result push_transaction( const fc::time_point& block_deadline,
                                    const transaction_metadata_ptr& trx,
                                    bool api_trx, bool return_failure_trace,
                                    next_function<transaction_trace_ptr> next );
      void log_trx_results( const transaction_metadata_ptr& trx, const transaction_trace_ptr& trace, const fc::time_point& start );
      void log_trx_results( const transaction_metadata_ptr& trx, const fc::exception_ptr& except_ptr );
      void log_trx_results( const packed_transaction_ptr& trx, const transaction_trace_ptr& trace,
                            const fc::exception_ptr& except_ptr, uint32_t billed_cpu_us, const fc::time_point& start );

      boost::program_options::variables_map _options;
      bool     _production_enabled                 = false;
      bool     _pause_production                   = false;

      using signature_provider_type = signature_provider_plugin::signature_provider_type;
      std::map<chain::public_key_type, signature_provider_type> _signature_providers;
      std::set<chain::account_name>                             _producers;
      boost::asio::deadline_timer                               _timer;
      using producer_watermark = std::pair<uint32_t, block_timestamp_type>;
      std::map<chain::account_name, producer_watermark>         _producer_watermarks;
      pending_block_mode                                        _pending_block_mode = pending_block_mode::speculating;
      unapplied_transaction_queue                               _unapplied_transactions;
      size_t                                                    _thread_pool_size = config::default_controller_thread_pool_size;
      named_thread_pool<struct prod>                            _thread_pool;

      std::atomic<int32_t>                                      _max_transaction_time_ms; // modified by app thread, read by net_plugin thread pool
      std::atomic<bool>                                         _received_block{false}; // modified by net_plugin thread pool and app thread
      fc::microseconds                                          _max_irreversible_block_age_us;
      int32_t                                                   _produce_time_offset_us = 0;
      int32_t                                                   _last_block_time_offset_us = 0;
      uint32_t                                                  _max_block_cpu_usage_threshold_us = 0;
      uint32_t                                                  _max_block_net_usage_threshold_bytes = 0;
      int32_t                                                   _max_scheduled_transaction_time_per_block_ms = 0;
      bool                                                      _disable_subjective_p2p_billing = true;
      bool                                                      _disable_subjective_api_billing = true;
      fc::time_point                                            _irreversible_block_time;
      fc::time_point                                            _idle_trx_time{fc::time_point::now()};

      std::vector<chain::digest_type>                           _protocol_features_to_activate;
      bool                                                      _protocol_features_signaled = false; // to mark whether it has been signaled in start_block

      chain_plugin* chain_plug = nullptr;

      compat::channels::transaction_ack::channel_type&          _transaction_ack_channel;

      incoming::methods::block_sync::method_type::handle        _incoming_block_sync_provider;
      incoming::methods::transaction_async::method_type::handle _incoming_transaction_async_provider;

      transaction_id_with_expiry_index                         _blacklisted_transactions;
      pending_snapshot_index                                   _pending_snapshot_index;
      subjective_billing                                       _subjective_billing;
      account_failures                                         _account_fails{_subjective_billing};

      std::optional<scoped_connection>                          _accepted_block_connection;
      std::optional<scoped_connection>                          _accepted_block_header_connection;
      std::optional<scoped_connection>                          _irreversible_block_connection;

      /*
       * HACK ALERT
       * Boost timers can be in a state where a handler has not yet executed but is not abortable.
       * As this method needs to mutate state handlers depend on for proper functioning to maintain
       * invariants for other code (namely accepting incoming transactions in a nearly full block)
       * the handlers capture a corelation ID at the time they are set.  When they are executed
       * they must check that correlation_id against the global ordinal.  If it does not match that
       * implies that this method has been called with the handler in the state where it should be
       * cancelled but wasn't able to be.
       */
      uint32_t _timer_corelation_id = 0;

      // keep a expected ratio between defer txn and incoming txn
      double _incoming_defer_ratio = 1.0; // 1:1

      // path to write the snapshots to
      bfs::path _snapshots_dir;

      struct ro_trx_t {
         packed_transaction_ptr  trx;
         next_func_t             next;
      };
      struct ro_trx_queue_t {
         std::mutex              mtx;
         std::deque<ro_trx_t>    queue;
      };
      uint16_t                        _ro_thread_pool_size { 0 };
      named_thread_pool<struct read>  _ro_thread_pool;
      fc::microseconds                _ro_write_window_time_us { 200000 };
      fc::microseconds                _ro_read_window_time_us { 60000 };
      static constexpr fc::microseconds _ro_read_window_minimum_time_us { 10000 };
      fc::microseconds                _ro_read_window_effective_time_us { 0 }; // calculated during option initialization
      boost::asio::deadline_timer     _ro_write_window_timer;
      boost::asio::deadline_timer     _ro_read_window_timer;
      fc::microseconds                _ro_max_trx_time_us { 0 }; // calculated during option initialization
      ro_trx_queue_t                  _ro_trx_queue;
      std::atomic<uint32_t>           _ro_num_active_trx_exec_tasks { 0 };
      std::vector<std::future<bool>>  _ro_trx_exec_tasks_fut;

      void start_write_window();
      void switch_to_write_window();
      void switch_to_read_window();
      bool read_only_trx_execution_task();
      bool process_read_only_transaction(const packed_transaction_ptr& trx,
                                         const next_function<transaction_trace_ptr>& next,
                                         const fc::time_point& read_window_start_time);
      bool push_read_only_transaction(const transaction_metadata_ptr& trx,
                                      next_function<transaction_trace_ptr> next,
                                      const fc::time_point& read_window_start_time);

      void consider_new_watermark( account_name producer, uint32_t block_num, block_timestamp_type timestamp) {
         auto itr = _producer_watermarks.find( producer );
         if( itr != _producer_watermarks.end() ) {
            itr->second.first = std::max( itr->second.first, block_num );
            itr->second.second = std::max( itr->second.second, timestamp );
         } else if( _producers.count( producer ) > 0 ) {
            _producer_watermarks.emplace( producer, std::make_pair(block_num, timestamp) );
         }
      }

      std::optional<producer_watermark> get_watermark( account_name producer ) const {
         auto itr = _producer_watermarks.find( producer );

         if( itr == _producer_watermarks.end() ) return {};

         return itr->second;
      }

      void on_block( const block_state_ptr& bsp ) {
         auto before = _unapplied_transactions.size();
         _unapplied_transactions.clear_applied( bsp );
         _subjective_billing.on_block( _log, bsp, fc::time_point::now() );
         fc_dlog( _log, "Removed applied transactions before: ${before}, after: ${after}",
                  ("before", before)("after", _unapplied_transactions.size()) );
      }

      void on_block_header( const block_state_ptr& bsp ) {
         consider_new_watermark( bsp->header.producer, bsp->block_num, bsp->block->timestamp );
      }

      void on_irreversible_block( const signed_block_ptr& lib ) {
         _irreversible_block_time = lib->timestamp.to_time_point();
         const chain::controller& chain = chain_plug->chain();

         // promote any pending snapshots
         auto& snapshots_by_height = _pending_snapshot_index.get<by_height>();
         uint32_t lib_height = lib->block_num();

         while (!snapshots_by_height.empty() && snapshots_by_height.begin()->get_height() <= lib_height) {
            const auto& pending = snapshots_by_height.begin();
            auto next = pending->next;

            try {
               next(pending->finalize(chain));
            } CATCH_AND_CALL(next);

            snapshots_by_height.erase(snapshots_by_height.begin());
         }
      }

      void abort_block() {
         auto& chain = chain_plug->chain();

         if( chain.is_building_block() ) {
            _account_fails.report( _idle_trx_time, chain.pending_block_num() );
         }
         _unapplied_transactions.add_aborted( chain.abort_block() );
         _subjective_billing.abort_block();
         _account_fails.clear();
         _idle_trx_time = fc::time_point::now();
      }

      bool on_incoming_block(const signed_block_ptr& block, const std::optional<block_id_type>& block_id, const block_state_ptr& bsp) {
         auto& chain = chain_plug->chain();
         if ( _pending_block_mode == pending_block_mode::producing ) {
            fc_wlog( _log, "dropped incoming block #${num} id: ${id}",
                     ("num", block->block_num())("id", block_id ? (*block_id).str() : "UNKNOWN") );
            return false;
         }

         // start a new speculative block, speculative start_block may have been interrupted
         auto ensure = fc::make_scoped_exit([this](){
            schedule_production_loop();
         });

         const auto& id = block_id ? *block_id : block->calculate_id();
         auto blk_num = block->block_num();

         fc_dlog(_log, "received incoming block ${n} ${id}", ("n", blk_num)("id", id));

         EOS_ASSERT( block->timestamp < (fc::time_point::now() + fc::seconds( 7 )), block_from_the_future,
                     "received a block from the future, ignoring it: ${id}", ("id", id) );

         /* de-dupe here... no point in aborting block if we already know the block */
         auto existing = chain.fetch_block_by_id( id );
         if( existing ) { return true; } // return true because the block is valid

         // start processing of block
         std::future<block_state_ptr> bsf;
         if( !bsp ) {
            bsf = chain.create_block_state_future( id, block );
         }

         // abort the pending block
         abort_block();

         // push the new block
         auto handle_error = [&](const auto& e)
         {
            elog((e.to_detail_string()));
            app().get_channel<channels::rejected_block>().publish( priority::medium, block );
            throw;
         };

         controller::block_report br;
         try {
            const block_state_ptr& bspr = bsp ? bsp : bsf.get();
            chain.push_block( br, bspr, [this]( const branch_type& forked_branch ) {
               _unapplied_transactions.add_forked( forked_branch );
            }, [this]( const transaction_id_type& id ) {
               return _unapplied_transactions.get_trx( id );
            } );
         } catch ( const guard_exception& e ) {
            chain_plugin::handle_guard_exception(e);
            return false;
         } catch ( const std::bad_alloc& ) {
            chain_plugin::handle_bad_alloc();
         } catch ( boost::interprocess::bad_alloc& ) {
            chain_plugin::handle_db_exhaustion();
         } catch ( const fork_database_exception& e ) {
            elog("Cannot recover from ${e}. Shutting down.", ("e", e.to_detail_string()));
            appbase::app().quit();
            return false;
         } catch( const fc::exception& e ) {
            handle_error(e);
         } catch (const std::exception& e) {
            handle_error(fc::std_exception_wrapper::from_current_exception(e));
         }

         const auto& hbs = chain.head_block_state();
         auto now = fc::time_point::now();
         if( hbs->header.timestamp.next().to_time_point() >= now ) {
            _production_enabled = true;
         }

         if( now - block->timestamp < fc::minutes(5) || (blk_num % 1000 == 0) ) {
            ilog("Received block ${id}... #${n} @ ${t} signed by ${p} "
                 "[trxs: ${count}, lib: ${lib}, confirmed: ${confs}, net: ${net}, cpu: ${cpu}, elapsed: ${elapsed}, time: ${time}, latency: ${latency} ms]",
                 ("p",block->producer)("id",id.str().substr(8,16))("n",blk_num)("t",block->timestamp)
                 ("count",block->transactions.size())("lib",chain.last_irreversible_block_num())
                 ("confs", block->confirmed)("net", br.total_net_usage)("cpu", br.total_cpu_usage_us)
                 ("elapsed", br.total_elapsed_time)("time", br.total_time)
                 ("latency", (now - block->timestamp).count()/1000 ) );
            if( chain.get_read_mode() != db_read_mode::IRREVERSIBLE && hbs->id != id && hbs->block != nullptr ) { // not applied to head
               ilog("Block not applied to head ${id}... #${n} @ ${t} signed by ${p} "
                    "[trxs: ${count}, dpos: ${dpos}, confirmed: ${confs}, net: ${net}, cpu: ${cpu}, elapsed: ${elapsed}, time: ${time}, latency: ${latency} ms]",
                    ("p",hbs->block->producer)("id",hbs->id.str().substr(8,16))("n",hbs->block_num)("t",hbs->block->timestamp)
                    ("count",hbs->block->transactions.size())("dpos", hbs->dpos_irreversible_blocknum)
                    ("confs", hbs->block->confirmed)("net", br.total_net_usage)("cpu", br.total_cpu_usage_us)
                    ("elapsed", br.total_elapsed_time)("time", br.total_time)
                    ("latency", (now - hbs->block->timestamp).count()/1000 ) );
            }
         }

         return true;
      }

      void restart_speculative_block() {
         // abort the pending block
         abort_block();

         schedule_production_loop();
      }

      void on_incoming_transaction_async(const packed_transaction_ptr& trx,
                                         bool api_trx,
                                         transaction_metadata::trx_type trx_type,
                                         bool return_failure_traces,
                                         next_function<transaction_trace_ptr> next) {
         if ( trx_type == transaction_metadata::trx_type::read_only && _ro_thread_pool_size > 0 ) {
            std::lock_guard<std::mutex> g( _ro_trx_queue.mtx );
            _ro_trx_queue.queue.push_back({trx, std::move(next)});
            return;
         }

         chain::controller& chain = chain_plug->chain();
         const auto max_trx_time_ms = ( trx_type == transaction_metadata::trx_type::read_only ) ? -1 : _max_transaction_time_ms.load();
         fc::microseconds max_trx_cpu_usage = max_trx_time_ms < 0 ? fc::microseconds::maximum() : fc::milliseconds( max_trx_time_ms );

         auto future = transaction_metadata::start_recover_keys( trx, _thread_pool.get_executor(),
                                                                 chain.get_chain_id(), fc::microseconds( max_trx_cpu_usage ),
                                                                 trx_type,
                                                                 chain.configured_subjective_signature_length_limit() );

         if( trx_type != transaction_metadata::trx_type::dry_run && trx_type != transaction_metadata::trx_type::read_only ) {
            next = [this, trx, next{std::move(next)}]( const std::variant<fc::exception_ptr, transaction_trace_ptr>& response ) {
               next( response );

               fc::exception_ptr except_ptr; // rejected
               if( std::holds_alternative<fc::exception_ptr>( response ) ) {
                  except_ptr = std::get<fc::exception_ptr>( response );
               } else if( std::get<transaction_trace_ptr>( response )->except ) {
                  except_ptr = std::get<transaction_trace_ptr>( response )->except->dynamic_copy_exception();
               }

               _transaction_ack_channel.publish( priority::low, std::pair<fc::exception_ptr, packed_transaction_ptr>( except_ptr, trx ) );
            };
         }

         boost::asio::post(_thread_pool.get_executor(), [self = this, future{std::move(future)}, api_trx, return_failure_traces,
                                                          next{std::move(next)}, trx=trx]() mutable {
            if( future.valid() ) {
               future.wait();
               app().executor().post( priority::low, exec_queue::general, [self, future{std::move(future)}, api_trx, next{std::move( next )}, trx{std::move(trx)}, return_failure_traces]() mutable {
                  auto start = fc::time_point::now();
                  auto idle_time = start - self->_idle_trx_time;
                  self->_account_fails.add_idle_time( idle_time );
                  fc_dlog( _trx_successful_trace_log, "Time since last trx: ${t}us", ("t", idle_time) );

                  auto exception_handler = [self, &next, trx{std::move(trx)}, &start](fc::exception_ptr ex) {
                     self->_account_fails.add_idle_time( start - self->_idle_trx_time );
                     self->log_trx_results( trx, nullptr, ex, 0, start );
                     next( std::move(ex) );
                     self->_idle_trx_time = fc::time_point::now();
                     self->_account_fails.add_fail_time(self->_idle_trx_time - start);
                  };
                  try {
                     auto result = future.get();
                     if( !self->process_incoming_transaction_async( result, api_trx, return_failure_traces, next) ) {
                        if( self->_pending_block_mode == pending_block_mode::producing ) {
                           self->schedule_maybe_produce_block( true );
                        } else {
                           self->restart_speculative_block();
                        }
                     }
                     self->_idle_trx_time = fc::time_point::now();
                  } CATCH_AND_CALL(exception_handler);
               } );
            }
         });
      }

      bool process_incoming_transaction_async(const transaction_metadata_ptr& trx,
                                              bool api_trx,
                                              bool return_failure_trace,
                                              next_function<transaction_trace_ptr> next) {
         bool exhausted = false;
         chain::controller& chain = chain_plug->chain();
         try {
            const auto& id = trx->id();

            fc::time_point bt = chain.is_building_block() ? chain.pending_block_time() : chain.head_block_time();
            const fc::time_point expire = trx->packed_trx()->expiration();
            if( expire < bt ) {
               auto except_ptr = std::static_pointer_cast<fc::exception>(
                     std::make_shared<expired_tx_exception>(
                           FC_LOG_MESSAGE( error, "expired transaction ${id}, expiration ${e}, block time ${bt}",
                                           ("id", id)("e", expire)("bt", bt))));
               log_trx_results( trx, except_ptr );
               next( std::move(except_ptr) );
               return true;
            }

            if( chain.is_known_unexpired_transaction( id )) {
               auto except_ptr = std::static_pointer_cast<fc::exception>( std::make_shared<tx_duplicate>(
                     FC_LOG_MESSAGE( error, "duplicate transaction ${id}", ("id", id))));
               next( std::move(except_ptr) );
               return true;
            }

            if( !chain.is_building_block()) {
               _unapplied_transactions.add_incoming( trx, api_trx, return_failure_trace, next );
               return true;
            }

            const auto block_deadline = calculate_block_deadline( chain.pending_block_time() );
            push_result pr = push_transaction( block_deadline, trx, api_trx, return_failure_trace, next );

            exhausted = pr.block_exhausted;
            if( pr.trx_exhausted ) {
               _unapplied_transactions.add_incoming( trx, api_trx, return_failure_trace, next );
            }

         } catch ( const guard_exception& e ) {
            chain_plugin::handle_guard_exception(e);
         } catch ( boost::interprocess::bad_alloc& ) {
            chain_plugin::handle_db_exhaustion();
         } catch ( std::bad_alloc& ) {
            chain_plugin::handle_bad_alloc();
         } CATCH_AND_CALL(next);

         return !exhausted;
      }


      fc::microseconds get_irreversible_block_age() {
         auto now = fc::time_point::now();
         if (now < _irreversible_block_time) {
            return fc::microseconds(0);
         } else {
            return now - _irreversible_block_time;
         }
      }

      account_name get_pending_block_producer() {
         auto& chain = chain_plug->chain();
         if (chain.is_building_block()) {
            return chain.pending_block_producer();
         } else {
            return {};
         }
      }

      bool production_disabled_by_policy() {
         return !_production_enabled || _pause_production || (_max_irreversible_block_age_us.count() >= 0 && get_irreversible_block_age() >= _max_irreversible_block_age_us);
      }

      enum class start_block_result {
         succeeded,
         failed,
         waiting_for_block,
         waiting_for_production,
         exhausted
      };

      inline bool should_interrupt_start_block( const fc::time_point& deadline ) const;
      start_block_result start_block();

      fc::time_point calculate_pending_block_time() const;
      fc::time_point calculate_block_deadline( const fc::time_point& ) const;
      void schedule_delayed_production_loop(const std::weak_ptr<producer_plugin_impl>& weak_this, std::optional<fc::time_point> wake_up_time);
      std::optional<fc::time_point> calculate_producer_wake_up_time( const block_timestamp_type& ref_block_time ) const;

};

void new_chain_banner(const eosio::chain::controller& db)
{
   std::cerr << "\n"
      "*******************************\n"
      "*                             *\n"
      "*   ------ NEW CHAIN ------   *\n"
      "*   - Welcome to Antelope -   *\n"
      "*   -----------------------   *\n"
      "*                             *\n"
      "*******************************\n"
      "\n";

   if( db.head_block_state()->header.timestamp.to_time_point() < (fc::time_point::now() - fc::milliseconds(200 * config::block_interval_ms)))
   {
      std::cerr << "Your genesis seems to have an old timestamp\n"
         "Please consider using the --genesis-timestamp option to give your genesis a recent timestamp\n"
         "\n"
         ;
   }
   return;
}

producer_plugin::producer_plugin()
   : my(new producer_plugin_impl(app().get_io_service())){
   }

producer_plugin::~producer_plugin() {}

void producer_plugin::set_program_options(
   boost::program_options::options_description& command_line_options,
   boost::program_options::options_description& config_file_options)
{
   auto default_priv_key = private_key_type::regenerate<fc::ecc::private_key_shim>(fc::sha256::hash(std::string("nathan")));
   auto private_key_default = std::make_pair(default_priv_key.get_public_key(), default_priv_key );

   boost::program_options::options_description producer_options;

   producer_options.add_options()
         ("enable-stale-production,e", boost::program_options::bool_switch()->notifier([this](bool e){my->_production_enabled = e;}), "Enable block production, even if the chain is stale.")
         ("pause-on-startup,x", boost::program_options::bool_switch()->notifier([this](bool p){my->_pause_production = p;}), "Start this node in a state where production is paused")
         ("max-transaction-time", bpo::value<int32_t>()->default_value(30),
          "Limits the maximum time (in milliseconds) that is allowed a pushed transaction's code to execute before being considered invalid")
         ("max-irreversible-block-age", bpo::value<int32_t>()->default_value( -1 ),
          "Limits the maximum age (in seconds) of the DPOS Irreversible Block for a chain this node will produce blocks on (use negative value to indicate unlimited)")
         ("producer-name,p", boost::program_options::value<vector<string>>()->composing()->multitoken(),
          "ID of producer controlled by this node (e.g. inita; may specify multiple times)")
         ("private-key", boost::program_options::value<vector<string>>()->composing()->multitoken(),
          "(DEPRECATED - Use signature-provider instead) Tuple of [public key, WIF private key] (may specify multiple times)")
         ("signature-provider", boost::program_options::value<vector<string>>()->composing()->multitoken()->default_value(
               {default_priv_key.get_public_key().to_string() + "=KEY:" + default_priv_key.to_string()},
                default_priv_key.get_public_key().to_string() + "=KEY:" + default_priv_key.to_string()),
               app().get_plugin<signature_provider_plugin>().signature_provider_help_text())
         ("greylist-account", boost::program_options::value<vector<string>>()->composing()->multitoken(),
          "account that can not access to extended CPU/NET virtual resources")
         ("greylist-limit", boost::program_options::value<uint32_t>()->default_value(1000),
          "Limit (between 1 and 1000) on the multiple that CPU/NET virtual resources can extend during low usage (only enforced subjectively; use 1000 to not enforce any limit)")
         ("produce-time-offset-us", boost::program_options::value<int32_t>()->default_value(0),
          "Offset of non last block producing time in microseconds. Valid range 0 .. -block_time_interval.")
         ("last-block-time-offset-us", boost::program_options::value<int32_t>()->default_value(-200000),
          "Offset of last block producing time in microseconds. Valid range 0 .. -block_time_interval.")
         ("cpu-effort-percent", bpo::value<uint32_t>()->default_value(config::default_block_cpu_effort_pct / config::percent_1),
          "Percentage of cpu block production time used to produce block. Whole number percentages, e.g. 80 for 80%")
         ("last-block-cpu-effort-percent", bpo::value<uint32_t>()->default_value(config::default_block_cpu_effort_pct / config::percent_1),
          "Percentage of cpu block production time used to produce last block. Whole number percentages, e.g. 80 for 80%")
         ("max-block-cpu-usage-threshold-us", bpo::value<uint32_t>()->default_value( 5000 ),
          "Threshold of CPU block production to consider block full; when within threshold of max-block-cpu-usage block can be produced immediately")
         ("max-block-net-usage-threshold-bytes", bpo::value<uint32_t>()->default_value( 1024 ),
          "Threshold of NET block production to consider block full; when within threshold of max-block-net-usage block can be produced immediately")
         ("max-scheduled-transaction-time-per-block-ms", boost::program_options::value<int32_t>()->default_value(100),
          "Maximum wall-clock time, in milliseconds, spent retiring scheduled transactions (and incoming transactions according to incoming-defer-ratio) in any block before returning to normal transaction processing.")
         ("subjective-cpu-leeway-us", boost::program_options::value<int32_t>()->default_value( config::default_subjective_cpu_leeway_us ),
          "Time in microseconds allowed for a transaction that starts with insufficient CPU quota to complete and cover its CPU usage.")
         ("subjective-account-max-failures", boost::program_options::value<uint32_t>()->default_value(3),
          "Sets the maximum amount of failures that are allowed for a given account per block.")
         ("subjective-account-decay-time-minutes", bpo::value<uint32_t>()->default_value( config::account_cpu_usage_average_window_ms / 1000 / 60 ),
          "Sets the time to return full subjective cpu for accounts")
         ("incoming-defer-ratio", bpo::value<double>()->default_value(1.0),
          "ratio between incoming transactions and deferred transactions when both are queued for execution")
         ("incoming-transaction-queue-size-mb", bpo::value<uint16_t>()->default_value( 1024 ),
          "Maximum size (in MiB) of the incoming transaction queue. Exceeding this value will subjectively drop transaction with resource exhaustion.")
         ("disable-subjective-billing", bpo::value<bool>()->default_value(true),
          "Disable subjective CPU billing for API/P2P transactions")
         ("disable-subjective-account-billing", boost::program_options::value<vector<string>>()->composing()->multitoken(),
          "Account which is excluded from subjective CPU billing")
         ("disable-subjective-p2p-billing", bpo::value<bool>()->default_value(true),
          "Disable subjective CPU billing for P2P transactions")
         ("disable-subjective-api-billing", bpo::value<bool>()->default_value(true),
          "Disable subjective CPU billing for API transactions")
         ("producer-threads", bpo::value<uint16_t>()->default_value(my->_thread_pool_size),
          "Number of worker threads in producer thread pool")
         ("snapshots-dir", bpo::value<bfs::path>()->default_value("snapshots"),
          "the location of the snapshots directory (absolute path or relative to application data dir)")
         ("read-only-threads", bpo::value<uint16_t>()->default_value(my->_ro_thread_pool_size),
          "Number of worker threads in read-only transaction execution thread pool")
         ("read-only-write-window-time-us", bpo::value<uint32_t>()->default_value(my->_ro_write_window_time_us.count()),
          "time in microseconds the write window lasts")
         ("read-only-read-window-time-us", bpo::value<uint32_t>()->default_value(my->_ro_read_window_time_us.count()),
          "time in microseconds the read window lasts")
         ;
   config_file_options.add(producer_options);
}

bool producer_plugin::is_producer_key(const chain::public_key_type& key) const
{
  auto private_key_itr = my->_signature_providers.find(key);
  if(private_key_itr != my->_signature_providers.end())
    return true;
  return false;
}

int64_t producer_plugin::get_subjective_bill( const account_name& first_auth, const fc::time_point& now ) const
{
   return my->_subjective_billing.get_subjective_bill( first_auth, now );
}

chain::signature_type producer_plugin::sign_compact(const chain::public_key_type& key, const fc::sha256& digest) const
{
  if(key != chain::public_key_type()) {
    auto private_key_itr = my->_signature_providers.find(key);
    EOS_ASSERT(private_key_itr != my->_signature_providers.end(), producer_priv_key_not_found, "Local producer has no private key in config.ini corresponding to public key ${key}", ("key", key));

    return private_key_itr->second(digest);
  }
  else {
    return chain::signature_type();
  }
}

template<typename T>
T dejsonify(const string& s) {
   return fc::json::from_string(s).as<T>();
}

#define LOAD_VALUE_SET(options, op_name, container) \
if( options.count(op_name) ) { \
   const std::vector<std::string>& ops = options[op_name].as<std::vector<std::string>>(); \
   for( const auto& v : ops ) { \
      container.emplace( eosio::chain::name( v ) ); \
   } \
}

void producer_plugin::plugin_initialize(const boost::program_options::variables_map& options)
{ try {
   handle_sighup(); // Sets loggers

   my->chain_plug = app().find_plugin<chain_plugin>();
   EOS_ASSERT( my->chain_plug, plugin_config_exception, "chain_plugin not found" );
   my->_options = &options;
   LOAD_VALUE_SET(options, "producer-name", my->_producers)

   chain::controller& chain = my->chain_plug->chain();

   if( options.count("private-key") )
   {
      const std::vector<std::string> key_id_to_wif_pair_strings = options["private-key"].as<std::vector<std::string>>();
      for (const std::string& key_id_to_wif_pair_string : key_id_to_wif_pair_strings)
      {
         try {
            auto key_id_to_wif_pair = dejsonify<std::pair<public_key_type, private_key_type>>(key_id_to_wif_pair_string);
            my->_signature_providers[key_id_to_wif_pair.first] = app().get_plugin<signature_provider_plugin>().signature_provider_for_private_key(key_id_to_wif_pair.second);
            auto blanked_privkey = std::string(key_id_to_wif_pair.second.to_string().size(), '*' );
            wlog("\"private-key\" is DEPRECATED, use \"signature-provider=${pub}=KEY:${priv}\"", ("pub",key_id_to_wif_pair.first)("priv", blanked_privkey));
         } catch ( const std::exception& e ) {
            elog("Malformed private key pair");
         }
      }
   }

   if( options.count("signature-provider") ) {
      const std::vector<std::string> key_spec_pairs = options["signature-provider"].as<std::vector<std::string>>();
      for (const auto& key_spec_pair : key_spec_pairs) {
         try {
            const auto& [pubkey, provider] = app().get_plugin<signature_provider_plugin>().signature_provider_for_specification(key_spec_pair);
            my->_signature_providers[pubkey] = provider;
         } catch(secure_enclave_exception& e) {
            elog("Error with Secure Enclave signature provider: ${e}; ignoring ${val}", ("e", e.top_message())("val", key_spec_pair));
         } catch (fc::exception& e) {
            elog("Malformed signature provider: \"${val}\": ${e}, ignoring!", ("val", key_spec_pair)("e", e));
         } catch (...) {
            elog("Malformed signature provider: \"${val}\", ignoring!", ("val", key_spec_pair));
         }
      }
   }

   my->_account_fails.set_max_failures_per_account( options.at("subjective-account-max-failures").as<uint32_t>() );

   my->_produce_time_offset_us = options.at("produce-time-offset-us").as<int32_t>();
   EOS_ASSERT( my->_produce_time_offset_us <= 0 && my->_produce_time_offset_us >= -config::block_interval_us, plugin_config_exception,
               "produce-time-offset-us ${o} must be 0 .. -${bi}", ("bi", config::block_interval_us)("o", my->_produce_time_offset_us) );

   my->_last_block_time_offset_us = options.at("last-block-time-offset-us").as<int32_t>();
   EOS_ASSERT( my->_last_block_time_offset_us <= 0 && my->_last_block_time_offset_us >= -config::block_interval_us, plugin_config_exception,
               "last-block-time-offset-us ${o} must be 0 .. -${bi}", ("bi", config::block_interval_us)("o", my->_last_block_time_offset_us) );

   uint32_t cpu_effort_pct = options.at("cpu-effort-percent").as<uint32_t>();
   EOS_ASSERT( cpu_effort_pct >= 0 && cpu_effort_pct <= 100, plugin_config_exception,
               "cpu-effort-percent ${pct} must be 0 - 100", ("pct", cpu_effort_pct) );
      cpu_effort_pct *= config::percent_1;
   int32_t cpu_effort_offset_us =
         -EOS_PERCENT( config::block_interval_us, chain::config::percent_100 - cpu_effort_pct );

   uint32_t last_block_cpu_effort_pct = options.at("last-block-cpu-effort-percent").as<uint32_t>();
   EOS_ASSERT( last_block_cpu_effort_pct >= 0 && last_block_cpu_effort_pct <= 100, plugin_config_exception,
               "last-block-cpu-effort-percent ${pct} must be 0 - 100", ("pct", last_block_cpu_effort_pct) );
      last_block_cpu_effort_pct *= config::percent_1;
   int32_t last_block_cpu_effort_offset_us =
         -EOS_PERCENT( config::block_interval_us, chain::config::percent_100 - last_block_cpu_effort_pct );

   my->_produce_time_offset_us = std::min( my->_produce_time_offset_us, cpu_effort_offset_us );
   my->_last_block_time_offset_us = std::min( my->_last_block_time_offset_us, last_block_cpu_effort_offset_us );

   my->_max_block_cpu_usage_threshold_us = options.at( "max-block-cpu-usage-threshold-us" ).as<uint32_t>();
   EOS_ASSERT( my->_max_block_cpu_usage_threshold_us < config::block_interval_us, plugin_config_exception,
               "max-block-cpu-usage-threshold-us ${t} must be 0 .. ${bi}", ("bi", config::block_interval_us)("t", my->_max_block_cpu_usage_threshold_us) );

   my->_max_block_net_usage_threshold_bytes = options.at( "max-block-net-usage-threshold-bytes" ).as<uint32_t>();

   my->_max_scheduled_transaction_time_per_block_ms = options.at("max-scheduled-transaction-time-per-block-ms").as<int32_t>();

   if( options.at( "subjective-cpu-leeway-us" ).as<int32_t>() != config::default_subjective_cpu_leeway_us ) {
      chain.set_subjective_cpu_leeway( fc::microseconds( options.at( "subjective-cpu-leeway-us" ).as<int32_t>() ) );
   }

   fc::microseconds subjective_account_decay_time = fc::minutes(options.at( "subjective-account-decay-time-minutes" ).as<uint32_t>());
   EOS_ASSERT( subjective_account_decay_time.count() > 0, plugin_config_exception,
               "subjective-account-decay-time-minutes ${dt} must be greater than 0", ("dt", subjective_account_decay_time.to_seconds() / 60));
   my->_subjective_billing.set_expired_accumulator_average_window( subjective_account_decay_time );

   my->_max_transaction_time_ms = options.at("max-transaction-time").as<int32_t>();

   my->_max_irreversible_block_age_us = fc::seconds(options.at("max-irreversible-block-age").as<int32_t>());

   auto max_incoming_transaction_queue_size = options.at("incoming-transaction-queue-size-mb").as<uint16_t>() * 1024*1024;

   EOS_ASSERT( max_incoming_transaction_queue_size > 0, plugin_config_exception,
               "incoming-transaction-queue-size-mb ${mb} must be greater than 0", ("mb", max_incoming_transaction_queue_size) );

   my->_unapplied_transactions.set_max_transaction_queue_size( max_incoming_transaction_queue_size );

   my->_incoming_defer_ratio = options.at("incoming-defer-ratio").as<double>();

   bool disable_subjective_billing = options.at("disable-subjective-billing").as<bool>();
   my->_disable_subjective_p2p_billing = options.at("disable-subjective-p2p-billing").as<bool>();
   my->_disable_subjective_api_billing = options.at("disable-subjective-api-billing").as<bool>();
   dlog( "disable-subjective-billing: ${s}, disable-subjective-p2p-billing: ${p2p}, disable-subjective-api-billing: ${api}",
         ("s", disable_subjective_billing)("p2p", my->_disable_subjective_p2p_billing)("api", my->_disable_subjective_api_billing) );
   if( !disable_subjective_billing ) {
       my->_disable_subjective_p2p_billing = my->_disable_subjective_api_billing = false;
   } else if( !my->_disable_subjective_p2p_billing || !my->_disable_subjective_api_billing ) {
       disable_subjective_billing = false;
   }
   if( disable_subjective_billing ) {
       my->_subjective_billing.disable();
       ilog( "Subjective CPU billing disabled" );
   } else if( !my->_disable_subjective_p2p_billing && !my->_disable_subjective_api_billing ) {
       ilog( "Subjective CPU billing enabled" );
   } else {
       if( my->_disable_subjective_p2p_billing ) ilog( "Subjective CPU billing of P2P trxs disabled " );
       if( my->_disable_subjective_api_billing ) ilog( "Subjective CPU billing of API trxs disabled " );
   }

   my->_thread_pool_size = options.at( "producer-threads" ).as<uint16_t>();
   EOS_ASSERT( my->_thread_pool_size > 0, plugin_config_exception,
               "producer-threads ${num} must be greater than 0", ("num", my->_thread_pool_size));

   if( options.count( "snapshots-dir" )) {
      auto sd = options.at( "snapshots-dir" ).as<bfs::path>();
      if( sd.is_relative()) {
         my->_snapshots_dir = app().data_dir() / sd;
         if (!fc::exists(my->_snapshots_dir)) {
            fc::create_directories(my->_snapshots_dir);
         }
      } else {
         my->_snapshots_dir = sd;
      }

      EOS_ASSERT( fc::is_directory(my->_snapshots_dir), snapshot_directory_not_found_exception,
                  "No such directory '${dir}'", ("dir", my->_snapshots_dir.generic_string()) );

      if (auto resmon_plugin = app().find_plugin<resource_monitor_plugin>()) {
         resmon_plugin->monitor_directory(my->_snapshots_dir);
      }
   }

   my->_ro_thread_pool_size = options.at( "read-only-threads" ).as<uint16_t>();
   // only initialize other read-only options when read-only thread pool is enabled
   if ( my->_ro_thread_pool_size > 0 ) {
      if (chain.is_eos_vm_oc_enabled()) {
         // EOS VM OC requires 4.2TB Virtual for each executing thread. Make sure the memory
         // required by configured read-only threads does not exceed the total system virtual memory.
         auto get_vm_sizes = []() -> std::pair<size_t, size_t> {
            std::string attr_name;
            size_t vm_total { 0 };
            size_t vm_used { 0 };
            std::ifstream meminfo_file("/proc/meminfo");
            while (meminfo_file >> attr_name) {
               if (attr_name == "VmallocTotal:") {
                  if ( !(meminfo_file >> vm_total) )
                     break;
               } else if (attr_name == "VmallocUsed:") {
                  if ( !(meminfo_file >> vm_used) )
                     break;
               }
               meminfo_file.ignore(std::numeric_limits<std::streamsize>::max(), '\n');
            }
            return std::make_pair(vm_total, vm_used);
         };

         auto [vm_total_kb, vm_used_kb] = get_vm_sizes();
         EOS_ASSERT( vm_total_kb > 0, plugin_config_exception, "Unable to get system virtual memory size (not a Linux?), therefore cannot determine if the system has enough virtual memory for multi-threaded read-only transactions on EOS VM OC");
         // reserve 1 for the app thread, 1 for anything else which might use VM
         int num_threads_supported = (vm_total_kb - vm_used_kb) / 4200000000 - 2;
         EOS_ASSERT( num_threads_supported >= my->_ro_thread_pool_size, plugin_config_exception, "--read-only-threads (${th}) greater than number of threads supported for EOS VM OC (${supp})", ("th", my->_ro_thread_pool_size) ("supp", num_threads_supported) );
      }

      my->_ro_write_window_time_us = fc::microseconds( options.at( "read-only-write-window-time-us" ).as<uint32_t>() );
      my->_ro_read_window_time_us = fc::microseconds( options.at( "read-only-read-window-time-us" ).as<uint32_t>() );
      EOS_ASSERT( my->_ro_read_window_time_us > my->_ro_read_window_minimum_time_us, plugin_config_exception, "minimum of --read-only-read-window-time-us (${read}) must be ${min} microseconds", ("read", my->_ro_read_window_time_us) ("min", my->_ro_read_window_minimum_time_us) );
      my->_ro_read_window_effective_time_us = my->_ro_read_window_time_us - my->_ro_read_window_minimum_time_us;

      // Make sure a read-only transaction can finish within the read
      // window if scheduled at the very beginning of the window.
      // Use _ro_read_window_effective_time_us instead of _ro_read_window_time_us
      // for safety marging
      if ( my->_max_transaction_time_ms.load() > 0 ) {
         EOS_ASSERT( my->_ro_read_window_effective_time_us > fc::milliseconds(my->_max_transaction_time_ms.load()), plugin_config_exception, "--read-only-read-window-time-us (${read}) must be greater than --max-transaction-time ${trx_time} ms plus a margin of ${min} us", ("read", my->_ro_read_window_time_us) ("trx_time", my->_max_transaction_time_ms.load()) ("min", my->_ro_read_window_minimum_time_us) );
         my->_ro_max_trx_time_us = fc::milliseconds(my->_max_transaction_time_ms.load());
      } else {
         // _max_transaction_time_ms can be set to negative in testing (for unlimited)
         my->_ro_max_trx_time_us = my->_ro_read_window_effective_time_us;
      }
      ilog("_ro_thread_pool_size ${s},  _ro_write_window_time_us ${ww}, _ro_read_window_time_us ${rw}, _ro_max_trx_time_us ${t}, _ro_read_window_effective_time_us ${w}", ("s", my->_ro_thread_pool_size) ("ww", my->_ro_write_window_time_us) ("rw", my->_ro_read_window_time_us) ("t", my->_ro_max_trx_time_us) ("w", my->_ro_read_window_effective_time_us));
   }

   my->_incoming_block_sync_provider = app().get_method<incoming::methods::block_sync>().register_provider(
         [this](const signed_block_ptr& block, const std::optional<block_id_type>& block_id, const block_state_ptr& bsp) {
      return my->on_incoming_block(block, block_id, bsp);
   });

   my->_incoming_transaction_async_provider = app().get_method<incoming::methods::transaction_async>().register_provider(
         [this](const packed_transaction_ptr& trx, bool api_trx, transaction_metadata::trx_type trx_type, bool return_failure_traces, next_function<transaction_trace_ptr> next) -> void {
      return my->on_incoming_transaction_async(trx, api_trx, trx_type, return_failure_traces, next );
   });

   if (options.count("greylist-account")) {
      std::vector<std::string> greylist = options["greylist-account"].as<std::vector<std::string>>();
      greylist_params param;
      for (auto &a : greylist) {
         param.accounts.push_back(account_name(a));
      }
      add_greylist_accounts(param);
   }

   {
      uint32_t greylist_limit = options.at("greylist-limit").as<uint32_t>();
      chain.set_greylist_limit( greylist_limit );
   }

   if( options.count("disable-subjective-account-billing") ) {
      std::vector<std::string> accounts = options["disable-subjective-account-billing"].as<std::vector<std::string>>();
      for( const auto& a : accounts ) {
         my->_subjective_billing.disable_account( account_name(a) );
      }
   }

} FC_LOG_AND_RETHROW() }

void producer_plugin::plugin_startup()
{ try {
   try {
   ilog("producer plugin:  plugin_startup() begin");

   my->_thread_pool.start( my->_thread_pool_size, []( const fc::exception& e ) {
      fc_elog( _log, "Exception in producer thread pool, exiting: ${e}", ("e", e.to_detail_string()) );
      app().quit();
   } );


   chain::controller& chain = my->chain_plug->chain();
   EOS_ASSERT( my->_producers.empty() || chain.get_read_mode() != chain::db_read_mode::IRREVERSIBLE, plugin_config_exception,
              "node cannot have any producer-name configured because block production is impossible when read_mode is \"irreversible\"" );

   EOS_ASSERT( my->_producers.empty() || chain.get_validation_mode() == chain::validation_mode::FULL, plugin_config_exception,
              "node cannot have any producer-name configured because block production is not safe when validation_mode is not \"full\"" );

   EOS_ASSERT( my->_producers.empty() || my->chain_plug->accept_transactions(), plugin_config_exception,
              "node cannot have any producer-name configured because no block production is possible with no [api|p2p]-accepted-transactions" );

   my->_accepted_block_connection.emplace(chain.accepted_block.connect( [this]( const auto& bsp ){ my->on_block( bsp ); } ));
   my->_accepted_block_header_connection.emplace(chain.accepted_block_header.connect( [this]( const auto& bsp ){ my->on_block_header( bsp ); } ));
   my->_irreversible_block_connection.emplace(chain.irreversible_block.connect( [this]( const auto& bsp ){ my->on_irreversible_block( bsp->block ); } ));

   const auto lib_num = chain.last_irreversible_block_num();
   const auto lib = chain.fetch_block_by_number(lib_num);
   if (lib) {
      my->on_irreversible_block(lib);
   } else {
      my->_irreversible_block_time = fc::time_point::maximum();
   }

   if (!my->_producers.empty()) {
      ilog("Launching block production for ${n} producers at ${time}.", ("n", my->_producers.size())("time",fc::time_point::now()));

      if (my->_production_enabled) {
         if (chain.head_block_num() == 0) {
            new_chain_banner(chain);
         }
      }
   }

   if ( my->_ro_thread_pool_size > 0 ) {
      my->_ro_thread_pool.start( my->_ro_thread_pool_size,
         []( const fc::exception& e ) {
            fc_elog( _log, "Exception in read-only transaction thread pool, exiting: ${e}", ("e", e.to_detail_string()) );
            app().quit();
         },
         [&]() {
            chain.init_thread_local_data();
         });

      my->start_write_window();
   }

   my->schedule_production_loop();

   ilog("producer plugin:  plugin_startup() end");
   } catch( ... ) {
      // always call plugin_shutdown, even on exception
      plugin_shutdown();
      throw;
   }
} FC_CAPTURE_AND_RETHROW() }

void producer_plugin::plugin_shutdown() {
   try {
      my->_timer.cancel();
   } catch ( const std::bad_alloc& ) {
     chain_plugin::handle_bad_alloc();
   } catch ( const boost::interprocess::bad_alloc& ) {
     chain_plugin::handle_bad_alloc();
   } catch(const fc::exception& e) {
      edump((e.to_detail_string()));
   } catch(const std::exception& e) {
      edump((fc::std_exception_wrapper::from_current_exception(e).to_detail_string()));
   }

   my->_thread_pool.stop();

   my->_unapplied_transactions.clear();

   app().executor().post( 0, [me = my](){} ); // keep my pointer alive until queue is drained
   fc_ilog(_log, "exit shutdown");
}

void producer_plugin::handle_sighup() {
   fc::logger::update( logger_name, _log );
   fc::logger::update(trx_successful_trace_logger_name, _trx_successful_trace_log);
   fc::logger::update(trx_failed_trace_logger_name, _trx_failed_trace_log);
   fc::logger::update(trx_trace_success_logger_name, _trx_trace_success_log);
   fc::logger::update(trx_trace_failure_logger_name, _trx_trace_failure_log);
   fc::logger::update(trx_logger_name, _trx_log);
}

void producer_plugin::pause() {
   fc_ilog(_log, "Producer paused.");
   my->_pause_production = true;
}

void producer_plugin::resume() {
   my->_pause_production = false;
   // it is possible that we are only speculating because of this policy which we have now changed
   // re-evaluate that now
   //
   if (my->_pending_block_mode == pending_block_mode::speculating) {
      my->abort_block();
      fc_ilog(_log, "Producer resumed. Scheduling production.");
      my->schedule_production_loop();
   } else {
      fc_ilog(_log, "Producer resumed.");
   }
}

bool producer_plugin::paused() const {
   return my->_pause_production;
}

void producer_plugin::update_runtime_options(const runtime_options& options) {
   chain::controller& chain = my->chain_plug->chain();
   bool check_speculating = false;

   if (options.max_transaction_time) {
      my->_max_transaction_time_ms = *options.max_transaction_time;
   }

   if (options.max_irreversible_block_age) {
      my->_max_irreversible_block_age_us =  fc::seconds(*options.max_irreversible_block_age);
      check_speculating = true;
   }

   if (options.produce_time_offset_us) {
      my->_produce_time_offset_us = *options.produce_time_offset_us;
   }

   if (options.last_block_time_offset_us) {
      my->_last_block_time_offset_us = *options.last_block_time_offset_us;
   }

   if (options.max_scheduled_transaction_time_per_block_ms) {
      my->_max_scheduled_transaction_time_per_block_ms = *options.max_scheduled_transaction_time_per_block_ms;
   }

   if (options.incoming_defer_ratio) {
      my->_incoming_defer_ratio = *options.incoming_defer_ratio;
   }

   if (check_speculating && my->_pending_block_mode == pending_block_mode::speculating) {
      my->abort_block();
      my->schedule_production_loop();
   }

   if (options.subjective_cpu_leeway_us) {
      chain.set_subjective_cpu_leeway(fc::microseconds(*options.subjective_cpu_leeway_us));
   }

   if (options.greylist_limit) {
      chain.set_greylist_limit(*options.greylist_limit);
   }
}

producer_plugin::runtime_options producer_plugin::get_runtime_options() const {
   return {
      my->_max_transaction_time_ms,
      my->_max_irreversible_block_age_us.count() < 0 ? -1 : my->_max_irreversible_block_age_us.count() / 1'000'000,
      my->_produce_time_offset_us,
      my->_last_block_time_offset_us,
      my->_max_scheduled_transaction_time_per_block_ms,
      my->chain_plug->chain().get_subjective_cpu_leeway() ?
            my->chain_plug->chain().get_subjective_cpu_leeway()->count() :
            std::optional<int32_t>(),
      my->_incoming_defer_ratio,
      my->chain_plug->chain().get_greylist_limit()
   };
}

void producer_plugin::add_greylist_accounts(const greylist_params& params) {
   EOS_ASSERT(params.accounts.size() > 0, chain::invalid_http_request, "At least one account is required");

   chain::controller& chain = my->chain_plug->chain();
   for (auto &acc : params.accounts) {
      chain.add_resource_greylist(acc);
   }
}

void producer_plugin::remove_greylist_accounts(const greylist_params& params) {
   EOS_ASSERT(params.accounts.size() > 0, chain::invalid_http_request, "At least one account is required");

   chain::controller& chain = my->chain_plug->chain();
   for (auto &acc : params.accounts) {
      chain.remove_resource_greylist(acc);
   }
}

producer_plugin::greylist_params producer_plugin::get_greylist() const {
   chain::controller& chain = my->chain_plug->chain();
   greylist_params result;
   const auto& list = chain.get_resource_greylist();
   result.accounts.reserve(list.size());
   for (auto &acc: list) {
      result.accounts.push_back(acc);
   }
   return result;
}

producer_plugin::whitelist_blacklist producer_plugin::get_whitelist_blacklist() const {
   chain::controller& chain = my->chain_plug->chain();
   return {
      chain.get_actor_whitelist(),
      chain.get_actor_blacklist(),
      chain.get_contract_whitelist(),
      chain.get_contract_blacklist(),
      chain.get_action_blacklist(),
      chain.get_key_blacklist()
   };
}

void producer_plugin::set_whitelist_blacklist(const producer_plugin::whitelist_blacklist& params) {
   EOS_ASSERT(params.actor_whitelist || params.actor_blacklist || params.contract_whitelist || params.contract_blacklist || params.action_blacklist || params.key_blacklist,
              chain::invalid_http_request,
              "At least one of actor_whitelist, actor_blacklist, contract_whitelist, contract_blacklist, action_blacklist, and key_blacklist is required"
             );

   chain::controller& chain = my->chain_plug->chain();
   if(params.actor_whitelist) chain.set_actor_whitelist(*params.actor_whitelist);
   if(params.actor_blacklist) chain.set_actor_blacklist(*params.actor_blacklist);
   if(params.contract_whitelist) chain.set_contract_whitelist(*params.contract_whitelist);
   if(params.contract_blacklist) chain.set_contract_blacklist(*params.contract_blacklist);
   if(params.action_blacklist) chain.set_action_blacklist(*params.action_blacklist);
   if(params.key_blacklist) chain.set_key_blacklist(*params.key_blacklist);
}

producer_plugin::integrity_hash_information producer_plugin::get_integrity_hash() const {
   chain::controller& chain = my->chain_plug->chain();

   auto reschedule = fc::make_scoped_exit([this](){
      my->schedule_production_loop();
   });

   if (chain.is_building_block()) {
      // abort the pending block
      my->abort_block();
   } else {
      reschedule.cancel();
   }

   return {chain.head_block_id(), chain.calculate_integrity_hash()};
}

void producer_plugin::create_snapshot(producer_plugin::next_function<producer_plugin::snapshot_information> next) {
   chain::controller& chain = my->chain_plug->chain();

   auto head_id = chain.head_block_id();
   const auto head_block_num = chain.head_block_num();
   const auto head_block_time = chain.head_block_time();
   const auto& snapshot_path = pending_snapshot::get_final_path(head_id, my->_snapshots_dir);
   const auto& temp_path     = pending_snapshot::get_temp_path(head_id, my->_snapshots_dir);

   // maintain legacy exception if the snapshot exists
   if( fc::is_regular_file(snapshot_path) ) {
      auto ex = snapshot_exists_exception( FC_LOG_MESSAGE( error, "snapshot named ${name} already exists", ("name", snapshot_path.generic_string()) ) );
      next(ex.dynamic_copy_exception());
      return;
   }

   auto write_snapshot = [&]( const bfs::path& p ) -> void {
      auto reschedule = fc::make_scoped_exit([this](){
         my->schedule_production_loop();
      });

      if (chain.is_building_block()) {
         // abort the pending block
         my->abort_block();
      } else {
         reschedule.cancel();
      }

      bfs::create_directory( p.parent_path() );

      // create the snapshot
      auto snap_out = std::ofstream(p.generic_string(), (std::ios::out | std::ios::binary));
      auto writer = std::make_shared<ostream_snapshot_writer>(snap_out);
      chain.write_snapshot(writer);
      writer->finalize();
      snap_out.flush();
      snap_out.close();
   };

   // If in irreversible mode, create snapshot and return path to snapshot immediately.
   if( chain.get_read_mode() == db_read_mode::IRREVERSIBLE ) {
      try {
         write_snapshot( temp_path );

         boost::system::error_code ec;
         bfs::rename(temp_path, snapshot_path, ec);
         EOS_ASSERT(!ec, snapshot_finalization_exception,
               "Unable to finalize valid snapshot of block number ${bn}: [code: ${ec}] ${message}",
               ("bn", head_block_num)
               ("ec", ec.value())
               ("message", ec.message()));

         next( producer_plugin::snapshot_information{head_id, head_block_num, head_block_time, chain_snapshot_header::current_version, snapshot_path.generic_string()} );
      } CATCH_AND_CALL (next);
      return;
   }

   // Otherwise, the result will be returned when the snapshot becomes irreversible.

   // determine if this snapshot is already in-flight
   auto& pending_by_id = my->_pending_snapshot_index.get<by_id>();
   auto existing = pending_by_id.find(head_id);
   if( existing != pending_by_id.end() ) {
      // if a snapshot at this block is already pending, attach this requests handler to it
      pending_by_id.modify(existing, [&next]( auto& entry ){
         entry.next = [prev = entry.next, next](const std::variant<fc::exception_ptr, producer_plugin::snapshot_information>& res){
            prev(res);
            next(res);
         };
      });
   } else {
      const auto& pending_path = pending_snapshot::get_pending_path(head_id, my->_snapshots_dir);

      try {
         write_snapshot( temp_path ); // create a new pending snapshot

         boost::system::error_code ec;
         bfs::rename(temp_path, pending_path, ec);
         EOS_ASSERT(!ec, snapshot_finalization_exception,
               "Unable to promote temp snapshot to pending for block number ${bn}: [code: ${ec}] ${message}",
               ("bn", head_block_num)
               ("ec", ec.value())
               ("message", ec.message()));

         my->_pending_snapshot_index.emplace(head_id, next, pending_path.generic_string(), snapshot_path.generic_string());
      } CATCH_AND_CALL (next);
   }
}

producer_plugin::scheduled_protocol_feature_activations
producer_plugin::get_scheduled_protocol_feature_activations()const {
   return {my->_protocol_features_to_activate};
}

void producer_plugin::schedule_protocol_feature_activations( const scheduled_protocol_feature_activations& schedule ) {
   const chain::controller& chain = my->chain_plug->chain();
   std::set<digest_type> set_of_features_to_activate( schedule.protocol_features_to_activate.begin(),
                                                      schedule.protocol_features_to_activate.end() );
   EOS_ASSERT( set_of_features_to_activate.size() == schedule.protocol_features_to_activate.size(),
               invalid_protocol_features_to_activate, "duplicate digests" );
   chain.validate_protocol_features( schedule.protocol_features_to_activate );
   const auto& pfs = chain.get_protocol_feature_manager().get_protocol_feature_set();
   for (auto &feature_digest : set_of_features_to_activate) {
      const auto& pf = pfs.get_protocol_feature(feature_digest);
      EOS_ASSERT( !pf.preactivation_required, protocol_feature_exception,
                  "protocol feature requires preactivation: ${digest}",
                  ("digest", feature_digest));
   }
   my->_protocol_features_to_activate = schedule.protocol_features_to_activate;
   my->_protocol_features_signaled = false;
}

fc::variants producer_plugin::get_supported_protocol_features( const get_supported_protocol_features_params& params ) const {
   fc::variants results;
   const chain::controller& chain = my->chain_plug->chain();
   const auto& pfs = chain.get_protocol_feature_manager().get_protocol_feature_set();
   const auto next_block_time = chain.head_block_time() + fc::milliseconds(config::block_interval_ms);

   flat_map<digest_type, bool>  visited_protocol_features;
   visited_protocol_features.reserve( pfs.size() );

   std::function<bool(const protocol_feature&)> add_feature =
   [&results, &pfs, &params, next_block_time, &visited_protocol_features, &add_feature]
   ( const protocol_feature& pf ) -> bool {
      if( ( params.exclude_disabled || params.exclude_unactivatable ) && !pf.enabled ) return false;
      if( params.exclude_unactivatable && ( next_block_time < pf.earliest_allowed_activation_time  ) ) return false;

      auto res = visited_protocol_features.emplace( pf.feature_digest, false );
      if( !res.second ) return res.first->second;

      const auto original_size = results.size();
      for( const auto& dependency : pf.dependencies ) {
         if( !add_feature( pfs.get_protocol_feature( dependency ) ) ) {
            results.resize( original_size );
            return false;
         }
      }

      res.first->second = true;
      results.emplace_back( pf.to_variant(true) );
      return true;
   };

   for( const auto& pf : pfs ) {
      add_feature( pf );
   }

   return results;
}

producer_plugin::get_account_ram_corrections_result
producer_plugin::get_account_ram_corrections( const get_account_ram_corrections_params& params ) const {
   get_account_ram_corrections_result result;
   const auto& db = my->chain_plug->chain().db();

   const auto& idx = db.get_index<chain::account_ram_correction_index, chain::by_name>();
   account_name lower_bound_value{ std::numeric_limits<uint64_t>::lowest() };
   account_name upper_bound_value{ std::numeric_limits<uint64_t>::max() };

   if( params.lower_bound ) {
      lower_bound_value = *params.lower_bound;
   }

   if( params.upper_bound ) {
      upper_bound_value = *params.upper_bound;
   }

   if( upper_bound_value < lower_bound_value )
      return result;

   auto walk_range = [&]( auto itr, auto end_itr ) {
      for( unsigned int count = 0;
           count < params.limit && itr != end_itr;
           ++itr )
      {
         result.rows.push_back( fc::variant( *itr ) );
         ++count;
      }
      if( itr != end_itr ) {
         result.more = itr->name;
      }
   };

   auto lower = idx.lower_bound( lower_bound_value );
   auto upper = idx.upper_bound( upper_bound_value );
   if( params.reverse ) {
      walk_range( boost::make_reverse_iterator(upper), boost::make_reverse_iterator(lower) );
   } else {
      walk_range( lower, upper );
   }

   return result;
}

producer_plugin::get_unapplied_transactions_result
producer_plugin::get_unapplied_transactions( const get_unapplied_transactions_params& p, const fc::time_point& deadline ) const {

   fc::microseconds params_time_limit = p.time_limit_ms ? fc::milliseconds(*p.time_limit_ms) : fc::milliseconds(10);
   fc::time_point params_deadline = fc::time_point::now() + params_time_limit;

   auto& ua = my->_unapplied_transactions;

   auto itr = ([&](){
      if (!p.lower_bound.empty()) {
         try {
            auto trx_id = transaction_id_type( p.lower_bound );
            return ua.lower_bound( trx_id );
         } catch( ... ) {
            return ua.end();
         }
      } else {
         return ua.begin();
      }
   })();

   auto get_trx_type = [&](trx_enum_type t, transaction_metadata::trx_type type) {
      if( type == transaction_metadata::trx_type::dry_run ) return "dry_run";
      if( type == transaction_metadata::trx_type::read_only ) return "read_only";
      switch( t ) {
         case trx_enum_type::unknown:
            return "unknown";
         case trx_enum_type::forked:
            return "forked";
         case trx_enum_type::aborted:
            return "aborted";
         case trx_enum_type::incoming_api:
            return "incoming_api";
         case trx_enum_type::incoming_p2p:
            return "incoming_p2p";
      }
      return "unknown type";
   };

   get_unapplied_transactions_result result;
   result.size = ua.size();
   result.incoming_size = ua.incoming_size();

   uint32_t remaining = p.limit ? *p.limit : std::numeric_limits<uint32_t>::max();
   while (itr != ua.end() && remaining > 0 && params_deadline > fc::time_point::now()) {
      FC_CHECK_DEADLINE(deadline);
      auto& r = result.trxs.emplace_back();
      r.trx_id = itr->id();
      r.expiration = itr->expiration();
      const auto& pt = itr->trx_meta->packed_trx();
      r.trx_type = get_trx_type( itr->trx_type, itr->trx_meta->get_trx_type() );
      r.first_auth = pt->get_transaction().first_authorizer();
      const auto& actions = pt->get_transaction().actions;
      if( !actions.empty() ) {
         r.first_receiver = actions[0].account;
         r.first_action = actions[0].name;
      }
      r.total_actions = pt->get_transaction().total_actions();
      r.billed_cpu_time_us = itr->trx_meta->billed_cpu_time_us;
      r.size = pt->get_estimated_size();

      ++itr;
      remaining--;
   }

   if (itr != ua.end()) {
      result.more = itr->id();
   }

   return result;
}


std::optional<fc::time_point> producer_plugin_impl::calculate_next_block_time(const account_name& producer_name, const block_timestamp_type& current_block_time) const {
   chain::controller& chain = chain_plug->chain();
   const auto& hbs = chain.head_block_state();
   const auto& active_schedule = hbs->active_schedule.producers;

   // determine if this producer is in the active schedule and if so, where
   auto itr = std::find_if(active_schedule.begin(), active_schedule.end(), [&](const auto& asp){ return asp.producer_name == producer_name; });
   if (itr == active_schedule.end()) {
      // this producer is not in the active producer set
      return std::optional<fc::time_point>();
   }

   size_t producer_index = itr - active_schedule.begin();
   uint32_t minimum_offset = 1; // must at least be the "next" block

   // account for a watermark in the future which is disqualifying this producer for now
   // this is conservative assuming no blocks are dropped.  If blocks are dropped the watermark will
   // disqualify this producer for longer but it is assumed they will wake up, determine that they
   // are disqualified for longer due to skipped blocks and re-caculate their next block with better
   // information then
   auto current_watermark = get_watermark(producer_name);
   if (current_watermark) {
      const auto watermark = *current_watermark;
      auto block_num = chain.head_block_state()->block_num;
      if (chain.is_building_block()) {
         ++block_num;
      }
      if (watermark.first > block_num) {
         // if I have a watermark block number then I need to wait until after that watermark
         minimum_offset = watermark.first - block_num + 1;
      }
      if (watermark.second > current_block_time) {
          // if I have a watermark block timestamp then I need to wait until after that watermark timestamp
          minimum_offset = std::max(minimum_offset, watermark.second.slot - current_block_time.slot + 1);
      }
   }

   // this producers next opportuity to produce is the next time its slot arrives after or at the calculated minimum
   uint32_t minimum_slot = current_block_time.slot + minimum_offset;
   size_t minimum_slot_producer_index = (minimum_slot % (active_schedule.size() * config::producer_repetitions)) / config::producer_repetitions;
   if ( producer_index == minimum_slot_producer_index ) {
      // this is the producer for the minimum slot, go with that
      return block_timestamp_type(minimum_slot).to_time_point();
   } else {
      // calculate how many rounds are between the minimum producer and the producer in question
      size_t producer_distance = producer_index - minimum_slot_producer_index;
      // check for unsigned underflow
      if (producer_distance > producer_index) {
         producer_distance += active_schedule.size();
      }

      // align the minimum slot to the first of its set of reps
      uint32_t first_minimum_producer_slot = minimum_slot - (minimum_slot % config::producer_repetitions);

      // offset the aligned minimum to the *earliest* next set of slots for this producer
      uint32_t next_block_slot = first_minimum_producer_slot  + (producer_distance * config::producer_repetitions);
      return block_timestamp_type(next_block_slot).to_time_point();
   }
}

fc::time_point producer_plugin_impl::calculate_pending_block_time() const {
   const chain::controller& chain = chain_plug->chain();
   const fc::time_point now = fc::time_point::now();
   const fc::time_point base = std::max<fc::time_point>(now, chain.head_block_time());
   const int64_t min_time_to_next_block = (config::block_interval_us) - (base.time_since_epoch().count() % (config::block_interval_us) );
   fc::time_point block_time = base + fc::microseconds(min_time_to_next_block);
   return block_time;
}

fc::time_point producer_plugin_impl::calculate_block_deadline( const fc::time_point& block_time ) const {
   if( _pending_block_mode == pending_block_mode::producing ) {
      bool last_block = ((block_timestamp_type( block_time ).slot % config::producer_repetitions) == config::producer_repetitions - 1);
      return block_time + fc::microseconds(last_block ? _last_block_time_offset_us : _produce_time_offset_us);
   } else {
      return block_time + fc::microseconds(_produce_time_offset_us);
   }
}

bool producer_plugin_impl::should_interrupt_start_block( const fc::time_point& deadline ) const {
   if( _pending_block_mode == pending_block_mode::producing ) {
      return deadline <= fc::time_point::now();
   }
   // if we can produce then honor deadline so production starts on time
   return (!_producers.empty() && deadline <= fc::time_point::now()) || _received_block;
}

producer_plugin_impl::start_block_result producer_plugin_impl::start_block() {
   chain::controller& chain = chain_plug->chain();

   if( !chain_plug->accept_transactions() )
      return start_block_result::waiting_for_block;

   const auto& hbs = chain.head_block_state();

   if( chain.get_terminate_at_block() > 0 && chain.get_terminate_at_block() <= chain.head_block_num() ) {
      ilog("Reached configured maximum block ${num}; terminating", ("num", chain.get_terminate_at_block()));
      app().quit();
      return start_block_result::failed;
   }

   const fc::time_point now = fc::time_point::now();
   const fc::time_point block_time = calculate_pending_block_time();
   const fc::time_point preprocess_deadline = calculate_block_deadline(block_time);

   const pending_block_mode previous_pending_mode = _pending_block_mode;
   _pending_block_mode = pending_block_mode::producing;

   // Not our turn
   const auto& scheduled_producer = hbs->get_scheduled_producer(block_time);

   const auto current_watermark = get_watermark(scheduled_producer.producer_name);

   size_t num_relevant_signatures = 0;
   scheduled_producer.for_each_key([&](const public_key_type& key){
      const auto& iter = _signature_providers.find(key);
      if(iter != _signature_providers.end()) {
         num_relevant_signatures++;
      }
   });

   auto irreversible_block_age = get_irreversible_block_age();

   // If the next block production opportunity is in the present or future, we're synced.
   if( !_production_enabled ) {
      _pending_block_mode = pending_block_mode::speculating;
   } else if( _producers.find(scheduled_producer.producer_name) == _producers.end()) {
      _pending_block_mode = pending_block_mode::speculating;
   } else if (num_relevant_signatures == 0) {
      elog("Not producing block because I don't have any private keys relevant to authority: ${authority}", ("authority", scheduled_producer.authority));
      _pending_block_mode = pending_block_mode::speculating;
   } else if ( _pause_production ) {
      elog("Not producing block because production is explicitly paused");
      _pending_block_mode = pending_block_mode::speculating;
   } else if ( _max_irreversible_block_age_us.count() >= 0 && irreversible_block_age >= _max_irreversible_block_age_us ) {
      elog("Not producing block because the irreversible block is too old [age:${age}s, max:${max}s]", ("age", irreversible_block_age.count() / 1'000'000)( "max", _max_irreversible_block_age_us.count() / 1'000'000 ));
      _pending_block_mode = pending_block_mode::speculating;
   }

   if (_pending_block_mode == pending_block_mode::producing) {
      // determine if our watermark excludes us from producing at this point
      if (current_watermark) {
         const block_timestamp_type block_timestamp{block_time};
         if (current_watermark->first > hbs->block_num) {
            elog("Not producing block because \"${producer}\" signed a block at a higher block number (${watermark}) than the current fork's head (${head_block_num})",
                 ("producer", scheduled_producer.producer_name)
                 ("watermark", current_watermark->first)
                 ("head_block_num", hbs->block_num));
            _pending_block_mode = pending_block_mode::speculating;
         } else if (current_watermark->second >= block_timestamp) {
            elog("Not producing block because \"${producer}\" signed a block at the next block time or later (${watermark}) than the pending block time (${block_timestamp})",
                 ("producer", scheduled_producer.producer_name)
                 ("watermark", current_watermark->second)
                 ("block_timestamp", block_timestamp));
            _pending_block_mode = pending_block_mode::speculating;
         }
      }
   }

   if (_pending_block_mode == pending_block_mode::speculating) {
      auto head_block_age = now - chain.head_block_time();
      if (head_block_age > fc::seconds(5))
         return start_block_result::waiting_for_block;
   }

   if (_pending_block_mode == pending_block_mode::producing) {
      const auto start_block_time = block_time - fc::microseconds( config::block_interval_us );
      if( now < start_block_time ) {
         fc_dlog(_log, "Not producing block waiting for production window ${n} ${bt}", ("n", hbs->block_num + 1)("bt", block_time) );
         // start_block_time instead of block_time because schedule_delayed_production_loop calculates next block time from given time
         schedule_delayed_production_loop(weak_from_this(), calculate_producer_wake_up_time(start_block_time));
         return start_block_result::waiting_for_production;
      }
   } else if (previous_pending_mode == pending_block_mode::producing) {
      // just produced our last block of our round
      const auto start_block_time = block_time - fc::microseconds( config::block_interval_us );
      fc_dlog(_log, "Not starting speculative block until ${bt}", ("bt", start_block_time) );
      schedule_delayed_production_loop( weak_from_this(), start_block_time);
      return start_block_result::waiting_for_production;
   }

   fc_dlog(_log, "Starting block #${n} at ${time} producer ${p}",
           ("n", hbs->block_num + 1)("time", now)("p", scheduled_producer.producer_name));

   try {
      uint16_t blocks_to_confirm = 0;

      if (_pending_block_mode == pending_block_mode::producing) {
         // determine how many blocks this producer can confirm
         // 1) if it is not a producer from this node, assume no confirmations (we will discard this block anyway)
         // 2) if it is a producer on this node that has never produced, the conservative approach is to assume no
         //    confirmations to make sure we don't double sign after a crash TODO: make these watermarks durable?
         // 3) if it is a producer on this node where this node knows the last block it produced, safely set it -UNLESS-
         // 4) the producer on this node's last watermark is higher (meaning on a different fork)
         if (current_watermark) {
            auto watermark_bn = current_watermark->first;
            if (watermark_bn < hbs->block_num) {
               blocks_to_confirm = (uint16_t)(std::min<uint32_t>(std::numeric_limits<uint16_t>::max(), (uint32_t)(hbs->block_num - watermark_bn)));
            }
         }

         // can not confirm irreversible blocks
         blocks_to_confirm = (uint16_t)(std::min<uint32_t>(blocks_to_confirm, (uint32_t)(hbs->block_num - hbs->dpos_irreversible_blocknum)));
      }

      abort_block();

      auto features_to_activate = chain.get_preactivated_protocol_features();
      if( _pending_block_mode == pending_block_mode::producing && _protocol_features_to_activate.size() > 0 ) {
         bool drop_features_to_activate = false;
         try {
            chain.validate_protocol_features( _protocol_features_to_activate );
         } catch ( const std::bad_alloc& ) {
           chain_plugin::handle_bad_alloc();
         } catch ( const boost::interprocess::bad_alloc& ) {
           chain_plugin::handle_bad_alloc();
         } catch( const fc::exception& e ) {
            wlog( "protocol features to activate are no longer all valid: ${details}",
                  ("details",e.to_detail_string()) );
            drop_features_to_activate = true;
         } catch( const std::exception& e ) {
            wlog( "protocol features to activate are no longer all valid: ${details}",
                  ("details",fc::std_exception_wrapper::from_current_exception(e).to_detail_string()) );
            drop_features_to_activate = true;
         }

         if( drop_features_to_activate ) {
            _protocol_features_to_activate.clear();
         } else {
            auto protocol_features_to_activate = _protocol_features_to_activate; // do a copy as pending_block might be aborted
            if( features_to_activate.size() > 0 ) {
               protocol_features_to_activate.reserve( protocol_features_to_activate.size()
                                                         + features_to_activate.size() );
               std::set<digest_type> set_of_features_to_activate( protocol_features_to_activate.begin(),
                                                                  protocol_features_to_activate.end() );
               for( const auto& f : features_to_activate ) {
                  auto res = set_of_features_to_activate.insert( f );
                  if( res.second ) {
                     protocol_features_to_activate.push_back( f );
                  }
               }
               features_to_activate.clear();
            }
            std::swap( features_to_activate, protocol_features_to_activate );
            _protocol_features_signaled = true;
            ilog( "signaling activation of the following protocol features in block ${num}: ${features_to_activate}",
                  ("num", hbs->block_num + 1)("features_to_activate", features_to_activate) );
         }
      }

      controller::block_status bs = _pending_block_mode == pending_block_mode::producing ?
            controller::block_status::incomplete : controller::block_status::ephemeral;
      chain.start_block( block_time, blocks_to_confirm, features_to_activate, bs, preprocess_deadline );
   } LOG_AND_DROP();

   if( chain.is_building_block() ) {
      const auto& pending_block_signing_authority = chain.pending_block_signing_authority();

      if (_pending_block_mode == pending_block_mode::producing && pending_block_signing_authority != scheduled_producer.authority) {
         elog("Unexpected block signing authority, reverting to speculative mode! [expected: \"${expected}\", actual: \"${actual\"", ("expected", scheduled_producer.authority)("actual", pending_block_signing_authority));
         _pending_block_mode = pending_block_mode::speculating;
      }

      try {
         if( !remove_expired_trxs( preprocess_deadline ) )
            return start_block_result::exhausted;
         if( !remove_expired_blacklisted_trxs( preprocess_deadline ) )
            return start_block_result::exhausted;
         if( !_subjective_billing.remove_expired( _log, chain.pending_block_time(), fc::time_point::now(),
                                                  [&](){ return should_interrupt_start_block( preprocess_deadline ); } ) ) {
            return start_block_result::exhausted;
         }

         // limit execution of pending incoming to once per block
         auto incoming_itr = _unapplied_transactions.incoming_begin();

         if (_pending_block_mode == pending_block_mode::producing) {
            if( !process_unapplied_trxs( preprocess_deadline ) )
               return start_block_result::exhausted;


            auto scheduled_trx_deadline = preprocess_deadline;
            if (_max_scheduled_transaction_time_per_block_ms >= 0) {
               scheduled_trx_deadline = std::min<fc::time_point>(
                     scheduled_trx_deadline,
                     fc::time_point::now() + fc::milliseconds(_max_scheduled_transaction_time_per_block_ms)
               );
            }
            // may exhaust scheduled_trx_deadline but not preprocess_deadline, exhausted preprocess_deadline checked below
            process_scheduled_and_incoming_trxs( scheduled_trx_deadline, incoming_itr );
         }

         if( app().is_quiting() ) // db guard exception above in LOG_AND_DROP could have called app().quit()
            return start_block_result::failed;
         if ( should_interrupt_start_block( preprocess_deadline ) || block_is_exhausted() ) {
            return start_block_result::exhausted;
         }

         if( !process_incoming_trxs( preprocess_deadline, incoming_itr ) )
            return start_block_result::exhausted;

         return start_block_result::succeeded;

      } catch ( const guard_exception& e ) {
         chain_plugin::handle_guard_exception(e);
         return start_block_result::failed;
      } catch ( std::bad_alloc& ) {
         chain_plugin::handle_bad_alloc();
      } catch ( boost::interprocess::bad_alloc& ) {
         chain_plugin::handle_db_exhaustion();
      }

   }

   return start_block_result::failed;
}

bool producer_plugin_impl::remove_expired_trxs( const fc::time_point& deadline )
{
   chain::controller& chain = chain_plug->chain();
   auto pending_block_time = chain.pending_block_time();

   // remove all expired transactions
   size_t num_expired = 0;
   size_t orig_count = _unapplied_transactions.size();
   bool exhausted = !_unapplied_transactions.clear_expired( pending_block_time, [&](){ return should_interrupt_start_block(deadline); },
         [&num_expired]( const packed_transaction_ptr& packed_trx_ptr, trx_enum_type trx_type ) {
            // expired exception is logged as part of next() call
            ++num_expired;
   });

   if( exhausted && _pending_block_mode == pending_block_mode::producing ) {
      fc_wlog( _log, "Unable to process all expired transactions of the ${n} transactions in the unapplied queue before deadline, "
                     "Expired ${expired}", ("n", orig_count)("expired", num_expired) );
   } else {
      fc_dlog( _log, "Processed ${ex} expired transactions of the ${n} transactions in the unapplied queue.",
               ("n", orig_count)("ex", num_expired) );
   }

   return !exhausted;
}

bool producer_plugin_impl::remove_expired_blacklisted_trxs( const fc::time_point& deadline )
{
   bool exhausted = false;
   auto& blacklist_by_expiry = _blacklisted_transactions.get<by_expiry>();
   if(!blacklist_by_expiry.empty()) {
      const chain::controller& chain = chain_plug->chain();
      const auto lib_time = chain.last_irreversible_block_time();

      int num_expired = 0;
      int orig_count = _blacklisted_transactions.size();

      while (!blacklist_by_expiry.empty() && blacklist_by_expiry.begin()->expiry <= lib_time) {
         if ( should_interrupt_start_block( deadline ) ) {
            exhausted = true;
            break;
         }
         blacklist_by_expiry.erase(blacklist_by_expiry.begin());
         num_expired++;
      }

      fc_dlog(_log, "Processed ${n} blacklisted transactions, Expired ${expired}",
              ("n", orig_count)("expired", num_expired));
   }
   return !exhausted;
}

// Returns contract name, action name, and exception text of an exception that occurred in a contract
inline std::string get_detailed_contract_except_info(const packed_transaction_ptr& trx,
                                                     const transaction_trace_ptr& trace,
                                                     const fc::exception_ptr& except_ptr)
{
   std::string contract_name;
   std::string act_name;
   std::string details;

   if( trace && !trace->action_traces.empty() ) {
      auto last_action_ordinal = trace->action_traces.size() - 1;
      contract_name = trace->action_traces[last_action_ordinal].receiver.to_string();
      act_name = trace->action_traces[last_action_ordinal].act.name.to_string();
   } else if ( trx ) {
      const auto& actions = trx->get_transaction().actions;
      if( actions.empty() ) return details; // should not be possible
      contract_name = actions[0].account.to_string();
      act_name = actions[0].name.to_string();
   }

   details = except_ptr ? except_ptr->top_message() : (trace && trace->except) ? trace->except->top_message() : std::string();
   if (!details.empty()) {
      details = fc::format_string("${d}", fc::mutable_variant_object() ("d", details), true);  // true for limiting the formatted string size
   }

   // this format is parsed by external tools
   return "action: " + contract_name + ":" + act_name + ", " + details;
}

void producer_plugin_impl::log_trx_results( const transaction_metadata_ptr& trx,
                                            const transaction_trace_ptr& trace,
                                            const fc::time_point& start )
{
   uint32_t billed_cpu_time_us = (trace && trace->receipt) ? trace->receipt->cpu_usage_us : 0;
   log_trx_results( trx->packed_trx(), trace, nullptr, billed_cpu_time_us, start );
}

void producer_plugin_impl::log_trx_results( const transaction_metadata_ptr& trx,
                                            const fc::exception_ptr& except_ptr )
{
   uint32_t billed_cpu_time_us = trx ? trx->billed_cpu_time_us : 0;
   log_trx_results( trx->packed_trx(), nullptr, except_ptr, billed_cpu_time_us, fc::time_point::now() );
}

void producer_plugin_impl::log_trx_results( const packed_transaction_ptr& trx,
                                            const transaction_trace_ptr& trace,
                                            const fc::exception_ptr& except_ptr,
                                            uint32_t billed_cpu_us,
                                            const fc::time_point& start )
{
   chain::controller& chain = chain_plug->chain();

   auto get_trace = [&](const transaction_trace_ptr& trace, const fc::exception_ptr& except_ptr) -> fc::variant {
      if( trace ) {
         return chain_plug->get_log_trx_trace( trace );
      } else {
         return fc::variant{except_ptr};
      }
   };

   bool except = except_ptr || (trace && trace->except);
   if (except) {
      if (_pending_block_mode == pending_block_mode::producing) {
         fc_dlog(_trx_log, "[TRX_TRACE] Block ${block_num} for producer ${prod} is REJECTING tx: ${trx}",
                 ("block_num", chain.head_block_num() + 1)("prod", get_pending_block_producer())
                 ("trx", chain_plug->get_log_trx(trx->get_transaction())));
         fc_dlog(_trx_failed_trace_log, "[TRX_TRACE] Block ${block_num} for producer ${prod} is REJECTING tx: ${txid}, auth: ${a}, ${details}",
                 ("block_num", chain.head_block_num() + 1)("prod", get_pending_block_producer())("txid", trx->id())
                 ("a", trx->get_transaction().first_authorizer())
                 ("details", get_detailed_contract_except_info(trx, trace, except_ptr)));
         fc_dlog(_trx_trace_failure_log, "[TRX_TRACE] Block ${block_num} for producer ${prod} is REJECTING tx: ${entire_trace}",
                 ("block_num", chain.head_block_num() + 1)("prod", get_pending_block_producer())
                 ("entire_trace", get_trace(trace, except_ptr)));
      } else {
         fc_dlog(_trx_log, "[TRX_TRACE] Speculative execution is REJECTING tx: ${trx} ",
                 ("trx", chain_plug->get_log_trx(trx->get_transaction())));
         fc_dlog(_trx_failed_trace_log, "[TRX_TRACE] Speculative execution is REJECTING tx: ${txid}, auth: ${a} : ${details}",
                 ("txid", trx->id())("a", trx->get_transaction().first_authorizer())
                 ("details", get_detailed_contract_except_info(trx, trace, except_ptr)));
         fc_dlog(_trx_trace_failure_log, "[TRX_TRACE] Speculative execution is REJECTING tx: ${entire_trace} ",
                 ("entire_trace", get_trace(trace, except_ptr)));
      }
   } else {
      if (_pending_block_mode == pending_block_mode::producing) {
         fc_dlog(_trx_log, "[TRX_TRACE] Block ${block_num} for producer ${prod} is ACCEPTING tx: ${trx}",
                 ("block_num", chain.head_block_num() + 1)("prod", get_pending_block_producer())
                 ("trx", chain_plug->get_log_trx(trx->get_transaction())));
         fc_dlog(_trx_successful_trace_log, "[TRX_TRACE] Block ${block_num} for producer ${prod} is ACCEPTING tx: ${txid}, auth: ${a}, cpu: ${cpu}",
                 ("block_num", chain.head_block_num() + 1)("prod", get_pending_block_producer())("txid", trx->id())
                 ("a", trx->get_transaction().first_authorizer())("cpu", billed_cpu_us));
         fc_dlog(_trx_trace_success_log, "[TRX_TRACE] Block ${block_num} for producer ${prod} is ACCEPTING tx: ${entire_trace}",
                 ("block_num", chain.head_block_num() + 1)("prod", get_pending_block_producer())
                 ("entire_trace", get_trace(trace, except_ptr)));
      } else {
         fc_dlog(_trx_log, "[TRX_TRACE] Speculative execution is ACCEPTING tx: ${trx}",
                 ("trx", chain_plug->get_log_trx(trx->get_transaction())));
         fc_dlog(_trx_successful_trace_log, "[TRX_TRACE] Speculative execution is ACCEPTING tx: ${txid}, auth: ${a}, cpu: ${cpu}",
                 ("txid", trx->id())("a", trx->get_transaction().first_authorizer())
                 ("cpu", billed_cpu_us));
         fc_dlog(_trx_trace_success_log, "[TRX_TRACE] Speculative execution is ACCEPTING tx: ${entire_trace}",
                 ("entire_trace", get_trace(trace, except_ptr)));
      }
   }
}

// Does not modify unapplied_transaction_queue
producer_plugin_impl::push_result
producer_plugin_impl::push_transaction( const fc::time_point& block_deadline,
                                        const transaction_metadata_ptr& trx,
                                        bool api_trx,
                                        bool return_failure_trace,
                                        next_function<transaction_trace_ptr> next )
{
   auto start = fc::time_point::now();

   bool disable_subjective_enforcement = (api_trx && _disable_subjective_api_billing)
                                         || (!api_trx && _disable_subjective_p2p_billing)
                                         || trx->is_transient();

   auto first_auth = trx->packed_trx()->get_transaction().first_authorizer();
   if( !disable_subjective_enforcement && _account_fails.failure_limit( first_auth ) ) {
      if( next ) {
         auto except_ptr = std::static_pointer_cast<fc::exception>( std::make_shared<tx_cpu_usage_exceeded>(
               FC_LOG_MESSAGE( error, "transaction ${id} exceeded failure limit for account ${a}",
                               ("id", trx->id())( "a", first_auth ) ) ) );
         log_trx_results( trx, except_ptr );
         next( except_ptr );
      }
      _account_fails.add_fail_time(fc::time_point::now() - start);
      return push_result{.failed = true};
   }

   chain::controller& chain = chain_plug->chain();
   fc::microseconds max_trx_time = fc::milliseconds( _max_transaction_time_ms.load() );
   if( max_trx_time.count() < 0 ) max_trx_time = fc::microseconds::maximum();

   int64_t sub_bill = 0;
   if( !disable_subjective_enforcement )
      sub_bill = _subjective_billing.get_subjective_bill( first_auth, fc::time_point::now() );

   auto prev_billed_cpu_time_us = trx->billed_cpu_time_us;
   if( _pending_block_mode == pending_block_mode::producing && prev_billed_cpu_time_us > 0 ) {
      const auto& rl = chain.get_resource_limits_manager();
      if ( !_subjective_billing.is_account_disabled( first_auth ) && !rl.is_unlimited_cpu( first_auth ) ) {
         int64_t prev_billed_plus100_us = prev_billed_cpu_time_us + EOS_PERCENT( prev_billed_cpu_time_us, 100 * config::percent_1 );
         if( prev_billed_plus100_us < max_trx_time.count() ) max_trx_time = fc::microseconds( prev_billed_plus100_us );
      }
   }

   // setting and unsetting chainbase read_only mode will be moved to right
   // place when multi-threaded read-only transaction is implemented
   auto unset_db_read_only_mode = fc::make_scoped_exit([trx, &chain]{
      if( trx->is_read_only() )
         chain.unset_db_read_only_mode();
   });
   if( trx->is_read_only() )
      chain.set_db_read_only_mode();
   auto trace = chain.push_transaction( trx, block_deadline, max_trx_time, prev_billed_cpu_time_us, false, sub_bill );
   if( trx->is_read_only() ) {
      chain.unset_db_read_only_mode();
      unset_db_read_only_mode.cancel();
   }

   auto end = fc::time_point::now();
   push_result pr;
   if( trace->except ) {
      _account_fails.add_fail_time(end - start);
      if( exception_is_exhausted( *trace->except ) ) {
         if( _pending_block_mode == pending_block_mode::producing ) {
            fc_dlog(_trx_failed_trace_log, "[TRX_TRACE] Block ${block_num} for producer ${prod} COULD NOT FIT, tx: ${txid} RETRYING ",
                    ("block_num", chain.head_block_num() + 1)("prod", get_pending_block_producer())("txid", trx->id()));
         } else {
            fc_dlog(_trx_failed_trace_log, "[TRX_TRACE] Speculative execution COULD NOT FIT tx: ${txid} RETRYING", ("txid", trx->id()));
         }
         pr.block_exhausted = block_is_exhausted(); // smaller trx might fit
         pr.trx_exhausted = true;
      } else {
         pr.failed = true;
         const fc::exception& e = *trace->except;
         if( e.code() != tx_duplicate::code_value ) {
            fc_dlog( _trx_failed_trace_log, "Subjective bill for failed ${a}: ${b} elapsed ${t}us, time ${r}us",
                     ("a",first_auth)("b",sub_bill)("t",trace->elapsed)("r", end - start));
            if (!disable_subjective_enforcement) // subjectively bill failure when producing since not in objective cpu account billing
               _subjective_billing.subjective_bill_failure( first_auth, trace->elapsed, fc::time_point::now() );

            log_trx_results( trx, trace, start );
            // this failed our configured maximum transaction time, we don't want to replay it
            fc_dlog( _trx_failed_trace_log, "Failed ${c} trx, auth: ${a}, prev billed: ${p}us, ran: ${r}us, id: ${id}, except: ${e}",
                     ("c", e.code())("a", first_auth)("p", prev_billed_cpu_time_us)
                     ( "r", end - start)("id", trx->id())("e", e) );
            if( !disable_subjective_enforcement )
               _account_fails.add( first_auth, e );
         }
         if( next ) {
            if( return_failure_trace ) {
               next( trace );
            } else {
               auto e_ptr = trace->except->dynamic_copy_exception();
               next( e_ptr );
            }
         }
      }
   } else {
      fc_dlog( _trx_successful_trace_log, "Subjective bill for success ${a}: ${b} elapsed ${t}us, time ${r}us",
               ("a",first_auth)("b",sub_bill)("t",trace->elapsed)("r", end - start));
      _account_fails.add_success_time(end - start);
      log_trx_results( trx, trace, start );
      // if producing then trx is in objective cpu account billing
      if (!disable_subjective_enforcement && _pending_block_mode != pending_block_mode::producing) {
         _subjective_billing.subjective_bill( trx->id(), trx->packed_trx()->expiration(), first_auth, trace->elapsed );
      }
      if( next ) next( trace );
   }

   return pr;
}

bool producer_plugin_impl::process_unapplied_trxs( const fc::time_point& deadline )
{
   bool exhausted = false;
   if( !_unapplied_transactions.empty() ) {
      int num_applied = 0, num_failed = 0, num_processed = 0;
      auto unapplied_trxs_size = _unapplied_transactions.size();
      auto itr     = _unapplied_transactions.unapplied_begin();
      auto end_itr = _unapplied_transactions.unapplied_end();
      while( itr != end_itr ) {
         if( should_interrupt_start_block( deadline ) ) {
            exhausted = true;
            break;
         }

         ++num_processed;
         try {
            push_result pr = push_transaction( deadline, itr->trx_meta, false, itr->return_failure_trace, itr->next );

            exhausted = pr.block_exhausted;
            if( exhausted ) {
               break;
            } else {
               if( pr.failed ) {
                  ++num_failed;
               } else {
                  ++num_applied;
               }
            }
            if( !pr.trx_exhausted ) {
               itr = _unapplied_transactions.erase( itr );
            } else {
               ++itr; // keep exhausted
            }
            continue;
         } LOG_AND_DROP();
         ++num_failed;
         ++itr;
      }

      fc_dlog( _log, "Processed ${m} of ${n} previously applied transactions, Applied ${applied}, Failed/Dropped ${failed}",
               ("m", num_processed)( "n", unapplied_trxs_size )("applied", num_applied)("failed", num_failed) );
   }
   return !exhausted;
}

void producer_plugin_impl::process_scheduled_and_incoming_trxs( const fc::time_point& deadline, unapplied_transaction_queue::iterator& itr )
{
   // scheduled transactions
   int num_applied = 0;
   int num_failed = 0;
   int num_processed = 0;
   bool exhausted = false;
   double incoming_trx_weight = 0.0;

   auto& blacklist_by_id = _blacklisted_transactions.get<by_id>();
   chain::controller& chain = chain_plug->chain();
   time_point pending_block_time = chain.pending_block_time();
   auto end = _unapplied_transactions.incoming_end();
   const auto& sch_idx = chain.db().get_index<generated_transaction_multi_index,by_delay>();
   const auto scheduled_trxs_size = sch_idx.size();
   auto sch_itr = sch_idx.begin();
   while( sch_itr != sch_idx.end() ) {
      if( sch_itr->delay_until > pending_block_time) break;    // not scheduled yet
      if( exhausted || deadline <= fc::time_point::now() ) {
         exhausted = true;
         break;
      }
      if( sch_itr->published >= pending_block_time ) {
         ++sch_itr;
         continue; // do not allow schedule and execute in same block
      }

      if (blacklist_by_id.find(sch_itr->trx_id) != blacklist_by_id.end()) {
         ++sch_itr;
         continue;
      }

      const transaction_id_type trx_id = sch_itr->trx_id; // make copy since reference could be invalidated
      const auto sch_expiration = sch_itr->expiration;
      auto sch_itr_next = sch_itr; // save off next since sch_itr may be invalidated by loop
      ++sch_itr_next;
      const auto next_delay_until = sch_itr_next != sch_idx.end() ? sch_itr_next->delay_until : sch_itr->delay_until;
      const auto next_id = sch_itr_next != sch_idx.end() ? sch_itr_next->id : sch_itr->id;

      num_processed++;

      // configurable ratio of incoming txns vs deferred txns
      while (incoming_trx_weight >= 1.0 && itr != end ) {
         if (deadline <= fc::time_point::now()) {
            exhausted = true;
            break;
         }

         incoming_trx_weight -= 1.0;

         auto trx_meta = itr->trx_meta;
         bool api_trx = itr->trx_type == trx_enum_type::incoming_api;

         push_result pr = push_transaction( deadline, trx_meta, api_trx, itr->return_failure_trace, itr->next );

         exhausted = pr.block_exhausted;
         if( pr.trx_exhausted ) {
            ++itr; // leave in incoming
         } else {
            itr = _unapplied_transactions.erase( itr );
         }

         if( exhausted ) break;
      }

      if (exhausted || deadline <= fc::time_point::now()) {
         exhausted = true;
         break;
      }

      auto get_first_authorizer = [&](const transaction_trace_ptr& trace) {
         for( const auto& a : trace->action_traces ) {
            for( const auto& u : a.act.authorization )
               return u.actor;
         }
         return account_name();
      };

      try {
         auto start = fc::time_point::now();
         fc::microseconds max_trx_time = fc::milliseconds( _max_transaction_time_ms.load() );
         if( max_trx_time.count() < 0 ) max_trx_time = fc::microseconds::maximum();

         auto trace = chain.push_scheduled_transaction(trx_id, deadline, max_trx_time, 0, false);
         auto end = fc::time_point::now();
         if (trace->except) {
            _account_fails.add_fail_time(end - start);
            if (exception_is_exhausted(*trace->except)) {
               if( block_is_exhausted() ) {
                  exhausted = true;
                  break;
               }
            } else {
               fc_dlog(_trx_failed_trace_log,
                       "[TRX_TRACE] Block ${block_num} for producer ${prod} is REJECTING scheduled tx: ${txid}, time: ${r}, auth: ${a} : ${details}",
                       ("block_num", chain.head_block_num() + 1)("prod", get_pending_block_producer())
                       ("txid", trx_id)("r", end - start)("a", get_first_authorizer(trace))
                       ("details", get_detailed_contract_except_info(nullptr, trace, nullptr)));
               fc_dlog(_trx_trace_failure_log, "[TRX_TRACE] Block ${block_num} for producer ${prod} is REJECTING scheduled tx: ${entire_trace}",
                       ("block_num", chain.head_block_num() + 1)("prod", get_pending_block_producer())
                       ("entire_trace", chain_plug->get_log_trx_trace(trace)));
               // this failed our configured maximum transaction time, we don't want to replay it add it to a blacklist
               _blacklisted_transactions.insert(transaction_id_with_expiry{trx_id, sch_expiration});
               num_failed++;
            }
         } else {
            _account_fails.add_success_time(end - start);
            fc_dlog(_trx_successful_trace_log,
                    "[TRX_TRACE] Block ${block_num} for producer ${prod} is ACCEPTING scheduled tx: ${txid}, time: ${r}, auth: ${a}, cpu: ${cpu}",
                    ("block_num", chain.head_block_num() + 1)("prod", get_pending_block_producer())
                    ("txid", trx_id)("r", end - start)("a", get_first_authorizer(trace))
                    ("cpu", trace->receipt ? trace->receipt->cpu_usage_us : 0));
            fc_dlog(_trx_trace_success_log, "[TRX_TRACE] Block ${block_num} for producer ${prod} is ACCEPTING scheduled tx: ${entire_trace}",
                    ("block_num", chain.head_block_num() + 1)("prod", get_pending_block_producer())
                    ("entire_trace", chain_plug->get_log_trx_trace(trace)));
            num_applied++;
         }
      } LOG_AND_DROP();

      incoming_trx_weight += _incoming_defer_ratio;

      if( sch_itr_next == sch_idx.end() ) break;
      sch_itr = sch_idx.lower_bound( boost::make_tuple( next_delay_until, next_id ) );
   }

   if( scheduled_trxs_size > 0 ) {
      fc_dlog( _log,
               "Processed ${m} of ${n} scheduled transactions, Applied ${applied}, Failed/Dropped ${failed}",
               ( "m", num_processed )( "n", scheduled_trxs_size )( "applied", num_applied )( "failed", num_failed ) );
   }
}

bool producer_plugin_impl::process_incoming_trxs( const fc::time_point& deadline, unapplied_transaction_queue::iterator& itr )
{
   bool exhausted = false;
   auto end = _unapplied_transactions.incoming_end();
   if( itr != end ) {
      size_t processed = 0;
      fc_dlog( _log, "Processing ${n} pending transactions", ("n", _unapplied_transactions.incoming_size()) );
      while( itr != end ) {
         if ( should_interrupt_start_block( deadline ) ) {
            exhausted = true;
            break;
         }

         auto trx_meta = itr->trx_meta;
         bool api_trx = itr->trx_type == trx_enum_type::incoming_api;

         push_result pr = push_transaction( deadline, trx_meta, api_trx, itr->return_failure_trace, itr->next );

         exhausted = pr.block_exhausted;
         if( pr.trx_exhausted ) {
            ++itr; // leave in incoming
         } else {
            itr = _unapplied_transactions.erase( itr );
         }

         if( exhausted ) break;
         ++processed;
      }
      fc_dlog( _log, "Processed ${n} pending transactions, ${p} left", ("n", processed)("p", _unapplied_transactions.incoming_size()) );
   }
   return !exhausted;
}

bool producer_plugin_impl::block_is_exhausted() const {
   const chain::controller& chain = chain_plug->chain();
   const auto& rl = chain.get_resource_limits_manager();

   const uint64_t cpu_limit = rl.get_block_cpu_limit();
   if( cpu_limit < _max_block_cpu_usage_threshold_us ) return true;
   const uint64_t net_limit = rl.get_block_net_limit();
   if( net_limit < _max_block_net_usage_threshold_bytes ) return true;
   return false;
}

// Example:
// --> Start block A (block time x.500) at time x.000
// -> start_block()
// --> deadline, produce block x.500 at time x.400 (assuming 80% cpu block effort)
// -> Idle
// --> Start block B (block time y.000) at time x.500
void producer_plugin_impl::schedule_production_loop() {
   _received_block = false;
   _timer.cancel();

   auto result = start_block();

   _idle_trx_time = fc::time_point::now();

   if (result == start_block_result::failed) {
      elog("Failed to start a pending block, will try again later");
      _timer.expires_from_now( boost::posix_time::microseconds( config::block_interval_us  / 10 ));

      // we failed to start a block, so try again later?
      _timer.async_wait( app().executor().wrap( priority::high, exec_queue::general,
          [weak_this = weak_from_this(), cid = ++_timer_corelation_id]( const boost::system::error_code& ec ) {
             auto self = weak_this.lock();
             if( self && ec != boost::asio::error::operation_aborted && cid == self->_timer_corelation_id ) {
                self->schedule_production_loop();
             }
          } ) );
   } else if (result == start_block_result::waiting_for_block){
      if (!_producers.empty() && !production_disabled_by_policy()) {
         fc_dlog(_log, "Waiting till another block is received and scheduling Speculative/Production Change");
         schedule_delayed_production_loop(weak_from_this(), calculate_producer_wake_up_time(calculate_pending_block_time()));
      } else {
         fc_dlog(_log, "Waiting till another block is received");
         // nothing to do until more blocks arrive
      }

   } else if (result == start_block_result::waiting_for_production) {
      // scheduled in start_block()

   } else if (_pending_block_mode == pending_block_mode::producing) {
      schedule_maybe_produce_block( result == start_block_result::exhausted );

   } else if (_pending_block_mode == pending_block_mode::speculating && !_producers.empty() && !production_disabled_by_policy()){
      chain::controller& chain = chain_plug->chain();
      fc_dlog(_log, "Speculative Block Created; Scheduling Speculative/Production Change");
      EOS_ASSERT( chain.is_building_block(), missing_pending_block_state, "speculating without pending_block_state" );
      schedule_delayed_production_loop(weak_from_this(), calculate_producer_wake_up_time(chain.pending_block_time()));
   } else {
      fc_dlog(_log, "Speculative Block Created");
   }
}

void producer_plugin_impl::schedule_maybe_produce_block( bool exhausted ) {
   chain::controller& chain = chain_plug->chain();

   // we succeeded but block may be exhausted
   static const boost::posix_time::ptime epoch( boost::gregorian::date( 1970, 1, 1 ) );
   auto deadline = calculate_block_deadline( chain.pending_block_time() );

   if( !exhausted && deadline > fc::time_point::now() ) {
      // ship this block off no later than its deadline
      EOS_ASSERT( chain.is_building_block(), missing_pending_block_state,
                  "producing without pending_block_state, start_block succeeded" );
      _timer.expires_at( epoch + boost::posix_time::microseconds( deadline.time_since_epoch().count() ) );
      fc_dlog( _log, "Scheduling Block Production on Normal Block #${num} for ${time}",
               ("num", chain.head_block_num() + 1)( "time", deadline ) );
   } else {
      EOS_ASSERT( chain.is_building_block(), missing_pending_block_state, "producing without pending_block_state" );
      _timer.expires_from_now( boost::posix_time::microseconds( 0 ) );
      fc_dlog( _log, "Scheduling Block Production on ${desc} Block #${num} immediately",
               ("num", chain.head_block_num() + 1)("desc", block_is_exhausted() ? "Exhausted" : "Deadline exceeded") );
   }

   _timer.async_wait( app().executor().wrap( priority::high, exec_queue::general,
         [&chain, weak_this = weak_from_this(), cid=++_timer_corelation_id](const boost::system::error_code& ec) {
            auto self = weak_this.lock();
            if( self && ec != boost::asio::error::operation_aborted && cid == self->_timer_corelation_id ) {
               // pending_block_state expected, but can't assert inside async_wait
               auto block_num = chain.is_building_block() ? chain.head_block_num() + 1 : 0;
               fc_dlog( _log, "Produce block timer for ${num} running at ${time}", ("num", block_num)("time", fc::time_point::now()) );
               auto res = self->maybe_produce_block();
               fc_dlog( _log, "Producing Block #${num} returned: ${res}", ("num", block_num)( "res", res ) );
            }
         } ) );
}

std::optional<fc::time_point> producer_plugin_impl::calculate_producer_wake_up_time( const block_timestamp_type& ref_block_time ) const {
   // if we have any producers then we should at least set a timer for our next available slot
   std::optional<fc::time_point> wake_up_time;
   for (const auto& p : _producers) {
      auto next_producer_block_time = calculate_next_block_time(p, ref_block_time);
      if (next_producer_block_time) {
         auto producer_wake_up_time = *next_producer_block_time - fc::microseconds(config::block_interval_us);
         if (wake_up_time) {
            // wake up with a full block interval to the deadline
            if( producer_wake_up_time < *wake_up_time ) {
               wake_up_time = producer_wake_up_time;
            }
         } else {
            wake_up_time = producer_wake_up_time;
         }
      }
   }
   if( !wake_up_time ) {
      fc_dlog(_log, "Not Scheduling Speculative/Production, no local producers had valid wake up times");
   }

   return wake_up_time;
}

void producer_plugin_impl::schedule_delayed_production_loop(const std::weak_ptr<producer_plugin_impl>& weak_this, std::optional<fc::time_point> wake_up_time) {
   if (wake_up_time) {
      fc_dlog(_log, "Scheduling Speculative/Production Change at ${time}", ("time", wake_up_time));
      static const boost::posix_time::ptime epoch(boost::gregorian::date(1970, 1, 1));
      _timer.expires_at(epoch + boost::posix_time::microseconds(wake_up_time->time_since_epoch().count()));
      _timer.async_wait( app().executor().wrap( priority::high, exec_queue::general,
         [weak_this,cid=++_timer_corelation_id](const boost::system::error_code& ec) {
            auto self = weak_this.lock();
            if( self && ec != boost::asio::error::operation_aborted && cid == self->_timer_corelation_id ) {
               self->schedule_production_loop();
            }
         } ) );
   }
}


bool producer_plugin_impl::maybe_produce_block() {
   auto reschedule = fc::make_scoped_exit([this]{
      schedule_production_loop();
   });

   try {
      produce_block();
      return true;
   } LOG_AND_DROP();

   fc_dlog(_log, "Aborting block due to produce_block error");
   abort_block();
   return false;
}

static auto make_debug_time_logger() {
   auto start = fc::time_point::now();
   return fc::make_scoped_exit([=](){
      fc_dlog(_log, "Signing took ${ms}us", ("ms", fc::time_point::now() - start) );
   });
}

static auto maybe_make_debug_time_logger() -> std::optional<decltype(make_debug_time_logger())> {
   if (_log.is_enabled( fc::log_level::debug ) ){
      return make_debug_time_logger();
   } else {
      return {};
   }
}

void producer_plugin_impl::produce_block() {
   //ilog("produce_block ${t}", ("t", fc::time_point::now())); // for testing _produce_time_offset_us
   auto start = fc::time_point::now();
   EOS_ASSERT(_pending_block_mode == pending_block_mode::producing, producer_exception, "called produce_block while not actually producing");
   chain::controller& chain = chain_plug->chain();
   EOS_ASSERT(chain.is_building_block(), missing_pending_block_state, "pending_block_state does not exist but it should, another plugin may have corrupted it");

   const auto& auth = chain.pending_block_signing_authority();
   std::vector<std::reference_wrapper<const signature_provider_type>> relevant_providers;

   relevant_providers.reserve(_signature_providers.size());

   producer_authority::for_each_key(auth, [&](const public_key_type& key){
      const auto& iter = _signature_providers.find(key);
      if (iter != _signature_providers.end()) {
         relevant_providers.emplace_back(iter->second);
      }
   });

   EOS_ASSERT(relevant_providers.size() > 0, producer_priv_key_not_found, "Attempting to produce a block for which we don't have any relevant private keys");

   if (_protocol_features_signaled) {
      _protocol_features_to_activate.clear(); // clear _protocol_features_to_activate as it is already set in pending_block
      _protocol_features_signaled = false;
   }

   //idump( (fc::time_point::now() - chain.pending_block_time()) );
   controller::block_report br;
   chain.finalize_block( br, [&]( const digest_type& d ) {
      auto debug_logger = maybe_make_debug_time_logger();
      vector<signature_type> sigs;
      sigs.reserve(relevant_providers.size());

      // sign with all relevant public keys
      for (const auto& p : relevant_providers) {
         sigs.emplace_back(p.get()(d));
      }
      return sigs;
   } );

   chain.commit_block();

   block_state_ptr new_bs = chain.head_block_state();

   _account_fails.report(_idle_trx_time, new_bs->block_num);
   _account_fails.clear();

   br.total_time += fc::time_point::now() - start;

   ilog("Produced block ${id}... #${n} @ ${t} signed by ${p} "
        "[trxs: ${count}, lib: ${lib}, confirmed: ${confs}, net: ${net}, cpu: ${cpu}, elapsed: ${et}, time: ${tt}]",
        ("p",new_bs->header.producer)("id",new_bs->id.str().substr(8,16))
        ("n",new_bs->block_num)("t",new_bs->header.timestamp)
        ("count",new_bs->block->transactions.size())("lib",chain.last_irreversible_block_num())
        ("net", br.total_net_usage)("cpu", br.total_cpu_usage_us)("et", br.total_elapsed_time)("tt", br.total_time)
        ("confs", new_bs->header.confirmed));
}

void producer_plugin::received_block() {
   my->_received_block = true;
}

void producer_plugin::log_failed_transaction(const transaction_id_type& trx_id, const packed_transaction_ptr& packed_trx_ptr, const char* reason) const {
   fc_dlog(_trx_log, "[TRX_TRACE] Speculative execution is REJECTING tx: ${trx}",
           ("entire_trx", packed_trx_ptr ? my->chain_plug->get_log_trx(packed_trx_ptr->get_transaction()) : fc::variant{trx_id}));
   fc_dlog(_trx_failed_trace_log, "[TRX_TRACE] Speculative execution is REJECTING tx: ${txid} : ${why}",
            ("txid", trx_id)("why", reason));
   fc_dlog(_trx_trace_failure_log, "[TRX_TRACE] Speculative execution is REJECTING tx: ${entire_trx}",
            ("entire_trx", packed_trx_ptr ? my->chain_plug->get_log_trx(packed_trx_ptr->get_transaction()) : fc::variant{trx_id}));
}

<<<<<<< HEAD
// Called from app thread
void producer_plugin_impl::switch_to_write_window() {
   EOS_ASSERT(app().executor().is_read_window(), producer_exception, "expected to be in read window");
   EOS_ASSERT(_ro_num_active_trx_exec_tasks.load() == 0, producer_exception, "no read-only tasks should be running before switching to write window");

   _ro_read_window_timer.cancel();
   _ro_write_window_timer.cancel();

   // this methond can be called from multiple places. it is possible
   // we are already in write window.
   if ( app().executor().is_write_window() )
      return;
   start_write_window();
}

// called from app thread.
void producer_plugin_impl::start_write_window() {
   chain::controller& chain = chain_plug->chain();

   app().executor().set_to_write_window();
   chain.unset_db_read_only_mode();

   auto expire_time = boost::posix_time::microseconds(_ro_write_window_time_us.count());
   _ro_write_window_timer.expires_from_now( expire_time );
   _ro_write_window_timer.async_wait( app().executor().wrap(
      priority::high,
      exec_queue::read_only_trx_safe, // placed in read_only_trx_safe queue so it is ensured to be executed in either window
      [weak_this = weak_from_this()]( const boost::system::error_code& ec ) {
         auto self = weak_this.lock();
         if( self && ec != boost::asio::error::operation_aborted ) {
            self->switch_to_read_window();
         }
      }));
}

// called from app thread
void producer_plugin_impl::switch_to_read_window() {
   EOS_ASSERT(app().executor().is_write_window(),  producer_exception, "expected to be in write window");

   _ro_write_window_timer.cancel();
   _ro_read_window_timer.cancel();

   // we are in write window, so no read-only trx threads are processing transactions.
   // _ro_trx_queue is not being accessed. No need to lock.
   if ( _ro_trx_queue.queue.empty() ) { // no read-only trxs to process. stay in write window
      start_write_window(); // restart write window timer for next round
      return;
   }

   app().executor().set_to_read_window();
   chain_plug->chain().set_db_read_only_mode();
   _ro_trx_exec_tasks_fut.clear();

   // start read-only transaction execution tasks in the thread pool
   _ro_num_active_trx_exec_tasks = _ro_thread_pool_size;
   for (auto i = 0; i < _ro_thread_pool_size; ++i ) {
      _ro_trx_exec_tasks_fut.emplace_back( post_async_task( _ro_thread_pool.get_executor(), [self = this] () {
         return self->read_only_trx_execution_task();
      }) );
   }

   auto expire_time = boost::posix_time::microseconds(_ro_read_window_time_us.count());
   _ro_read_window_timer.expires_from_now( expire_time );
   _ro_read_window_timer.async_wait( app().executor().wrap(
      priority::high,
      exec_queue::read_only_trx_safe,
      [weak_this = weak_from_this()]( const boost::system::error_code& ec ) {
         auto self = weak_this.lock();
         if( self && ec != boost::asio::error::operation_aborted ) {
            // use future make sure all read-only tasks finished before swithching to write window
            for ( auto& task: self->_ro_trx_exec_tasks_fut )
               task.get();
            self->switch_to_write_window();
          }
       }));
}

bool producer_plugin_impl::read_only_trx_execution_task() {
   auto start = fc::time_point::now();
   auto read_window_deadline = start + _ro_read_window_effective_time_us;
   while ( fc::time_point::now() < read_window_deadline && !_received_block ) {
      std::unique_lock<std::mutex> lck( _ro_trx_queue.mtx );
      if ( _ro_trx_queue.queue.empty() ) {
         break;
      }
      auto trx = _ro_trx_queue.queue.front();
      _ro_trx_queue.queue.pop_front();
      lck.unlock();
      
      auto block_deadline_exhausted = process_read_only_transaction( trx.trx, trx.next, start );

      // If a transaction passes deadline, that indicates we are close to the end of
      // read window. Do not schedule new transactions
      if ( block_deadline_exhausted ) {
         lck.lock();
         _ro_trx_queue.queue.push_front(trx);
         break;
      }
   }

   // If all tasks are finished, do not wait until end of read window; switch to write window now.
   if ( --_ro_num_active_trx_exec_tasks == 0 ) {
      // do switch on app thread
      app().executor().post( priority::high, exec_queue::read_only_trx_safe, [self=this]() {
         self->switch_to_write_window();
      } );
   }

   return true;
}

// Called from a read only trx thread. Run in parallel with app and other read only trx threads
// Return exhausted status of the transaction.
bool producer_plugin_impl::process_read_only_transaction(const packed_transaction_ptr& trx, const next_function<transaction_trace_ptr>& next, const fc::time_point& read_window_start_time) {
   chain::controller& chain = chain_plug->chain();
   auto future = transaction_metadata::start_recover_keys( trx, _thread_pool.get_executor(),
                                                           chain.get_chain_id(), fc::microseconds::maximum(),
                                                           transaction_metadata::trx_type::read_only,
                                                           chain.configured_subjective_signature_length_limit() );
   auto exception_handler = [&next](fc::exception_ptr ex) {
      next( std::move(ex) );
      return false;
   };
   future.wait();
   try {
      auto trx_metadata = future.get();
      return push_read_only_transaction( trx_metadata, next, read_window_start_time );
   } CATCH_AND_CALL(exception_handler);
   return false;
}

// called on read_only_trx execution thread; multi-threaded safe 
// return exhausted status
bool producer_plugin_impl::push_read_only_transaction(const transaction_metadata_ptr& trx, next_function<transaction_trace_ptr> next, const fc::time_point& read_window_start_time) {
   auto exhausted = false;
   chain::controller& chain = chain_plug->chain();

   try {
      const auto& id = trx->id();

      fc::time_point bt = chain.is_building_block() ? chain.pending_block_time() : chain.head_block_time();
      const fc::time_point expire = trx->packed_trx()->expiration();
      if( expire < bt ) {
         auto except_ptr = std::static_pointer_cast<fc::exception>(
               std::make_shared<expired_tx_exception>(
                     FC_LOG_MESSAGE( error, "expired transaction ${id}, expiration ${e}, block time ${bt}",
                                     ("id", id)("e", expire)("bt", bt))));
         log_trx_results( trx, except_ptr );
         next( std::move(except_ptr) );
         return false;
      }

      if( chain.is_known_unexpired_transaction( id )) {
         auto except_ptr = std::static_pointer_cast<fc::exception>( std::make_shared<tx_duplicate>(
               FC_LOG_MESSAGE( error, "duplicate transaction ${id}", ("id", id))));
         next( std::move(except_ptr) );
         return false;
      }

      if( !chain.is_building_block() ) {
         // try next round
         return true;
      }

      const auto block_deadline = calculate_block_deadline( chain.pending_block_time() );
      auto start = fc::time_point::now();
      auto time_used_in_read_window_us = ( start - read_window_start_time );
      if ( time_used_in_read_window_us >= _ro_read_window_time_us ) {
         // already passed read-window deadline, retry in next round
         return true;
      }

      auto remained_time_in_read_window_us = _ro_read_window_time_us - time_used_in_read_window_us;
      // set the trx to finish by the end of read-window. limit read window overrun
      auto available_trx_time_us = std::min( remained_time_in_read_window_us, _ro_max_trx_time_us );

      auto trace = chain.push_transaction( trx, block_deadline, available_trx_time_us, 0, false, 0 );

      auto end = fc::time_point::now();
      if( trace->except ) {
         if( exception_is_exhausted( *trace->except ) ) {
            auto time_spent = end - start;
            if ( time_spent < _ro_max_trx_time_us ) {
               ilog("actually exhausted: time_spent ${s}, _ro_max_trx_time_us ${m}, remained_time_in_read_window_us ${r}, available_trx_time_us ${a}", ("s", time_spent) ("m", _ro_max_trx_time_us) ("r", remained_time_in_read_window_us) ("a", available_trx_time_us));
               exhausted = true;
               // no need to do log_trx_results. the trx will be tried next time
               return exhausted;
            } else {
               if( _pending_block_mode == pending_block_mode::producing ) {
                  fc_dlog(_trx_failed_trace_log, "[TRX_TRACE] Block ${block_num} for producer ${prod} COULD NOT FIT, tx: ${txid} RETRYING ",
                          ("block_num", chain.head_block_num() + 1)("prod", get_pending_block_producer())("txid", trx->id()));
               } else {
                  fc_dlog(_trx_failed_trace_log, "[TRX_TRACE] Speculative execution COULD NOT FIT tx: ${txid} RETRYING", ("txid", trx->id()));
               }
               if( next ) next( trace );
            }
         } else {
            auto failure_code = trace->except->code();
            if( failure_code != tx_duplicate::code_value ) {
               // this failed our configured maximum transaction time, we don't want to replay it
               fc_dlog( _trx_failed_trace_log, "Failed ${c} trx, ran: ${r}us, id: ${id}",
                        ("c", failure_code)
                        ( "r", end - start )( "id", trx->id() ) );
            } else {
               fc_dlog( _trx_failed_trace_log, "duploicated ${c} trx, ran: ${r}us, id: ${id}",
                        ("c", failure_code)
                        ( "r", end - start )( "id", trx->id() ) );
            }
            if( next ) next( trace );
         }
      } else {
         if( next ) next( trace );
      }
      log_trx_results( trx, trace, start );
   } catch ( const guard_exception& e ) {
      chain_plugin::handle_guard_exception(e);
   } catch ( boost::interprocess::bad_alloc& ) {
      chain_plugin::handle_db_exhaustion();
   } catch ( std::bad_alloc& ) {
      chain_plugin::handle_bad_alloc();
   } CATCH_AND_CALL(next);

   return exhausted;
}
=======
const std::set<account_name>& producer_plugin::producer_accounts() const {
   return my->_producers;
}


>>>>>>> 5037c40a
} // namespace eosio<|MERGE_RESOLUTION|>--- conflicted
+++ resolved
@@ -2635,7 +2635,6 @@
             ("entire_trx", packed_trx_ptr ? my->chain_plug->get_log_trx(packed_trx_ptr->get_transaction()) : fc::variant{trx_id}));
 }
 
-<<<<<<< HEAD
 // Called from app thread
 void producer_plugin_impl::switch_to_write_window() {
    EOS_ASSERT(app().executor().is_read_window(), producer_exception, "expected to be in read window");
@@ -2860,11 +2859,8 @@
 
    return exhausted;
 }
-=======
+
 const std::set<account_name>& producer_plugin::producer_accounts() const {
    return my->_producers;
 }
-
-
->>>>>>> 5037c40a
 } // namespace eosio