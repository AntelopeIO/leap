--- conflicted
+++ resolved
@@ -428,14 +428,9 @@
       boost::asio::deadline_timer     _ro_write_window_timer;
       boost::asio::deadline_timer     _ro_read_window_timer;
       fc::microseconds                _ro_max_trx_time_us{ 0 }; // calculated during option initialization
-<<<<<<< HEAD
       ro_trx_queue_t                  _ro_exhausted_trx_queue;
       std::atomic<uint32_t>           _ro_num_active_trx_exec_tasks{ 0 };
       bool                            _ro_in_read_only_mode{false}; // only modified on app thread
-=======
-      ro_trx_queue_t                  _ro_trx_queue;
-      std::atomic<uint32_t>            _ro_num_active_trx_exec_tasks{ 0 };
->>>>>>> d0ef1cf6
       std::vector<std::future<bool>>  _ro_trx_exec_tasks_fut;
 
       void start_write_window();
