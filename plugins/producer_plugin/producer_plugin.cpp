--- conflicted
+++ resolved
@@ -648,15 +648,9 @@
                   self->_time_tracker.add_idle_time( idle_time );
                   fc_tlog( _log, "Time since last trx: ${t}us", ("t", idle_time) );
 
-<<<<<<< HEAD
                   auto exception_handler = [self, is_transient, &next, trx{std::move(trx)}, &start](fc::exception_ptr ex) {
                      self->_account_fails.add_idle_time( start - self->_idle_trx_time );
                      self->log_trx_results( trx, nullptr, ex, 0, start, is_transient );
-=======
-                  auto exception_handler = [self, &next, trx{std::move(trx)}, &start](fc::exception_ptr ex) {
-                     self->_time_tracker.add_idle_time( start - self->_idle_trx_time );
-                     self->log_trx_results( trx, nullptr, ex, 0, start );
->>>>>>> 70fe9960
                      next( std::move(ex) );
                      self->_idle_trx_time = fc::time_point::now();
                      self->_time_tracker.add_fail_time(self->_idle_trx_time - start);
@@ -2196,12 +2190,7 @@
       return push_result{.failed = true};
    }
 
-<<<<<<< HEAD
-   chain::controller& chain = chain_plug->chain();
    fc::microseconds max_trx_time = fc::milliseconds( _max_transaction_time_ms.load() );
-=======
-   fc::microseconds max_trx_time = trx->is_read_only() ? fc::milliseconds( _max_read_only_transaction_time_ms ) : fc::milliseconds( _max_transaction_time_ms.load() );
->>>>>>> 70fe9960
    if( max_trx_time.count() < 0 ) max_trx_time = fc::microseconds::maximum();
 
    int64_t sub_bill = 0;
@@ -2244,12 +2233,8 @@
    auto end = fc::time_point::now();
    push_result pr;
    if( trace->except ) {
-<<<<<<< HEAD
       if ( !trx->is_read_only() )
-         _account_fails.add_fail_time(end - start);
-=======
-      _time_tracker.add_fail_time(end - start);
->>>>>>> 70fe9960
+         _time_tracker.add_fail_time(end - start);
       if( exception_is_exhausted( *trace->except ) ) {
          if( _pending_block_mode == pending_block_mode::producing ) {
             fc_dlog(_trx_failed_trace_log, "[TRX_TRACE] Block ${block_num} for producer ${prod} COULD NOT FIT, tx: ${txid} RETRYING ",
@@ -2288,12 +2273,8 @@
    } else {
       fc_tlog( _log, "Subjective bill for success ${a}: ${b} elapsed ${t}us, time ${r}us",
                ("a",first_auth)("b",sub_bill)("t",trace->elapsed)("r", end - start));
-<<<<<<< HEAD
       if ( !trx->is_read_only() )
-         _account_fails.add_success_time(end - start);
-=======
-      _time_tracker.add_success_time(end - start);
->>>>>>> 70fe9960
+         _time_tracker.add_success_time(end - start);
       log_trx_results( trx, trace, start );
       // if producing then trx is in objective cpu account billing
       if (!disable_subjective_enforcement && _pending_block_mode != pending_block_mode::producing) {
