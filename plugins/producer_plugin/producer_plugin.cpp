#include <eosio/producer_plugin/producer_plugin.hpp>
#include <eosio/producer_plugin/pending_snapshot.hpp>
#include <eosio/producer_plugin/subjective_billing.hpp>
#include <eosio/producer_plugin/snapshot_scheduler.hpp>
#include <eosio/producer_plugin/block_timing_util.hpp>
#include <eosio/chain/plugin_interface.hpp>
#include <eosio/chain/global_property_object.hpp>
#include <eosio/chain/generated_transaction_object.hpp>
#include <eosio/chain/snapshot.hpp>
#include <eosio/chain/transaction_object.hpp>
#include <eosio/chain/thread_utils.hpp>
#include <eosio/chain/unapplied_transaction_queue.hpp>
#include <eosio/resource_monitor_plugin/resource_monitor_plugin.hpp>

#include <fc/io/json.hpp>
#include <fc/log/logger_config.hpp>
#include <fc/scoped_exit.hpp>

#include <boost/asio.hpp>
#include <boost/date_time/posix_time/posix_time.hpp>

#include <iostream>
#include <algorithm>
#include <mutex>
#include <boost/algorithm/string/predicate.hpp>
#include <boost/range/adaptor/map.hpp>
#include <boost/multi_index_container.hpp>
#include <boost/multi_index/member.hpp>
#include <boost/multi_index/hashed_index.hpp>
#include <boost/multi_index/ordered_index.hpp>
#include <boost/multi_index/random_access_index.hpp>
#include <boost/signals2/connection.hpp>

namespace bmi = boost::multi_index;
using bmi::indexed_by;
using bmi::ordered_non_unique;
using bmi::member;
using bmi::tag;
using bmi::hashed_unique;

using boost::multi_index_container;

using std::string;
using std::vector;
using boost::signals2::scoped_connection;

#undef FC_LOG_AND_DROP
#define LOG_AND_DROP()  \
   catch ( const guard_exception& e ) { \
      chain_plugin::handle_guard_exception(e); \
   } catch ( const std::bad_alloc& ) { \
      chain_plugin::handle_bad_alloc(); \
   } catch ( boost::interprocess::bad_alloc& ) { \
      chain_plugin::handle_db_exhaustion(); \
   } catch( fc::exception& er ) { \
      wlog( "${details}", ("details",er.to_detail_string()) ); \
   } catch( const std::exception& e ) {  \
      fc::exception fce( \
                FC_LOG_MESSAGE( warn, "std::exception: ${what}: ",("what",e.what()) ), \
                fc::std_exception_code,\
                BOOST_CORE_TYPEID(e).name(), \
                e.what() ) ; \
      wlog( "${details}", ("details",fce.to_detail_string()) ); \
   } catch( ... ) {  \
      fc::unhandled_exception e( \
                FC_LOG_MESSAGE( warn, "unknown: ",  ), \
                std::current_exception() ); \
      wlog( "${details}", ("details",e.to_detail_string()) ); \
   }

const std::string logger_name("producer_plugin");
fc::logger _log;

const std::string trx_successful_trace_logger_name("transaction_success_tracing");
fc::logger       _trx_successful_trace_log;

const std::string trx_failed_trace_logger_name("transaction_failure_tracing");
fc::logger       _trx_failed_trace_log;

const std::string trx_trace_success_logger_name("transaction_trace_success");
fc::logger       _trx_trace_success_log;

const std::string trx_trace_failure_logger_name("transaction_trace_failure");
fc::logger       _trx_trace_failure_log;

const std::string trx_logger_name("transaction");
fc::logger       _trx_log;

const std::string transient_trx_successful_trace_logger_name("transient_trx_success_tracing");
fc::logger       _transient_trx_successful_trace_log;

const std::string transient_trx_failed_trace_logger_name("transient_trx_failure_tracing");
fc::logger       _transient_trx_failed_trace_log;

namespace eosio {

   static auto _producer_plugin = application::register_plugin<producer_plugin>();

using namespace eosio::chain;
using namespace eosio::chain::plugin_interface;

namespace {
   bool exception_is_exhausted(const fc::exception& e) {
      auto code = e.code();
      return (code == block_cpu_usage_exceeded::code_value) ||
             (code == block_net_usage_exceeded::code_value) ||
             (code == deadline_exception::code_value);
   }
}

struct transaction_id_with_expiry {
   transaction_id_type     trx_id;
   fc::time_point          expiry;
};

struct by_id;
struct by_expiry;

using transaction_id_with_expiry_index = multi_index_container<
   transaction_id_with_expiry,
   indexed_by<
      hashed_unique<tag<by_id>, BOOST_MULTI_INDEX_MEMBER(transaction_id_with_expiry, transaction_id_type, trx_id)>,
      ordered_non_unique<tag<by_expiry>, BOOST_MULTI_INDEX_MEMBER(transaction_id_with_expiry, fc::time_point, expiry)>
   >
>;

struct by_height;

using pending_snapshot_index = multi_index_container<
   pending_snapshot,
   indexed_by<
      hashed_unique<tag<by_id>, BOOST_MULTI_INDEX_MEMBER(pending_snapshot, block_id_type, block_id)>,
      ordered_non_unique<tag<by_height>, BOOST_MULTI_INDEX_CONST_MEM_FUN( pending_snapshot, uint32_t, get_height)>
   >
>;


namespace {

// track multiple failures on unapplied transactions
class account_failures {
public:

   //lifetime of sb must outlive account_failures
   explicit account_failures( const eosio::subjective_billing& sb )
   : subjective_billing(sb)
   {
   }

   void set_max_failures_per_account( uint32_t max_failures, uint32_t size ) {
      max_failures_per_account = max_failures;
      reset_window_size_in_num_blocks = size;
   }

   void add( const account_name& n, const fc::exception& e ) {
      auto& fa = failed_accounts[n];
      ++fa.num_failures;
      fa.add( n, e );
   }

   // return true if exceeds max_failures_per_account and should be dropped
   bool failure_limit( const account_name& n ) {
      auto fitr = failed_accounts.find( n );
      bool is_whitelisted = subjective_billing.is_account_disabled( n );
      if( !is_whitelisted && fitr != failed_accounts.end() && fitr->second.num_failures >= max_failures_per_account ) {
         ++fitr->second.num_failures;
         return true;
      }
      return false;
   }

   void report_and_clear(uint32_t block_num) {
      if (last_reset_block_num != block_num && (block_num % reset_window_size_in_num_blocks == 0) ) {
         report(block_num);
         failed_accounts.clear();
         last_reset_block_num = block_num;
      }
   }

   fc::time_point next_reset_timepoint(uint32_t current_block_num, fc::time_point current_block_time) const {
      auto num_blocks_to_reset = reset_window_size_in_num_blocks - (current_block_num % reset_window_size_in_num_blocks);
      return current_block_time + fc::milliseconds(num_blocks_to_reset * eosio::chain::config::block_interval_ms);
   }

private:
   void report(uint32_t block_num) const {
      if( _log.is_enabled(fc::log_level::debug)) {
         auto now = fc::time_point::now();
         for ( const auto& e : failed_accounts ) {
            std::string reason;
            if( e.second.is_deadline() ) reason += "deadline";
            if( e.second.is_tx_cpu_usage() ) {
               if( !reason.empty() ) reason += ", ";
               reason += "tx_cpu_usage";
            }
            if( e.second.is_eosio_assert() ) {
               if( !reason.empty() ) reason += ", ";
               reason += "assert";
            }
            if( e.second.is_other() ) {
               if( !reason.empty() ) reason += ", ";
               reason += "other";
            }
            fc_dlog( _log, "Failed ${n} trxs, account: ${a}, sub bill: ${b}us, reason: ${r}",
                     ("n", e.second.num_failures)("b", subjective_billing.get_subjective_bill(e.first, now))
                     ("a", e.first)("r", reason) );
         }
      }
   }
   struct account_failure {
      enum class ex_fields : uint8_t {
         ex_deadline_exception = 1,
         ex_tx_cpu_usage_exceeded = 2,
         ex_eosio_assert_exception = 4,
         ex_other_exception = 8
      };

      void add( const account_name& n, const fc::exception& e ) {
         auto exception_code = e.code();
         if( exception_code == tx_cpu_usage_exceeded::code_value ) {
            ex_flags = set_field( ex_flags, ex_fields::ex_tx_cpu_usage_exceeded );
         } else if( exception_code == deadline_exception::code_value ) {
            ex_flags = set_field( ex_flags, ex_fields::ex_deadline_exception );
         } else if( exception_code == eosio_assert_message_exception::code_value ||
                    exception_code == eosio_assert_code_exception::code_value ) {
            ex_flags = set_field( ex_flags, ex_fields::ex_eosio_assert_exception );
         } else {
            ex_flags = set_field( ex_flags, ex_fields::ex_other_exception );
            fc_dlog( _log, "Failed trx, account: ${a}, reason: ${r}, except: ${e}",
                     ("a", n)("r", exception_code)("e", e) );
         }
      }

      bool is_deadline() const { return has_field( ex_flags, ex_fields::ex_deadline_exception ); }
      bool is_tx_cpu_usage() const { return has_field( ex_flags, ex_fields::ex_tx_cpu_usage_exceeded ); }
      bool is_eosio_assert() const { return has_field( ex_flags, ex_fields::ex_eosio_assert_exception ); }
      bool is_other() const { return has_field( ex_flags, ex_fields::ex_other_exception ); }

      uint32_t num_failures = 0;
      uint8_t ex_flags = 0;
   };

   std::map<account_name, account_failure> failed_accounts;
   uint32_t max_failures_per_account = 3;
   uint32_t last_reset_block_num = 0;
   uint32_t reset_window_size_in_num_blocks = 1;
   const eosio::subjective_billing& subjective_billing;
};

struct block_time_tracker {

   void add_idle_time( const fc::microseconds& idle ) {
      block_idle_time += idle;
   }

   void add_fail_time( const fc::microseconds& fail_time, bool is_transient ) {
      if( is_transient ) {
         // transient time includes both success and fail time
         transient_trx_time += fail_time;
         ++transient_trx_num;
      } else {
         trx_fail_time += fail_time;
         ++trx_fail_num;
      }
   }

   void add_success_time( const fc::microseconds& time, bool is_transient ) {
      if( is_transient ) {
         transient_trx_time += time;
         ++transient_trx_num;
      } else {
         trx_success_time += time;
         ++trx_success_num;
      }
   }

   void report( const fc::time_point& idle_trx_time, uint32_t block_num ) {
      if( _log.is_enabled( fc::log_level::debug ) ) {
         auto now = fc::time_point::now();
         add_idle_time( now - idle_trx_time );
         fc_dlog( _log, "Block #${n} trx idle: ${i}us out of ${t}us, success: ${sn}, ${s}us, fail: ${fn}, ${f}us, transient: ${tn}, ${t}us, other: ${o}us",
                  ("n", block_num)
                  ("i", block_idle_time)("t", now - clear_time)("sn", trx_success_num)("s", trx_success_time)
                  ("fn", trx_fail_num)("f", trx_fail_time)
                  ("tn", transient_trx_num)("t", transient_trx_time)
                  ("o", (now - clear_time) - block_idle_time - trx_success_time - trx_fail_time - transient_trx_time) );
      }
   }

   void clear() {
      block_idle_time = trx_fail_time = trx_success_time = transient_trx_time = fc::microseconds{};
      trx_fail_num = trx_success_num = transient_trx_num = 0;
      clear_time = fc::time_point::now();
   }

   fc::microseconds block_idle_time;
   uint32_t trx_success_num = 0;
   uint32_t trx_fail_num = 0;
   uint32_t transient_trx_num = 0;
   fc::microseconds trx_success_time;
   fc::microseconds trx_fail_time;
   fc::microseconds transient_trx_time;
   fc::time_point clear_time{fc::time_point::now()};
};

} // anonymous namespace

class producer_plugin_impl : public std::enable_shared_from_this<producer_plugin_impl> {
   public:
      producer_plugin_impl(boost::asio::io_service& io)
      :_timer(io)
      ,_transaction_ack_channel(app().get_channel<compat::channels::transaction_ack>())
      ,_ro_timer(io)
      {
      }

      uint32_t calculate_next_block_slot(const account_name& producer_name, uint32_t current_block_slot) const;
      void schedule_production_loop();
      void schedule_maybe_produce_block( bool exhausted );
      void produce_block();
      bool maybe_produce_block();
      bool block_is_exhausted() const;
      bool remove_expired_trxs( const fc::time_point& deadline );
      bool remove_expired_blacklisted_trxs( const fc::time_point& deadline );
      bool process_unapplied_trxs( const fc::time_point& deadline );
      void process_scheduled_and_incoming_trxs( const fc::time_point& deadline, unapplied_transaction_queue::iterator& itr );
      bool process_incoming_trxs( const fc::time_point& deadline, unapplied_transaction_queue::iterator& itr );

      struct push_result {
         bool block_exhausted = false;
         bool trx_exhausted = false;
         bool failed = false;
      };
      push_result push_transaction( const fc::time_point& block_deadline,
                                    const transaction_metadata_ptr& trx,
                                    bool api_trx, bool return_failure_trace,
                                    next_function<transaction_trace_ptr> next );
      push_result handle_push_result( const transaction_metadata_ptr& trx,
                                      next_function<transaction_trace_ptr> next,
                                      const fc::time_point& start,
                                      const chain::controller& chain,
                                      const transaction_trace_ptr& trace,
                                      bool return_failure_trace,
                                      bool disable_subjective_enforcement,
                                      account_name first_auth,
                                      int64_t sub_bill,
                                      uint32_t prev_billed_cpu_time_us );
      void log_trx_results( const transaction_metadata_ptr& trx, const transaction_trace_ptr& trace, const fc::time_point& start );
      void log_trx_results( const transaction_metadata_ptr& trx, const fc::exception_ptr& except_ptr );
      void log_trx_results( const packed_transaction_ptr& trx, const transaction_trace_ptr& trace,
                            const fc::exception_ptr& except_ptr, uint32_t billed_cpu_us, const fc::time_point& start, bool is_transient );

      boost::program_options::variables_map _options;
      bool     _production_enabled                 = false;
      bool     _pause_production                   = false;

      using signature_provider_type = signature_provider_plugin::signature_provider_type;
      std::map<chain::public_key_type, signature_provider_type> _signature_providers;
      std::set<chain::account_name>                             _producers;
      boost::asio::deadline_timer                               _timer;
      using producer_watermark = std::pair<uint32_t, block_timestamp_type>;
      std::map<chain::account_name, producer_watermark>         _producer_watermarks;
      pending_block_mode                                        _pending_block_mode = pending_block_mode::speculating;
      unapplied_transaction_queue                               _unapplied_transactions;
      size_t                                                    _thread_pool_size = config::default_controller_thread_pool_size;
      named_thread_pool<struct prod>                            _thread_pool;

      std::atomic<int32_t>                                      _max_transaction_time_ms; // modified by app thread, read by net_plugin thread pool
      std::atomic<uint32_t>                                     _received_block{0}; // modified by net_plugin thread pool
      fc::microseconds                                          _max_irreversible_block_age_us;
      int32_t                                                   _cpu_effort_us = 0;
      fc::time_point                                            _pending_block_deadline;
      uint32_t                                                  _max_block_cpu_usage_threshold_us = 0;
      uint32_t                                                  _max_block_net_usage_threshold_bytes = 0;
      int32_t                                                   _max_scheduled_transaction_time_per_block_ms = 0;
      bool                                                      _disable_subjective_p2p_billing = true;
      bool                                                      _disable_subjective_api_billing = true;
      fc::time_point                                            _irreversible_block_time;
      fc::time_point                                            _idle_trx_time{fc::time_point::now()};

      std::vector<chain::digest_type>                           _protocol_features_to_activate;
      bool                                                      _protocol_features_signaled = false; // to mark whether it has been signaled in start_block

      chain_plugin* chain_plug = nullptr;

      compat::channels::transaction_ack::channel_type&          _transaction_ack_channel;

      incoming::methods::block_sync::method_type::handle        _incoming_block_sync_provider;
      incoming::methods::transaction_async::method_type::handle _incoming_transaction_async_provider;

      transaction_id_with_expiry_index                         _blacklisted_transactions;
      pending_snapshot_index                                   _pending_snapshot_index;
      subjective_billing                                       _subjective_billing;
      account_failures                                         _account_fails{_subjective_billing};
      block_time_tracker                                       _time_tracker;

      std::optional<scoped_connection>                          _accepted_block_connection;
      std::optional<scoped_connection>                          _accepted_block_header_connection;
      std::optional<scoped_connection>                          _irreversible_block_connection;
      std::optional<scoped_connection>                          _block_start_connection;

      producer_plugin_metrics                                   _metrics;

      /*
       * HACK ALERT
       * Boost timers can be in a state where a handler has not yet executed but is not abortable.
       * As this method needs to mutate state handlers depend on for proper functioning to maintain
       * invariants for other code (namely accepting incoming transactions in a nearly full block)
       * the handlers capture a corelation ID at the time they are set.  When they are executed
       * they must check that correlation_id against the global ordinal.  If it does not match that
       * implies that this method has been called with the handler in the state where it should be
       * cancelled but wasn't able to be.
       */
      uint32_t _timer_corelation_id = 0;

      // keep a expected ratio between defer txn and incoming txn
      double _incoming_defer_ratio = 1.0; // 1:1

      // path to write the snapshots to
      bfs::path _snapshots_dir;

      // async snapshot scheduler
      snapshot_scheduler _snapshot_scheduler;

      // ro for read-only
      struct ro_trx_t {
         packed_transaction_ptr  trx;
         next_func_t             next;
      };
   
      // The queue storing read-only transactions to be executed by read-only threads
      class ro_trx_queue_t {
      public:
         void push_back(ro_trx_t&& trx) {
            std::unique_lock<std::mutex> g( mtx );
            queue.push_back(std::move(trx));
            if (num_waiting)
               cond.notify_one();
         }
         
         void push_front(ro_trx_t&& trx) {
            std::unique_lock<std::mutex> g( mtx );
            queue.push_front(std::move(trx));
            if (num_waiting)
               cond.notify_one();
         }

         bool empty() const {
            std::lock_guard<std::mutex> g( mtx );
            return queue.empty();
         }

         // may wait if the queue is empty, and not all other threads are already waiting.
         // returns true if a transaction was dequeued and should be executed, or false 
         // if conditions are met to stop processing transactions. 
         bool pop_front(ro_trx_t& trx) {
            std::unique_lock<std::mutex> g( mtx );

            ++num_waiting;
            cond.wait(g, [this]() {
               bool _should_exit = should_exit();
               bool _queue_empty = queue.empty();
               if (_queue_empty || _should_exit) {
                  if (((_queue_empty && num_waiting == max_waiting) || _should_exit) && !exiting_read_window) {
                     cond.notify_all();
                     exiting_read_window = true;
                  }
                  return _should_exit || exiting_read_window; // same as calling should_exit(), but faster
               }
               return true;
            });
            --num_waiting;            
            if (should_exit())
               return false;

            trx = std::move(queue.front());
            queue.pop_front();
            return true;
         }

         // We exit the read window when either:
         //    - all threads would be idle
         //    - or the net_plugin received a block.
         //    - or we have reached the read_window_deadline
         void set_exit_criteria(uint32_t num_tasks, std::atomic<uint32_t>* received_block, uint32_t block_num, fc::time_point deadline) {
            std::lock_guard<std::mutex> g( mtx ); // not strictly necessary with current usage from single thread
            assert(num_tasks > 0 && num_waiting == 0 && received_block != nullptr);
            max_waiting = num_tasks;
            num_waiting = 0;
            received_block_ptr = received_block;
            pending_block_num = block_num;
            read_window_deadline = deadline;
            exiting_read_window = false;
         }

      private:
         bool should_exit() {
            return exiting_read_window || fc::time_point::now() >= read_window_deadline || (*received_block_ptr >= pending_block_num);
         }
         
         mutable std::mutex      mtx;
         std::condition_variable cond;
         deque<ro_trx_t>         queue;
         uint32_t                num_waiting{0};
         uint32_t                max_waiting{0};
         bool                    exiting_read_window{false}; 
         std::atomic<uint32_t>*  received_block_ptr{nullptr};
         uint32_t                pending_block_num{0};
         fc::time_point          read_window_deadline;
      };
   
      uint16_t                        _ro_thread_pool_size{ 0 };
      static constexpr uint16_t       _ro_max_eos_vm_oc_threads_allowed{ 8 }; // Due to uncertainty to get total virtual memory size on a 5-level paging system, set a hard limit
      named_thread_pool<struct read>  _ro_thread_pool;
      fc::microseconds                _ro_write_window_time_us{ 200000 };
      fc::microseconds                _ro_read_window_time_us{ 60000 };
      static constexpr fc::microseconds _ro_read_window_minimum_time_us{ 10000 };
      fc::microseconds                _ro_read_window_effective_time_us{ 0 }; // calculated during option initialization
      std::atomic<int64_t>            _ro_all_threads_exec_time_us; // total time spent by all threads executing transactions. use atomic for simplicity and performance
      fc::time_point                  _ro_read_window_start_time;
      boost::asio::deadline_timer     _ro_timer;
      fc::microseconds                _ro_max_trx_time_us{ 0 }; // calculated during option initialization
      ro_trx_queue_t                  _ro_trx_queue;
      std::atomic<uint32_t>           _ro_num_active_trx_exec_tasks{ 0 };
      std::vector<std::future<bool>>  _ro_trx_exec_tasks_fut;

      void start_write_window();
      void switch_to_write_window();
      void switch_to_read_window();
      bool read_only_trx_execution_task(fc::time_point start);
      bool process_read_only_transaction(const packed_transaction_ptr& trx,
                                         const next_function<transaction_trace_ptr>& next,
                                         const fc::time_point& read_window_start_time);
      bool push_read_only_transaction(const transaction_metadata_ptr& trx,
                                      next_function<transaction_trace_ptr> next,
                                      const fc::time_point& read_window_start_time);

      void consider_new_watermark( account_name producer, uint32_t block_num, block_timestamp_type timestamp) {
         auto itr = _producer_watermarks.find( producer );
         if( itr != _producer_watermarks.end() ) {
            itr->second.first = std::max( itr->second.first, block_num );
            itr->second.second = std::max( itr->second.second, timestamp );
         } else if( _producers.count( producer ) > 0 ) {
            _producer_watermarks.emplace( producer, std::make_pair(block_num, timestamp) );
         }
      }

      std::optional<producer_watermark> get_watermark( account_name producer ) const {
         auto itr = _producer_watermarks.find( producer );

         if( itr == _producer_watermarks.end() ) return {};

         return itr->second;
      }

      void on_block( const block_state_ptr& bsp ) {
         auto before = _unapplied_transactions.size();
         _unapplied_transactions.clear_applied( bsp );
         _subjective_billing.on_block( _log, bsp, fc::time_point::now() );
         if (before > 0) {
            fc_dlog( _log, "Removed applied transactions before: ${before}, after: ${after}",
                     ("before", before)("after", _unapplied_transactions.size()) );
         }
      }

      void on_block_header( const block_state_ptr& bsp ) {
         consider_new_watermark( bsp->header.producer, bsp->block_num, bsp->block->timestamp );
      }

      void on_irreversible_block( const signed_block_ptr& lib ) {
         _irreversible_block_time = lib->timestamp.to_time_point();
         const chain::controller& chain = chain_plug->chain();

         // promote any pending snapshots
         auto& snapshots_by_height = _pending_snapshot_index.get<by_height>();
         uint32_t lib_height = lib->block_num();

         while (!snapshots_by_height.empty() && snapshots_by_height.begin()->get_height() <= lib_height) {
            const auto& pending = snapshots_by_height.begin();
            auto next = pending->next;

            try {
               next(pending->finalize(chain));
            } CATCH_AND_CALL(next);

            snapshots_by_height.erase(snapshots_by_height.begin());
         }
      }

      void update_block_metrics() {
         if (_metrics.should_post()) {
            _metrics.unapplied_transactions.value = _unapplied_transactions.size();
            _metrics.subjective_bill_account_size.value = _subjective_billing.get_account_cache_size();
            _metrics.blacklisted_transactions.value = _blacklisted_transactions.size();
            _metrics.unapplied_transactions.value = _unapplied_transactions.size();

            auto &chain = chain_plug->chain();
            _metrics.last_irreversible.value = chain.last_irreversible_block_num();
            _metrics.head_block_num.value = chain.head_block_num();

            const auto& sch_idx = chain.db().get_index<generated_transaction_multi_index, by_delay>();
            _metrics.scheduled_trxs.value = sch_idx.size();

            _metrics.post_metrics();
         }
      }

      void abort_block() {
         auto& chain = chain_plug->chain();

         if( chain.is_building_block() ) {
            _time_tracker.report( _idle_trx_time, chain.pending_block_num() );
         }
         _unapplied_transactions.add_aborted( chain.abort_block() );
         _subjective_billing.abort_block();
         _idle_trx_time = fc::time_point::now();
      }

      bool on_incoming_block(const signed_block_ptr& block, const std::optional<block_id_type>& block_id, const block_state_ptr& bsp) {
         auto& chain = chain_plug->chain();
         if ( _pending_block_mode == pending_block_mode::producing ) {
            fc_wlog( _log, "dropped incoming block #${num} id: ${id}",
                     ("num", block->block_num())("id", block_id ? (*block_id).str() : "UNKNOWN") );
            return false;
         }

         // start a new speculative block, speculative start_block may have been interrupted
         auto ensure = fc::make_scoped_exit([this](){
            schedule_production_loop();
         });

         const auto& id = block_id ? *block_id : block->calculate_id();
         auto blk_num = block->block_num();

         auto now = fc::time_point::now();
         if (now - block->timestamp < fc::minutes(5) || (blk_num % 1000 == 0)) // only log every 1000 during sync
            fc_dlog(_log, "received incoming block ${n} ${id}", ("n", blk_num)("id", id));

         EOS_ASSERT( block->timestamp < (now + fc::seconds( 7 )), block_from_the_future,
                     "received a block from the future, ignoring it: ${id}", ("id", id) );

         /* de-dupe here... no point in aborting block if we already know the block */
         auto existing = chain.fetch_block_by_id( id );
         if( existing ) { return true; } // return true because the block is valid

         // start processing of block
         std::future<block_state_ptr> bsf;
         if( !bsp ) {
            bsf = chain.create_block_state_future( id, block );
         }

         // abort the pending block
         abort_block();

         // push the new block
         auto handle_error = [&](const auto& e)
         {
            elog((e.to_detail_string()));
            app().get_channel<channels::rejected_block>().publish( priority::medium, block );
            throw;
         };

         controller::block_report br;
         try {
            const block_state_ptr& bspr = bsp ? bsp : bsf.get();
            chain.push_block( br, bspr, [this]( const branch_type& forked_branch ) {
               _unapplied_transactions.add_forked( forked_branch );
            }, [this]( const transaction_id_type& id ) {
               return _unapplied_transactions.get_trx( id );
            } );
         } catch ( const guard_exception& e ) {
            chain_plugin::handle_guard_exception(e);
            return false;
         } catch ( const std::bad_alloc& ) {
            chain_plugin::handle_bad_alloc();
         } catch ( boost::interprocess::bad_alloc& ) {
            chain_plugin::handle_db_exhaustion();
         } catch ( const fork_database_exception& e ) {
            elog("Cannot recover from ${e}. Shutting down.", ("e", e.to_detail_string()));
            appbase::app().quit();
            return false;
         } catch( const fc::exception& e ) {
            handle_error(e);
         } catch (const std::exception& e) {
            handle_error(fc::std_exception_wrapper::from_current_exception(e));
         }

         const auto& hbs = chain.head_block_state();
         now = fc::time_point::now();
         if( hbs->header.timestamp.next().to_time_point() >= now ) {
            _production_enabled = true;
         }

         if( now - block->timestamp < fc::minutes(5) || (blk_num % 1000 == 0) ) {
            ilog("Received block ${id}... #${n} @ ${t} signed by ${p} "
                 "[trxs: ${count}, lib: ${lib}, confirmed: ${confs}, net: ${net}, cpu: ${cpu}, elapsed: ${elapsed}, time: ${time}, latency: ${latency} ms]",
                 ("p",block->producer)("id",id.str().substr(8,16))("n",blk_num)("t",block->timestamp)
                 ("count",block->transactions.size())("lib",chain.last_irreversible_block_num())
                 ("confs", block->confirmed)("net", br.total_net_usage)("cpu", br.total_cpu_usage_us)
                 ("elapsed", br.total_elapsed_time)("time", br.total_time)
                 ("latency", (now - block->timestamp).count()/1000 ) );
            if( chain.get_read_mode() != db_read_mode::IRREVERSIBLE && hbs->id != id && hbs->block != nullptr ) { // not applied to head
               ilog("Block not applied to head ${id}... #${n} @ ${t} signed by ${p} "
                    "[trxs: ${count}, dpos: ${dpos}, confirmed: ${confs}, net: ${net}, cpu: ${cpu}, elapsed: ${elapsed}, time: ${time}, latency: ${latency} ms]",
                    ("p",hbs->block->producer)("id",hbs->id.str().substr(8,16))("n",hbs->block_num)("t",hbs->block->timestamp)
                    ("count",hbs->block->transactions.size())("dpos", hbs->dpos_irreversible_blocknum)
                    ("confs", hbs->block->confirmed)("net", br.total_net_usage)("cpu", br.total_cpu_usage_us)
                    ("elapsed", br.total_elapsed_time)("time", br.total_time)
                    ("latency", (now - hbs->block->timestamp).count()/1000 ) );
            }
         }

         update_block_metrics();

         return true;
      }

      void restart_speculative_block() {
         // abort the pending block
         abort_block();

         schedule_production_loop();
      }

      void on_incoming_transaction_async(const packed_transaction_ptr& trx,
                                         bool api_trx,
                                         transaction_metadata::trx_type trx_type,
                                         bool return_failure_traces,
                                         next_function<transaction_trace_ptr> next) {
         if ( trx_type == transaction_metadata::trx_type::read_only && _ro_thread_pool_size > 0 ) {
            // Parallel read-only trx execution enabled.
            // Store the transaction in read-only-trx queue so that it is
            // executed in read window
            _ro_trx_queue.push_back({trx, std::move(next)});
            return;
         }

         chain::controller& chain = chain_plug->chain();
         const auto max_trx_time_ms = ( trx_type == transaction_metadata::trx_type::read_only ) ? -1 : _max_transaction_time_ms.load();
         fc::microseconds max_trx_cpu_usage = max_trx_time_ms < 0 ? fc::microseconds::maximum() : fc::milliseconds( max_trx_time_ms );

         auto future = transaction_metadata::start_recover_keys( trx, _thread_pool.get_executor(),
                                                                 chain.get_chain_id(), fc::microseconds( max_trx_cpu_usage ),
                                                                 trx_type,
                                                                 chain.configured_subjective_signature_length_limit() );

         auto is_transient = (trx_type == transaction_metadata::trx_type::read_only || trx_type == transaction_metadata::trx_type::dry_run);
         if( !is_transient ) {
            next = [this, trx, next{std::move(next)}]( const std::variant<fc::exception_ptr, transaction_trace_ptr>& response ) {
               next( response );

               fc::exception_ptr except_ptr; // rejected
               if( std::holds_alternative<fc::exception_ptr>( response ) ) {
                  except_ptr = std::get<fc::exception_ptr>( response );
               } else if( std::get<transaction_trace_ptr>( response )->except ) {
                  except_ptr = std::get<transaction_trace_ptr>( response )->except->dynamic_copy_exception();
               }

               _transaction_ack_channel.publish( priority::low, std::pair<fc::exception_ptr, packed_transaction_ptr>( except_ptr, trx ) );
            };
         }

         boost::asio::post(_thread_pool.get_executor(), [self = this, future{std::move(future)}, api_trx, is_transient, return_failure_traces,
                                                          next{std::move(next)}, trx=trx]() mutable {
            if( future.valid() ) {
               future.wait();
               app().executor().post( priority::low, exec_queue::general, [self, future{std::move(future)}, api_trx, is_transient, next{std::move( next )}, trx{std::move(trx)}, return_failure_traces]() mutable {
                  auto start = fc::time_point::now();
                  auto idle_time = start - self->_idle_trx_time;
                  self->_time_tracker.add_idle_time( idle_time );
                  fc_tlog( _log, "Time since last trx: ${t}us", ("t", idle_time) );

                  auto exception_handler = [self, is_transient, &next, trx{std::move(trx)}, &start](fc::exception_ptr ex) {
                     self->_time_tracker.add_idle_time( start - self->_idle_trx_time );
                     self->log_trx_results( trx, nullptr, ex, 0, start, is_transient );
                     next( std::move(ex) );
                     self->_idle_trx_time = fc::time_point::now();
                     auto dur = self->_idle_trx_time - start;
                     self->_time_tracker.add_fail_time(dur, is_transient);
                  };
                  try {
                     auto result = future.get();
                     if( !self->process_incoming_transaction_async( result, api_trx, return_failure_traces, next) ) {
                        if( self->_pending_block_mode == pending_block_mode::producing ) {
                           self->schedule_maybe_produce_block( true );
                        } else {
                           self->restart_speculative_block();
                        }
                     }
                     self->_idle_trx_time = fc::time_point::now();
                  } CATCH_AND_CALL(exception_handler);
               } );
            }
         });
      }

      bool process_incoming_transaction_async(const transaction_metadata_ptr& trx,
                                              bool api_trx,
                                              bool return_failure_trace,
                                              next_function<transaction_trace_ptr> next) {
         bool exhausted = false;
         chain::controller& chain = chain_plug->chain();
         try {
            const auto& id = trx->id();

            fc::time_point bt = chain.is_building_block() ? chain.pending_block_time() : chain.head_block_time();
            const fc::time_point expire = trx->packed_trx()->expiration();
            if( expire < bt ) {
               auto except_ptr = std::static_pointer_cast<fc::exception>(
                     std::make_shared<expired_tx_exception>(
                           FC_LOG_MESSAGE( error, "expired transaction ${id}, expiration ${e}, block time ${bt}",
                                           ("id", id)("e", expire)("bt", bt))));
               log_trx_results( trx, except_ptr );
               next( std::move(except_ptr) );
               return true;
            }

            if( chain.is_known_unexpired_transaction( id )) {
               auto except_ptr = std::static_pointer_cast<fc::exception>( std::make_shared<tx_duplicate>(
                     FC_LOG_MESSAGE( error, "duplicate transaction ${id}", ("id", id))));
               next( std::move(except_ptr) );
               return true;
            }

            if( !chain.is_building_block()) {
               _unapplied_transactions.add_incoming( trx, api_trx, return_failure_trace, next );
               return true;
            }

            const auto block_deadline = _pending_block_deadline;
            push_result pr = push_transaction( block_deadline, trx, api_trx, return_failure_trace, next );

            exhausted = pr.block_exhausted;
            if( pr.trx_exhausted ) {
               _unapplied_transactions.add_incoming( trx, api_trx, return_failure_trace, next );
            }

         } catch ( const guard_exception& e ) {
            chain_plugin::handle_guard_exception(e);
         } catch ( boost::interprocess::bad_alloc& ) {
            chain_plugin::handle_db_exhaustion();
         } catch ( std::bad_alloc& ) {
            chain_plugin::handle_bad_alloc();
         } CATCH_AND_CALL(next);

         return !exhausted;
      }


      fc::microseconds get_irreversible_block_age() {
         auto now = fc::time_point::now();
         if (now < _irreversible_block_time) {
            return fc::microseconds(0);
         } else {
            return now - _irreversible_block_time;
         }
      }

      account_name get_pending_block_producer() {
         auto& chain = chain_plug->chain();
         if (chain.is_building_block()) {
            return chain.pending_block_producer();
         } else {
            return {};
         }
      }

      bool production_disabled_by_policy() {
         return !_production_enabled || _pause_production || (_max_irreversible_block_age_us.count() >= 0 && get_irreversible_block_age() >= _max_irreversible_block_age_us);
      }

      enum class start_block_result {
         succeeded,
         failed,
         waiting_for_block,
         waiting_for_production,
         exhausted
      };

      inline bool should_interrupt_start_block( const fc::time_point& deadline, uint32_t pending_block_num ) const;
      start_block_result start_block();

      fc::time_point calculate_pending_block_time() const;
      void schedule_delayed_production_loop(const std::weak_ptr<producer_plugin_impl>& weak_this, std::optional<fc::time_point> wake_up_time);
      std::optional<fc::time_point> calculate_producer_wake_up_time( const block_timestamp_type& ref_block_time ) const;

};

void new_chain_banner(const eosio::chain::controller& db)
{
   std::cerr << "\n"
      "*******************************\n"
      "*                             *\n"
      "*   ------ NEW CHAIN ------   *\n"
      "*   - Welcome to Antelope -   *\n"
      "*   -----------------------   *\n"
      "*                             *\n"
      "*******************************\n"
      "\n";

   if( db.head_block_state()->header.timestamp.to_time_point() < (fc::time_point::now() - fc::milliseconds(200 * config::block_interval_ms)))
   {
      std::cerr << "Your genesis seems to have an old timestamp\n"
         "Please consider using the --genesis-timestamp option to give your genesis a recent timestamp\n"
         "\n"
         ;
   }
   return;
}

producer_plugin::producer_plugin()
   : my(new producer_plugin_impl(app().get_io_service()))
   {
   }

producer_plugin::~producer_plugin() {}

void producer_plugin::set_program_options(
   boost::program_options::options_description& command_line_options,
   boost::program_options::options_description& config_file_options)
{
   auto default_priv_key = private_key_type::regenerate<fc::ecc::private_key_shim>(fc::sha256::hash(std::string("nathan")));
   auto private_key_default = std::make_pair(default_priv_key.get_public_key(), default_priv_key );

   boost::program_options::options_description producer_options;

   producer_options.add_options()
         ("enable-stale-production,e", boost::program_options::bool_switch()->notifier([this](bool e){my->_production_enabled = e;}), "Enable block production, even if the chain is stale.")
         ("pause-on-startup,x", boost::program_options::bool_switch()->notifier([this](bool p){my->_pause_production = p;}), "Start this node in a state where production is paused")
         ("max-transaction-time", bpo::value<int32_t>()->default_value(30),
          "Limits the maximum time (in milliseconds) that is allowed a pushed transaction's code to execute before being considered invalid")
         ("max-irreversible-block-age", bpo::value<int32_t>()->default_value( -1 ),
          "Limits the maximum age (in seconds) of the DPOS Irreversible Block for a chain this node will produce blocks on (use negative value to indicate unlimited)")
         ("producer-name,p", boost::program_options::value<vector<string>>()->composing()->multitoken(),
          "ID of producer controlled by this node (e.g. inita; may specify multiple times)")
         ("signature-provider", boost::program_options::value<vector<string>>()->composing()->multitoken()->default_value(
               {default_priv_key.get_public_key().to_string() + "=KEY:" + default_priv_key.to_string()},
                default_priv_key.get_public_key().to_string() + "=KEY:" + default_priv_key.to_string()),
               app().get_plugin<signature_provider_plugin>().signature_provider_help_text())
         ("greylist-account", boost::program_options::value<vector<string>>()->composing()->multitoken(),
          "account that can not access to extended CPU/NET virtual resources")
         ("greylist-limit", boost::program_options::value<uint32_t>()->default_value(1000),
          "Limit (between 1 and 1000) on the multiple that CPU/NET virtual resources can extend during low usage (only enforced subjectively; use 1000 to not enforce any limit)")
         ("produce-time-offset-us", boost::program_options::value<int32_t>()->default_value(0),
          "Deprecated, ignored. Use cpu-effort-percent.")
         ("last-block-time-offset-us", boost::program_options::value<int32_t>()->default_value(-200000),
          "Deprecated, ignored. Use cpu-effort-percent.")
         ("cpu-effort-percent", bpo::value<uint32_t>()->default_value(config::default_block_cpu_effort_pct / config::percent_1),
          "Percentage of cpu block production time used to produce block. Whole number percentages, e.g. 80 for 80%")
         ("last-block-cpu-effort-percent", bpo::value<uint32_t>()->default_value(config::default_block_cpu_effort_pct / config::percent_1),
          "Deprecated, ignored. Use cpu-effort-percent.")
         ("max-block-cpu-usage-threshold-us", bpo::value<uint32_t>()->default_value( 5000 ),
          "Threshold of CPU block production to consider block full; when within threshold of max-block-cpu-usage block can be produced immediately")
         ("max-block-net-usage-threshold-bytes", bpo::value<uint32_t>()->default_value( 1024 ),
          "Threshold of NET block production to consider block full; when within threshold of max-block-net-usage block can be produced immediately")
         ("max-scheduled-transaction-time-per-block-ms", boost::program_options::value<int32_t>()->default_value(100),
          "Maximum wall-clock time, in milliseconds, spent retiring scheduled transactions (and incoming transactions according to incoming-defer-ratio) in any block before returning to normal transaction processing.")
         ("subjective-cpu-leeway-us", boost::program_options::value<int32_t>()->default_value( config::default_subjective_cpu_leeway_us ),
          "Time in microseconds allowed for a transaction that starts with insufficient CPU quota to complete and cover its CPU usage.")
         ("subjective-account-max-failures", boost::program_options::value<uint32_t>()->default_value(3),
          "Sets the maximum amount of failures that are allowed for a given account per window size.")
         ("subjective-account-max-failures-window-size", boost::program_options::value<uint32_t>()->default_value(1),
          "Sets the window size in number of blocks for subjective-account-max-failures.")
         ("subjective-account-decay-time-minutes", bpo::value<uint32_t>()->default_value( config::account_cpu_usage_average_window_ms / 1000 / 60 ),
          "Sets the time to return full subjective cpu for accounts")
         ("incoming-defer-ratio", bpo::value<double>()->default_value(1.0),
          "ratio between incoming transactions and deferred transactions when both are queued for execution")
         ("incoming-transaction-queue-size-mb", bpo::value<uint16_t>()->default_value( 1024 ),
          "Maximum size (in MiB) of the incoming transaction queue. Exceeding this value will subjectively drop transaction with resource exhaustion.")
         ("disable-subjective-billing", bpo::value<bool>()->default_value(true),
          "Disable subjective CPU billing for API/P2P transactions")
         ("disable-subjective-account-billing", boost::program_options::value<vector<string>>()->composing()->multitoken(),
          "Account which is excluded from subjective CPU billing")
         ("disable-subjective-p2p-billing", bpo::value<bool>()->default_value(true),
          "Disable subjective CPU billing for P2P transactions")
         ("disable-subjective-api-billing", bpo::value<bool>()->default_value(true),
          "Disable subjective CPU billing for API transactions")
         ("producer-threads", bpo::value<uint16_t>()->default_value(my->_thread_pool_size),
          "Number of worker threads in producer thread pool")
         ("snapshots-dir", bpo::value<bfs::path>()->default_value("snapshots"),
          "the location of the snapshots directory (absolute path or relative to application data dir)")
         ("read-only-threads", bpo::value<uint16_t>()->default_value(my->_ro_thread_pool_size),
          "Number of worker threads in read-only transaction execution thread pool")
         ("read-only-write-window-time-us", bpo::value<uint32_t>()->default_value(my->_ro_write_window_time_us.count()),
          "time in microseconds the write window lasts")
         ("read-only-read-window-time-us", bpo::value<uint32_t>()->default_value(my->_ro_read_window_time_us.count()),
          "time in microseconds the read window lasts")
         ;
   config_file_options.add(producer_options);
}

bool producer_plugin::is_producer_key(const chain::public_key_type& key) const
{
  auto private_key_itr = my->_signature_providers.find(key);
  if(private_key_itr != my->_signature_providers.end())
    return true;
  return false;
}

int64_t producer_plugin::get_subjective_bill( const account_name& first_auth, const fc::time_point& now ) const
{
   return my->_subjective_billing.get_subjective_bill( first_auth, now );
}

chain::signature_type producer_plugin::sign_compact(const chain::public_key_type& key, const fc::sha256& digest) const
{
  if(key != chain::public_key_type()) {
    auto private_key_itr = my->_signature_providers.find(key);
    EOS_ASSERT(private_key_itr != my->_signature_providers.end(), producer_priv_key_not_found, "Local producer has no private key in config.ini corresponding to public key ${key}", ("key", key));

    return private_key_itr->second(digest);
  }
  else {
    return chain::signature_type();
  }
}

template<typename T>
T dejsonify(const string& s) {
   return fc::json::from_string(s).as<T>();
}

#define LOAD_VALUE_SET(options, op_name, container) \
if( options.count(op_name) ) { \
   const std::vector<std::string>& ops = options[op_name].as<std::vector<std::string>>(); \
   for( const auto& v : ops ) { \
      container.emplace( eosio::chain::name( v ) ); \
   } \
}

void producer_plugin::plugin_initialize(const boost::program_options::variables_map& options)
{ try {
   handle_sighup(); // Sets loggers

   my->chain_plug = app().find_plugin<chain_plugin>();
   EOS_ASSERT( my->chain_plug, plugin_config_exception, "chain_plugin not found" );
   my->_options = &options;
   LOAD_VALUE_SET(options, "producer-name", my->_producers)

   chain::controller& chain = my->chain_plug->chain();

   if( options.count("signature-provider") ) {
      const std::vector<std::string> key_spec_pairs = options["signature-provider"].as<std::vector<std::string>>();
      for (const auto& key_spec_pair : key_spec_pairs) {
         try {
            const auto& [pubkey, provider] = app().get_plugin<signature_provider_plugin>().signature_provider_for_specification(key_spec_pair);
            my->_signature_providers[pubkey] = provider;
         } catch(secure_enclave_exception& e) {
            elog("Error with Secure Enclave signature provider: ${e}; ignoring ${val}", ("e", e.top_message())("val", key_spec_pair));
         } catch (fc::exception& e) {
            elog("Malformed signature provider: \"${val}\": ${e}, ignoring!", ("val", key_spec_pair)("e", e));
         } catch (...) {
            elog("Malformed signature provider: \"${val}\", ignoring!", ("val", key_spec_pair));
         }
      }
   }

   auto subjective_account_max_failures_window_size = options.at("subjective-account-max-failures-window-size").as<uint32_t>();
   EOS_ASSERT( subjective_account_max_failures_window_size > 0, plugin_config_exception,
               "subjective-account-max-failures-window-size ${s} must be greater than 0", ("s", subjective_account_max_failures_window_size) );

   my->_account_fails.set_max_failures_per_account( options.at("subjective-account-max-failures").as<uint32_t>(),
                                                    subjective_account_max_failures_window_size );

   uint32_t cpu_effort_pct = options.at("cpu-effort-percent").as<uint32_t>();
   EOS_ASSERT( cpu_effort_pct >= 0 && cpu_effort_pct <= 100, plugin_config_exception,
               "cpu-effort-percent ${pct} must be 0 - 100", ("pct", cpu_effort_pct) );
      cpu_effort_pct *= config::percent_1;

   my->_cpu_effort_us = EOS_PERCENT( config::block_interval_us, cpu_effort_pct );

   my->_max_block_cpu_usage_threshold_us = options.at( "max-block-cpu-usage-threshold-us" ).as<uint32_t>();
   EOS_ASSERT( my->_max_block_cpu_usage_threshold_us < config::block_interval_us, plugin_config_exception,
               "max-block-cpu-usage-threshold-us ${t} must be 0 .. ${bi}", ("bi", config::block_interval_us)("t", my->_max_block_cpu_usage_threshold_us) );

   my->_max_block_net_usage_threshold_bytes = options.at( "max-block-net-usage-threshold-bytes" ).as<uint32_t>();

   my->_max_scheduled_transaction_time_per_block_ms = options.at("max-scheduled-transaction-time-per-block-ms").as<int32_t>();

   if( options.at( "subjective-cpu-leeway-us" ).as<int32_t>() != config::default_subjective_cpu_leeway_us ) {
      chain.set_subjective_cpu_leeway( fc::microseconds( options.at( "subjective-cpu-leeway-us" ).as<int32_t>() ) );
   }

   fc::microseconds subjective_account_decay_time = fc::minutes(options.at( "subjective-account-decay-time-minutes" ).as<uint32_t>());
   EOS_ASSERT( subjective_account_decay_time.count() > 0, plugin_config_exception,
               "subjective-account-decay-time-minutes ${dt} must be greater than 0", ("dt", subjective_account_decay_time.to_seconds() / 60));
   my->_subjective_billing.set_expired_accumulator_average_window( subjective_account_decay_time );

   my->_max_transaction_time_ms = options.at("max-transaction-time").as<int32_t>();

   my->_max_irreversible_block_age_us = fc::seconds(options.at("max-irreversible-block-age").as<int32_t>());

   auto max_incoming_transaction_queue_size = options.at("incoming-transaction-queue-size-mb").as<uint16_t>() * 1024*1024;

   EOS_ASSERT( max_incoming_transaction_queue_size > 0, plugin_config_exception,
               "incoming-transaction-queue-size-mb ${mb} must be greater than 0", ("mb", max_incoming_transaction_queue_size) );

   my->_unapplied_transactions.set_max_transaction_queue_size( max_incoming_transaction_queue_size );

   my->_incoming_defer_ratio = options.at("incoming-defer-ratio").as<double>();

   bool disable_subjective_billing = options.at("disable-subjective-billing").as<bool>();
   my->_disable_subjective_p2p_billing = options.at("disable-subjective-p2p-billing").as<bool>();
   my->_disable_subjective_api_billing = options.at("disable-subjective-api-billing").as<bool>();
   dlog( "disable-subjective-billing: ${s}, disable-subjective-p2p-billing: ${p2p}, disable-subjective-api-billing: ${api}",
         ("s", disable_subjective_billing)("p2p", my->_disable_subjective_p2p_billing)("api", my->_disable_subjective_api_billing) );
   if( !disable_subjective_billing ) {
       my->_disable_subjective_p2p_billing = my->_disable_subjective_api_billing = false;
   } else if( !my->_disable_subjective_p2p_billing || !my->_disable_subjective_api_billing ) {
       disable_subjective_billing = false;
   }
   if( disable_subjective_billing ) {
       my->_subjective_billing.disable();
       ilog( "Subjective CPU billing disabled" );
   } else if( !my->_disable_subjective_p2p_billing && !my->_disable_subjective_api_billing ) {
       ilog( "Subjective CPU billing enabled" );
   } else {
       if( my->_disable_subjective_p2p_billing ) ilog( "Subjective CPU billing of P2P trxs disabled " );
       if( my->_disable_subjective_api_billing ) ilog( "Subjective CPU billing of API trxs disabled " );
   }

   my->_thread_pool_size = options.at( "producer-threads" ).as<uint16_t>();
   EOS_ASSERT( my->_thread_pool_size > 0, plugin_config_exception,
               "producer-threads ${num} must be greater than 0", ("num", my->_thread_pool_size));

   if( options.count( "snapshots-dir" )) {
      auto sd = options.at( "snapshots-dir" ).as<bfs::path>();
      if( sd.is_relative()) {
         my->_snapshots_dir = app().data_dir() / sd;
         if (!fc::exists(my->_snapshots_dir)) {
            fc::create_directories(my->_snapshots_dir);
         }
      } else {
         my->_snapshots_dir = sd;
      }

      EOS_ASSERT( fc::is_directory(my->_snapshots_dir), snapshot_directory_not_found_exception,
                  "No such directory '${dir}'", ("dir", my->_snapshots_dir.generic_string()) );

      if (auto resmon_plugin = app().find_plugin<resource_monitor_plugin>()) {
         resmon_plugin->monitor_directory(my->_snapshots_dir);
      }
   }

   my->_ro_thread_pool_size = options.at( "read-only-threads" ).as<uint16_t>();
   // only initialize other read-only options when read-only thread pool is enabled
   if ( my->_ro_thread_pool_size > 0 ) {
      if (!test_mode_)
         EOS_ASSERT( my->_producers.empty(), plugin_config_exception, "--read-only-threads not allowed on producer node" );
      
#ifdef EOSIO_EOS_VM_OC_RUNTIME_ENABLED
      if (chain.is_eos_vm_oc_enabled()) {
         // EOS VM OC requires 4.2TB Virtual for each executing thread. Make sure the memory
         // required by configured read-only threads does not exceed the total system virtual memory.
         std::string attr_name;
         size_t vm_total_kb { 0 };
         size_t vm_used_kb { 0 };
         std::ifstream meminfo_file("/proc/meminfo");
         while (meminfo_file >> attr_name) {
            if (attr_name == "VmallocTotal:") {
               if ( !(meminfo_file >> vm_total_kb) )
                  break;
            } else if (attr_name == "VmallocUsed:") {
               if ( !(meminfo_file >> vm_used_kb) )
                  break;
            }
            meminfo_file.ignore(std::numeric_limits<std::streamsize>::max(), '\n');
         }

         EOS_ASSERT( vm_total_kb > 0, plugin_config_exception, "Unable to get system virtual memory size (not a Linux?), therefore cannot determine if the system has enough virtual memory for multi-threaded read-only transactions on EOS VM OC");
         // reserve 1 for the app thread, 1 for anything else which might use VM
         int num_threads_supported = (vm_total_kb - vm_used_kb) / 4200000000 - 2;
         ilog("vm total in kb: ${total}, vm used in kb: ${used}, number of EOS VM OC threads supported ((vm total - vm used)/4.2 TB - 2): ${supp}", ("total", vm_total_kb) ("used", vm_used_kb) ("supp", num_threads_supported));
         EOS_ASSERT( num_threads_supported >= my->_ro_thread_pool_size, plugin_config_exception, "--read-only-threads (${th}) greater than number of threads supported for EOS VM OC (${supp}) by the system virtual memory size", ("th", my->_ro_thread_pool_size) ("supp", num_threads_supported) );

         if ( my->_ro_thread_pool_size > my->_ro_max_eos_vm_oc_threads_allowed ) {
            wlog("--read-only-threads (${th}) greater than maximum number of threads allowed (${allowed}) for EOS Vm OC. Set it to ${allowed}", ("th", my->_ro_thread_pool_size) ("allowed", my->_ro_max_eos_vm_oc_threads_allowed));
            my->_ro_thread_pool_size = my->_ro_max_eos_vm_oc_threads_allowed;
         }
      }
#endif

      my->_ro_write_window_time_us = fc::microseconds( options.at( "read-only-write-window-time-us" ).as<uint32_t>() );
      my->_ro_read_window_time_us = fc::microseconds( options.at( "read-only-read-window-time-us" ).as<uint32_t>() );
      EOS_ASSERT( my->_ro_read_window_time_us > my->_ro_read_window_minimum_time_us, plugin_config_exception, "minimum of --read-only-read-window-time-us (${read}) must be ${min} microseconds", ("read", my->_ro_read_window_time_us) ("min", my->_ro_read_window_minimum_time_us) );
      my->_ro_read_window_effective_time_us = my->_ro_read_window_time_us - my->_ro_read_window_minimum_time_us;

      // Make sure a read-only transaction can finish within the read
      // window if scheduled at the very beginning of the window.
      // Use _ro_read_window_effective_time_us instead of _ro_read_window_time_us
      // for safety marging
      if ( my->_max_transaction_time_ms.load() > 0 ) {
         EOS_ASSERT( my->_ro_read_window_effective_time_us > fc::milliseconds(my->_max_transaction_time_ms.load()), plugin_config_exception, "--read-only-read-window-time-us (${read}) must be greater than --max-transaction-time ${trx_time} ms plus a margin of ${min} us", ("read", my->_ro_read_window_time_us) ("trx_time", my->_max_transaction_time_ms.load()) ("min", my->_ro_read_window_minimum_time_us) );
         my->_ro_max_trx_time_us = fc::milliseconds(my->_max_transaction_time_ms.load());
      } else {
         // _max_transaction_time_ms can be set to negative in testing (for unlimited)
         my->_ro_max_trx_time_us = my->_ro_read_window_effective_time_us;
      }
      ilog("_ro_thread_pool_size ${s},  _ro_write_window_time_us ${ww}, _ro_read_window_time_us ${rw}, _ro_max_trx_time_us ${t}, _ro_read_window_effective_time_us ${w}", ("s", my->_ro_thread_pool_size) ("ww", my->_ro_write_window_time_us) ("rw", my->_ro_read_window_time_us) ("t", my->_ro_max_trx_time_us) ("w", my->_ro_read_window_effective_time_us));
   }

   my->_incoming_block_sync_provider = app().get_method<incoming::methods::block_sync>().register_provider(
         [this](const signed_block_ptr& block, const std::optional<block_id_type>& block_id, const block_state_ptr& bsp) {
      return my->on_incoming_block(block, block_id, bsp);
   });

   my->_incoming_transaction_async_provider = app().get_method<incoming::methods::transaction_async>().register_provider(
         [this](const packed_transaction_ptr& trx, bool api_trx, transaction_metadata::trx_type trx_type, bool return_failure_traces, next_function<transaction_trace_ptr> next) -> void {
      return my->on_incoming_transaction_async(trx, api_trx, trx_type, return_failure_traces, next );
   });

   if (options.count("greylist-account")) {
      std::vector<std::string> greylist = options["greylist-account"].as<std::vector<std::string>>();
      greylist_params param;
      for (auto &a : greylist) {
         param.accounts.push_back(account_name(a));
      }
      add_greylist_accounts(param);
   }

   {
      uint32_t greylist_limit = options.at("greylist-limit").as<uint32_t>();
      chain.set_greylist_limit( greylist_limit );
   }

   if( options.count("disable-subjective-account-billing") ) {
      std::vector<std::string> accounts = options["disable-subjective-account-billing"].as<std::vector<std::string>>();
      for( const auto& a : accounts ) {
         my->_subjective_billing.disable_account( account_name(a) );
      }
   }

   my->_snapshot_scheduler.set_db_path(my->_snapshots_dir);
   my->_snapshot_scheduler.set_create_snapshot_fn([this](producer_plugin::next_function<producer_plugin::snapshot_information> next){create_snapshot(next);});
} FC_LOG_AND_RETHROW() }

void producer_plugin::plugin_startup()
{ try {
   try {
   ilog("producer plugin:  plugin_startup() begin");

   my->_thread_pool.start( my->_thread_pool_size, []( const fc::exception& e ) {
      fc_elog( _log, "Exception in producer thread pool, exiting: ${e}", ("e", e.to_detail_string()) );
      app().quit();
   } );


   chain::controller& chain = my->chain_plug->chain();
   EOS_ASSERT( my->_producers.empty() || chain.get_read_mode() != chain::db_read_mode::IRREVERSIBLE, plugin_config_exception,
              "node cannot have any producer-name configured because block production is impossible when read_mode is \"irreversible\"" );

   EOS_ASSERT( my->_producers.empty() || chain.get_validation_mode() == chain::validation_mode::FULL, plugin_config_exception,
              "node cannot have any producer-name configured because block production is not safe when validation_mode is not \"full\"" );

   EOS_ASSERT( my->_producers.empty() || my->chain_plug->accept_transactions(), plugin_config_exception,
              "node cannot have any producer-name configured because no block production is possible with no [api|p2p]-accepted-transactions" );

   my->_accepted_block_connection.emplace(chain.accepted_block.connect( [this]( const auto& bsp ){ my->on_block( bsp ); } ));
   my->_accepted_block_header_connection.emplace(chain.accepted_block_header.connect( [this]( const auto& bsp ){ my->on_block_header( bsp ); } ));
   my->_irreversible_block_connection.emplace(chain.irreversible_block.connect( [this]( const auto& bsp ){ my->on_irreversible_block( bsp->block ); } ));
   my->_block_start_connection.emplace(chain.block_start.connect( [this]( uint32_t bs ){ my->_snapshot_scheduler.on_start_block(bs); } ));

   const auto lib_num = chain.last_irreversible_block_num();
   const auto lib = chain.fetch_block_by_number(lib_num);
   if (lib) {
      my->on_irreversible_block(lib);
   } else {
      my->_irreversible_block_time = fc::time_point::maximum();
   }

   if (!my->_producers.empty()) {
      ilog("Launching block production for ${n} producers at ${time}.", ("n", my->_producers.size())("time",fc::time_point::now()));

      if (my->_production_enabled) {
         if (chain.head_block_num() == 0) {
            new_chain_banner(chain);
         }
      }
   }

   if ( my->_ro_thread_pool_size > 0 ) {
      my->_ro_thread_pool.start( my->_ro_thread_pool_size,
         []( const fc::exception& e ) {
            fc_elog( _log, "Exception in read-only transaction thread pool, exiting: ${e}", ("e", e.to_detail_string()) );
            app().quit();
         },
         [&]() {
            chain.init_thread_local_data();
         });

      my->start_write_window();
   }

   my->schedule_production_loop();

   ilog("producer plugin:  plugin_startup() end");
   } catch( ... ) {
      // always call plugin_shutdown, even on exception
      plugin_shutdown();
      throw;
   }
} FC_CAPTURE_AND_RETHROW() }

void producer_plugin::plugin_shutdown() {
   try {
      my->_timer.cancel();
   } catch ( const std::bad_alloc& ) {
     chain_plugin::handle_bad_alloc();
   } catch ( const boost::interprocess::bad_alloc& ) {
     chain_plugin::handle_bad_alloc();
   } catch(const fc::exception& e) {
      edump((e.to_detail_string()));
   } catch(const std::exception& e) {
      edump((fc::std_exception_wrapper::from_current_exception(e).to_detail_string()));
   }

   my->_thread_pool.stop();

   my->_unapplied_transactions.clear();

   app().executor().post( 0, [me = my](){} ); // keep my pointer alive until queue is drained
   fc_ilog(_log, "exit shutdown");
}

void producer_plugin::handle_sighup() {
   fc::logger::update( logger_name, _log );
   fc::logger::update(trx_successful_trace_logger_name, _trx_successful_trace_log);
   fc::logger::update(trx_failed_trace_logger_name, _trx_failed_trace_log);
   fc::logger::update(trx_trace_success_logger_name, _trx_trace_success_log);
   fc::logger::update(trx_trace_failure_logger_name, _trx_trace_failure_log);
   fc::logger::update(trx_logger_name, _trx_log);
   fc::logger::update(transient_trx_successful_trace_logger_name, _transient_trx_successful_trace_log);
   fc::logger::update(transient_trx_failed_trace_logger_name, _transient_trx_failed_trace_log);
}

void producer_plugin::pause() {
   fc_ilog(_log, "Producer paused.");
   my->_pause_production = true;
}

void producer_plugin::resume() {
   my->_pause_production = false;
   // it is possible that we are only speculating because of this policy which we have now changed
   // re-evaluate that now
   //
   if (my->_pending_block_mode == pending_block_mode::speculating) {
      my->abort_block();
      fc_ilog(_log, "Producer resumed. Scheduling production.");
      my->schedule_production_loop();
   } else {
      fc_ilog(_log, "Producer resumed.");
   }
}

bool producer_plugin::paused() const {
   return my->_pause_production;
}

void producer_plugin::update_runtime_options(const runtime_options& options) {
   chain::controller& chain = my->chain_plug->chain();
   bool check_speculating = false;

   if (options.max_transaction_time) {
      my->_max_transaction_time_ms = *options.max_transaction_time;
   }

   if (options.max_irreversible_block_age) {
      my->_max_irreversible_block_age_us =  fc::seconds(*options.max_irreversible_block_age);
      check_speculating = true;
   }

   if (options.cpu_effort_us) {
      my->_cpu_effort_us = *options.cpu_effort_us;
   }

   if (options.max_scheduled_transaction_time_per_block_ms) {
      my->_max_scheduled_transaction_time_per_block_ms = *options.max_scheduled_transaction_time_per_block_ms;
   }

   if (options.incoming_defer_ratio) {
      my->_incoming_defer_ratio = *options.incoming_defer_ratio;
   }

   if (check_speculating && my->_pending_block_mode == pending_block_mode::speculating) {
      my->abort_block();
      my->schedule_production_loop();
   }

   if (options.subjective_cpu_leeway_us) {
      chain.set_subjective_cpu_leeway(fc::microseconds(*options.subjective_cpu_leeway_us));
   }

   if (options.greylist_limit) {
      chain.set_greylist_limit(*options.greylist_limit);
   }
}

producer_plugin::runtime_options producer_plugin::get_runtime_options() const {
   return {
      my->_max_transaction_time_ms,
      my->_max_irreversible_block_age_us.count() < 0 ? -1 : my->_max_irreversible_block_age_us.count() / 1'000'000,
      my->_cpu_effort_us,
      my->_max_scheduled_transaction_time_per_block_ms,
      my->chain_plug->chain().get_subjective_cpu_leeway() ?
            my->chain_plug->chain().get_subjective_cpu_leeway()->count() :
            std::optional<int32_t>(),
      my->_incoming_defer_ratio,
      my->chain_plug->chain().get_greylist_limit()
   };
}

void producer_plugin::add_greylist_accounts(const greylist_params& params) {
   EOS_ASSERT(params.accounts.size() > 0, chain::invalid_http_request, "At least one account is required");

   chain::controller& chain = my->chain_plug->chain();
   for (auto &acc : params.accounts) {
      chain.add_resource_greylist(acc);
   }
}

void producer_plugin::remove_greylist_accounts(const greylist_params& params) {
   EOS_ASSERT(params.accounts.size() > 0, chain::invalid_http_request, "At least one account is required");

   chain::controller& chain = my->chain_plug->chain();
   for (auto &acc : params.accounts) {
      chain.remove_resource_greylist(acc);
   }
}

producer_plugin::greylist_params producer_plugin::get_greylist() const {
   chain::controller& chain = my->chain_plug->chain();
   greylist_params result;
   const auto& list = chain.get_resource_greylist();
   result.accounts.reserve(list.size());
   for (auto &acc: list) {
      result.accounts.push_back(acc);
   }
   return result;
}

producer_plugin::whitelist_blacklist producer_plugin::get_whitelist_blacklist() const {
   chain::controller& chain = my->chain_plug->chain();
   return {
      chain.get_actor_whitelist(),
      chain.get_actor_blacklist(),
      chain.get_contract_whitelist(),
      chain.get_contract_blacklist(),
      chain.get_action_blacklist(),
      chain.get_key_blacklist()
   };
}

void producer_plugin::set_whitelist_blacklist(const producer_plugin::whitelist_blacklist& params) {
   EOS_ASSERT(params.actor_whitelist || params.actor_blacklist || params.contract_whitelist || params.contract_blacklist || params.action_blacklist || params.key_blacklist,
              chain::invalid_http_request,
              "At least one of actor_whitelist, actor_blacklist, contract_whitelist, contract_blacklist, action_blacklist, and key_blacklist is required"
             );

   chain::controller& chain = my->chain_plug->chain();
   if(params.actor_whitelist) chain.set_actor_whitelist(*params.actor_whitelist);
   if(params.actor_blacklist) chain.set_actor_blacklist(*params.actor_blacklist);
   if(params.contract_whitelist) chain.set_contract_whitelist(*params.contract_whitelist);
   if(params.contract_blacklist) chain.set_contract_blacklist(*params.contract_blacklist);
   if(params.action_blacklist) chain.set_action_blacklist(*params.action_blacklist);
   if(params.key_blacklist) chain.set_key_blacklist(*params.key_blacklist);
}

producer_plugin::integrity_hash_information producer_plugin::get_integrity_hash() const {
   chain::controller& chain = my->chain_plug->chain();

   auto reschedule = fc::make_scoped_exit([this](){
      my->schedule_production_loop();
   });

   if (chain.is_building_block()) {
      // abort the pending block
      my->abort_block();
   } else {
      reschedule.cancel();
   }

   return {chain.head_block_id(), chain.calculate_integrity_hash()};
}

void producer_plugin::create_snapshot(producer_plugin::next_function<producer_plugin::snapshot_information> next) {
   chain::controller& chain = my->chain_plug->chain();

   auto head_id = chain.head_block_id();
   const auto head_block_num = chain.head_block_num();
   const auto head_block_time = chain.head_block_time();
   const auto& snapshot_path = pending_snapshot::get_final_path(head_id, my->_snapshots_dir);
   const auto& temp_path     = pending_snapshot::get_temp_path(head_id, my->_snapshots_dir);

   // maintain legacy exception if the snapshot exists
   if( fc::is_regular_file(snapshot_path) ) {
      auto ex = snapshot_exists_exception( FC_LOG_MESSAGE( error, "snapshot named ${name} already exists", ("name", snapshot_path.generic_string()) ) );
      next(ex.dynamic_copy_exception());
      return;
   }

   auto write_snapshot = [&]( const bfs::path& p ) -> void {
      auto reschedule = fc::make_scoped_exit([this](){
         my->schedule_production_loop();
      });

      if (chain.is_building_block()) {
         // abort the pending block
         my->abort_block();
      } else {
         reschedule.cancel();
      }

      bfs::create_directory( p.parent_path() );

      // create the snapshot
      auto snap_out = std::ofstream(p.generic_string(), (std::ios::out | std::ios::binary));
      auto writer = std::make_shared<ostream_snapshot_writer>(snap_out);
      chain.write_snapshot(writer);
      writer->finalize();
      snap_out.flush();
      snap_out.close();
   };

   // If in irreversible mode, create snapshot and return path to snapshot immediately.
   if( chain.get_read_mode() == db_read_mode::IRREVERSIBLE ) {
      try {
         write_snapshot( temp_path );

         boost::system::error_code ec;
         bfs::rename(temp_path, snapshot_path, ec);
         EOS_ASSERT(!ec, snapshot_finalization_exception,
               "Unable to finalize valid snapshot of block number ${bn}: [code: ${ec}] ${message}",
               ("bn", head_block_num)
               ("ec", ec.value())
               ("message", ec.message()));

         next( producer_plugin::snapshot_information{head_id, head_block_num, head_block_time, chain_snapshot_header::current_version, snapshot_path.generic_string()} );
      } CATCH_AND_CALL (next);
      return;
   }

   // Otherwise, the result will be returned when the snapshot becomes irreversible.

   // determine if this snapshot is already in-flight
   auto& pending_by_id = my->_pending_snapshot_index.get<by_id>();
   auto existing = pending_by_id.find(head_id);
   if( existing != pending_by_id.end() ) {
      // if a snapshot at this block is already pending, attach this requests handler to it
      pending_by_id.modify(existing, [&next]( auto& entry ){
         entry.next = [prev = entry.next, next](const std::variant<fc::exception_ptr, producer_plugin::snapshot_information>& res){
            prev(res);
            next(res);
         };
      });
   } else {
      const auto& pending_path = pending_snapshot::get_pending_path(head_id, my->_snapshots_dir);

      try {
         write_snapshot( temp_path ); // create a new pending snapshot

         boost::system::error_code ec;
         bfs::rename(temp_path, pending_path, ec);
         EOS_ASSERT(!ec, snapshot_finalization_exception,
               "Unable to promote temp snapshot to pending for block number ${bn}: [code: ${ec}] ${message}",
               ("bn", head_block_num)
               ("ec", ec.value())
               ("message", ec.message()));
         my->_pending_snapshot_index.emplace(head_id, next, pending_path.generic_string(), snapshot_path.generic_string());
         my->_snapshot_scheduler.add_pending_snapshot_info( producer_plugin::snapshot_information{head_id, head_block_num, head_block_time, chain_snapshot_header::current_version, pending_path.generic_string()} );
      } CATCH_AND_CALL (next);
   }
}

void producer_plugin::schedule_snapshot(const snapshot_request_information& sri)
{
   my->_snapshot_scheduler.schedule_snapshot(sri);
}

void producer_plugin::unschedule_snapshot(const snapshot_request_id_information& sri)
{
   my->_snapshot_scheduler.unschedule_snapshot(sri.snapshot_request_id);
}

producer_plugin::get_snapshot_requests_result producer_plugin::get_snapshot_requests() const
{
   return my->_snapshot_scheduler.get_snapshot_requests();
}

producer_plugin::scheduled_protocol_feature_activations
producer_plugin::get_scheduled_protocol_feature_activations()const {
   return {my->_protocol_features_to_activate};
}

void producer_plugin::schedule_protocol_feature_activations( const scheduled_protocol_feature_activations& schedule ) {
   const chain::controller& chain = my->chain_plug->chain();
   std::set<digest_type> set_of_features_to_activate( schedule.protocol_features_to_activate.begin(),
                                                      schedule.protocol_features_to_activate.end() );
   EOS_ASSERT( set_of_features_to_activate.size() == schedule.protocol_features_to_activate.size(),
               invalid_protocol_features_to_activate, "duplicate digests" );
   chain.validate_protocol_features( schedule.protocol_features_to_activate );
   const auto& pfs = chain.get_protocol_feature_manager().get_protocol_feature_set();
   for (auto &feature_digest : set_of_features_to_activate) {
      const auto& pf = pfs.get_protocol_feature(feature_digest);
      EOS_ASSERT( !pf.preactivation_required, protocol_feature_exception,
                  "protocol feature requires preactivation: ${digest}",
                  ("digest", feature_digest));
   }
   my->_protocol_features_to_activate = schedule.protocol_features_to_activate;
   my->_protocol_features_signaled = false;
}

fc::variants producer_plugin::get_supported_protocol_features( const get_supported_protocol_features_params& params ) const {
   fc::variants results;
   const chain::controller& chain = my->chain_plug->chain();
   const auto& pfs = chain.get_protocol_feature_manager().get_protocol_feature_set();
   const auto next_block_time = chain.head_block_time() + fc::milliseconds(config::block_interval_ms);

   flat_map<digest_type, bool>  visited_protocol_features;
   visited_protocol_features.reserve( pfs.size() );

   std::function<bool(const protocol_feature&)> add_feature =
   [&results, &pfs, &params, next_block_time, &visited_protocol_features, &add_feature]
   ( const protocol_feature& pf ) -> bool {
      if( ( params.exclude_disabled || params.exclude_unactivatable ) && !pf.enabled ) return false;
      if( params.exclude_unactivatable && ( next_block_time < pf.earliest_allowed_activation_time  ) ) return false;

      auto res = visited_protocol_features.emplace( pf.feature_digest, false );
      if( !res.second ) return res.first->second;

      const auto original_size = results.size();
      for( const auto& dependency : pf.dependencies ) {
         if( !add_feature( pfs.get_protocol_feature( dependency ) ) ) {
            results.resize( original_size );
            return false;
         }
      }

      res.first->second = true;
      results.emplace_back( pf.to_variant(true) );
      return true;
   };

   for( const auto& pf : pfs ) {
      add_feature( pf );
   }

   return results;
}

producer_plugin::get_account_ram_corrections_result
producer_plugin::get_account_ram_corrections( const get_account_ram_corrections_params& params ) const {
   get_account_ram_corrections_result result;
   const auto& db = my->chain_plug->chain().db();

   const auto& idx = db.get_index<chain::account_ram_correction_index, chain::by_name>();
   account_name lower_bound_value{ std::numeric_limits<uint64_t>::lowest() };
   account_name upper_bound_value{ std::numeric_limits<uint64_t>::max() };

   if( params.lower_bound ) {
      lower_bound_value = *params.lower_bound;
   }

   if( params.upper_bound ) {
      upper_bound_value = *params.upper_bound;
   }

   if( upper_bound_value < lower_bound_value )
      return result;

   auto walk_range = [&]( auto itr, auto end_itr ) {
      for( unsigned int count = 0;
           count < params.limit && itr != end_itr;
           ++itr )
      {
         result.rows.push_back( fc::variant( *itr ) );
         ++count;
      }
      if( itr != end_itr ) {
         result.more = itr->name;
      }
   };

   auto lower = idx.lower_bound( lower_bound_value );
   auto upper = idx.upper_bound( upper_bound_value );
   if( params.reverse ) {
      walk_range( boost::make_reverse_iterator(upper), boost::make_reverse_iterator(lower) );
   } else {
      walk_range( lower, upper );
   }

   return result;
}

producer_plugin::get_unapplied_transactions_result
producer_plugin::get_unapplied_transactions( const get_unapplied_transactions_params& p, const fc::time_point& deadline ) const {

   fc::microseconds params_time_limit = p.time_limit_ms ? fc::milliseconds(*p.time_limit_ms) : fc::milliseconds(10);
   fc::time_point params_deadline = fc::time_point::now() + params_time_limit;

   auto& ua = my->_unapplied_transactions;

   auto itr = ([&](){
      if (!p.lower_bound.empty()) {
         try {
            auto trx_id = transaction_id_type( p.lower_bound );
            return ua.lower_bound( trx_id );
         } catch( ... ) {
            return ua.end();
         }
      } else {
         return ua.begin();
      }
   })();

   auto get_trx_type = [&](trx_enum_type t, transaction_metadata::trx_type type) {
      if( type == transaction_metadata::trx_type::dry_run ) return "dry_run";
      if( type == transaction_metadata::trx_type::read_only ) return "read_only";
      switch( t ) {
         case trx_enum_type::unknown:
            return "unknown";
         case trx_enum_type::forked:
            return "forked";
         case trx_enum_type::aborted:
            return "aborted";
         case trx_enum_type::incoming_api:
            return "incoming_api";
         case trx_enum_type::incoming_p2p:
            return "incoming_p2p";
      }
      return "unknown type";
   };

   get_unapplied_transactions_result result;
   result.size = ua.size();
   result.incoming_size = ua.incoming_size();

   uint32_t remaining = p.limit ? *p.limit : std::numeric_limits<uint32_t>::max();
   while (itr != ua.end() && remaining > 0 && params_deadline > fc::time_point::now()) {
      FC_CHECK_DEADLINE(deadline);
      auto& r = result.trxs.emplace_back();
      r.trx_id = itr->id();
      r.expiration = itr->expiration();
      const auto& pt = itr->trx_meta->packed_trx();
      r.trx_type = get_trx_type( itr->trx_type, itr->trx_meta->get_trx_type() );
      r.first_auth = pt->get_transaction().first_authorizer();
      const auto& actions = pt->get_transaction().actions;
      if( !actions.empty() ) {
         r.first_receiver = actions[0].account;
         r.first_action = actions[0].name;
      }
      r.total_actions = pt->get_transaction().total_actions();
      r.billed_cpu_time_us = itr->trx_meta->billed_cpu_time_us;
      r.size = pt->get_estimated_size();

      ++itr;
      remaining--;
   }

   if (itr != ua.end()) {
      result.more = itr->id();
   }

   return result;
}


uint32_t producer_plugin_impl::calculate_next_block_slot(const account_name& producer_name, uint32_t current_block_slot) const {
   chain::controller& chain = chain_plug->chain();
   const auto& hbs = chain.head_block_state();
   const auto& active_schedule = hbs->active_schedule.producers;

   // determine if this producer is in the active schedule and if so, where
   auto itr = std::find_if(active_schedule.begin(), active_schedule.end(), [&](const auto& asp){ return asp.producer_name == producer_name; });
   if (itr == active_schedule.end()) {
      // this producer is not in the active producer set
      return UINT32_MAX;
   }

   size_t producer_index = itr - active_schedule.begin();
   uint32_t minimum_offset = 1; // must at least be the "next" block

   // account for a watermark in the future which is disqualifying this producer for now
   // this is conservative assuming no blocks are dropped.  If blocks are dropped the watermark will
   // disqualify this producer for longer but it is assumed they will wake up, determine that they
   // are disqualified for longer due to skipped blocks and re-calculate their next block with better
   // information then
   auto current_watermark = get_watermark(producer_name);
   if (current_watermark) {
      const auto watermark = *current_watermark;
      auto block_num = chain.head_block_state()->block_num;
      if (chain.is_building_block()) {
         ++block_num;
      }
      if (watermark.first > block_num) {
         // if I have a watermark block number then I need to wait until after that watermark
         minimum_offset = watermark.first - block_num + 1;
      }
      if (watermark.second.slot > current_block_slot) {
          // if I have a watermark block timestamp then I need to wait until after that watermark timestamp
          minimum_offset = std::max(minimum_offset, watermark.second.slot - current_block_slot + 1);
      }
   }

   // this producers next opportunity to produce is the next time its slot arrives after or at the calculated minimum
   uint32_t minimum_slot = current_block_slot + minimum_offset;
   size_t minimum_slot_producer_index = (minimum_slot % (active_schedule.size() * config::producer_repetitions)) / config::producer_repetitions;
   if ( producer_index == minimum_slot_producer_index ) {
      // this is the producer for the minimum slot, go with that
      return minimum_slot;
   } else {
      // calculate how many rounds are between the minimum producer and the producer in question
      size_t producer_distance = producer_index - minimum_slot_producer_index;
      // check for unsigned underflow
      if (producer_distance > producer_index) {
         producer_distance += active_schedule.size();
      }

      // align the minimum slot to the first of its set of reps
      uint32_t first_minimum_producer_slot = minimum_slot - (minimum_slot % config::producer_repetitions);

      // offset the aligned minimum to the *earliest* next set of slots for this producer
      uint32_t next_block_slot = first_minimum_producer_slot  + (producer_distance * config::producer_repetitions);
      return next_block_slot;
   }
}

fc::time_point producer_plugin_impl::calculate_pending_block_time() const {
   const chain::controller& chain = chain_plug->chain();
   const fc::time_point now = fc::time_point::now();
   const fc::time_point base = std::max<fc::time_point>(now, chain.head_block_time());
   const int64_t min_time_to_next_block = (config::block_interval_us) - (base.time_since_epoch().count() % (config::block_interval_us) );
   fc::time_point block_time = base + fc::microseconds(min_time_to_next_block);
   return block_time;
}

<<<<<<< HEAD
bool producer_plugin_impl::should_interrupt_start_block( const fc::time_point& deadline ) const {
=======
fc::time_point producer_plugin_impl::calculate_block_deadline( const fc::time_point& block_time ) const {
   if( _pending_block_mode == pending_block_mode::producing ) {
      bool last_block = ((block_timestamp_type( block_time ).slot % config::producer_repetitions) == config::producer_repetitions - 1);
      return block_time + fc::microseconds(last_block ? _last_block_time_offset_us : _produce_time_offset_us);
   } else {
      return block_time + fc::microseconds(_produce_time_offset_us);
   }
}

bool producer_plugin_impl::should_interrupt_start_block( const fc::time_point& deadline, uint32_t pending_block_num ) const {
>>>>>>> e2262962
   if( _pending_block_mode == pending_block_mode::producing ) {
      return deadline <= fc::time_point::now();
   }
   // if we can produce then honor deadline so production starts on time
   return (!_producers.empty() && deadline <= fc::time_point::now()) || (_received_block >= pending_block_num);
}

producer_plugin_impl::start_block_result producer_plugin_impl::start_block() {
   chain::controller& chain = chain_plug->chain();
   update_block_metrics();

   if( !chain_plug->accept_transactions() )
      return start_block_result::waiting_for_block;

   const auto& hbs = chain.head_block_state();

   if( chain.get_terminate_at_block() > 0 && chain.get_terminate_at_block() <= chain.head_block_num() ) {
      ilog("Reached configured maximum block ${num}; terminating", ("num", chain.get_terminate_at_block()));
      app().quit();
      return start_block_result::failed;
   }

   const fc::time_point now = fc::time_point::now();
   const fc::time_point block_time = calculate_pending_block_time();
<<<<<<< HEAD
=======
   const uint32_t pending_block_num = hbs->block_num + 1;
   const fc::time_point preprocess_deadline = calculate_block_deadline(block_time);
>>>>>>> e2262962

   _pending_block_mode = pending_block_mode::producing;

   // Not our turn
   const auto& scheduled_producer = hbs->get_scheduled_producer(block_time);

   const auto current_watermark = get_watermark(scheduled_producer.producer_name);

   size_t num_relevant_signatures = 0;
   scheduled_producer.for_each_key([&](const public_key_type& key){
      const auto& iter = _signature_providers.find(key);
      if(iter != _signature_providers.end()) {
         num_relevant_signatures++;
      }
   });

   auto irreversible_block_age = get_irreversible_block_age();

   // If the next block production opportunity is in the present or future, we're synced.
   if( !_production_enabled ) {
      _pending_block_mode = pending_block_mode::speculating;
   } else if( _producers.find(scheduled_producer.producer_name) == _producers.end()) {
      _pending_block_mode = pending_block_mode::speculating;
   } else if (num_relevant_signatures == 0) {
      elog("Not producing block because I don't have any private keys relevant to authority: ${authority}", ("authority", scheduled_producer.authority));
      _pending_block_mode = pending_block_mode::speculating;
   } else if ( _pause_production ) {
      elog("Not producing block because production is explicitly paused");
      _pending_block_mode = pending_block_mode::speculating;
   } else if ( _max_irreversible_block_age_us.count() >= 0 && irreversible_block_age >= _max_irreversible_block_age_us ) {
      elog("Not producing block because the irreversible block is too old [age:${age}s, max:${max}s]", ("age", irreversible_block_age.count() / 1'000'000)( "max", _max_irreversible_block_age_us.count() / 1'000'000 ));
      _pending_block_mode = pending_block_mode::speculating;
   }

   if (_pending_block_mode == pending_block_mode::producing) {
      // determine if our watermark excludes us from producing at this point
      if (current_watermark) {
         const block_timestamp_type block_timestamp{block_time};
         if (current_watermark->first > hbs->block_num) {
            elog("Not producing block because \"${producer}\" signed a block at a higher block number (${watermark}) than the current fork's head (${head_block_num})",
                 ("producer", scheduled_producer.producer_name)
                 ("watermark", current_watermark->first)
                 ("head_block_num", hbs->block_num));
            _pending_block_mode = pending_block_mode::speculating;
         } else if (current_watermark->second >= block_timestamp) {
            elog("Not producing block because \"${producer}\" signed a block at the next block time or later (${watermark}) than the pending block time (${block_timestamp})",
                 ("producer", scheduled_producer.producer_name)
                 ("watermark", current_watermark->second)
                 ("block_timestamp", block_timestamp));
            _pending_block_mode = pending_block_mode::speculating;
         }
      }
   }

   if (_pending_block_mode == pending_block_mode::speculating) {
      auto head_block_age = now - chain.head_block_time();
      if (head_block_age > fc::seconds(5))
         return start_block_result::waiting_for_block;
   }

   _pending_block_deadline = block_timing_util::calculate_block_deadline(_cpu_effort_us, _pending_block_mode, block_time);
   auto preprocess_deadline = _pending_block_deadline;
   uint32_t production_round_index = block_timestamp_type(block_time).slot % chain::config::producer_repetitions;
   if (production_round_index == 0) {
       // first block of our round, wait for block production window
      const auto start_block_time = block_time - fc::microseconds( config::block_interval_us );
<<<<<<< HEAD
      if (now < start_block_time) {
         fc_dlog( _log, "Not starting block until ${bt}", ("bt", start_block_time) );
         schedule_delayed_production_loop( weak_from_this(), start_block_time );
=======
      if( now < start_block_time ) {
         fc_dlog(_log, "Not producing block waiting for production window ${n} ${bt}", ("n", pending_block_num)("bt", block_time) );
         // start_block_time instead of block_time because schedule_delayed_production_loop calculates next block time from given time
         schedule_delayed_production_loop(weak_from_this(), calculate_producer_wake_up_time(start_block_time));
>>>>>>> e2262962
         return start_block_result::waiting_for_production;
      }
   }

   fc_dlog(_log, "Starting block #${n} at ${time} producer ${p}",
           ("n", pending_block_num)("time", now)("p", scheduled_producer.producer_name));

   try {
      uint16_t blocks_to_confirm = 0;

      if (_pending_block_mode == pending_block_mode::producing) {
         // determine how many blocks this producer can confirm
         // 1) if it is not a producer from this node, assume no confirmations (we will discard this block anyway)
         // 2) if it is a producer on this node that has never produced, the conservative approach is to assume no
         //    confirmations to make sure we don't double sign after a crash TODO: make these watermarks durable?
         // 3) if it is a producer on this node where this node knows the last block it produced, safely set it -UNLESS-
         // 4) the producer on this node's last watermark is higher (meaning on a different fork)
         if (current_watermark) {
            auto watermark_bn = current_watermark->first;
            if (watermark_bn < hbs->block_num) {
               blocks_to_confirm = (uint16_t)(std::min<uint32_t>(std::numeric_limits<uint16_t>::max(), (uint32_t)(hbs->block_num - watermark_bn)));
            }
         }

         // can not confirm irreversible blocks
         blocks_to_confirm = (uint16_t)(std::min<uint32_t>(blocks_to_confirm, (uint32_t)(hbs->block_num - hbs->dpos_irreversible_blocknum)));
      }

      abort_block();

      auto features_to_activate = chain.get_preactivated_protocol_features();
      if( _pending_block_mode == pending_block_mode::producing && _protocol_features_to_activate.size() > 0 ) {
         bool drop_features_to_activate = false;
         try {
            chain.validate_protocol_features( _protocol_features_to_activate );
         } catch ( const std::bad_alloc& ) {
           chain_plugin::handle_bad_alloc();
         } catch ( const boost::interprocess::bad_alloc& ) {
           chain_plugin::handle_bad_alloc();
         } catch( const fc::exception& e ) {
            wlog( "protocol features to activate are no longer all valid: ${details}",
                  ("details",e.to_detail_string()) );
            drop_features_to_activate = true;
         } catch( const std::exception& e ) {
            wlog( "protocol features to activate are no longer all valid: ${details}",
                  ("details",fc::std_exception_wrapper::from_current_exception(e).to_detail_string()) );
            drop_features_to_activate = true;
         }

         if( drop_features_to_activate ) {
            _protocol_features_to_activate.clear();
         } else {
            auto protocol_features_to_activate = _protocol_features_to_activate; // do a copy as pending_block might be aborted
            if( features_to_activate.size() > 0 ) {
               protocol_features_to_activate.reserve( protocol_features_to_activate.size()
                                                         + features_to_activate.size() );
               std::set<digest_type> set_of_features_to_activate( protocol_features_to_activate.begin(),
                                                                  protocol_features_to_activate.end() );
               for( const auto& f : features_to_activate ) {
                  auto res = set_of_features_to_activate.insert( f );
                  if( res.second ) {
                     protocol_features_to_activate.push_back( f );
                  }
               }
               features_to_activate.clear();
            }
            std::swap( features_to_activate, protocol_features_to_activate );
            _protocol_features_signaled = true;
            ilog( "signaling activation of the following protocol features in block ${num}: ${features_to_activate}",
                  ("num", pending_block_num)("features_to_activate", features_to_activate) );
         }
      }

      controller::block_status bs = _pending_block_mode == pending_block_mode::producing ?
            controller::block_status::incomplete : controller::block_status::ephemeral;
      chain.start_block( block_time, blocks_to_confirm, features_to_activate, bs, preprocess_deadline );
   } LOG_AND_DROP();

   if( chain.is_building_block() ) {
      const auto& pending_block_signing_authority = chain.pending_block_signing_authority();

      if (_pending_block_mode == pending_block_mode::producing && pending_block_signing_authority != scheduled_producer.authority) {
         elog("Unexpected block signing authority, reverting to speculative mode! [expected: \"${expected}\", actual: \"${actual\"", ("expected", scheduled_producer.authority)("actual", pending_block_signing_authority));
         _pending_block_mode = pending_block_mode::speculating;
      }

      try {
         _account_fails.report_and_clear(hbs->block_num);
         _time_tracker.clear();

         if( !remove_expired_trxs( preprocess_deadline ) )
            return start_block_result::exhausted;
         if( !remove_expired_blacklisted_trxs( preprocess_deadline ) )
            return start_block_result::exhausted;
         if( !_subjective_billing.remove_expired( _log, chain.pending_block_time(), fc::time_point::now(),
                                                  [&](){ return should_interrupt_start_block( preprocess_deadline, pending_block_num ); } ) ) {
            return start_block_result::exhausted;
         }

         // limit execution of pending incoming to once per block
         auto incoming_itr = _unapplied_transactions.incoming_begin();

         if (_pending_block_mode == pending_block_mode::producing) {
            if( !process_unapplied_trxs( preprocess_deadline ) )
               return start_block_result::exhausted;


            auto scheduled_trx_deadline = preprocess_deadline;
            if (_max_scheduled_transaction_time_per_block_ms >= 0) {
               scheduled_trx_deadline = std::min<fc::time_point>(
                     scheduled_trx_deadline,
                     fc::time_point::now() + fc::milliseconds(_max_scheduled_transaction_time_per_block_ms)
               );
            }
            // may exhaust scheduled_trx_deadline but not preprocess_deadline, exhausted preprocess_deadline checked below
            process_scheduled_and_incoming_trxs( scheduled_trx_deadline, incoming_itr );
         }

         if( app().is_quiting() ) // db guard exception above in LOG_AND_DROP could have called app().quit()
            return start_block_result::failed;
         if ( should_interrupt_start_block( preprocess_deadline, pending_block_num ) || block_is_exhausted() ) {
            return start_block_result::exhausted;
         }

         if( !process_incoming_trxs( preprocess_deadline, incoming_itr ) )
            return start_block_result::exhausted;

         return start_block_result::succeeded;

      } catch ( const guard_exception& e ) {
         chain_plugin::handle_guard_exception(e);
         return start_block_result::failed;
      } catch ( std::bad_alloc& ) {
         chain_plugin::handle_bad_alloc();
      } catch ( boost::interprocess::bad_alloc& ) {
         chain_plugin::handle_db_exhaustion();
      }

   }

   return start_block_result::failed;
}

bool producer_plugin_impl::remove_expired_trxs( const fc::time_point& deadline )
{
   chain::controller& chain = chain_plug->chain();
   auto pending_block_time = chain.pending_block_time();
   auto pending_block_num = chain.pending_block_num();

   // remove all expired transactions
   size_t num_expired = 0;
   size_t orig_count = _unapplied_transactions.size();
   bool exhausted = !_unapplied_transactions.clear_expired( pending_block_time, [&](){ return should_interrupt_start_block(deadline, pending_block_num); },
         [&num_expired]( const packed_transaction_ptr& packed_trx_ptr, trx_enum_type trx_type ) {
            // expired exception is logged as part of next() call
            ++num_expired;
   });

   if( exhausted && _pending_block_mode == pending_block_mode::producing ) {
      fc_wlog( _log, "Unable to process all expired transactions of the ${n} transactions in the unapplied queue before deadline, "
                     "Expired ${expired}", ("n", orig_count)("expired", num_expired) );
   } else {
      fc_dlog( _log, "Processed ${ex} expired transactions of the ${n} transactions in the unapplied queue.",
               ("n", orig_count)("ex", num_expired) );
   }

   return !exhausted;
}

bool producer_plugin_impl::remove_expired_blacklisted_trxs( const fc::time_point& deadline )
{
   bool exhausted = false;
   auto& blacklist_by_expiry = _blacklisted_transactions.get<by_expiry>();
   if(!blacklist_by_expiry.empty()) {
      const chain::controller& chain = chain_plug->chain();
      const auto lib_time = chain.last_irreversible_block_time();
      const auto pending_block_num = chain.pending_block_num();

      int num_expired = 0;
      int orig_count = _blacklisted_transactions.size();

      while (!blacklist_by_expiry.empty() && blacklist_by_expiry.begin()->expiry <= lib_time) {
         if ( should_interrupt_start_block( deadline, pending_block_num ) ) {
            exhausted = true;
            break;
         }
         blacklist_by_expiry.erase(blacklist_by_expiry.begin());
         num_expired++;
      }

      fc_dlog(_log, "Processed ${n} blacklisted transactions, Expired ${expired}",
              ("n", orig_count)("expired", num_expired));
   }
   return !exhausted;
}

// Returns contract name, action name, and exception text of an exception that occurred in a contract
inline std::string get_detailed_contract_except_info(const packed_transaction_ptr& trx,
                                                     const transaction_trace_ptr& trace,
                                                     const fc::exception_ptr& except_ptr)
{
   std::string contract_name;
   std::string act_name;
   std::string details;

   if( trace && !trace->action_traces.empty() ) {
      auto last_action_ordinal = trace->action_traces.size() - 1;
      contract_name = trace->action_traces[last_action_ordinal].receiver.to_string();
      act_name = trace->action_traces[last_action_ordinal].act.name.to_string();
   } else if ( trx ) {
      const auto& actions = trx->get_transaction().actions;
      if( actions.empty() ) return details; // should not be possible
      contract_name = actions[0].account.to_string();
      act_name = actions[0].name.to_string();
   }

   details = except_ptr ? except_ptr->top_message() : (trace && trace->except) ? trace->except->top_message() : std::string();
   if (!details.empty()) {
      details = fc::format_string("${d}", fc::mutable_variant_object() ("d", details), true);  // true for limiting the formatted string size
   }

   // this format is parsed by external tools
   return "action: " + contract_name + ":" + act_name + ", " + details;
}

void producer_plugin_impl::log_trx_results( const transaction_metadata_ptr& trx,
                                            const transaction_trace_ptr& trace,
                                            const fc::time_point& start )
{
   uint32_t billed_cpu_time_us = (trace && trace->receipt) ? trace->receipt->cpu_usage_us : 0;
   log_trx_results( trx->packed_trx(), trace, nullptr, billed_cpu_time_us, start, trx->is_transient() );
}

void producer_plugin_impl::log_trx_results( const transaction_metadata_ptr& trx,
                                            const fc::exception_ptr& except_ptr )
{
   uint32_t billed_cpu_time_us = trx ? trx->billed_cpu_time_us : 0;
   log_trx_results( trx->packed_trx(), nullptr, except_ptr, billed_cpu_time_us, fc::time_point::now(), trx->is_transient() );
}

void producer_plugin_impl::log_trx_results( const packed_transaction_ptr& trx,
                                            const transaction_trace_ptr& trace,
                                            const fc::exception_ptr& except_ptr,
                                            uint32_t billed_cpu_us,
                                            const fc::time_point& start,
                                            bool is_transient )
{
   chain::controller& chain = chain_plug->chain();

   auto get_trace = [&](const transaction_trace_ptr& trace, const fc::exception_ptr& except_ptr) -> fc::variant {
      if( trace ) {
         return chain_plug->get_log_trx_trace( trace );
      } else {
         return fc::variant{except_ptr};
      }
   };

   bool except = except_ptr || (trace && trace->except);
   if (except) {
      if (_pending_block_mode == pending_block_mode::producing) {
         fc_dlog( is_transient ? _transient_trx_failed_trace_log : _trx_failed_trace_log,
            "[TRX_TRACE] Block ${block_num} for producer ${prod} is REJECTING ${desc}tx: ${txid}, auth: ${a}, ${details}",
            ("block_num", chain.head_block_num() + 1)("prod", get_pending_block_producer())
            ("desc", is_transient ? "transient " : "")("txid", trx->id())
            ("a", trx->get_transaction().first_authorizer())
            ("details", get_detailed_contract_except_info(trx, trace, except_ptr)));

         if ( !is_transient ) {
            fc_dlog(_trx_log, "[TRX_TRACE] Block ${block_num} for producer ${prod} is REJECTING tx: ${trx}",
                 ("block_num", chain.head_block_num() + 1)("prod", get_pending_block_producer())
                 ("trx", chain_plug->get_log_trx(trx->get_transaction())));
            fc_dlog(_trx_trace_failure_log, "[TRX_TRACE] Block ${block_num} for producer ${prod} is REJECTING tx: ${entire_trace}",
                 ("block_num", chain.head_block_num() + 1)("prod", get_pending_block_producer())
                 ("entire_trace", get_trace(trace, except_ptr)));
         }
      } else {
         fc_dlog( is_transient ? _transient_trx_failed_trace_log : _trx_failed_trace_log, "[TRX_TRACE] Speculative execution is REJECTING ${desc}tx: ${txid}, auth: ${a} : ${details}",
            ("desc", is_transient ? "transient " : "")
            ("txid", trx->id())("a", trx->get_transaction().first_authorizer())
            ("details", get_detailed_contract_except_info(trx, trace, except_ptr)));
         if ( !is_transient ) {
            fc_dlog(_trx_log, "[TRX_TRACE] Speculative execution is REJECTING tx: ${trx} ",
                    ("trx", chain_plug->get_log_trx(trx->get_transaction())));
            fc_dlog(_trx_trace_failure_log, "[TRX_TRACE] Speculative execution is REJECTING tx: ${entire_trace} ",
                    ("entire_trace", get_trace(trace, except_ptr)));
         }
      }
   } else {
      if (_pending_block_mode == pending_block_mode::producing) {
         fc_dlog( is_transient ? _transient_trx_successful_trace_log : _trx_successful_trace_log, "[TRX_TRACE] Block ${block_num} for producer ${prod} is ACCEPTING ${desc}tx: ${txid}, auth: ${a}, cpu: ${cpu}",
            ("block_num", chain.head_block_num() + 1)("prod", get_pending_block_producer())("desc", is_transient ? "transient " : "")("txid", trx->id())
            ("a", trx->get_transaction().first_authorizer())("cpu", billed_cpu_us));
         if ( !is_transient ) {
            fc_dlog(_trx_log, "[TRX_TRACE] Block ${block_num} for producer ${prod} is ACCEPTING tx: ${trx}",
                    ("block_num", chain.head_block_num() + 1)("prod", get_pending_block_producer())
                    ("trx", chain_plug->get_log_trx(trx->get_transaction())));
            fc_dlog(_trx_trace_success_log, "[TRX_TRACE] Block ${block_num} for producer ${prod} is ACCEPTING tx: ${entire_trace}",
                    ("block_num", chain.head_block_num() + 1)("prod", get_pending_block_producer())
                    ("entire_trace", get_trace(trace, except_ptr)));
         }
      } else {
         fc_dlog( is_transient ? _transient_trx_successful_trace_log : _trx_successful_trace_log, "[TRX_TRACE] Speculative execution is ACCEPTING ${desc}tx: ${txid}, auth: ${a}, cpu: ${cpu}",
            ("desc", is_transient ? "transient " : "")
            ("txid", trx->id())("a", trx->get_transaction().first_authorizer())
            ("cpu", billed_cpu_us));
         if ( !is_transient ) {
            fc_dlog(_trx_log, "[TRX_TRACE] Speculative execution is ACCEPTING tx: ${trx}",
                    ("trx", chain_plug->get_log_trx(trx->get_transaction())));
            fc_dlog(_trx_trace_success_log, "[TRX_TRACE] Speculative execution is ACCEPTING tx: ${entire_trace}",
                    ("entire_trace", get_trace(trace, except_ptr)));
         }
      }
   }
}

// Does not modify unapplied_transaction_queue
producer_plugin_impl::push_result
producer_plugin_impl::push_transaction( const fc::time_point& block_deadline,
                                        const transaction_metadata_ptr& trx,
                                        bool api_trx,
                                        bool return_failure_trace,
                                        next_function<transaction_trace_ptr> next )
{
   auto start = fc::time_point::now();

   bool disable_subjective_enforcement = (api_trx && _disable_subjective_api_billing)
                                         || (!api_trx && _disable_subjective_p2p_billing)
                                         || trx->is_transient();

   chain::controller& chain = chain_plug->chain();
   auto first_auth = trx->packed_trx()->get_transaction().first_authorizer();
   if( !disable_subjective_enforcement && _account_fails.failure_limit( first_auth ) ) {
      if( next ) {
         auto except_ptr = std::static_pointer_cast<fc::exception>( std::make_shared<tx_cpu_usage_exceeded>(
               FC_LOG_MESSAGE( error, "transaction ${id} exceeded failure limit for account ${a} until ${next_reset_time}",
                               ("id", trx->id())( "a", first_auth )
                               ("next_reset_time", _account_fails.next_reset_timepoint(chain.head_block_num(),chain.head_block_time()))) ) );
         log_trx_results( trx, except_ptr );
         next( except_ptr );
      }
      _time_tracker.add_fail_time(fc::time_point::now() - start, trx->is_transient());
      return push_result{.failed = true};
   }

   fc::microseconds max_trx_time = fc::milliseconds( _max_transaction_time_ms.load() );
   if( max_trx_time.count() < 0 ) max_trx_time = fc::microseconds::maximum();

   int64_t sub_bill = 0;
   if( !disable_subjective_enforcement )
      sub_bill = _subjective_billing.get_subjective_bill( first_auth, fc::time_point::now() );

   auto prev_billed_cpu_time_us = trx->billed_cpu_time_us;
   if( _pending_block_mode == pending_block_mode::producing && prev_billed_cpu_time_us > 0 ) {
      const auto& rl = chain.get_resource_limits_manager();
      if ( !_subjective_billing.is_account_disabled( first_auth ) && !rl.is_unlimited_cpu( first_auth ) ) {
         int64_t prev_billed_plus100_us = prev_billed_cpu_time_us + EOS_PERCENT( prev_billed_cpu_time_us, 100 * config::percent_1 );
         if( prev_billed_plus100_us < max_trx_time.count() ) max_trx_time = fc::microseconds( prev_billed_plus100_us );
      }
   }

   // Make sure db_read_only_mode always to be unset
   auto db_read_only_mode_guard = fc::make_scoped_exit([trx, &chain]{
      if( trx->is_read_only() )
         chain.unset_db_read_only_mode();
   });
   if( trx->is_read_only() )
      chain.set_db_read_only_mode();

   auto trace = chain.push_transaction( trx, block_deadline, max_trx_time, prev_billed_cpu_time_us, false, sub_bill );

   return handle_push_result(trx, next, start, chain, trace, return_failure_trace, disable_subjective_enforcement, first_auth, sub_bill, prev_billed_cpu_time_us);
}

producer_plugin_impl::push_result
producer_plugin_impl::handle_push_result( const transaction_metadata_ptr& trx,
                                          next_function<transaction_trace_ptr> next,
                                          const fc::time_point& start,
                                          const chain::controller& chain,
                                          const transaction_trace_ptr& trace,
                                          bool return_failure_trace,
                                          bool disable_subjective_enforcement,
                                          account_name first_auth,
                                          int64_t sub_bill,
                                          uint32_t prev_billed_cpu_time_us) {
   auto end = fc::time_point::now();
   push_result pr;
   if( trace->except ) {
      if ( chain.is_on_main_thread() ) {
         auto dur = end - start;
         _time_tracker.add_fail_time(dur, trx->is_transient());
      }
      if( exception_is_exhausted( *trace->except ) ) {
         if( _pending_block_mode == pending_block_mode::producing ) {
            fc_dlog(_trx_failed_trace_log, "[TRX_TRACE] Block ${block_num} for producer ${prod} COULD NOT FIT, tx: ${txid} RETRYING ",
                    ("block_num", chain.head_block_num() + 1)("prod", get_pending_block_producer())("txid", trx->id()));
         } else {
            fc_dlog(_trx_failed_trace_log, "[TRX_TRACE] Speculative execution COULD NOT FIT tx: ${txid} RETRYING", ("txid", trx->id()));
         }
         if ( !trx->is_read_only() )
            pr.block_exhausted = block_is_exhausted(); // smaller trx might fit
         pr.trx_exhausted = true;
      } else {
         pr.failed = true;
         const fc::exception& e = *trace->except;
         if( e.code() != tx_duplicate::code_value ) {
            fc_tlog( _log, "Subjective bill for failed ${a}: ${b} elapsed ${t}us, time ${r}us",
                     ("a",first_auth)("b",sub_bill)("t",trace->elapsed)("r", end - start));
            if (!disable_subjective_enforcement) // subjectively bill failure when producing since not in objective cpu account billing
               _subjective_billing.subjective_bill_failure( first_auth, trace->elapsed, fc::time_point::now() );

            log_trx_results( trx, trace, start );
            // this failed our configured maximum transaction time, we don't want to replay it
            fc_tlog( _log, "Failed ${c} trx, auth: ${a}, prev billed: ${p}us, ran: ${r}us, id: ${id}, except: ${e}",
                     ("c", e.code())("a", first_auth)("p", prev_billed_cpu_time_us)
                     ( "r", end - start)("id", trx->id())("e", e) );
            if( !disable_subjective_enforcement )
               _account_fails.add( first_auth, e );
         }
         if( next ) {
            if( return_failure_trace ) {
               next( trace );
            } else {
               auto e_ptr = trace->except->dynamic_copy_exception();
               next( e_ptr );
            }
         }
      }
   } else {
      fc_tlog( _log, "Subjective bill for success ${a}: ${b} elapsed ${t}us, time ${r}us",
               ("a",first_auth)("b",sub_bill)("t",trace->elapsed)("r", end - start));
      if ( chain.is_on_main_thread() ) {
         auto dur = end - start;
         _time_tracker.add_success_time(dur, trx->is_transient());
      }
      log_trx_results( trx, trace, start );
      // if producing then trx is in objective cpu account billing
      if (!disable_subjective_enforcement && _pending_block_mode != pending_block_mode::producing) {
         _subjective_billing.subjective_bill( trx->id(), trx->packed_trx()->expiration(), first_auth, trace->elapsed );
      }
      if( next ) next( trace );
   }

   return pr;
}

bool producer_plugin_impl::process_unapplied_trxs( const fc::time_point& deadline )
{
   bool exhausted = false;
   if( !_unapplied_transactions.empty() ) {
      const chain::controller& chain = chain_plug->chain();
      const auto pending_block_num = chain.pending_block_num();
      int num_applied = 0, num_failed = 0, num_processed = 0;
      auto unapplied_trxs_size = _unapplied_transactions.size();
      auto itr     = _unapplied_transactions.unapplied_begin();
      auto end_itr = _unapplied_transactions.unapplied_end();
      while( itr != end_itr ) {
         if( should_interrupt_start_block( deadline, pending_block_num ) ) {
            exhausted = true;
            break;
         }

         ++num_processed;
         try {
            push_result pr = push_transaction( deadline, itr->trx_meta, false, itr->return_failure_trace, itr->next );

            exhausted = pr.block_exhausted;
            if( exhausted ) {
               break;
            } else {
               if( pr.failed ) {
                  ++num_failed;
               } else {
                  ++num_applied;
               }
            }
            if( !pr.trx_exhausted ) {
               itr = _unapplied_transactions.erase( itr );
            } else {
               ++itr; // keep exhausted
            }
            continue;
         } LOG_AND_DROP();
         ++num_failed;
         ++itr;
      }

      fc_dlog( _log, "Processed ${m} of ${n} previously applied transactions, Applied ${applied}, Failed/Dropped ${failed}",
               ("m", num_processed)( "n", unapplied_trxs_size )("applied", num_applied)("failed", num_failed) );
   }
   return !exhausted;
}

void producer_plugin_impl::process_scheduled_and_incoming_trxs( const fc::time_point& deadline, unapplied_transaction_queue::iterator& itr )
{
   // scheduled transactions
   int num_applied = 0;
   int num_failed = 0;
   int num_processed = 0;
   bool exhausted = false;
   double incoming_trx_weight = 0.0;

   auto& blacklist_by_id = _blacklisted_transactions.get<by_id>();
   chain::controller& chain = chain_plug->chain();
   time_point pending_block_time = chain.pending_block_time();
   auto end = _unapplied_transactions.incoming_end();
   const auto& sch_idx = chain.db().get_index<generated_transaction_multi_index,by_delay>();
   const auto scheduled_trxs_size = sch_idx.size();
   auto sch_itr = sch_idx.begin();
   while( sch_itr != sch_idx.end() ) {
      if( sch_itr->delay_until > pending_block_time) break;    // not scheduled yet
      if( exhausted || deadline <= fc::time_point::now() ) {
         exhausted = true;
         break;
      }
      if( sch_itr->published >= pending_block_time ) {
         ++sch_itr;
         continue; // do not allow schedule and execute in same block
      }

      if (blacklist_by_id.find(sch_itr->trx_id) != blacklist_by_id.end()) {
         ++sch_itr;
         continue;
      }

      const transaction_id_type trx_id = sch_itr->trx_id; // make copy since reference could be invalidated
      const auto sch_expiration = sch_itr->expiration;
      auto sch_itr_next = sch_itr; // save off next since sch_itr may be invalidated by loop
      ++sch_itr_next;
      const auto next_delay_until = sch_itr_next != sch_idx.end() ? sch_itr_next->delay_until : sch_itr->delay_until;
      const auto next_id = sch_itr_next != sch_idx.end() ? sch_itr_next->id : sch_itr->id;

      num_processed++;

      // configurable ratio of incoming txns vs deferred txns
      while (incoming_trx_weight >= 1.0 && itr != end ) {
         if (deadline <= fc::time_point::now()) {
            exhausted = true;
            break;
         }

         incoming_trx_weight -= 1.0;

         auto trx_meta = itr->trx_meta;
         bool api_trx = itr->trx_type == trx_enum_type::incoming_api;

         push_result pr = push_transaction( deadline, trx_meta, api_trx, itr->return_failure_trace, itr->next );

         exhausted = pr.block_exhausted;
         if( pr.trx_exhausted ) {
            ++itr; // leave in incoming
         } else {
            itr = _unapplied_transactions.erase( itr );
         }

         if( exhausted ) break;
      }

      if (exhausted || deadline <= fc::time_point::now()) {
         exhausted = true;
         break;
      }

      auto get_first_authorizer = [&](const transaction_trace_ptr& trace) {
         for( const auto& a : trace->action_traces ) {
            for( const auto& u : a.act.authorization )
               return u.actor;
         }
         return account_name();
      };

      try {
         auto start = fc::time_point::now();
         fc::microseconds max_trx_time = fc::milliseconds( _max_transaction_time_ms.load() );
         if( max_trx_time.count() < 0 ) max_trx_time = fc::microseconds::maximum();

         auto trace = chain.push_scheduled_transaction(trx_id, deadline, max_trx_time, 0, false);
         auto end = fc::time_point::now();
         if (trace->except) {
            _time_tracker.add_fail_time(end - start, false); // delayed transaction cannot be transient
            if (exception_is_exhausted(*trace->except)) {
               if( block_is_exhausted() ) {
                  exhausted = true;
                  break;
               }
            } else {
               fc_dlog(_trx_failed_trace_log,
                       "[TRX_TRACE] Block ${block_num} for producer ${prod} is REJECTING scheduled tx: ${txid}, time: ${r}, auth: ${a} : ${details}",
                       ("block_num", chain.head_block_num() + 1)("prod", get_pending_block_producer())
                       ("txid", trx_id)("r", end - start)("a", get_first_authorizer(trace))
                       ("details", get_detailed_contract_except_info(nullptr, trace, nullptr)));
               fc_dlog(_trx_trace_failure_log, "[TRX_TRACE] Block ${block_num} for producer ${prod} is REJECTING scheduled tx: ${entire_trace}",
                       ("block_num", chain.head_block_num() + 1)("prod", get_pending_block_producer())
                       ("entire_trace", chain_plug->get_log_trx_trace(trace)));
               // this failed our configured maximum transaction time, we don't want to replay it add it to a blacklist
               _blacklisted_transactions.insert(transaction_id_with_expiry{trx_id, sch_expiration});
               num_failed++;
            }
         } else {
            _time_tracker.add_success_time(end - start, false); // delayed transaction cannot be transient
            fc_dlog(_trx_successful_trace_log,
                    "[TRX_TRACE] Block ${block_num} for producer ${prod} is ACCEPTING scheduled tx: ${txid}, time: ${r}, auth: ${a}, cpu: ${cpu}",
                    ("block_num", chain.head_block_num() + 1)("prod", get_pending_block_producer())
                    ("txid", trx_id)("r", end - start)("a", get_first_authorizer(trace))
                    ("cpu", trace->receipt ? trace->receipt->cpu_usage_us : 0));
            fc_dlog(_trx_trace_success_log, "[TRX_TRACE] Block ${block_num} for producer ${prod} is ACCEPTING scheduled tx: ${entire_trace}",
                    ("block_num", chain.head_block_num() + 1)("prod", get_pending_block_producer())
                    ("entire_trace", chain_plug->get_log_trx_trace(trace)));
            num_applied++;
         }
      } LOG_AND_DROP();

      incoming_trx_weight += _incoming_defer_ratio;

      if( sch_itr_next == sch_idx.end() ) break;
      sch_itr = sch_idx.lower_bound( boost::make_tuple( next_delay_until, next_id ) );
   }

   if( scheduled_trxs_size > 0 ) {
      fc_dlog( _log,
               "Processed ${m} of ${n} scheduled transactions, Applied ${applied}, Failed/Dropped ${failed}",
               ( "m", num_processed )( "n", scheduled_trxs_size )( "applied", num_applied )( "failed", num_failed ) );
   }
}

bool producer_plugin_impl::process_incoming_trxs( const fc::time_point& deadline, unapplied_transaction_queue::iterator& itr )
{
   bool exhausted = false;
   auto end = _unapplied_transactions.incoming_end();
   if( itr != end ) {
      size_t processed = 0;
      fc_dlog( _log, "Processing ${n} pending transactions", ("n", _unapplied_transactions.incoming_size()) );
      const chain::controller& chain = chain_plug->chain();
      const auto pending_block_num = chain.pending_block_num();
      while( itr != end ) {
         if ( should_interrupt_start_block( deadline, pending_block_num ) ) {
            exhausted = true;
            break;
         }

         auto trx_meta = itr->trx_meta;
         bool api_trx = itr->trx_type == trx_enum_type::incoming_api;

         push_result pr = push_transaction( deadline, trx_meta, api_trx, itr->return_failure_trace, itr->next );

         exhausted = pr.block_exhausted;
         if( pr.trx_exhausted ) {
            ++itr; // leave in incoming
         } else {
            itr = _unapplied_transactions.erase( itr );
         }

         if( exhausted ) break;
         ++processed;
      }
      fc_dlog( _log, "Processed ${n} pending transactions, ${p} left", ("n", processed)("p", _unapplied_transactions.incoming_size()) );
   }
   return !exhausted;
}

bool producer_plugin_impl::block_is_exhausted() const {
   const chain::controller& chain = chain_plug->chain();
   const auto& rl = chain.get_resource_limits_manager();

   const uint64_t cpu_limit = rl.get_block_cpu_limit();
   if( cpu_limit < _max_block_cpu_usage_threshold_us ) return true;
   const uint64_t net_limit = rl.get_block_net_limit();
   if( net_limit < _max_block_net_usage_threshold_bytes ) return true;
   return false;
}

// Example:
// --> Start block A (block time x.500) at time x.000
// -> start_block()
// --> deadline, produce block x.500 at time x.400 (assuming 80% cpu block effort)
// -> Idle
// --> Start block B (block time y.000) at time x.500
void producer_plugin_impl::schedule_production_loop() {
   _timer.cancel();

   auto result = start_block();

   _idle_trx_time = fc::time_point::now();

   if (result == start_block_result::failed) {
      elog("Failed to start a pending block, will try again later");
      _timer.expires_from_now( boost::posix_time::microseconds( config::block_interval_us  / 10 ));

      // we failed to start a block, so try again later?
      _timer.async_wait( app().executor().wrap( priority::high, exec_queue::general,
          [weak_this = weak_from_this(), cid = ++_timer_corelation_id]( const boost::system::error_code& ec ) {
             auto self = weak_this.lock();
             if( self && ec != boost::asio::error::operation_aborted && cid == self->_timer_corelation_id ) {
                self->schedule_production_loop();
             }
          } ) );
   } else if (result == start_block_result::waiting_for_block){
      if (!_producers.empty() && !production_disabled_by_policy()) {
         fc_dlog(_log, "Waiting till another block is received and scheduling Speculative/Production Change");
         schedule_delayed_production_loop(weak_from_this(), calculate_producer_wake_up_time(calculate_pending_block_time()));
      } else {
         fc_tlog(_log, "Waiting till another block is received");
         // nothing to do until more blocks arrive
      }

   } else if (result == start_block_result::waiting_for_production) {
      // scheduled in start_block()

   } else if (_pending_block_mode == pending_block_mode::producing) {
      schedule_maybe_produce_block( result == start_block_result::exhausted );

   } else if (_pending_block_mode == pending_block_mode::speculating && !_producers.empty() && !production_disabled_by_policy()){
      chain::controller& chain = chain_plug->chain();
      fc_dlog(_log, "Speculative Block Created; Scheduling Speculative/Production Change");
      EOS_ASSERT( chain.is_building_block(), missing_pending_block_state, "speculating without pending_block_state" );
      schedule_delayed_production_loop(weak_from_this(), calculate_producer_wake_up_time(chain.pending_block_timestamp()));
   } else {
      fc_dlog(_log, "Speculative Block Created");
   }
}

void producer_plugin_impl::schedule_maybe_produce_block( bool exhausted ) {
   chain::controller& chain = chain_plug->chain();

   // we succeeded but block may be exhausted
   static const boost::posix_time::ptime epoch( boost::gregorian::date( 1970, 1, 1 ) );
   auto deadline = block_timing_util::calculate_block_deadline(_cpu_effort_us, _pending_block_mode, chain.pending_block_time() );

   if( !exhausted && deadline > fc::time_point::now() ) {
      // ship this block off no later than its deadline
      EOS_ASSERT( chain.is_building_block(), missing_pending_block_state,
                  "producing without pending_block_state, start_block succeeded" );
      _timer.expires_at( epoch + boost::posix_time::microseconds( deadline.time_since_epoch().count() ) );
      fc_dlog( _log, "Scheduling Block Production on Normal Block #${num} for ${time}",
               ("num", chain.head_block_num() + 1)( "time", deadline ) );
   } else {
      EOS_ASSERT( chain.is_building_block(), missing_pending_block_state, "producing without pending_block_state" );
      _timer.expires_from_now( boost::posix_time::microseconds( 0 ) );
      fc_dlog( _log, "Scheduling Block Production on ${desc} Block #${num} immediately",
               ("num", chain.head_block_num() + 1)("desc", block_is_exhausted() ? "Exhausted" : "Deadline exceeded") );
   }

   _timer.async_wait( app().executor().wrap( priority::high, exec_queue::general,
         [&chain, weak_this = weak_from_this(), cid=++_timer_corelation_id](const boost::system::error_code& ec) {
            auto self = weak_this.lock();
            if( self && ec != boost::asio::error::operation_aborted && cid == self->_timer_corelation_id ) {
               // pending_block_state expected, but can't assert inside async_wait
               auto block_num = chain.is_building_block() ? chain.head_block_num() + 1 : 0;
               fc_dlog( _log, "Produce block timer for ${num} running at ${time}", ("num", block_num)("time", fc::time_point::now()) );
               auto res = self->maybe_produce_block();
               fc_dlog( _log, "Producing Block #${num} returned: ${res}", ("num", block_num)( "res", res ) );
            }
         } ) );
}



std::optional<fc::time_point> producer_plugin_impl::calculate_producer_wake_up_time( const block_timestamp_type& ref_block_time ) const {
   auto ref_block_slot = ref_block_time.slot;
   // if we have any producers then we should at least set a timer for our next available slot
   uint32_t wake_up_slot = UINT32_MAX;
   for (const auto& p : _producers) {
      auto next_producer_block_slot = calculate_next_block_slot(p, ref_block_slot);
      wake_up_slot = std::min(next_producer_block_slot, wake_up_slot);
   }
   if( wake_up_slot == UINT32_MAX ) {
      fc_dlog(_log, "Not Scheduling Speculative/Production, no local producers had valid wake up times");
      return {};
   }

   return block_timing_util::production_round_block_start_time(_cpu_effort_us, block_timestamp_type(wake_up_slot));
}

void producer_plugin_impl::schedule_delayed_production_loop(const std::weak_ptr<producer_plugin_impl>& weak_this, std::optional<fc::time_point> wake_up_time) {
   if (wake_up_time) {
      fc_dlog(_log, "Scheduling Speculative/Production Change at ${time}", ("time", wake_up_time));
      static const boost::posix_time::ptime epoch(boost::gregorian::date(1970, 1, 1));
      _timer.expires_at(epoch + boost::posix_time::microseconds(wake_up_time->time_since_epoch().count()));
      _timer.async_wait( app().executor().wrap( priority::high, exec_queue::general,
         [weak_this,cid=++_timer_corelation_id](const boost::system::error_code& ec) {
            auto self = weak_this.lock();
            if( self && ec != boost::asio::error::operation_aborted && cid == self->_timer_corelation_id ) {
               self->schedule_production_loop();
            }
         } ) );
   }
}


bool producer_plugin_impl::maybe_produce_block() {
   auto reschedule = fc::make_scoped_exit([this]{
      schedule_production_loop();
   });

   try {
      produce_block();
      return true;
   } LOG_AND_DROP();

   fc_dlog(_log, "Aborting block due to produce_block error");
   abort_block();
   return false;
}

static auto make_debug_time_logger() {
   auto start = fc::time_point::now();
   return fc::make_scoped_exit([=](){
      fc_dlog(_log, "Signing took ${ms}us", ("ms", fc::time_point::now() - start) );
   });
}

static auto maybe_make_debug_time_logger() -> std::optional<decltype(make_debug_time_logger())> {
   if (_log.is_enabled( fc::log_level::debug ) ){
      return make_debug_time_logger();
   } else {
      return {};
   }
}

void producer_plugin_impl::produce_block() {
   auto start = fc::time_point::now();
   EOS_ASSERT(_pending_block_mode == pending_block_mode::producing, producer_exception, "called produce_block while not actually producing");
   chain::controller& chain = chain_plug->chain();
   EOS_ASSERT(chain.is_building_block(), missing_pending_block_state, "pending_block_state does not exist but it should, another plugin may have corrupted it");

   const auto& auth = chain.pending_block_signing_authority();
   std::vector<std::reference_wrapper<const signature_provider_type>> relevant_providers;

   relevant_providers.reserve(_signature_providers.size());

   producer_authority::for_each_key(auth, [&](const public_key_type& key){
      const auto& iter = _signature_providers.find(key);
      if (iter != _signature_providers.end()) {
         relevant_providers.emplace_back(iter->second);
      }
   });

   EOS_ASSERT(relevant_providers.size() > 0, producer_priv_key_not_found, "Attempting to produce a block for which we don't have any relevant private keys");

   if (_protocol_features_signaled) {
      _protocol_features_to_activate.clear(); // clear _protocol_features_to_activate as it is already set in pending_block
      _protocol_features_signaled = false;
   }

   //idump( (fc::time_point::now() - chain.pending_block_time()) );
   controller::block_report br;
   chain.finalize_block( br, [&]( const digest_type& d ) {
      auto debug_logger = maybe_make_debug_time_logger();
      vector<signature_type> sigs;
      sigs.reserve(relevant_providers.size());

      // sign with all relevant public keys
      for (const auto& p : relevant_providers) {
         sigs.emplace_back(p.get()(d));
      }
      return sigs;
   } );

   chain.commit_block();

   block_state_ptr new_bs = chain.head_block_state();

   _time_tracker.report(_idle_trx_time, new_bs->block_num);

   br.total_time += fc::time_point::now() - start;

   ++_metrics.blocks_produced.value;
   _metrics.trxs_produced.value += new_bs->block->transactions.size();

   ilog("Produced block ${id}... #${n} @ ${t} signed by ${p} "
        "[trxs: ${count}, lib: ${lib}, confirmed: ${confs}, net: ${net}, cpu: ${cpu}, elapsed: ${et}, time: ${tt}]",
        ("p",new_bs->header.producer)("id",new_bs->id.str().substr(8,16))
        ("n",new_bs->block_num)("t",new_bs->header.timestamp)
        ("count",new_bs->block->transactions.size())("lib",chain.last_irreversible_block_num())
        ("net", br.total_net_usage)("cpu", br.total_cpu_usage_us)("et", br.total_elapsed_time)("tt", br.total_time)
        ("confs", new_bs->header.confirmed));
}

void producer_plugin::received_block(uint32_t block_num) {
   my->_received_block = block_num;
}

void producer_plugin::log_failed_transaction(const transaction_id_type& trx_id, const packed_transaction_ptr& packed_trx_ptr, const char* reason) const {
   fc_dlog(_trx_log, "[TRX_TRACE] Speculative execution is REJECTING tx: ${trx}",
           ("entire_trx", packed_trx_ptr ? my->chain_plug->get_log_trx(packed_trx_ptr->get_transaction()) : fc::variant{trx_id}));
   fc_dlog(_trx_failed_trace_log, "[TRX_TRACE] Speculative execution is REJECTING tx: ${txid} : ${why}",
            ("txid", trx_id)("why", reason));
   fc_dlog(_trx_trace_failure_log, "[TRX_TRACE] Speculative execution is REJECTING tx: ${entire_trx}",
            ("entire_trx", packed_trx_ptr ? my->chain_plug->get_log_trx(packed_trx_ptr->get_transaction()) : fc::variant{trx_id}));
}

// Called from app thread
void producer_plugin_impl::switch_to_write_window() {
   if ( _log.is_enabled( fc::log_level::debug ) ) {
      auto now = fc::time_point::now();
      fc_dlog( _log, "Read-only threads ${n}, read window ${r}us, total all threads ${t}us",
               ("n", _ro_thread_pool_size)
               ("r", now - _ro_read_window_start_time)
               ("t", _ro_all_threads_exec_time_us.load()));
   }

   // this method can be called from multiple places. it is possible
   // we are already in write window.
   if ( app().executor().is_write_window() ) {
      return;
   }

   EOS_ASSERT(_ro_num_active_trx_exec_tasks.load() == 0 && _ro_trx_exec_tasks_fut.empty(), producer_exception, "no read-only tasks should be running before switching to write window");
   _ro_timer.cancel();

   start_write_window();
}

// Called from app thread
void producer_plugin_impl::start_write_window() {
   chain::controller& chain = chain_plug->chain();

   app().executor().set_to_write_window();
   chain.unset_db_read_only_mode();
   _idle_trx_time = fc::time_point::now();

   auto expire_time = boost::posix_time::microseconds(_ro_write_window_time_us.count());
   _ro_timer.expires_from_now( expire_time );
   _ro_timer.async_wait( app().executor().wrap(  // stay on app thread
      priority::high,
      exec_queue::read_only_trx_safe, // placed in read_only_trx_safe queue so it is ensured to be executed in either window
      [weak_this = weak_from_this()]( const boost::system::error_code& ec ) {
         auto self = weak_this.lock();
         if( self && ec != boost::asio::error::operation_aborted ) {
            self->switch_to_read_window();
         }
      }));
}

// Called from app thread
void producer_plugin_impl::switch_to_read_window() {
   EOS_ASSERT(app().executor().is_write_window(),  producer_exception, "expected to be in write window");
   EOS_ASSERT(_ro_num_active_trx_exec_tasks.load() == 0 && _ro_trx_exec_tasks_fut.empty(),  producer_exception, "_ro_trx_exec_tasks_fut expected to be empty" );

   _ro_timer.cancel();
   _time_tracker.add_idle_time( fc::time_point::now() - _idle_trx_time );

   // we are in write window, so no read-only trx threads are processing transactions.
   // _ro_trx_queue is not being accessed. No need to lock.
   if ( _ro_trx_queue.empty() ) { // no read-only trxs to process. stay in write window
      start_write_window(); // restart write window timer for next round
      return;
   }

   auto& chain = chain_plug->chain();
   uint32_t pending_block_num = chain.head_block_num() + 1;
   app().executor().set_to_read_window();
   chain.set_db_read_only_mode();
   _ro_read_window_start_time = fc::time_point::now();
   _ro_all_threads_exec_time_us = 0;

   // start a read-only transaction execution task in each thread in the thread pool
   _ro_num_active_trx_exec_tasks = _ro_thread_pool_size;
   auto start_time = fc::time_point::now();
   _ro_trx_queue.set_exit_criteria(_ro_thread_pool_size, &_received_block, pending_block_num, start_time + _ro_read_window_effective_time_us);
   for (auto i = 0; i < _ro_thread_pool_size; ++i ) {
      _ro_trx_exec_tasks_fut.emplace_back( post_async_task( _ro_thread_pool.get_executor(), [this, start_time] () {
         return read_only_trx_execution_task(start_time);
      }) );
   }

   auto expire_time = boost::posix_time::microseconds(_ro_read_window_time_us.count());
   _ro_timer.expires_from_now( expire_time );
   _ro_timer.async_wait( app().executor().wrap(  // stay on app thread
      priority::high,
      exec_queue::read_only_trx_safe,
      [weak_this = weak_from_this()]( const boost::system::error_code& ec ) {
         auto self = weak_this.lock();
         if( self && ec != boost::asio::error::operation_aborted ) {
            // use future to make sure all read-only tasks finished before switching to write window
            for ( auto& task: self->_ro_trx_exec_tasks_fut ) {
               task.get();
            }
            self->_ro_trx_exec_tasks_fut.clear();
            self->switch_to_write_window();
          } else if ( self ) {
             self->_ro_trx_exec_tasks_fut.clear();
          }
       }));
}

// Called from a read only trx thread. Run in parallel with app and other read only trx threads
bool producer_plugin_impl::read_only_trx_execution_task(fc::time_point start) {
   // We have 4 ways to break out the while loop:
   // 1. pass read window deadline
   // 2. Net_plugin receives a block
   // 3. No more transactions in the read-only trx queue
   // 4. A transaction execution is exhaused
<<<<<<< HEAD
   while ( fc::time_point::now() < read_window_deadline && !_received_block ) {
      std::unique_lock<std::mutex> lck( _ro_trx_queue.mtx );
      if ( _ro_trx_queue.queue.empty() ) {
         break;
      }
      auto trx = _ro_trx_queue.queue.front();
      _ro_trx_queue.queue.pop_front();
      lck.unlock();
=======
   ro_trx_t trx;
   while ( _ro_trx_queue.pop_front(trx) ) {
      // If the queue is empty, pop_front() waits on condition variable, and returns false
      // when and only when all tasks must exit (i.e queue is empty and all tasks are idle, or
      // we have reached the end of the read window, or net plugin received a block)
>>>>>>> e2262962

      auto retry = process_read_only_transaction( trx.trx, trx.next, start );
      if ( retry ) {
         _ro_trx_queue.push_front(std::move(trx));
         // Do not schedule new execution
         break;
      }
   }

   // If all tasks are finished, do not wait until end of read window; switch to write window now.
   if ( --_ro_num_active_trx_exec_tasks == 0 ) {
      // Do switching on app thread to serialize
      app().executor().post( priority::high, exec_queue::read_only_trx_safe, [self=this]() {
         self->_ro_trx_exec_tasks_fut.clear();
         self->switch_to_write_window();
      } );
   }

   return true;
}

// Called from a read only trx thread. Run in parallel with app and other read only trx threads
// Return whether the trx needs to be retried in next read window
bool producer_plugin_impl::process_read_only_transaction(const packed_transaction_ptr& trx, const next_function<transaction_trace_ptr>& next, const fc::time_point& read_window_start_time) {
   chain::controller& chain = chain_plug->chain();
   auto future = transaction_metadata::start_recover_keys( trx, _thread_pool.get_executor(),
                                                           chain.get_chain_id(), fc::microseconds::maximum(),
                                                           transaction_metadata::trx_type::read_only,
                                                           chain.configured_subjective_signature_length_limit() );
   auto exception_handler = [&next](fc::exception_ptr ex) {
      next( std::move(ex) );
      return false;
   };
   future.wait();
   try {
      auto trx_metadata = future.get();
      return push_read_only_transaction( trx_metadata, next, read_window_start_time );
   } CATCH_AND_CALL(exception_handler);
   return false;
}

// Called from a read_only_trx execution thread
// Return whether the trx needs to be retried in next read window
bool producer_plugin_impl::push_read_only_transaction(
            const transaction_metadata_ptr& trx,
            next_function<transaction_trace_ptr> next,
            const fc::time_point& read_window_start_time) {
   auto retry = false;
   chain::controller& chain = chain_plug->chain();

   if( !chain.is_building_block() ) {
      // try next round
      return true;
   }

   try {
      const auto block_deadline = _pending_block_deadline;
      auto start = fc::time_point::now();
      auto time_used_in_read_window_us = ( start - read_window_start_time );
      if ( time_used_in_read_window_us >= _ro_read_window_time_us ) {
         // already passed read-window deadline, try next round
         return true;
      }

      auto remaining_time_in_read_window_us = _ro_read_window_time_us - time_used_in_read_window_us;
      // Ensure the trx to finish by the end of read-window.
      auto window_deadline = std::min( start + remaining_time_in_read_window_us, block_deadline );

      auto trace = chain.push_transaction( trx, window_deadline, _ro_max_trx_time_us, 0, false, 0 );
      if ( _log.is_enabled( fc::log_level::debug ) ) {
         auto dur = fc::time_point::now() - start;
         _ro_all_threads_exec_time_us += dur.count();
      }
      auto pr = handle_push_result(trx, next, start, chain, trace, true /*return_failure_trace*/, true /*disable_subjective_enforcement*/, {} /*first_auth*/, 0 /*sub_bill*/, 0 /*prev_billed_cpu_time_us*/);
      // If a transaction was exhausted, that indicates we are close to
      // the end of read window. Retry in next round.
      retry = pr.trx_exhausted;
   } catch ( const guard_exception& e ) {
      chain_plugin::handle_guard_exception(e);
   } catch ( boost::interprocess::bad_alloc& ) {
      chain_plugin::handle_db_exhaustion();
   } catch ( std::bad_alloc& ) {
      chain_plugin::handle_bad_alloc();
   } CATCH_AND_CALL(next);

   return retry;
}

const std::set<account_name>& producer_plugin::producer_accounts() const {
   return my->_producers;
}

void producer_plugin::register_metrics_listener(metrics_listener listener) {
   my->_metrics.register_listener(listener);
}
} // namespace eosio<|MERGE_RESOLUTION|>--- conflicted
+++ resolved
@@ -1833,20 +1833,7 @@
    return block_time;
 }
 
-<<<<<<< HEAD
-bool producer_plugin_impl::should_interrupt_start_block( const fc::time_point& deadline ) const {
-=======
-fc::time_point producer_plugin_impl::calculate_block_deadline( const fc::time_point& block_time ) const {
-   if( _pending_block_mode == pending_block_mode::producing ) {
-      bool last_block = ((block_timestamp_type( block_time ).slot % config::producer_repetitions) == config::producer_repetitions - 1);
-      return block_time + fc::microseconds(last_block ? _last_block_time_offset_us : _produce_time_offset_us);
-   } else {
-      return block_time + fc::microseconds(_produce_time_offset_us);
-   }
-}
-
 bool producer_plugin_impl::should_interrupt_start_block( const fc::time_point& deadline, uint32_t pending_block_num ) const {
->>>>>>> e2262962
    if( _pending_block_mode == pending_block_mode::producing ) {
       return deadline <= fc::time_point::now();
    }
@@ -1871,11 +1858,7 @@
 
    const fc::time_point now = fc::time_point::now();
    const fc::time_point block_time = calculate_pending_block_time();
-<<<<<<< HEAD
-=======
    const uint32_t pending_block_num = hbs->block_num + 1;
-   const fc::time_point preprocess_deadline = calculate_block_deadline(block_time);
->>>>>>> e2262962
 
    _pending_block_mode = pending_block_mode::producing;
 
@@ -1942,16 +1925,9 @@
    if (production_round_index == 0) {
        // first block of our round, wait for block production window
       const auto start_block_time = block_time - fc::microseconds( config::block_interval_us );
-<<<<<<< HEAD
       if (now < start_block_time) {
          fc_dlog( _log, "Not starting block until ${bt}", ("bt", start_block_time) );
          schedule_delayed_production_loop( weak_from_this(), start_block_time );
-=======
-      if( now < start_block_time ) {
-         fc_dlog(_log, "Not producing block waiting for production window ${n} ${bt}", ("n", pending_block_num)("bt", block_time) );
-         // start_block_time instead of block_time because schedule_delayed_production_loop calculates next block time from given time
-         schedule_delayed_production_loop(weak_from_this(), calculate_producer_wake_up_time(start_block_time));
->>>>>>> e2262962
          return start_block_result::waiting_for_production;
       }
    }
@@ -2944,22 +2920,11 @@
    // 2. Net_plugin receives a block
    // 3. No more transactions in the read-only trx queue
    // 4. A transaction execution is exhaused
-<<<<<<< HEAD
-   while ( fc::time_point::now() < read_window_deadline && !_received_block ) {
-      std::unique_lock<std::mutex> lck( _ro_trx_queue.mtx );
-      if ( _ro_trx_queue.queue.empty() ) {
-         break;
-      }
-      auto trx = _ro_trx_queue.queue.front();
-      _ro_trx_queue.queue.pop_front();
-      lck.unlock();
-=======
    ro_trx_t trx;
    while ( _ro_trx_queue.pop_front(trx) ) {
       // If the queue is empty, pop_front() waits on condition variable, and returns false
       // when and only when all tasks must exit (i.e queue is empty and all tasks are idle, or
       // we have reached the end of the read window, or net plugin received a block)
->>>>>>> e2262962
 
       auto retry = process_read_only_transaction( trx.trx, trx.next, start );
       if ( retry ) {
