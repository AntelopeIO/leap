--- conflicted
+++ resolved
@@ -2050,30 +2050,18 @@
          pr.trx_exhausted = true;
       } else {
          pr.failed = true;
-<<<<<<< HEAD
          const fc::exception& e = *trace->except;
          if( e.code() != tx_duplicate::code_value ) {
-            fc_dlog( _trx_failed_trace_log, "Subjective bill for failed ${a}: ${b} elapsed ${t}us, time ${r}us",
-=======
-         auto failure_code = trace->except->code();
-         if( failure_code != tx_duplicate::code_value ) {
             fc_tlog( _log, "Subjective bill for failed ${a}: ${b} elapsed ${t}us, time ${r}us",
->>>>>>> 258a06ab
                      ("a",first_auth)("b",sub_bill)("t",trace->elapsed)("r", end - start));
             if (!disable_subjective_enforcement) // subjectively bill failure when producing since not in objective cpu account billing
                _subjective_billing.subjective_bill_failure( first_auth, trace->elapsed, fc::time_point::now() );
 
             log_trx_results( trx, trace, start );
             // this failed our configured maximum transaction time, we don't want to replay it
-<<<<<<< HEAD
-            fc_dlog( _trx_failed_trace_log, "Failed ${c} trx, auth: ${a}, prev billed: ${p}us, ran: ${r}us, id: ${id}, except: ${e}",
+            fc_tlog( _log, "Failed ${c} trx, auth: ${a}, prev billed: ${p}us, ran: ${r}us, id: ${id}, except: ${e}",
                      ("c", e.code())("a", first_auth)("p", prev_billed_cpu_time_us)
                      ( "r", end - start)("id", trx->id())("e", e) );
-=======
-            fc_tlog( _log, "Failed ${c} trx, auth: ${a}, prev billed: ${p}us, ran: ${r}us, id: ${id}",
-                     ("c", failure_code)("a", first_auth)("p", prev_billed_cpu_time_us)
-                     ( "r", end - start )( "id", trx->id() ) );
->>>>>>> 258a06ab
             if( !disable_subjective_enforcement )
                _account_fails.add( first_auth, e );
          }
