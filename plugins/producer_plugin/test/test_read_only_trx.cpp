#define BOOST_TEST_MODULE producer_read_only_trxs
#include <boost/test/included/unit_test.hpp>

#include <eosio/producer_plugin/producer_plugin.hpp>
#include <eosio/testing/tester.hpp>
#include <eosio/chain/genesis_state.hpp>
#include <eosio/chain/thread_utils.hpp>
#include <eosio/chain/transaction_metadata.hpp>
#include <eosio/chain/trace.hpp>
#include <eosio/chain/name.hpp>
#include <eosio/chain/application.hpp>

namespace eosio::test::detail {
using namespace eosio::chain::literals;
struct testit {
   uint64_t      id;
   testit( uint64_t id = 0 )
         :id(id){}
   static account_name get_account() {
      return chain::config::system_account_name;
   }
   static action_name get_name() {
      return "testit"_n;
   }
};
}
FC_REFLECT( eosio::test::detail::testit, (id) )

namespace {
using namespace eosio;
using namespace eosio::chain;
using namespace eosio::test::detail;

auto make_unique_trx( const chain_id_type& chain_id ) {
   static uint64_t nextid = 0;
   ++nextid;
   account_name creator = config::system_account_name;
   signed_transaction trx;
   trx.expiration = fc::time_point::now() + fc::seconds( nextid % 50 == 0 ? 0 : 60 ); // fail some transactions via expired
   if( nextid % 10 == 0 ) {
      // fail some for authorization (read-only transaction should not have authorization)
      trx.actions.emplace_back( vector<permission_level>{{creator, config::active_name}}, testit{nextid} );
   } else {
      vector<permission_level> no_auth{};
      trx.actions.emplace_back( no_auth, testit{nextid} );
   }
   return std::make_shared<packed_transaction>( std::move(trx) );
}
}

BOOST_AUTO_TEST_SUITE(read_only_trxs)

void error_handling_common(std::vector<const char*>& specific_args) {
   appbase::scoped_app app;
   fc::temp_directory temp;
   auto temp_dir_str = temp.path().string();
   
   fc::logger::get(DEFAULT_LOGGER).set_log_level(fc::log_level::debug);
   std::vector<const char*> argv =
      {"test", "--data-dir", temp_dir_str.c_str(), "--config-dir", temp_dir_str.c_str()};
   argv.insert( argv.end(), specific_args.begin(), specific_args.end() );
   BOOST_CHECK_EQUAL( app->initialize<producer_plugin>( argv.size(), (char**) &argv[0]), false );
}

// --read-only-thread not allowed on producer node
BOOST_AUTO_TEST_CASE(read_only_on_producer) {
   std::vector<const char*> specific_args = {"-p", "eosio", "-e", "--read-only-threads", "2" };
   error_handling_common(specific_args);
}

// read_window_time must be greater than max_transaction_time + 10ms
BOOST_AUTO_TEST_CASE(invalid_read_window_time) {
   std::vector<const char*> specific_args = { "--read-only-threads", "2", "--max-transaction-time", "10", "--read-only-write-window-time-us", "50000", "--read-only-read-window-time-us", "20000" }; // 20000 not greater than --max-transaction-time (10ms) + 10000us (minimum margin)
   error_handling_common(specific_args);
}

void test_trxs_common(std::vector<const char*>& specific_args) {
   using namespace std::chrono_literals;
   appbase::scoped_app app;
   fc::temp_directory temp;
   auto temp_dir_str = temp.path().string();
   
   std::promise<std::tuple<producer_plugin*, chain_plugin*>> plugin_promise;
   std::future<std::tuple<producer_plugin*, chain_plugin*>> plugin_fut = plugin_promise.get_future();
   std::thread app_thread( [&]() {
      fc::logger::get(DEFAULT_LOGGER).set_log_level(fc::log_level::debug);
      std::vector<const char*> argv = {"test", "--data-dir", temp_dir_str.c_str(), "--config-dir", temp_dir_str.c_str()};
      argv.insert( argv.end(), specific_args.begin(), specific_args.end() );
      app->initialize<chain_plugin, producer_plugin>( argv.size(), (char**) &argv[0] );
      app->startup();
      plugin_promise.set_value( {app->find_plugin<producer_plugin>(), app->find_plugin<chain_plugin>()} );
      app->exec();
   } );

   auto[prod_plug, chain_plug] = plugin_fut.get();
   auto chain_id = chain_plug->get_chain_id();

   std::atomic<size_t> next_calls = 0;
   std::atomic<size_t> num_posts = 0;
   std::atomic<size_t> trace_with_except = 0;
   std::atomic<bool> trx_match = true;
   const size_t num_pushes = 2558;

   for( size_t i = 1; i <= num_pushes; ++i ) {
      auto ptrx = make_unique_trx( chain_id );
      app->executor().post( priority::low, exec_queue::general, [ptrx, &next_calls, &num_posts, &trace_with_except, &trx_match, &app]() {
         ++num_posts;
         bool return_failure_traces = true;
         app->get_method<plugin_interface::incoming::methods::transaction_async>()(ptrx,
            false, // api_trx
            transaction_metadata::trx_type::read_only, // trx_type
            return_failure_traces,
            [ptrx, &next_calls, &trace_with_except, &trx_match, return_failure_traces]
            (const std::variant<fc::exception_ptr, transaction_trace_ptr>& result) {
               if( !std::holds_alternative<fc::exception_ptr>( result ) && !std::get<chain::transaction_trace_ptr>( result )->except ) {
                  if( std::get<chain::transaction_trace_ptr>( result )->id != ptrx->id() ) {
                     elog( "trace not for trx ${id}: ${t}",
                           ("id", ptrx->id())("t", fc::json::to_pretty_string(*std::get<chain::transaction_trace_ptr>(result))) );
                     trx_match = false;
                  }
               } else if( !return_failure_traces && !std::holds_alternative<fc::exception_ptr>( result ) && std::get<chain::transaction_trace_ptr>( result )->except ) {
                  elog( "trace with except ${e}",
                        ("e", fc::json::to_pretty_string( *std::get<chain::transaction_trace_ptr>( result ) )) );
                  ++trace_with_except;
               }
               ++next_calls;
        });
      });
   }

   // Wait long enough such that all transactions are executed
   auto start = fc::time_point::now();
<<<<<<< HEAD
   auto end = start + fc::seconds(10);
   while ( fc::time_point::now() < end ){
      if (next_calls == num_pushes) break;
      std::this_thread::sleep_for( 500000us);
=======
   auto hard_deadline = start + fc::seconds(10); // To protect against waiting forever
   while ( next_calls < num_pushes && fc::time_point::now() < hard_deadline ){
      std::this_thread::sleep_for( 100ms );;
>>>>>>> 1880d227
   }

   app->quit();
   app_thread.join();

   BOOST_CHECK_EQUAL( trace_with_except, 0 ); // should not have any traces with except in it
   BOOST_CHECK_EQUAL( num_pushes, num_posts );
   BOOST_CHECK_EQUAL( num_pushes, next_calls.load() );
   BOOST_CHECK( trx_match.load() );  // trace should match the transaction  
}

// test read-only trxs on main thread (no --read-only-threads)
BOOST_AUTO_TEST_CASE(no_read_only_threads) {
   std::vector<const char*> specific_args = { "-p", "eosio", "-e" };
   test_trxs_common(specific_args);
}

BOOST_AUTO_TEST_SUITE_END()<|MERGE_RESOLUTION|>--- conflicted
+++ resolved
@@ -130,16 +130,9 @@
 
    // Wait long enough such that all transactions are executed
    auto start = fc::time_point::now();
-<<<<<<< HEAD
-   auto end = start + fc::seconds(10);
-   while ( fc::time_point::now() < end ){
-      if (next_calls == num_pushes) break;
-      std::this_thread::sleep_for( 500000us);
-=======
    auto hard_deadline = start + fc::seconds(10); // To protect against waiting forever
    while ( next_calls < num_pushes && fc::time_point::now() < hard_deadline ){
       std::this_thread::sleep_for( 100ms );;
->>>>>>> 1880d227
    }
 
    app->quit();
