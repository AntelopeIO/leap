--- conflicted
+++ resolved
@@ -114,7 +114,6 @@
 
    get_account_ram_corrections_result  get_account_ram_corrections( const get_account_ram_corrections_params& params ) const;
 
-<<<<<<< HEAD
    struct get_unapplied_transactions_params {
       string      lower_bound;  /// transaction id
       std::optional<uint32_t>    limit = 100;
@@ -144,12 +143,9 @@
 
 
    void log_failed_transaction(const transaction_id_type& trx_id, const chain::packed_transaction_ptr& packed_trx_ptr, const char* reason) const;
-=======
-   void log_failed_transaction(const transaction_id_type& trx_id, const chain::packed_transaction_ptr& packed_trx_ptr, const char* reason) const;
 
    // thread-safe, called when a new block is received
    void received_block();
->>>>>>> be7fc571
 
  private:
    std::shared_ptr<class producer_plugin_impl> my;
