#include <boost/test/unit_test.hpp>

#include <fc/variant_object.hpp>

#include <eosio/trace_api/request_handler.hpp>
#include <eosio/trace_api/test_common.hpp>

using namespace eosio;
using namespace eosio::trace_api;
using namespace eosio::trace_api::test_common;

struct response_test_fixture {
   /**
    * MOCK implementation of the logfile input API
    */
   struct mock_logfile_provider {
      mock_logfile_provider(response_test_fixture& fixture)
      :fixture(fixture)
      {}

      /**
       * Read the trace for a given block
       * @param block_height : the height of the data being read
       * @return empty optional if the data cannot be read OTHERWISE
       *         optional containing a 2-tuple of the block_trace and a flag indicating irreversibility
       * @throws bad_data_exception : if the data is corrupt in some way
       */
      get_block_t get_block(uint32_t height) {
         return fixture.mock_get_block(height);
      }
      response_test_fixture& fixture;
   };

   constexpr static auto default_mock_data_handler_v0 = [](const action_trace_v0& a) ->std::tuple<fc::variant, std::optional<fc::variant>> {
      return {fc::mutable_variant_object()("hex" , fc::to_hex(a.data.data(), a.data.size())),{}};
   };

   constexpr static auto default_mock_data_handler_v1 = [](const action_trace_v1& a) -> std::tuple<fc::variant, std::optional<fc::variant>>{
      return {fc::mutable_variant_object()("hex" , fc::to_hex(a.data.data(), a.data.size())), {fc::mutable_variant_object()("hex" , fc::to_hex(a.return_value.data(), a.return_value.size()))}};
   };

   struct mock_data_handler_provider {
      mock_data_handler_provider(response_test_fixture& fixture)
      :fixture(fixture)
      {}

      template<typename ActionTrace>
      std::tuple<fc::variant, std::optional<fc::variant>> serialize_to_variant(const ActionTrace & action) {
         if constexpr(std::is_same_v<ActionTrace, action_trace_v0>){
            return fixture.mock_data_handler_v0(action);
         }
         else if constexpr(std::is_same_v<ActionTrace, action_trace_v1>){
            return fixture.mock_data_handler_v1(action);
         }
      }

      response_test_fixture& fixture;
   };

   using response_impl_type = request_handler<mock_logfile_provider, mock_data_handler_provider>;
   /**
    * TODO: initialize extraction implementation here with `mock_logfile_provider` as template param
    */
   response_test_fixture()
   : response_impl(mock_logfile_provider(*this), mock_data_handler_provider(*this),
                   [](const std::string& msg ){ fc_dlog( fc::logger::get(DEFAULT_LOGGER), msg );})
   {

   }

   fc::variant get_block_trace( uint32_t block_height ) {
      return response_impl.get_block_trace( block_height );
   }

   // fixture data and methods
   std::function<get_block_t(uint32_t)> mock_get_block;
   std::function<std::tuple<fc::variant, std::optional<fc::variant>>(const action_trace_v0&)> mock_data_handler_v0 = default_mock_data_handler_v0;
   std::function<std::tuple<fc::variant, std::optional<fc::variant>>(const action_trace_v1&)> mock_data_handler_v1 = default_mock_data_handler_v1;

   response_impl_type response_impl;

};

BOOST_AUTO_TEST_SUITE(trace_responses)
   BOOST_FIXTURE_TEST_CASE(basic_empty_block_response, response_test_fixture)
   {
      auto block_trace = block_trace_v1 {
         {
            "b000000000000000000000000000000000000000000000000000000000000001"_h,
            1,
            "0000000000000000000000000000000000000000000000000000000000000000"_h,
            chain::block_timestamp_type(0),
            "bp.one"_n
         },
         "0000000000000000000000000000000000000000000000000000000000000000"_h,
         "0000000000000000000000000000000000000000000000000000000000000000"_h,
         0,
         {}
      };

      fc::variant expected_response = fc::mutable_variant_object()
         ("id", "b000000000000000000000000000000000000000000000000000000000000001")
         ("number", 1)
         ("previous_id", "0000000000000000000000000000000000000000000000000000000000000000")
         ("status", "pending")
         ("timestamp", "2000-01-01T00:00:00.000Z")
         ("producer", "bp.one")
         ("transaction_mroot", "0000000000000000000000000000000000000000000000000000000000000000")
         ("action_mroot", "0000000000000000000000000000000000000000000000000000000000000000")
         ("schedule_version", 0)
         ("transactions", fc::variants() )
      ;

      mock_get_block = [&block_trace]( uint32_t height ) -> get_block_t {
         BOOST_TEST(height == 1);
         return std::make_tuple(data_log_entry{block_trace}, false);
      };

      fc::variant actual_response = get_block_trace( 1 );

      BOOST_TEST(to_kv(expected_response) == to_kv(actual_response), boost::test_tools::per_element());
   }

   BOOST_FIXTURE_TEST_CASE(basic_block_response, response_test_fixture)
   {
      auto action_trace = action_trace_v0 {
         0,
         "receiver"_n, "contract"_n, "action"_n,
         {{ "alice"_n, "active"_n }},
         { 0x00, 0x01, 0x02, 0x03 }
      };

      auto transaction_trace = transaction_trace_v1 { {
         "0000000000000000000000000000000000000000000000000000000000000001"_h,
         {
            action_trace
         }},
         fc::enum_type<uint8_t, chain::transaction_receipt_header::status_enum>{chain::transaction_receipt_header::status_enum::executed},
         10,
         5,
         std::vector<chain::signature_type>{ chain::signature_type() },
         { chain::time_point_sec(), 1, 0, 100, 50, 0 }
      };

      auto block_trace = block_trace_v1 {
         {
            "b000000000000000000000000000000000000000000000000000000000000001"_h,
            1,
            "0000000000000000000000000000000000000000000000000000000000000000"_h,
            chain::block_timestamp_type(0),
            "bp.one"_n
         },
         "0000000000000000000000000000000000000000000000000000000000000000"_h,
         "0000000000000000000000000000000000000000000000000000000000000000"_h,
         0,
         {
            transaction_trace
         }
      };

      fc::variant expected_response = fc::mutable_variant_object()
         ("id", "b000000000000000000000000000000000000000000000000000000000000001")
         ("number", 1)
         ("previous_id", "0000000000000000000000000000000000000000000000000000000000000000")
         ("status", "pending")
         ("timestamp", "2000-01-01T00:00:00.000Z")
         ("producer", "bp.one")
         ("transaction_mroot", "0000000000000000000000000000000000000000000000000000000000000000")
         ("action_mroot", "0000000000000000000000000000000000000000000000000000000000000000")
         ("schedule_version", 0)
         ("transactions", fc::variants({
            fc::mutable_variant_object()
               ("id", "0000000000000000000000000000000000000000000000000000000000000001")
               ("actions", fc::variants({
                  fc::mutable_variant_object()
                     ("global_sequence", 0)
                     ("receiver", "receiver")
                     ("account", "contract")
                     ("action", "action")
                     ("authorization", fc::variants({
                        fc::mutable_variant_object()
                           ("account", "alice")
                           ("permission", "active")
                     }))
                     ("data", "00010203")
                     ("params", fc::mutable_variant_object()
                           ("hex", "00010203"))
               }))
               ("status", "executed")
               ("cpu_usage_us", 10)
               ("net_usage_words", 5)
               ("signatures", fc::variants({"SIG_K1_111111111111111111111111111111111111111111111111111111111111111116uk5ne"}))
               ("transaction_header", fc::mutable_variant_object()
                  ("expiration", "1970-01-01T00:00:00")
                  ("ref_block_num", 1)
                  ("ref_block_prefix", 0)
                  ("max_net_usage_words", 100)
                  ("max_cpu_usage_ms", 50)
                  ("delay_sec", 0)
               )
         }))
      ;

      mock_get_block = [&block_trace]( uint32_t height ) -> get_block_t {
         BOOST_TEST(height == 1);
         return std::make_tuple(data_log_entry(block_trace), false);
      };

      fc::variant actual_response = get_block_trace( 1 );

      BOOST_TEST(to_kv(expected_response) == to_kv(actual_response), boost::test_tools::per_element());
   }

   BOOST_FIXTURE_TEST_CASE(basic_block_response_no_params, response_test_fixture)
   {
      auto block_trace = block_trace_v1 {
         {
            "b000000000000000000000000000000000000000000000000000000000000001"_h,
            1,
            "0000000000000000000000000000000000000000000000000000000000000000"_h,
            chain::block_timestamp_type(0),
            "bp.one"_n
         },
         "0000000000000000000000000000000000000000000000000000000000000000"_h,
         "0000000000000000000000000000000000000000000000000000000000000000"_h,
         0,
         {
            {
               {
                  "0000000000000000000000000000000000000000000000000000000000000001"_h,
                  {
                     {
                        0,
                        "receiver"_n, "contract"_n, "action"_n,
                        {{ "alice"_n, "active"_n }},
                        { 0x00, 0x01, 0x02, 0x03 }
                     }
                  }
               },
               fc::enum_type<uint8_t, chain::transaction_receipt_header::status_enum>{chain::transaction_receipt_header::status_enum::executed},
               10,
               5,
               std::vector<chain::signature_type>{ chain::signature_type() },
               { chain::time_point_sec(), 1, 0, 100, 50, 0 }
            }
         }
      };

      fc::variant expected_response = fc::mutable_variant_object()
         ("id", "b000000000000000000000000000000000000000000000000000000000000001")
         ("number", 1)
         ("previous_id", "0000000000000000000000000000000000000000000000000000000000000000")
         ("status", "pending")
         ("timestamp", "2000-01-01T00:00:00.000Z")
         ("producer", "bp.one")
         ("transaction_mroot", "0000000000000000000000000000000000000000000000000000000000000000")
         ("action_mroot", "0000000000000000000000000000000000000000000000000000000000000000")
         ("schedule_version", 0)
         ("transactions", fc::variants({
            fc::mutable_variant_object()
               ("id", "0000000000000000000000000000000000000000000000000000000000000001")
               ("actions", fc::variants({
                  fc::mutable_variant_object()
                     ("global_sequence", 0)
                     ("receiver", "receiver")
                     ("account", "contract")
                     ("action", "action")
                     ("authorization", fc::variants({
                        fc::mutable_variant_object()
                           ("account", "alice")
                           ("permission", "active")
                     }))
                     ("data", "00010203")
               }))
               ("status", "executed")
               ("cpu_usage_us", 10)
               ("net_usage_words", 5)
               ("signatures", fc::variants({"SIG_K1_111111111111111111111111111111111111111111111111111111111111111116uk5ne"}))
               ("transaction_header", fc::mutable_variant_object()
                  ("expiration", "1970-01-01T00:00:00")
                  ("ref_block_num", 1)
                  ("ref_block_prefix", 0)
                  ("max_net_usage_words", 100)
                  ("max_cpu_usage_ms", 50)
                  ("delay_sec", 0)
               )
         }))
      ;

      mock_get_block = [&block_trace]( uint32_t height ) -> get_block_t {
         BOOST_TEST(height == 1);
         return std::make_tuple(data_log_entry(block_trace), false);
      };

      // simulate an inability to parse the parameters
      mock_data_handler_v0 = [](const action_trace_v0&) -> std::tuple<fc::variant, std::optional<fc::variant>> {
         return {};
      };

      fc::variant actual_response = get_block_trace( 1 );

      BOOST_TEST(to_kv(expected_response) == to_kv(actual_response), boost::test_tools::per_element());
   }

   BOOST_FIXTURE_TEST_CASE(basic_block_response_unsorted, response_test_fixture)
   {
      auto block_trace = block_trace_v1 {
         {
            "b000000000000000000000000000000000000000000000000000000000000001"_h,
            1,
            "0000000000000000000000000000000000000000000000000000000000000000"_h,
            chain::block_timestamp_type(0),
            "bp.one"_n
         },
         "0000000000000000000000000000000000000000000000000000000000000000"_h,
         "0000000000000000000000000000000000000000000000000000000000000000"_h,
         0,
         {
            {
               {
                  "0000000000000000000000000000000000000000000000000000000000000001"_h,
                  {
                     {
                        1,
                        "receiver"_n, "contract"_n, "action"_n,
                        {{ "alice"_n, "active"_n }},
                        { 0x01, 0x01, 0x01, 0x01 }
                     },
                     {
                        0,
                        "receiver"_n, "contract"_n, "action"_n,
                        {{ "alice"_n, "active"_n }},
                        { 0x00, 0x00, 0x00, 0x00 }
                     },
                     {
                        2,
                        "receiver"_n, "contract"_n, "action"_n,
                        {{ "alice"_n, "active"_n }},
                        { 0x02, 0x02, 0x02, 0x02 }
                     }
                  }
               },
               fc::enum_type<uint8_t, chain::transaction_receipt_header::status_enum>{chain::transaction_receipt_header::status_enum::executed},
               10,
               5,
               { chain::signature_type() },
               { chain::time_point_sec(), 1, 0, 100, 50, 0 }
            }
         }
      };

      fc::variant expected_response = fc::mutable_variant_object()
         ("id", "b000000000000000000000000000000000000000000000000000000000000001")
         ("number", 1)
         ("previous_id", "0000000000000000000000000000000000000000000000000000000000000000")
         ("status", "pending")
         ("timestamp", "2000-01-01T00:00:00.000Z")
         ("producer", "bp.one")
         ("transaction_mroot", "0000000000000000000000000000000000000000000000000000000000000000")
         ("action_mroot", "0000000000000000000000000000000000000000000000000000000000000000")
         ("schedule_version", 0)
         ("transactions", fc::variants({
            fc::mutable_variant_object()
               ("id", "0000000000000000000000000000000000000000000000000000000000000001")
               ("actions", fc::variants({
                  fc::mutable_variant_object()
                     ("global_sequence", 0)
                     ("receiver", "receiver")
                     ("account", "contract")
                     ("action", "action")
                     ("authorization", fc::variants({
                        fc::mutable_variant_object()
                           ("account", "alice")
                           ("permission", "active")
                     }))
                     ("data", "00000000")
                  ,
                  fc::mutable_variant_object()
                     ("global_sequence", 1)
                     ("receiver", "receiver")
                     ("account", "contract")
                     ("action", "action")
                     ("authorization", fc::variants({
                        fc::mutable_variant_object()
                           ("account", "alice")
                           ("permission", "active")
                     }))
                     ("data", "01010101")
                  ,
                  fc::mutable_variant_object()
                     ("global_sequence", 2)
                     ("receiver", "receiver")
                     ("account", "contract")
                     ("action", "action")
                     ("authorization", fc::variants({
                        fc::mutable_variant_object()
                           ("account", "alice")
                           ("permission", "active")
                     }))
                     ("data", "02020202")
               }))
               ("status", "executed")
               ("cpu_usage_us", 10)
               ("net_usage_words", 5)
               ("signatures", fc::variants({"SIG_K1_111111111111111111111111111111111111111111111111111111111111111116uk5ne"}))
               ("transaction_header", fc::mutable_variant_object()
                  ("expiration", "1970-01-01T00:00:00")
                  ("ref_block_num", 1)
                  ("ref_block_prefix", 0)
                  ("max_net_usage_words", 100)
                  ("max_cpu_usage_ms", 50)
                  ("delay_sec", 0)
               )
         }))
      ;

      mock_get_block = [&block_trace]( uint32_t height ) -> get_block_t {
         BOOST_TEST(height == 1);
         return std::make_tuple(data_log_entry(block_trace), false);
      };

      // simulate an inability to parse the parameters
      mock_data_handler_v0 = [](const action_trace_v0&) -> std::tuple<fc::variant, std::optional<fc::variant>> {
         return {};
      };

      fc::variant actual_response = get_block_trace( 1 );

      BOOST_TEST(to_kv(expected_response) == to_kv(actual_response), boost::test_tools::per_element());
   }

   BOOST_FIXTURE_TEST_CASE(lib_response, response_test_fixture)
   {
      auto block_trace = block_trace_v1{
         {
            "b000000000000000000000000000000000000000000000000000000000000001"_h,
            1,
            "0000000000000000000000000000000000000000000000000000000000000000"_h,
            chain::block_timestamp_type(0),
            "bp.one"_n
         },
         "0000000000000000000000000000000000000000000000000000000000000000"_h,
         "0000000000000000000000000000000000000000000000000000000000000000"_h,
         0,
         {}
      };

      fc::variant expected_response = fc::mutable_variant_object()
         ("id", "b000000000000000000000000000000000000000000000000000000000000001")
         ("number", 1)
         ("previous_id", "0000000000000000000000000000000000000000000000000000000000000000")
         ("status", "irreversible")
         ("timestamp", "2000-01-01T00:00:00.000Z")
         ("producer", "bp.one")
         ("transaction_mroot", "0000000000000000000000000000000000000000000000000000000000000000")
         ("action_mroot", "0000000000000000000000000000000000000000000000000000000000000000")
         ("schedule_version", 0)
         ("transactions", fc::variants() )
      ;

      mock_get_block = [&block_trace]( uint32_t height ) -> get_block_t {
         BOOST_TEST(height == 1);
         return std::make_tuple(data_log_entry(block_trace), true);
      };

      fc::variant response = get_block_trace( 1 );
      BOOST_TEST(to_kv(expected_response) == to_kv(response), boost::test_tools::per_element());

   }

   BOOST_FIXTURE_TEST_CASE(corrupt_block_data, response_test_fixture)
   {
      mock_get_block = []( uint32_t height ) -> get_block_t {
         BOOST_TEST(height == 1);
         throw bad_data_exception("mock exception");
      };

      BOOST_REQUIRE_THROW(get_block_trace( 1 ), bad_data_exception);
   }

   BOOST_FIXTURE_TEST_CASE(missing_block_data, response_test_fixture)
   {
      mock_get_block = []( uint32_t height ) -> get_block_t {
         BOOST_TEST(height == 1);
         return {};
      };

      fc::variant null_response = get_block_trace( 1 );

      BOOST_TEST(null_response.is_null());
   }

<<<<<<< HEAD
=======
   BOOST_FIXTURE_TEST_CASE(yield_throws, response_test_fixture)
   {
      auto block_trace = block_trace_v1 {
         {
            "b000000000000000000000000000000000000000000000000000000000000001"_h,
            1,
            "0000000000000000000000000000000000000000000000000000000000000000"_h,
            chain::block_timestamp_type(0),
            "bp.one"_n
         },
         "0000000000000000000000000000000000000000000000000000000000000000"_h,
         "0000000000000000000000000000000000000000000000000000000000000000"_h,
         0,
         {
            {
               {
                  "0000000000000000000000000000000000000000000000000000000000000001"_h,
                  {
                     {
                        0,
                        "receiver"_n, "contract"_n, "action"_n,
                        {{ "alice"_n, "active"_n }},
                        { 0x00, 0x01, 0x02, 0x03 }
                     }
                  }
               },
               fc::enum_type<uint8_t, chain::transaction_receipt_header::status_enum>{chain::transaction_receipt_header::status_enum::executed},
               10,
               5,
               std::vector<chain::signature_type>{chain::signature_type()},
               {chain::time_point(), 1, 0, 100, 50, 0}
            }
         }
      };

      mock_get_block = [&block_trace]( uint32_t height, const yield_function& ) -> get_block_t {
         BOOST_TEST(height == 1);
         return std::make_tuple(data_log_entry(block_trace), false);
      };

      int countdown = 3;
      yield_function yield = [&]() {
         if (countdown-- == 0) {
            throw yield_exception("mock");
         }
      };

      BOOST_REQUIRE_THROW(get_block_trace( 1, yield ), yield_exception);
   }

   BOOST_FIXTURE_TEST_CASE(yield_throws_from_get_block, response_test_fixture)
   {
      // no other yield calls will throw
      yield_function yield = [&]() {
      };

      // simulate a yield throw inside get block
      mock_get_block = []( uint32_t height, const yield_function& yield) -> get_block_t {
         throw yield_exception("mock exception");
      };


      BOOST_REQUIRE_THROW(get_block_trace( 1, yield ), yield_exception);
   }

   BOOST_FIXTURE_TEST_CASE(yield_throws_from_data_handler, response_test_fixture)
   {
      auto action_trace = action_trace_v1 {
         {
            0,
            "receiver"_n, "contract"_n, "action"_n,
            {{ "alice"_n, "active"_n }},
            { 0x00, 0x01, 0x02, 0x03 }
         },
         { 0x04, 0x05, 0x06, 0x07 }
      };

      auto transaction_trace = transaction_trace_v2 {
         "0000000000000000000000000000000000000000000000000000000000000001"_h,
         std::vector<action_trace_v1> {
            action_trace
         },
         fc::enum_type<uint8_t, chain::transaction_receipt_header::status_enum>{chain::transaction_receipt_header::status_enum::executed},
         10,
         5,
         std::vector<chain::signature_type>{ chain::signature_type() },
         { chain::time_point(), 1, 0, 100, 50, 0 }
      };

      auto block_trace = block_trace_v2 {
         "b000000000000000000000000000000000000000000000000000000000000001"_h,
         1,
         "0000000000000000000000000000000000000000000000000000000000000000"_h,
         chain::block_timestamp_type(0),
         "bp.one"_n,
         "0000000000000000000000000000000000000000000000000000000000000000"_h,
         "0000000000000000000000000000000000000000000000000000000000000000"_h,
         0,
         std::vector<transaction_trace_v2> {
            transaction_trace
         }
      };

      mock_get_block = [&block_trace]( uint32_t height, const yield_function& ) -> get_block_t {
         BOOST_TEST(height == 1);
         return std::make_tuple(data_log_entry(block_trace), false);
      };

      mock_get_block = [&block_trace]( uint32_t height, const yield_function& ) -> get_block_t {
         BOOST_TEST(height == 1);
         return std::make_tuple(data_log_entry(block_trace), true);
      };

      // simulate data_handler failing
      mock_data_handler_v1 = [&](const action_trace_v1&, const yield_function&) -> std::tuple<fc::variant, std::optional<fc::variant>> {
         throw std::runtime_error("mock error");
      };

      // no other yield calls will throw
      yield_function yield = [&]() {};

      BOOST_REQUIRE_THROW(get_block_trace( 1, yield ), std::runtime_error);
   }

>>>>>>> 4973f635
   BOOST_FIXTURE_TEST_CASE(old_version_block_response, response_test_fixture)
   {
      auto block_trace = block_trace_v0 {
         "b000000000000000000000000000000000000000000000000000000000000001"_h,
         1,
         "0000000000000000000000000000000000000000000000000000000000000000"_h,
         chain::block_timestamp_type(0),
         "bp.one"_n,
         {
            {
               "0000000000000000000000000000000000000000000000000000000000000001"_h,
               {
                  {
                     0,
                     "receiver"_n, "contract"_n, "action"_n,
                     {{ "alice"_n, "active"_n }},
                     { 0x00, 0x01, 0x02, 0x03 }
                  }
               }
            }
         }
      };

      fc::variant expected_response = fc::mutable_variant_object()
         ("id", "b000000000000000000000000000000000000000000000000000000000000001")
         ("number", 1)
         ("previous_id", "0000000000000000000000000000000000000000000000000000000000000000")
         ("status", "pending")
         ("timestamp", "2000-01-01T00:00:00.000Z")
         ("producer", "bp.one")
         ("transactions", fc::variants({
            fc::mutable_variant_object()
               ("id", "0000000000000000000000000000000000000000000000000000000000000001")
               ("actions", fc::variants({
                  fc::mutable_variant_object()
                     ("global_sequence", 0)
                     ("receiver", "receiver")
                     ("account", "contract")
                     ("action", "action")
                     ("authorization", fc::variants({
                        fc::mutable_variant_object()
                           ("account", "alice")
                           ("permission", "active")
                     }))
                     ("data", "00010203")
                     ("params", fc::mutable_variant_object()
                        ("hex", "00010203")
                     )
               }))
         }))
      ;

      mock_get_block = [&block_trace]( uint32_t height ) -> get_block_t {
         BOOST_TEST(height == 1);
         return std::make_tuple(data_log_entry(block_trace), false);
      };

      fc::variant actual_response = get_block_trace( 1 );

      BOOST_TEST(to_kv(expected_response) == to_kv(actual_response), boost::test_tools::per_element());
   }

   BOOST_FIXTURE_TEST_CASE(basic_empty_block_response_v2, response_test_fixture)
   {
      auto block_trace = block_trace_v2 {
         "b000000000000000000000000000000000000000000000000000000000000001"_h,  // block id
         1,
         "0000000000000000000000000000000000000000000000000000000000000000"_h,  // previous id
         chain::block_timestamp_type(0),
         "bp.one"_n,
         "0000000000000000000000000000000000000000000000000000000000000000"_h,  // transaction mroot
         "0000000000000000000000000000000000000000000000000000000000000000"_h,  // action mroot
         0,  // schedule version
         {} // transactions
      };

      fc::variant expected_response = fc::mutable_variant_object()
         ("id", "b000000000000000000000000000000000000000000000000000000000000001")
         ("number", 1)
         ("previous_id", "0000000000000000000000000000000000000000000000000000000000000000")
         ("status", "pending")
         ("timestamp", "2000-01-01T00:00:00.000Z")
         ("producer", "bp.one")
         ("transaction_mroot", "0000000000000000000000000000000000000000000000000000000000000000")
         ("action_mroot", "0000000000000000000000000000000000000000000000000000000000000000")
         ("schedule_version", 0)
         ("transactions", fc::variants() )
      ;

      mock_get_block = [&block_trace]( uint32_t height ) -> get_block_t {
         BOOST_TEST(height == 1);
         return std::make_tuple(data_log_entry{block_trace}, false);
      };

      fc::variant actual_response = get_block_trace( 1 );

      BOOST_TEST(to_kv(expected_response) == to_kv(actual_response), boost::test_tools::per_element());
   }

   BOOST_FIXTURE_TEST_CASE(basic_block_response_v2, response_test_fixture)
   {
      auto action_trace = action_trace_v1 {
         {
            0,
            "receiver"_n, "contract"_n, "action"_n,
            {{ "alice"_n, "active"_n }},
            { 0x00, 0x01, 0x02, 0x03 }
         },
         { 0x04, 0x05, 0x06, 0x07 }
      };

      auto transaction_trace = transaction_trace_v2 {//trn
         "0000000000000000000000000000000000000000000000000000000000000001"_h,
         std::vector<action_trace_v1> {
            action_trace
         },
         fc::enum_type<uint8_t, chain::transaction_receipt_header::status_enum>{chain::transaction_receipt_header::status_enum::executed},
         10,  // cpu_usage_us
         5,    // net_usage_words
         std::vector<chain::signature_type>{ chain::signature_type() },  // signatures
         { chain::time_point_sec(), 1, 0, 100, 50, 0 }  //   trx_header
      };// trn end

      auto block_trace = block_trace_v2 {
         "b000000000000000000000000000000000000000000000000000000000000001"_h,  // block id
         1,
         "0000000000000000000000000000000000000000000000000000000000000000"_h, // previous id
         chain::block_timestamp_type(0),
         "bp.one"_n,
         "0000000000000000000000000000000000000000000000000000000000000000"_h,   // transaction mroot
         "0000000000000000000000000000000000000000000000000000000000000000"_h,   //action mroot
         0,  // schedule version
         std::vector<transaction_trace_v2> {
            transaction_trace
         }
      };

      fc::variant expected_response = fc::mutable_variant_object()
         ("id", "b000000000000000000000000000000000000000000000000000000000000001")
         ("number", 1)
         ("previous_id", "0000000000000000000000000000000000000000000000000000000000000000")
         ("status", "pending")
         ("timestamp", "2000-01-01T00:00:00.000Z")
         ("producer", "bp.one")
         ("transaction_mroot", "0000000000000000000000000000000000000000000000000000000000000000")
         ("action_mroot", "0000000000000000000000000000000000000000000000000000000000000000")
         ("schedule_version", 0)
         ("transactions", fc::variants({
            fc::mutable_variant_object()
               ("id", "0000000000000000000000000000000000000000000000000000000000000001")
               ("actions", fc::variants({
                  fc::mutable_variant_object()
                     ("global_sequence", 0)
                     ("receiver", "receiver")
                     ("account", "contract")
                     ("action", "action")
                     ("authorization", fc::variants({
                        fc::mutable_variant_object()
                           ("account", "alice")
                           ("permission", "active")
                        }))
                     ("data", "00010203")
                     ("return_value", "04050607")
                     ("params", fc::mutable_variant_object()
                        ("hex", "00010203"))
                        ("return_data", fc::mutable_variant_object()
                           ("hex", "04050607"))
                           }))
                        ("status", "executed")
                        ("cpu_usage_us", 10)
                        ("net_usage_words", 5)
                        ("signatures", fc::variants({"SIG_K1_111111111111111111111111111111111111111111111111111111111111111116uk5ne"}))
                        ("transaction_header", fc::mutable_variant_object()
                           ("expiration", "1970-01-01T00:00:00")
                           ("ref_block_num", 1)
                           ("ref_block_prefix", 0)
                           ("max_net_usage_words", 100)
                           ("max_cpu_usage_ms", 50)
                           ("delay_sec", 0)
                        )
         }))
      ;

      mock_get_block = [&block_trace]( uint32_t height ) -> get_block_t {
         BOOST_TEST(height == 1);
         return std::make_tuple(data_log_entry(block_trace), false);
      };

      fc::variant actual_response = get_block_trace( 1 );
      BOOST_TEST(to_kv(expected_response) == to_kv(actual_response), boost::test_tools::per_element());
   }

   BOOST_FIXTURE_TEST_CASE(basic_block_response_no_params_v2, response_test_fixture)
   {
      auto action_trace = action_trace_v1 {
         {
            0,
            "receiver"_n, "contract"_n, "action"_n,
            {{ "alice"_n, "active"_n }},
            { 0x00, 0x01, 0x02, 0x03 }
         },
         { 0x04, 0x05, 0x06, 0x07 }
      };

      auto transaction_trace = transaction_trace_v2 {
         "0000000000000000000000000000000000000000000000000000000000000001"_h,
         std::vector<action_trace_v1> {
            action_trace
         },
         fc::enum_type<uint8_t, chain::transaction_receipt_header::status_enum>{chain::transaction_receipt_header::status_enum::executed},
         10,
         5,
         std::vector<chain::signature_type>{ chain::signature_type() },
         { chain::time_point_sec(), 1, 0, 100, 50, 0 }
      };

      auto block_trace = block_trace_v2 {
         "b000000000000000000000000000000000000000000000000000000000000001"_h,
         1,
         "0000000000000000000000000000000000000000000000000000000000000000"_h,
         chain::block_timestamp_type(0),
         "bp.one"_n,
         "0000000000000000000000000000000000000000000000000000000000000000"_h,
         "0000000000000000000000000000000000000000000000000000000000000000"_h,
         0,
         std::vector<transaction_trace_v2> {
            transaction_trace
         }
      };

      fc::variant expected_response = fc::mutable_variant_object()
         ("id", "b000000000000000000000000000000000000000000000000000000000000001")
         ("number", 1)
         ("previous_id", "0000000000000000000000000000000000000000000000000000000000000000")
         ("status", "pending")
         ("timestamp", "2000-01-01T00:00:00.000Z")
         ("producer", "bp.one")
         ("transaction_mroot", "0000000000000000000000000000000000000000000000000000000000000000")
         ("action_mroot", "0000000000000000000000000000000000000000000000000000000000000000")
         ("schedule_version", 0)
         ("transactions", fc::variants({
            fc::mutable_variant_object()
               ("id", "0000000000000000000000000000000000000000000000000000000000000001")
               ("actions", fc::variants({
                  fc::mutable_variant_object()
                     ("global_sequence", 0)
                     ("receiver", "receiver")
                     ("account", "contract")
                     ("action", "action")
                     ("authorization", fc::variants({
                        fc::mutable_variant_object()
                        ("account", "alice")
                        ("permission", "active")
                     }))
                     ("data", "00010203")
                     ("return_value", "04050607")
                }))
                ("status", "executed")
                ("cpu_usage_us", 10)
                ("net_usage_words", 5)
                ("signatures", fc::variants({"SIG_K1_111111111111111111111111111111111111111111111111111111111111111116uk5ne"}))
                ("transaction_header", fc::mutable_variant_object()
                   ("expiration", "1970-01-01T00:00:00")
                   ("ref_block_num", 1)
                   ("ref_block_prefix", 0)
                   ("max_net_usage_words", 100)
                   ("max_cpu_usage_ms", 50)
                   ("delay_sec", 0))
            })
      );

      mock_get_block = [&block_trace]( uint32_t height ) -> get_block_t {
         BOOST_TEST(height == 1);
         return std::make_tuple(data_log_entry(block_trace), false);
      };

      // simulate an inability to parse the parameters and return_data
      mock_data_handler_v1 = [](const action_trace_v1&) -> std::tuple<fc::variant, std::optional<fc::variant>> {
         return {};
      };

      fc::variant actual_response = get_block_trace( 1 );

      BOOST_TEST(to_kv(expected_response) == to_kv(actual_response), boost::test_tools::per_element());
   }

   BOOST_FIXTURE_TEST_CASE(basic_block_response_unsorted_v2, response_test_fixture)
   {
      std::vector<action_trace_v1> actions = {
         {
            {
               1,
               "receiver"_n, "contract"_n, "action"_n,
               {{ "alice"_n, "active"_n }},
               { 0x01, 0x01, 0x01, 0x01 },
            },
            { 0x05, 0x05, 0x05, 0x05 }
         },
         {
            {
               0,
               "receiver"_n, "contract"_n, "action"_n,
               {{ "alice"_n, "active"_n }},
               { 0x00, 0x00, 0x00, 0x00 }
            },
            { 0x04, 0x04, 0x04, 0x04}
         },
         {
            {
               2,
               "receiver"_n, "contract"_n, "action"_n,
               {{ "alice"_n, "active"_n }},
               { 0x02, 0x02, 0x02, 0x02 }
            },
            { 0x06, 0x06, 0x06, 0x06 }
         }
      };

      auto transaction_trace = transaction_trace_v2 {
         "0000000000000000000000000000000000000000000000000000000000000001"_h,
         actions,
         fc::enum_type<uint8_t, chain::transaction_receipt_header::status_enum>{chain::transaction_receipt_header::status_enum::executed},
         10,
         5,
         { chain::signature_type() },
         { chain::time_point_sec(), 1, 0, 100, 50, 0 }
      };

      auto block_trace = block_trace_v2 {
         "b000000000000000000000000000000000000000000000000000000000000001"_h,
         1,
         "0000000000000000000000000000000000000000000000000000000000000000"_h,
         chain::block_timestamp_type(0),
         "bp.one"_n,
         "0000000000000000000000000000000000000000000000000000000000000000"_h,
         "0000000000000000000000000000000000000000000000000000000000000000"_h,
         0,
         std::vector<transaction_trace_v2> {
            transaction_trace
         }
      };

      fc::variant expected_response = fc::mutable_variant_object()
         ("id", "b000000000000000000000000000000000000000000000000000000000000001")
         ("number", 1)
         ("previous_id", "0000000000000000000000000000000000000000000000000000000000000000")
         ("status", "pending")
         ("timestamp", "2000-01-01T00:00:00.000Z")
         ("producer", "bp.one")
         ("transaction_mroot", "0000000000000000000000000000000000000000000000000000000000000000")
         ("action_mroot", "0000000000000000000000000000000000000000000000000000000000000000")
         ("schedule_version", 0)
         ("transactions", fc::variants({
            fc::mutable_variant_object()
            ("id", "0000000000000000000000000000000000000000000000000000000000000001")
            ("actions", fc::variants({
               fc::mutable_variant_object()
                  ("global_sequence", 0)
                  ("receiver", "receiver")
                  ("account", "contract")
                  ("action", "action")
                  ("authorization", fc::variants({
                     fc::mutable_variant_object()
                        ("account", "alice")
                        ("permission", "active")
                     }))
                  ("data", "00000000")
                  ("return_value","04040404")
               ,
               fc::mutable_variant_object()
                  ("global_sequence", 1)
                  ("receiver", "receiver")
                  ("account", "contract")
                  ("action", "action")
                  ("authorization", fc::variants({
                     fc::mutable_variant_object()
                        ("account", "alice")
                        ("permission", "active")
                     }))
                  ("data", "01010101")
                  ("return_value", "05050505")
               ,
               fc::mutable_variant_object()
                  ("global_sequence", 2)
                  ("receiver", "receiver")
                  ("account", "contract")
                  ("action", "action")
                  ("authorization", fc::variants({
                     fc::mutable_variant_object()
                        ("account", "alice")
                        ("permission", "active")
                        }))
                  ("data", "02020202")
                  ("return_value", "06060606")
                  }))
               ("status", "executed")
               ("cpu_usage_us", 10)
               ("net_usage_words", 5)
               ("signatures", fc::variants({"SIG_K1_111111111111111111111111111111111111111111111111111111111111111116uk5ne"}))
               ("transaction_header", fc::mutable_variant_object()
                  ("expiration", "1970-01-01T00:00:00")
                  ("ref_block_num", 1)
                  ("ref_block_prefix", 0)
                  ("max_net_usage_words", 100)
                  ("max_cpu_usage_ms", 50)
                  ("delay_sec", 0)
               )
      }))
      ;

      mock_get_block = [&block_trace]( uint32_t height ) -> get_block_t {
         BOOST_TEST(height == 1);
         return std::make_tuple(data_log_entry(block_trace), false);
      };

      // simulate an inability to parse the parameters and return_data
      mock_data_handler_v1 = [](const action_trace_v1&) -> std::tuple<fc::variant, std::optional<fc::variant>> {
         return {};
      };

      fc::variant actual_response = get_block_trace( 1 );

      BOOST_TEST(to_kv(expected_response) == to_kv(actual_response), boost::test_tools::per_element());
   }

   BOOST_FIXTURE_TEST_CASE(lib_response_v2, response_test_fixture)
   {
      auto block_trace = block_trace_v2 {
         "b000000000000000000000000000000000000000000000000000000000000001"_h,
         1,
         "0000000000000000000000000000000000000000000000000000000000000000"_h,
         chain::block_timestamp_type(0),
         "bp.one"_n,
         "0000000000000000000000000000000000000000000000000000000000000000"_h,
         "0000000000000000000000000000000000000000000000000000000000000000"_h,
         0,
         {}
      };

      fc::variant expected_response = fc::mutable_variant_object()
         ("id", "b000000000000000000000000000000000000000000000000000000000000001")
         ("number", 1)
         ("previous_id", "0000000000000000000000000000000000000000000000000000000000000000")
         ("status", "irreversible")
         ("timestamp", "2000-01-01T00:00:00.000Z")
         ("producer", "bp.one")
         ("transaction_mroot", "0000000000000000000000000000000000000000000000000000000000000000")
         ("action_mroot", "0000000000000000000000000000000000000000000000000000000000000000")
         ("schedule_version", 0)
         ("transactions", fc::variants() )
      ;

      mock_get_block = [&block_trace]( uint32_t height ) -> get_block_t {
         BOOST_TEST(height == 1);
         return std::make_tuple(data_log_entry(block_trace), true);
      };

      fc::variant response = get_block_trace( 1 );
      BOOST_TEST(to_kv(expected_response) == to_kv(response), boost::test_tools::per_element());

   }

BOOST_AUTO_TEST_SUITE_END()<|MERGE_RESOLUTION|>--- conflicted
+++ resolved
@@ -490,8 +490,6 @@
       BOOST_TEST(null_response.is_null());
    }
 
-<<<<<<< HEAD
-=======
    BOOST_FIXTURE_TEST_CASE(yield_throws, response_test_fixture)
    {
       auto block_trace = block_trace_v1 {
@@ -616,7 +614,6 @@
       BOOST_REQUIRE_THROW(get_block_trace( 1, yield ), std::runtime_error);
    }
 
->>>>>>> 4973f635
    BOOST_FIXTURE_TEST_CASE(old_version_block_response, response_test_fixture)
    {
       auto block_trace = block_trace_v0 {
