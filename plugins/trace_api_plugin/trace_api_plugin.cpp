#include <eosio/trace_api/trace_api_plugin.hpp>

#include <eosio/trace_api/abi_data_handler.hpp>
#include <eosio/trace_api/request_handler.hpp>
#include <eosio/trace_api/chain_extraction.hpp>
#include <eosio/trace_api/store_provider.hpp>

#include <eosio/trace_api/configuration_utils.hpp>

#include <eosio/resource_monitor_plugin/resource_monitor_plugin.hpp>

#include <boost/signals2/connection.hpp>

using namespace eosio::trace_api;
using namespace eosio::trace_api::configuration_utils;
using boost::signals2::scoped_connection;

namespace {
   static auto plugin_reg = application::register_plugin<trace_api_plugin>();

   const std::string logger_name("trace_api");
   fc::logger _log;

   std::string to_detail_string(const std::exception_ptr& e) {
      try {
         std::rethrow_exception(e);
      } catch (fc::exception& er) {
         return er.to_detail_string();
      } catch (const std::exception& e) {
         fc::exception fce(
               FC_LOG_MESSAGE(warn, "std::exception: ${what}: ", ("what", e.what())),
               fc::std_exception_code,
               BOOST_CORE_TYPEID(e).name(),
               e.what());
         return fce.to_detail_string();
      } catch (...) {
         fc::unhandled_exception ue(
               FC_LOG_MESSAGE(warn, "unknown: ",),
               std::current_exception());
         return ue.to_detail_string();
      }
   }

   void log_exception( const exception_with_context& e, fc::log_level level ) {
      if( _log.is_enabled( level ) ) {
         auto detail_string = to_detail_string(std::get<0>(e));
         auto context = fc::log_context( level, std::get<1>(e), std::get<2>(e), std::get<3>(e) );
         _log.log(fc::log_message( context, detail_string ));
      }
   }

   /**
    * The exception_handler provided to the extraction sub-system throws `yield_exception` as a signal that
    * Something has gone wrong and the extraction process needs to terminate immediately
    *
    * This templated method is used to wrap signal handlers for `chain_controller` so that the plugin-internal
    * `yield_exception` can be translated to a `chain::controller_emit_signal_exception`.
    *
    * The goal is that the currently applied block will be rolled-back before the shutdown takes effect leaving
    * the system in a better state for restart.
    */
   template<typename F>
   void emit_killer(F&& f) {
      try {
         f();
      } catch (const yield_exception& ) {
         EOS_THROW(chain::controller_emit_signal_exception, "Trace API encountered an Error which it cannot recover from.  Please resolve the error and relaunch the process")
      }
   }

   template<typename Store>
   struct shared_store_provider {
      explicit shared_store_provider(const std::shared_ptr<Store>& store)
      :store(store)
      {}

      template <typename BlockTrace>
      void append( const BlockTrace& trace ) {
         store->append(trace);
      }

      void append_lib( uint32_t new_lib ) {
         store->append_lib(new_lib);
      }

      get_block_t get_block(uint32_t height) {
         return store->get_block(height);
      }

      void append_trx_ids(block_trxs_entry tt){
         store->append_trx_ids(std::move(tt));
      }

      std::shared_ptr<Store> store;
   };
}

namespace eosio {

/**
 * A common source for information shared between the extraction process and the RPC process
 */
struct trace_api_common_impl {
   static void set_program_options(appbase::options_description& cli, appbase::options_description& cfg) {
      auto cfg_options = cfg.add_options();
      cfg_options("trace-dir", bpo::value<std::filesystem::path>()->default_value("traces"),
                  "the location of the trace directory (absolute path or relative to application data dir)");
      cfg_options("trace-slice-stride", bpo::value<uint32_t>()->default_value(10'000),
                  "the number of blocks each \"slice\" of trace data will contain on the filesystem");
      cfg_options("trace-minimum-irreversible-history-blocks", boost::program_options::value<int32_t>()->default_value(-1),
                  "Number of blocks to ensure are kept past LIB for retrieval before \"slice\" files can be automatically removed.\n"
                  "A value of -1 indicates that automatic removal of \"slice\" files will be turned off.");
      cfg_options("trace-minimum-uncompressed-irreversible-history-blocks", boost::program_options::value<int32_t>()->default_value(-1),
                  "Number of blocks to ensure are uncompressed past LIB. Compressed \"slice\" files are still accessible but may carry a performance loss on retrieval\n"
                  "A value of -1 indicates that automatic compression of \"slice\" files will be turned off.");
   }

   void plugin_initialize(const appbase::variables_map& options) {
      auto dir_option = options.at("trace-dir").as<std::filesystem::path>();
      if (dir_option.is_relative())
         trace_dir = app().data_dir() / dir_option;
      else
         trace_dir = dir_option;
      if (auto resmon_plugin = app().find_plugin<resource_monitor_plugin>())
        resmon_plugin->monitor_directory(trace_dir);

      slice_stride = options.at("trace-slice-stride").as<uint32_t>();

      const int32_t blocks = options.at("trace-minimum-irreversible-history-blocks").as<int32_t>();
      EOS_ASSERT(blocks >= -1, chain::plugin_config_exception,
                 "\"trace-minimum-irreversible-history-blocks\" must be greater to or equal to -1.");
      if (blocks > manual_slice_file_value) {
         minimum_irreversible_history_blocks = blocks;
      }

      const int32_t uncompressed_blocks = options.at("trace-minimum-uncompressed-irreversible-history-blocks").as<int32_t>();
      EOS_ASSERT(uncompressed_blocks >= -1, chain::plugin_config_exception,
                 "\"trace-minimum-uncompressed-irreversible-history-blocks\" must be greater to or equal to -1.");

      if (uncompressed_blocks > manual_slice_file_value) {
         minimum_uncompressed_irreversible_history_blocks = uncompressed_blocks;
      }

      store = std::make_shared<store_provider>(
         trace_dir,
         slice_stride,
         minimum_irreversible_history_blocks,
         minimum_uncompressed_irreversible_history_blocks,
         compression_seek_point_stride
      );
   }

   void plugin_startup() {
      store->start_maintenance_thread([](const std::string& msg ){
         fc_dlog( _log, msg );
      });
   }

   void plugin_shutdown() {
      store->stop_maintenance_thread();
   }

   // common configuration paramters
   std::filesystem::path trace_dir;
   uint32_t slice_stride = 0;

   std::optional<uint32_t> minimum_irreversible_history_blocks;
   std::optional<uint32_t> minimum_uncompressed_irreversible_history_blocks;

   static constexpr int32_t manual_slice_file_value = -1;
   static constexpr uint32_t compression_seek_point_stride = 6 * 1024 * 1024; // 6 MiB strides for clog seek points

   std::shared_ptr<store_provider> store;
};

/**
 * Interface with the RPC process
 */
struct trace_api_rpc_plugin_impl : public std::enable_shared_from_this<trace_api_rpc_plugin_impl>
{
   explicit trace_api_rpc_plugin_impl( const std::shared_ptr<trace_api_common_impl>& common )
   :common(common) {}

   static void set_program_options(appbase::options_description& cli, appbase::options_description& cfg) {
      auto cfg_options = cfg.add_options();
      cfg_options("trace-rpc-abi", bpo::value<vector<string>>()->composing(),
                  "ABIs used when decoding trace RPC responses.\n"
                  "There must be at least one ABI specified OR the flag trace-no-abis must be used.\n"
                  "ABIs are specified as \"Key=Value\" pairs in the form <account-name>=<abi-def>\n"
                  "Where <abi-def> can be:\n"
                  "   an absolute path to a file containing a valid JSON-encoded ABI\n"
                  "   a relative path from `data-dir` to a file containing a valid JSON-encoded ABI\n"
                  );
      cfg_options("trace-no-abis",
            "Use to indicate that the RPC responses will not use ABIs.\n"
            "Failure to specify this option when there are no trace-rpc-abi configuations will result in an Error.\n"
            "This option is mutually exclusive with trace-rpc-api"
      );
   }

   void plugin_initialize(const appbase::variables_map& options) {
      ilog("initializing trace api rpc plugin");
      std::shared_ptr<abi_data_handler> data_handler = std::make_shared<abi_data_handler>([](const exception_with_context& e){
         log_exception(e, fc::log_level::debug);
      });

      if( options.count("trace-rpc-abi") ) {
         EOS_ASSERT(options.count("trace-no-abis") == 0, chain::plugin_config_exception,
                    "Trace API is configured with ABIs however trace-no-abis is set");
         const std::vector<std::string> key_value_pairs = options["trace-rpc-abi"].as<std::vector<std::string>>();
         for (const auto& entry : key_value_pairs) {
            try {
               auto kv = parse_kv_pairs(entry);
               auto account = chain::name(kv.first);
               auto abi = abi_def_from_file(kv.second, app().data_dir());
               data_handler->add_abi(account, std::move(abi));
            } catch (...) {
               elog("Malformed trace-rpc-abi provider: \"${val}\"", ("val", entry));
               throw;
            }
         }
      } else {
         EOS_ASSERT(options.count("trace-no-abis") != 0, chain::plugin_config_exception,
                    "Trace API is not configured with ABIs and trace-no-abis is not set");
      }

      req_handler = std::make_shared<request_handler_t>(
         shared_store_provider<store_provider>(common->store),
         abi_data_handler::shared_provider(data_handler),
         [](const std::string& msg ) {
            fc_dlog( _log, msg );
         }
      );
   }

   void plugin_startup() {
      auto& http = app().get_plugin<http_plugin>();

<<<<<<< HEAD
      http.add_async_handler("/v1/trace_api/get_block",
            [wthis=weak_from_this()](std::string, std::string body, url_response_callback cb)
=======
      http.add_async_handler({"/v1/trace_api/get_block",
            api_category::trace_api,
            [wthis=weak_from_this(), max_response_time](std::string, std::string body, url_response_callback cb)
>>>>>>> e429ba60
      {
         auto that = wthis.lock();
         if (!that) {
            return;
         }

         auto block_number = ([&body]() -> std::optional<uint32_t> {
            if (body.empty()) {
               return {};
            }

            try {
               auto input = fc::json::from_string(body);
               auto block_num = input.get_object()["block_num"].as_uint64();
               if (block_num > std::numeric_limits<uint32_t>::max()) {
                  return {};
               }
               return block_num;
            } catch (...) {
               return {};
            }
         })();

         if (!block_number) {
            error_results results{400, "Bad or missing block_num"};
            cb( 400, fc::variant( results ));
            return;
         }

         try {

            auto resp = that->req_handler->get_block_trace(*block_number);
            if (resp.is_null()) {
               error_results results{404, "Trace API: block trace missing"};
               cb( 404, fc::variant( results ));
            } else {
               cb( 200, std::move(resp) );
            }
         } catch (...) {
            http_plugin::handle_exception("trace_api", "get_block", body, cb);
         }
      }});


<<<<<<< HEAD
      http.add_async_handler("/v1/trace_api/get_transaction_trace",
            [wthis=weak_from_this(), this](std::string, std::string body, url_response_callback cb)
=======
      http.add_async_handler({"/v1/trace_api/get_transaction_trace",
            api_category::trace_api,
            [wthis=weak_from_this(), max_response_time, this](std::string, std::string body, url_response_callback cb)
>>>>>>> e429ba60
      {
         auto that = wthis.lock();
         if (!that) {
            return;
         }

         auto trx_id = ([&body]() -> std::optional<transaction_id_type> {
            if (body.empty()) {
               return {};
            }
            try {
               auto input = fc::json::from_string(body);
               auto trxid = input.get_object()["id"].as_string();
               if (trxid.size() < 8 || trxid.size() > 64) {
                  return {};
               }
               return transaction_id_type(trxid);
            } catch (...) {
               return {};
            }
         })();

         if (!trx_id) {
            error_results results{400, "Bad or missing transaction ID"};
            cb( 400, fc::variant( results ));
            return;
         }

         try {
            // search for the block that contains the transaction
            get_block_n blk_num = common->store->get_trx_block_number(*trx_id, common->minimum_irreversible_history_blocks);
            if (!blk_num.has_value()){
               error_results results{404, "Trace API: transaction id missing in the transaction id log files"};
               cb( 404, fc::variant( results ));
            } else {
               auto resp = that->req_handler->get_transaction_trace(*trx_id, *blk_num);
               if (resp.is_null()) {
                  error_results results{404, "Trace API: transaction trace missing"};
                  cb( 404, fc::variant( results ));
               } else {
                  cb( 200, std::move(resp) );
               }
            }
          } catch (...) {
             http_plugin::handle_exception("trace_api", "get_transaction", body, cb);
          }
      }});
   }

   void plugin_shutdown() {
   }

   std::shared_ptr<trace_api_common_impl> common;

   using request_handler_t = request_handler<shared_store_provider<store_provider>, abi_data_handler::shared_provider>;
   std::shared_ptr<request_handler_t> req_handler;
};

struct trace_api_plugin_impl {
   explicit trace_api_plugin_impl( const std::shared_ptr<trace_api_common_impl>& common )
   :common(common) {}

   void plugin_initialize(const appbase::variables_map& options) {
      ilog("initializing trace api plugin");
      auto log_exceptions_and_shutdown = [](const exception_with_context& e) {
         log_exception(e, fc::log_level::error);
         app().quit();
         throw yield_exception("shutting down");
      };
      extraction = std::make_shared<chain_extraction_t>(shared_store_provider<store_provider>(common->store), log_exceptions_and_shutdown);

      auto& chain = app().find_plugin<chain_plugin>()->chain();

      applied_transaction_connection.emplace(
         chain.applied_transaction.connect([this](std::tuple<const chain::transaction_trace_ptr&, const chain::packed_transaction_ptr&> t) {
            emit_killer([&](){
               extraction->signal_applied_transaction(std::get<0>(t), std::get<1>(t));
            });
         }));

      block_start_connection.emplace(
            chain.block_start.connect([this](uint32_t block_num) {
               emit_killer([&](){
                  extraction->signal_block_start(block_num);
               });
            }));

      accepted_block_connection.emplace(
         chain.accepted_block.connect([this](const chain::block_state_ptr& p) {
            emit_killer([&](){
               extraction->signal_accepted_block(p);
            });
         }));

      irreversible_block_connection.emplace(
         chain.irreversible_block.connect([this](const chain::block_state_ptr& p) {
            emit_killer([&](){
               extraction->signal_irreversible_block(p);
            });
         }));

   }

   void plugin_startup() {
      common->plugin_startup();
   }

   void plugin_shutdown() {
      common->plugin_shutdown();
   }

   std::shared_ptr<trace_api_common_impl> common;

   using chain_extraction_t = chain_extraction_impl_type<shared_store_provider<store_provider>>;
   std::shared_ptr<chain_extraction_t> extraction;

   std::optional<scoped_connection>                            applied_transaction_connection;
   std::optional<scoped_connection>                            block_start_connection;
   std::optional<scoped_connection>                            accepted_block_connection;
   std::optional<scoped_connection>                            irreversible_block_connection;
};

trace_api_plugin::trace_api_plugin() = default;

trace_api_plugin::~trace_api_plugin() = default;

void trace_api_plugin::set_program_options(appbase::options_description& cli, appbase::options_description& cfg) {
   trace_api_common_impl::set_program_options(cli, cfg);
   trace_api_rpc_plugin_impl::set_program_options(cli, cfg);
}

void trace_api_plugin::plugin_initialize(const appbase::variables_map& options) {
   handle_sighup(); // setup logging

   auto common = std::make_shared<trace_api_common_impl>();
   common->plugin_initialize(options);

   my = std::make_shared<trace_api_plugin_impl>(common);
   my->plugin_initialize(options);

   rpc = std::make_shared<trace_api_rpc_plugin_impl>(common);
   rpc->plugin_initialize(options);
}

void trace_api_plugin::plugin_startup() {
   my->plugin_startup();
   rpc->plugin_startup();
}

void trace_api_plugin::plugin_shutdown() {
   my->plugin_shutdown();
   rpc->plugin_shutdown();
   fc_ilog( _log, "exit shutdown");
}

void trace_api_plugin::handle_sighup() {
   fc::logger::update( logger_name, _log );
}

trace_api_rpc_plugin::trace_api_rpc_plugin() = default;

trace_api_rpc_plugin::~trace_api_rpc_plugin() = default;

void trace_api_rpc_plugin::set_program_options(appbase::options_description& cli, appbase::options_description& cfg) {
   trace_api_common_impl::set_program_options(cli, cfg);
   trace_api_rpc_plugin_impl::set_program_options(cli, cfg);
}

void trace_api_rpc_plugin::plugin_initialize(const appbase::variables_map& options) {
   auto common = std::make_shared<trace_api_common_impl>();
   common->plugin_initialize(options);

   rpc = std::make_shared<trace_api_rpc_plugin_impl>(common);
   rpc->plugin_initialize(options);
}

void trace_api_rpc_plugin::plugin_startup() {
   rpc->plugin_startup();
}

void trace_api_rpc_plugin::plugin_shutdown() {
   rpc->plugin_shutdown();
}

void trace_api_rpc_plugin::handle_sighup() {
   fc::logger::update( logger_name, _log );
}

}<|MERGE_RESOLUTION|>--- conflicted
+++ resolved
@@ -236,14 +236,9 @@
    void plugin_startup() {
       auto& http = app().get_plugin<http_plugin>();
 
-<<<<<<< HEAD
-      http.add_async_handler("/v1/trace_api/get_block",
-            [wthis=weak_from_this()](std::string, std::string body, url_response_callback cb)
-=======
       http.add_async_handler({"/v1/trace_api/get_block",
             api_category::trace_api,
-            [wthis=weak_from_this(), max_response_time](std::string, std::string body, url_response_callback cb)
->>>>>>> e429ba60
+            [wthis=weak_from_this()](std::string, std::string body, url_response_callback cb)
       {
          auto that = wthis.lock();
          if (!that) {
@@ -288,14 +283,9 @@
       }});
 
 
-<<<<<<< HEAD
-      http.add_async_handler("/v1/trace_api/get_transaction_trace",
-            [wthis=weak_from_this(), this](std::string, std::string body, url_response_callback cb)
-=======
       http.add_async_handler({"/v1/trace_api/get_transaction_trace",
             api_category::trace_api,
-            [wthis=weak_from_this(), max_response_time, this](std::string, std::string body, url_response_callback cb)
->>>>>>> e429ba60
+            [wthis=weak_from_this(), this](std::string, std::string body, url_response_callback cb)
       {
          auto that = wthis.lock();
          if (!that) {
