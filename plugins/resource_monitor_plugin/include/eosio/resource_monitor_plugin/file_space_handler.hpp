--- conflicted
+++ resolved
@@ -5,7 +5,6 @@
 #include <eosio/chain/application.hpp>
 #include <eosio/chain/exceptions.hpp>
 #include <eosio/chain/thread_utils.hpp>
-
 
 namespace eosio::resource_monitor {
    template<typename SpaceProvider>
@@ -16,15 +15,15 @@
       {
       }
 
-      void start(const std::vector<bfs::path>& directories) {
+      void start(const std::vector<std::filesystem::path>& directories) {
          for ( auto& dir: directories ) {
             add_file_system( dir );
 
             // A directory like "data" contains subdirectories like
             // "block". Those subdirectories can mount on different
             // file systems. Make sure they are taken care of.
-            for (bfs::directory_iterator itr(dir); itr != bfs::directory_iterator(); ++itr) {
-               if (bfs::is_directory(itr->path())) {
+            for (std::filesystem::directory_iterator itr(dir); itr != std::filesystem::directory_iterator(); ++itr) {
+               if (std::filesystem::is_directory(itr->path())) {
                   add_file_system( itr->path() );
                }
             }
@@ -167,11 +166,13 @@
       }
       update_warning_interval_counter();
 
-<<<<<<< HEAD
       timer.expires_from_now( boost::posix_time::seconds( sleep_time_in_secs ));
-
       timer.async_wait([this](const auto& ec) {
          if ( ec ) {
+            // No need to check if ec is operation_aborted (cancelled),
+            // as cancel callback will never be make it here after thread_pool
+            // is stopped, even though cancel is called in the timer's
+            // destructor.
             wlog("Exit due to error: ${ec}, message: ${message}",
                  ("ec", ec.value())
                  ("message", ec.message()));
@@ -181,26 +182,6 @@
             space_monitor_loop();
          }
       });
-=======
-      {
-         timer.expires_from_now( boost::posix_time::seconds( sleep_time_in_secs ));
-         timer.async_wait([this](auto& ec) {
-            if ( ec ) {
-               // No need to check if ec is operation_aborted (cancelled),
-               // as cancel callback will never be make it here after thread_pool
-               // is stopped, even though cancel is called in the timer's
-               // destructor.
-               wlog("Exit due to error: ${ec}, message: ${message}",
-                    ("ec", ec.value())
-                    ("message", ec.message()));
-               return;
-            } else {
-               // Loop over
-               space_monitor_loop();
-            }
-         });
-      }
->>>>>>> 79fc096c
    }
 
    private:
