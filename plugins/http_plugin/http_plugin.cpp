--- conflicted
+++ resolved
@@ -373,19 +373,11 @@
       app().post(appbase::priority::high, [this] ()
       {
          try {
-<<<<<<< HEAD
-            my->plugin_state->thread_pool =
-                  std::make_unique<eosio::chain::named_thread_pool>( "http", my->plugin_state->thread_pool_size, [](const fc::exception& e) {
-                     fc_elog( logger(), "Exception in http thread pool, exiting: ${e}", ("e", e.to_detail_string()) );
-                     app().quit();
-                  } );
-=======
             my->plugin_state->thread_pool.start( my->plugin_state->thread_pool_size, [](const fc::exception& e) {
                fc_elog( logger(), "Exception in http thread pool, exiting: ${e}", ("e", e.to_detail_string()) );
                app().quit();
             } );
 
->>>>>>> e55669c4
             if(my->listen_endpoint) {
                try {
                   my->create_beast_server(false);
