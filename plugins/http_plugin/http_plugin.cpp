--- conflicted
+++ resolved
@@ -72,13 +72,8 @@
             detail::internal_url_handler handler{url};
             handler.content_type = content_type;
             auto next_ptr = std::make_shared<url_handler>(std::move(next));
-<<<<<<< HEAD
             handler.fn = [my=std::move(my), priority, next_ptr=std::move(next_ptr)]
-                       ( detail::abstract_conn_ptr conn, string r, string b, url_response_callback then ) {
-=======
-            return [my=std::move(my), priority, next_ptr=std::move(next_ptr)]
-               ( detail::abstract_conn_ptr conn, string&& r, string&& b, url_response_callback&& then ) {
->>>>>>> 0da31eaa
+                       ( detail::abstract_conn_ptr conn, string&& r, string&& b, url_response_callback&& then ) {
                if (auto error_str = conn->verify_max_bytes_in_flight(b.size()); !error_str.empty()) {
                   conn->send_busy_response(std::move(error_str));
                   return;
@@ -111,15 +106,10 @@
           * @param next - the next handler for responses
           * @return the constructed internal_url_handler
           */
-<<<<<<< HEAD
          static detail::internal_url_handler make_http_thread_url_handler(const string& url, url_handler next, http_content_type content_type) {
             detail::internal_url_handler handler{url};
             handler.content_type = content_type;
-            handler.fn = [next=std::move(next)]( const detail::abstract_conn_ptr& conn, string r, string b, url_response_callback then ) mutable {
-=======
-         static detail::internal_url_handler make_http_thread_url_handler(url_handler next) {
-            return [next=std::move(next)]( const detail::abstract_conn_ptr& conn, string&& r, string&& b, url_response_callback&& then ) {
->>>>>>> 0da31eaa
+            handler.fn = [next=std::move(next)]( const detail::abstract_conn_ptr& conn, string&& r, string&& b, url_response_callback&& then ) mutable {
                try {
                   next(std::move(r), std::move(b), std::move(then));
                } catch( ... ) {
