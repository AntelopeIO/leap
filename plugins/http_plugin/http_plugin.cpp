--- conflicted
+++ resolved
@@ -273,26 +273,22 @@
          my->plugin_state->max_body_size = options.at( "max-body-size" ).as<uint32_t>();
          verbose_http_errors = options.at( "verbose-http-errors" ).as<bool>();
 
-<<<<<<< HEAD
-         my->plugin_state->validate_host = options.at("http-validate-host").as<bool>();
-=======
-         my->thread_pool_size = options.at( "http-threads" ).as<uint16_t>();
-         EOS_ASSERT( my->thread_pool_size > 0, chain::plugin_config_exception,
-                     "http-threads ${num} must be greater than 0", ("num", my->thread_pool_size));
+         my->plugin_state->thread_pool_size = options.at( "http-threads" ).as<uint16_t>();
+         EOS_ASSERT( my->plugin_state->thread_pool_size > 0, chain::plugin_config_exception,
+                     "http-threads ${num} must be greater than 0", ("num", my->plugin_state->thread_pool_size));
 
          auto max_bytes_mb = options.at( "http-max-bytes-in-flight-mb" ).as<int64_t>();
          EOS_ASSERT( (max_bytes_mb >= -1 && max_bytes_mb < std::numeric_limits<int64_t>::max() / (1024 * 1024)), chain::plugin_config_exception,
                      "http-max-bytes-in-flight-mb (${max_bytes_mb}) must be equal to or greater than -1 and less than ${max}", ("max_bytes_mb", max_bytes_mb) ("max", std::numeric_limits<int64_t>::max() / (1024 * 1024)) );
          if ( max_bytes_mb == -1 ) {
-            my->max_bytes_in_flight = std::numeric_limits<size_t>::max();
+            my->plugin_state->max_bytes_in_flight = std::numeric_limits<size_t>::max();
          } else {
-            my->max_bytes_in_flight = max_bytes_mb * 1024 * 1024;
-         }
-         my->max_requests_in_flight = options.at( "http-max-in-flight-requests" ).as<int32_t>();
-         my->max_response_time = fc::microseconds( options.at("http-max-response-time-ms").as<uint32_t>() * 1000 );
+            my->plugin_state->max_bytes_in_flight = max_bytes_mb * 1024 * 1024;
+         }
+         my->plugin_state->max_requests_in_flight = options.at( "http-max-in-flight-requests" ).as<int32_t>();
+         my->plugin_state->max_response_time = fc::microseconds( options.at("http-max-response-time-ms").as<uint32_t>() * 1000 );
          
-         my->validate_host = options.at("http-validate-host").as<bool>();
->>>>>>> 25eb9bd4
+         my->plugin_state->validate_host = options.at("http-validate-host").as<bool>();
          if( options.count( "http-alias" )) {
             const auto& aliases = options["http-alias"].as<vector<string>>();
             my->plugin_state->valid_hosts.insert(aliases.begin(), aliases.end());
