--- conflicted
+++ resolved
@@ -69,13 +69,9 @@
           */
          static detail::internal_url_handler make_app_thread_url_handler( int priority, appbase::exec_queue q, url_handler next, http_plugin_impl_ptr my ) {
             auto next_ptr = std::make_shared<url_handler>(std::move(next));
-<<<<<<< HEAD
             return [my=std::move(my), priority, &q, next_ptr=std::move(next_ptr)]
-                       ( detail::abstract_conn_ptr conn, string r, string b, url_response_callback then ) {
-=======
-            return [my=std::move(my), priority, next_ptr=std::move(next_ptr)]
-               ( detail::abstract_conn_ptr conn, string&& r, string&& b, url_response_callback&& then ) {
->>>>>>> cfa3c11b
+               ( detail::abstract_conn_ptr conn, string&& r, string b&&, url_response_callback&& then ) {
+
                if (auto error_str = conn->verify_max_bytes_in_flight(b.size()); !error_str.empty()) {
                   conn->send_busy_response(std::move(error_str));
                   return;
@@ -87,12 +83,8 @@
 
                // post to the app thread taking shared ownership of next (via std::shared_ptr),
                // sole ownership of the tracked body and the passed in parameters
-<<<<<<< HEAD
+               // we can't std::move() next_ptr because we post a new lambda for each http request and we need to keep the original
                app().executor().post( priority, q, [next_ptr, conn=std::move(conn), r=std::move(r), b = std::move(b), wrapped_then=std::move(wrapped_then)]() mutable {
-=======
-               // we can't std::move() next_ptr because we post a new lambda for each http request and we need to keep the original
-               app().post( priority, [next_ptr, conn=std::move(conn), r=std::move(r), b = std::move(b), wrapped_then=std::move(wrapped_then)]() mutable {
->>>>>>> cfa3c11b
                   try {
                      if( app().is_quiting() ) return; // http_plugin shutting down, do not call callback
                      // call the `next` url_handler and wrap the response handler
