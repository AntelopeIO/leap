#include <eosio/http_plugin/http_plugin.hpp>
#include <eosio/http_plugin/common.hpp>
#include <eosio/http_plugin/beast_http_listener.hpp>
#include <eosio/chain/exceptions.hpp>

#include <fc/log/logger_config.hpp>
#include <fc/reflect/variant.hpp>

#include <boost/asio.hpp>
#include <boost/optional.hpp>

#include <memory>
#include <regex>

namespace eosio {

   namespace {
      inline fc::logger& logger() {
         static fc::logger log{ "http_plugin" };
         return log;
      }
   }

   static auto _http_plugin = application::register_plugin<http_plugin>();

   using std::vector;
   using std::string;
   using std::regex;
   using boost::asio::ip::tcp;
   using std::shared_ptr;
   
   static http_plugin_defaults current_http_plugin_defaults;
   static bool verbose_http_errors = false;

   void http_plugin::set_defaults(const http_plugin_defaults& config) {
      current_http_plugin_defaults = config;
   }

   using http_plugin_impl_ptr = std::shared_ptr<class http_plugin_impl>;

   class http_plugin_impl : public std::enable_shared_from_this<http_plugin_impl> {
      public:
         http_plugin_impl() = default;

         http_plugin_impl(const http_plugin_impl&) = delete;
         http_plugin_impl(http_plugin_impl&&) = delete;

         http_plugin_impl& operator=(const http_plugin_impl&) = delete;
         http_plugin_impl& operator=(http_plugin_impl&&) = delete;
         
         std::optional<tcp::endpoint>  listen_endpoint;
         
         std::optional<asio::local::stream_protocol::endpoint> unix_endpoint;

         shared_ptr<beast_http_listener<plain_session, tcp, tcp_socket_t > >  beast_server;
         shared_ptr<beast_http_listener<unix_socket_session, stream_protocol, stream_protocol::socket > > beast_unix_server;

         shared_ptr<http_plugin_state> plugin_state = std::make_shared<http_plugin_state>(logger());

         /**
          * Make an internal_url_handler that will run the url_handler on the app() thread and then
          * return to the http thread pool for response processing
          *
          * @pre b.size() has been added to bytes_in_flight by caller
          * @param priority - priority to post to the app thread at
          * @param to_queue - execution queue to post to
          * @param next - the next handler for responses
          * @param my - the http_plugin_impl
          * @param content_type - json or plain txt
          * @return the constructed internal_url_handler
          */
<<<<<<< HEAD
         static detail::internal_url_handler make_app_thread_url_handler( int priority, appbase::exec_queue to_queue, url_handler next, http_plugin_impl_ptr my ) {
            auto next_ptr = std::make_shared<url_handler>(std::move(next));
            return [my=std::move(my), priority, to_queue, next_ptr=std::move(next_ptr)]
               ( detail::abstract_conn_ptr conn, string&& r, string&& b, url_response_callback&& then ) {

=======
         static detail::internal_url_handler make_app_thread_url_handler(const string& url, int priority, url_handler next, http_plugin_impl_ptr my, http_content_type content_type ) {
            detail::internal_url_handler handler{url};
            handler.content_type = content_type;
            auto next_ptr = std::make_shared<url_handler>(std::move(next));
            handler.fn = [my=std::move(my), priority, next_ptr=std::move(next_ptr)]
                       ( detail::abstract_conn_ptr conn, string&& r, string&& b, url_response_callback&& then ) {
>>>>>>> 2573a5e7
               if (auto error_str = conn->verify_max_bytes_in_flight(b.size()); !error_str.empty()) {
                  conn->send_busy_response(std::move(error_str));
                  return;
               }

               url_response_callback wrapped_then = [then=std::move(then)](int code, const fc::time_point& deadline, std::optional<fc::variant> resp) {
                  then(code, deadline, std::move(resp));
               };

               // post to the app thread taking shared ownership of next (via std::shared_ptr),
               // sole ownership of the tracked body and the passed in parameters
               // we can't std::move() next_ptr because we post a new lambda for each http request and we need to keep the original
               app().executor().post( priority, to_queue, [next_ptr, conn=std::move(conn), r=std::move(r), b = std::move(b), wrapped_then=std::move(wrapped_then)]() mutable {
                  try {
                     if( app().is_quiting() ) return; // http_plugin shutting down, do not call callback
                     // call the `next` url_handler and wrap the response handler
                     (*next_ptr)( std::move(r), std::move(b), std::move(wrapped_then)) ;
                  } catch( ... ) {
                     conn->handle_exception();
                  }
               } );
            };
            return handler;
         }

         /**
          * Make an internal_url_handler that will run the url_handler directly
          *
          * @pre b.size() has been added to bytes_in_flight by caller
          * @param next - the next handler for responses
          * @return the constructed internal_url_handler
          */
         static detail::internal_url_handler make_http_thread_url_handler(const string& url, url_handler next, http_content_type content_type) {
            detail::internal_url_handler handler{url};
            handler.content_type = content_type;
            handler.fn = [next=std::move(next)]( const detail::abstract_conn_ptr& conn, string&& r, string&& b, url_response_callback&& then ) mutable {
               try {
                  next(std::move(r), std::move(b), std::move(then));
               } catch( ... ) {
                  conn->handle_exception();
               }
             };
            return handler;
         }

         void add_aliases_for_endpoint( const tcp::endpoint& ep, const string& host, const string& port ) {
            auto resolved_port_str = std::to_string(ep.port());
            plugin_state->valid_hosts.emplace(host + ":" + port);
            plugin_state->valid_hosts.emplace(host + ":" + resolved_port_str);
         }

         void create_beast_server(bool isUnix) {
            if(isUnix) {
               beast_unix_server = std::make_shared<beast_http_listener<unix_socket_session, stream_protocol, stream_protocol::socket> >(plugin_state);
               fc_ilog( logger(), "created beast UNIX socket listener");
            }
            else {
               beast_server = std::make_shared<beast_http_listener<plain_session, tcp, tcp_socket_t> >(plugin_state);
               fc_ilog( logger(), "created beast HTTP listener");
            }
         }
   };

   http_plugin::http_plugin():my(new http_plugin_impl()){
   }
   http_plugin::~http_plugin() = default;

   void http_plugin::set_program_options(options_description&, options_description& cfg) {
      if(current_http_plugin_defaults.default_unix_socket_path.length())
         cfg.add_options()
            ("unix-socket-path", bpo::value<string>()->default_value(current_http_plugin_defaults.default_unix_socket_path),
             "The filename (relative to data-dir) to create a unix socket for HTTP RPC; set blank to disable.");
      else
         cfg.add_options()
            ("unix-socket-path", bpo::value<string>(),
             "The filename (relative to data-dir) to create a unix socket for HTTP RPC; set blank to disable.");

      if(current_http_plugin_defaults.default_http_port)
         cfg.add_options()
            ("http-server-address", bpo::value<string>()->default_value("127.0.0.1:" + std::to_string(current_http_plugin_defaults.default_http_port)),
             "The local IP and port to listen for incoming http connections; set blank to disable.");
      else
         cfg.add_options()
            ("http-server-address", bpo::value<string>(),
             "The local IP and port to listen for incoming http connections; leave blank to disable.");

      cfg.add_options()
            ("access-control-allow-origin", bpo::value<string>()->notifier([this](const string& v) {
                my->plugin_state->access_control_allow_origin = v;
                fc_ilog( logger(), "configured http with Access-Control-Allow-Origin: ${o}",
                         ("o", my->plugin_state->access_control_allow_origin) );
             }),
             "Specify the Access-Control-Allow-Origin to be returned on each request")

            ("access-control-allow-headers", bpo::value<string>()->notifier([this](const string& v) {
                my->plugin_state->access_control_allow_headers = v;
                fc_ilog( logger(), "configured http with Access-Control-Allow-Headers : ${o}",
                         ("o", my->plugin_state->access_control_allow_headers) );
             }),
             "Specify the Access-Control-Allow-Headers to be returned on each request")

            ("access-control-max-age", bpo::value<string>()->notifier([this](const string& v) {
                my->plugin_state->access_control_max_age = v;
                fc_ilog( logger(), "configured http with Access-Control-Max-Age : ${o}",
                         ("o", my->plugin_state->access_control_max_age) );
             }),
             "Specify the Access-Control-Max-Age to be returned on each request.")

            ("access-control-allow-credentials",
             bpo::bool_switch()->notifier([this](bool v) {
                my->plugin_state->access_control_allow_credentials = v;
                if( v ) fc_ilog( logger(), "configured http with Access-Control-Allow-Credentials: true" );
             })->default_value(false),
             "Specify if Access-Control-Allow-Credentials: true should be returned on each request.")
            ("max-body-size", bpo::value<uint32_t>()->default_value(my->plugin_state->max_body_size),
             "The maximum body size in bytes allowed for incoming RPC requests")
            ("http-max-bytes-in-flight-mb", bpo::value<int64_t>()->default_value(500),
             "Maximum size in megabytes http_plugin should use for processing http requests. -1 for unlimited. 429 error response when exceeded." )
            ("http-max-in-flight-requests", bpo::value<int32_t>()->default_value(-1),
             "Maximum number of requests http_plugin should use for processing http requests. 429 error response when exceeded." )
            ("http-max-response-time-ms", bpo::value<int64_t>()->default_value(30),
             "Maximum time for processing a request, -1 for unlimited")
            ("verbose-http-errors", bpo::bool_switch()->default_value(false),
             "Append the error log to HTTP responses")
            ("http-validate-host", boost::program_options::value<bool>()->default_value(true),
             "If set to false, then any incoming \"Host\" header is considered valid")
            ("http-alias", bpo::value<std::vector<string>>()->composing(),
             "Additionaly acceptable values for the \"Host\" header of incoming HTTP requests, can be specified multiple times.  Includes http/s_server_address by default.")
            ("http-threads", bpo::value<uint16_t>()->default_value( my->plugin_state->thread_pool_size ),
             "Number of worker threads in http thread pool")
            ("http-keep-alive", bpo::value<bool>()->default_value(true),
             "If set to false, do not keep HTTP connections alive, even if client requests.")
            ;
   }

   void http_plugin::plugin_initialize(const variables_map& options) {
      try {
         handle_sighup(); // setup logging
         my->plugin_state->max_body_size = options.at( "max-body-size" ).as<uint32_t>();
         verbose_http_errors = options.at( "verbose-http-errors" ).as<bool>();

         my->plugin_state->thread_pool_size = options.at( "http-threads" ).as<uint16_t>();
         EOS_ASSERT( my->plugin_state->thread_pool_size > 0, chain::plugin_config_exception,
                     "http-threads ${num} must be greater than 0", ("num", my->plugin_state->thread_pool_size));

         auto max_bytes_mb = options.at( "http-max-bytes-in-flight-mb" ).as<int64_t>();
         EOS_ASSERT( (max_bytes_mb >= -1 && max_bytes_mb < std::numeric_limits<int64_t>::max() / (1024 * 1024)), chain::plugin_config_exception,
                     "http-max-bytes-in-flight-mb (${max_bytes_mb}) must be equal to or greater than -1 and less than ${max}", ("max_bytes_mb", max_bytes_mb) ("max", std::numeric_limits<int64_t>::max() / (1024 * 1024)) );
         if ( max_bytes_mb == -1 ) {
            my->plugin_state->max_bytes_in_flight = std::numeric_limits<size_t>::max();
         } else {
            my->plugin_state->max_bytes_in_flight = max_bytes_mb * 1024 * 1024;
         }
         my->plugin_state->max_requests_in_flight = options.at( "http-max-in-flight-requests" ).as<int32_t>();
         int64_t max_reponse_time_ms = options.at("http-max-response-time-ms").as<int64_t>();
         EOS_ASSERT( max_reponse_time_ms == -1 || max_reponse_time_ms >= 0, chain::plugin_config_exception,
                     "http-max-response-time-ms must be -1, or non-negative: ${m}", ("m", max_reponse_time_ms) );
         // set to one year for -1, unlimited, since this is added to fc::time_point::now() for a deadline
         my->plugin_state->max_response_time = max_reponse_time_ms == -1 ?
               fc::days(365) : fc::microseconds( max_reponse_time_ms * 1000 );

         my->plugin_state->validate_host = options.at("http-validate-host").as<bool>();
         if( options.count( "http-alias" )) {
            const auto& aliases = options["http-alias"].as<vector<string>>();
            my->plugin_state->valid_hosts.insert(aliases.begin(), aliases.end());
         }

         my->plugin_state->keep_alive = options.at("http-keep-alive").as<bool>();

         tcp::resolver resolver( app().get_io_service());
         if( options.count( "http-server-address" ) && options.at( "http-server-address" ).as<string>().length()) {
            string lipstr = options.at( "http-server-address" ).as<string>();
            string host = lipstr.substr( 0, lipstr.find( ':' ));
            string port = lipstr.substr( host.size() + 1, lipstr.size());
            try {
               my->listen_endpoint = *resolver.resolve( tcp::v4(), host, port );
               fc_ilog(logger(),  "configured http to listen on ${h}:${p}", ("h", host)( "p", port ));
            } catch ( const boost::system::system_error& ec ) {
               fc_elog(logger(),  "failed to configure http to listen on ${h}:${p} (${m})",
                     ("h", host)( "p", port )( "m", ec.what()));
            }

            // add in resolved hosts and ports as well
            if (my->listen_endpoint) {
               my->add_aliases_for_endpoint(*my->listen_endpoint, host, port);
            }
         }

         if( options.count( "unix-socket-path" ) && !options.at( "unix-socket-path" ).as<string>().empty()) {
            boost::filesystem::path sock_path = options.at("unix-socket-path").as<string>();
            if (sock_path.is_relative())
               sock_path = app().data_dir() / sock_path;
            my->unix_endpoint = asio::local::stream_protocol::endpoint(sock_path.string());
         }

         my->plugin_state->server_header = current_http_plugin_defaults.server_header;

         
         //watch out for the returns above when adding new code here
      } FC_LOG_AND_RETHROW()
   }

   void http_plugin::plugin_startup() {
      app().executor().post(appbase::priority::high, [this] ()
      {
         try {
            my->plugin_state->thread_pool.start( my->plugin_state->thread_pool_size, [](const fc::exception& e) {
               fc_elog( logger(), "Exception in http thread pool, exiting: ${e}", ("e", e.to_detail_string()) );
               app().quit();
            } );

            if(my->listen_endpoint) {
               try {
                  my->create_beast_server(false);

                  fc_ilog( logger(), "start listening for http requests (boost::beast)" );

                  my->beast_server->listen(*my->listen_endpoint);
                  my->beast_server->start_accept();
               } catch ( const fc::exception& e ){
                  fc_elog( logger(), "http service failed to start: ${e}", ("e", e.to_detail_string()) );
                  throw;
               } catch ( const std::exception& e ){
                  fc_elog( logger(), "http service failed to start: ${e}", ("e", e.what()) );
                  throw;
               } catch (...) {
                  fc_elog( logger(), "error thrown from http io service" );
                  throw;
               }
            }

            if(my->unix_endpoint) {
               try {
                  my->create_beast_server(true);
                  
                  my->beast_unix_server->listen(*my->unix_endpoint);
                  my->beast_unix_server->start_accept();
               } catch ( const fc::exception& e ){
                  fc_elog( logger(), "unix socket service (${path}) failed to start: ${e}", ("e", e.to_detail_string())("path",my->unix_endpoint->path()) );
                  throw;
               } catch ( const std::exception& e ){
                  fc_elog( logger(), "unix socket service (${path}) failed to start: ${e}", ("e", e.what())("path",my->unix_endpoint->path()) );
                  throw;
               } catch (...) {
                  fc_elog( logger(), "error thrown from unix socket (${path}) io service", ("path",my->unix_endpoint->path()) );
                  throw;
               }
            }

            add_api({{
               std::string("/v1/node/get_supported_apis"),
               [&](string&&, string&& body, url_response_callback&& cb) {
                  try {
                     auto result = (*this).get_supported_apis();
                     cb(200, fc::time_point::maximum(), fc::variant(result));
                  } catch (...) {
                     handle_exception("node", "get_supported_apis", body.empty() ? "{}" : body, cb);
                  }
               }
            }});
            
         } catch (...) {
            fc_elog(logger(), "http_plugin startup fails, shutting down");
            app().quit();
         }
      });
   }

   void http_plugin::handle_sighup() {
      fc::logger::update( logger().get_name(), logger() );
   }

   void http_plugin::plugin_shutdown() {
      if(my->beast_server)
         my->beast_server->stop_listening();
      if(my->beast_unix_server)
         my->beast_unix_server->stop_listening();

      my->plugin_state->thread_pool.stop();

      my->beast_server.reset();
      my->beast_unix_server.reset();

      // release http_plugin_impl_ptr shared_ptrs captured in url handlers
      my->plugin_state->url_handlers.clear();

      fc_ilog( logger(), "exit shutdown");
   }

<<<<<<< HEAD
   void http_plugin::add_handler(const string& url, const url_handler& handler, int priority, appbase::exec_queue q) {
      fc_ilog( logger(), "add api url: ${c}", ("c", url) );
      my->plugin_state->url_handlers[url] = my->make_app_thread_url_handler(priority, q, handler, my);
=======
   void http_plugin::add_handler(const string& url, const url_handler& handler, int priority, http_content_type content_type) {
      fc_ilog( logger(), "add api url: ${c}", ("c", url) );
      auto p = my->plugin_state->url_handlers.emplace(url, my->make_app_thread_url_handler(url, priority, handler, my, content_type));
      EOS_ASSERT( p.second, chain::plugin_config_exception, "http url ${u} is not unique", ("u", url) );
>>>>>>> 2573a5e7
   }

   void http_plugin::add_async_handler(const string& url, const url_handler& handler, http_content_type content_type) {
      fc_ilog( logger(), "add api url: ${c}", ("c", url) );
      auto p = my->plugin_state->url_handlers.emplace(url, my->make_http_thread_url_handler(url, handler, content_type));
      EOS_ASSERT( p.second, chain::plugin_config_exception, "http url ${u} is not unique", ("u", url) );
   }

   void http_plugin::post_http_thread_pool(std::function<void()> f) {
      if( f )
         boost::asio::post( my->plugin_state->thread_pool.get_executor(), f );
   }

   void http_plugin::handle_exception( const char *api_name, const char *call_name, const string& body, const url_response_callback& cb) {
      try {
         try {
            throw;
         } catch (chain::unknown_block_exception& e) {
            error_results results{400, "Unknown Block", error_results::error_info(e, verbose_http_errors)};
            cb( 400, fc::time_point::maximum(), fc::variant( results ));
         } catch (chain::invalid_http_request& e) {
            error_results results{400, "Invalid Request", error_results::error_info(e, verbose_http_errors)};
            cb( 400, fc::time_point::maximum(), fc::variant( results ));
         } catch (chain::unsatisfied_authorization& e) {
            error_results results{401, "UnAuthorized", error_results::error_info(e, verbose_http_errors)};
            cb( 401, fc::time_point::maximum(), fc::variant( results ));
         } catch (chain::tx_duplicate& e) {
            error_results results{409, "Conflict", error_results::error_info(e, verbose_http_errors)};
            cb( 409, fc::time_point::maximum(), fc::variant( results ));
         } catch (fc::eof_exception& e) {
            error_results results{422, "Unprocessable Entity", error_results::error_info(e, verbose_http_errors)};
            cb( 422, fc::time_point::maximum(), fc::variant( results ));
            fc_elog( logger(), "Unable to parse arguments to ${api}.${call}", ("api", api_name)( "call", call_name ) );
            fc_dlog( logger(), "Bad arguments: ${args}", ("args", body) );
         } catch (fc::exception& e) {
            error_results results{500, "Internal Service Error", error_results::error_info(e, verbose_http_errors)};
            cb( 500, fc::time_point::maximum(), fc::variant( results ));
            fc_dlog( logger(), "Exception while processing ${api}.${call}: ${e}",
                     ("api", api_name)( "call", call_name )("e", e.to_detail_string()) );
         } catch (std::exception& e) {
            error_results results{500, "Internal Service Error", error_results::error_info(fc::exception( FC_LOG_MESSAGE( error, e.what())), verbose_http_errors)};
            cb( 500, fc::time_point::maximum(), fc::variant( results ));
            fc_dlog( logger(), "STD Exception encountered while processing ${api}.${call}: ${e}",
                     ("api", api_name)("call", call_name)("e", e.what()) );
         } catch (...) {
            error_results results{500, "Internal Service Error",
               error_results::error_info(fc::exception( FC_LOG_MESSAGE( error, "Unknown Exception" )), verbose_http_errors)};
            cb( 500, fc::time_point::maximum(), fc::variant( results ));
            fc_elog( logger(), "Unknown Exception encountered while processing ${api}.${call}",
                     ("api", api_name)( "call", call_name ) );
         }
      } catch (...) {
         std::cerr << "Exception attempting to handle exception for " << api_name << "." << call_name << std::endl;
      }
   }

   bool http_plugin::is_on_loopback() const {
      return (!my->listen_endpoint || my->listen_endpoint->address().is_loopback());
   }

   bool http_plugin::is_secure() const {
      return (!my->listen_endpoint || my->listen_endpoint->address().is_loopback());
   }

   bool http_plugin::verbose_errors() {
      return verbose_http_errors;
   }

   http_plugin::get_supported_apis_result http_plugin::get_supported_apis()const {
      get_supported_apis_result result;

      for (const auto& handler : my->plugin_state->url_handlers) {
         if (handler.first != "/v1/node/get_supported_apis")
            result.apis.emplace_back(handler.first);
      }

      return result;
   }

   void http_plugin::register_metrics_listener(chain::plugin_interface::metrics_listener listener) {
      my->plugin_state->metrics.register_listener(std::move(listener));
   }

   fc::microseconds http_plugin::get_max_response_time()const {
      return my->plugin_state->max_response_time;
   }
   
   size_t http_plugin::get_max_body_size()const {
      return my->plugin_state->max_body_size;
   }
   
}<|MERGE_RESOLUTION|>--- conflicted
+++ resolved
@@ -69,20 +69,12 @@
           * @param content_type - json or plain txt
           * @return the constructed internal_url_handler
           */
-<<<<<<< HEAD
-         static detail::internal_url_handler make_app_thread_url_handler( int priority, appbase::exec_queue to_queue, url_handler next, http_plugin_impl_ptr my ) {
-            auto next_ptr = std::make_shared<url_handler>(std::move(next));
-            return [my=std::move(my), priority, to_queue, next_ptr=std::move(next_ptr)]
-               ( detail::abstract_conn_ptr conn, string&& r, string&& b, url_response_callback&& then ) {
-
-=======
-         static detail::internal_url_handler make_app_thread_url_handler(const string& url, int priority, url_handler next, http_plugin_impl_ptr my, http_content_type content_type ) {
+         static detail::internal_url_handler make_app_thread_url_handler(const string& url, int priority, appbase::exec_queue to_queue, url_handler next, http_plugin_impl_ptr my, http_content_type content_type ) {
             detail::internal_url_handler handler{url};
             handler.content_type = content_type;
             auto next_ptr = std::make_shared<url_handler>(std::move(next));
-            handler.fn = [my=std::move(my), priority, next_ptr=std::move(next_ptr)]
+            handler.fn = [my=std::move(my), priority, to_queue, next_ptr=std::move(next_ptr)]
                        ( detail::abstract_conn_ptr conn, string&& r, string&& b, url_response_callback&& then ) {
->>>>>>> 2573a5e7
                if (auto error_str = conn->verify_max_bytes_in_flight(b.size()); !error_str.empty()) {
                   conn->send_busy_response(std::move(error_str));
                   return;
@@ -372,16 +364,10 @@
       fc_ilog( logger(), "exit shutdown");
    }
 
-<<<<<<< HEAD
-   void http_plugin::add_handler(const string& url, const url_handler& handler, int priority, appbase::exec_queue q) {
+   void http_plugin::add_handler(const string& url, const url_handler& handler, int priority, appbase::exec_queue q, http_content_type content_type) {
       fc_ilog( logger(), "add api url: ${c}", ("c", url) );
-      my->plugin_state->url_handlers[url] = my->make_app_thread_url_handler(priority, q, handler, my);
-=======
-   void http_plugin::add_handler(const string& url, const url_handler& handler, int priority, http_content_type content_type) {
-      fc_ilog( logger(), "add api url: ${c}", ("c", url) );
-      auto p = my->plugin_state->url_handlers.emplace(url, my->make_app_thread_url_handler(url, priority, handler, my, content_type));
+      auto p = my->plugin_state->url_handlers.emplace(url, my->make_app_thread_url_handler(url, priority, q, handler, my, content_type));
       EOS_ASSERT( p.second, chain::plugin_config_exception, "http url ${u} is not unique", ("u", url) );
->>>>>>> 2573a5e7
    }
 
    void http_plugin::add_async_handler(const string& url, const url_handler& handler, http_content_type content_type) {
