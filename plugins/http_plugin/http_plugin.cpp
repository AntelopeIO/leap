#include <eosio/http_plugin/http_plugin.hpp>
#include <eosio/http_plugin/common.hpp>
#include <eosio/http_plugin/beast_http_listener.hpp>
#include <eosio/chain/exceptions.hpp>

#include <fc/log/logger_config.hpp>
#include <fc/reflect/variant.hpp>
#include <fc/crypto/openssl.hpp>

#include <boost/asio.hpp>
#include <boost/optional.hpp>

#include <memory>
#include <regex>

namespace eosio {

   namespace {
      inline fc::logger& logger() {
         static fc::logger log{ "http_plugin" };
         return log;
      }
   }

   static appbase::abstract_plugin& _http_plugin = app().register_plugin<http_plugin>();

   using std::map;
   using std::vector;
   using std::set;
   using std::string;
   using std::regex;
   using boost::optional;
   using boost::asio::ip::tcp;
   using boost::asio::ip::address_v4;
   using boost::asio::ip::address_v6;
   using std::shared_ptr;
   
   enum https_ecdh_curve_t {
      SECP384R1,
      PRIME256V1
   };

   static http_plugin_defaults current_http_plugin_defaults;
   static bool verbose_http_errors = false;

   void http_plugin::set_defaults(const http_plugin_defaults& config) {
      current_http_plugin_defaults = config;
   }

   using http_plugin_impl_ptr = std::shared_ptr<class http_plugin_impl>;

class http_plugin_impl : public std::enable_shared_from_this<http_plugin_impl> {
      public:
         http_plugin_impl() = default;

         http_plugin_impl(const http_plugin_impl&) = delete;
         http_plugin_impl(http_plugin_impl&&) = delete;

         http_plugin_impl& operator=(const http_plugin_impl&) = delete;
         http_plugin_impl& operator=(http_plugin_impl&&) = delete;
         
         std::optional<tcp::endpoint>  listen_endpoint;
         
         std::optional<tcp::endpoint>  https_listen_endpoint;
         string                        https_cert_chain;
         string                        https_key;
         https_ecdh_curve_t            https_ecdh_curve = SECP384R1;

         std::optional<asio::local::stream_protocol::endpoint> unix_endpoint;

         shared_ptr<beast_http_listener<plain_session, tcp, tcp_socket_t > >  beast_server;
         shared_ptr<beast_http_listener<ssl_session, tcp, tcp_socket_t > >  beast_https_server;
         shared_ptr<beast_http_listener<unix_socket_session, stream_protocol, stream_protocol::socket > > beast_unix_server;

         shared_ptr<http_plugin_state> plugin_state = std::make_shared<http_plugin_state>(logger());
         
         /**
          * Make an internal_url_handler that will run the url_handler on the app() thread and then
          * return to the http thread pool for response processing
          *
          * @pre b.size() has been added to bytes_in_flight by caller
          * @param priority - priority to post to the app thread at
          * @param next - the next handler for responses
          * @param my - the http_plugin_impl
          * @return the constructed internal_url_handler
          */
         static detail::internal_url_handler make_app_thread_url_handler( int priority, url_handler next, http_plugin_impl_ptr my ) {
            auto next_ptr = std::make_shared<url_handler>(std::move(next));
            return [my=std::move(my), priority, next_ptr=std::move(next_ptr)]
                       ( detail::abstract_conn_ptr conn, string r, string b, url_response_callback then ) {
               auto tracked_b = make_in_flight<string>(std::move(b), my->plugin_state);
               if (!conn->verify_max_bytes_in_flight()) {
                  return;
               }

               url_response_callback wrapped_then = [tracked_b, then=std::move(then)](int code, const fc::time_point& deadline, std::optional<fc::variant> resp) {
                  then(code, deadline, std::move(resp));
               };

               // post to the app thread taking shared ownership of next (via std::shared_ptr),
               // sole ownership of the tracked body and the passed in parameters
               app().post( priority, [next_ptr, conn=std::move(conn), r=std::move(r), tracked_b, wrapped_then=std::move(wrapped_then)]() mutable {
                  try {
                     if( app().is_quiting() ) return; // http_plugin shutting down, do not call callback
                     // call the `next` url_handler and wrap the response handler
                     (*next_ptr)( std::move( r ), std::move(tracked_b->obj()), std::move(wrapped_then)) ;
                  } catch( ... ) {
                     conn->handle_exception();
                  }
               } );
            };
         }

         /**
          * Make an internal_url_handler that will run the url_handler directly
          *
          * @pre b.size() has been added to bytes_in_flight by caller
          * @param next - the next handler for responses
          * @return the constructed internal_url_handler
          */
         static detail::internal_url_handler make_http_thread_url_handler(url_handler next) {
            return [next=std::move(next)]( const detail::abstract_conn_ptr& conn, string r, string b, url_response_callback then ) {
               try {
                  next(std::move(r), std::move(b), std::move(then));
               } catch( ... ) {
                  conn->handle_exception();
               }
             };
         }

         void add_aliases_for_endpoint( const tcp::endpoint& ep, const string& host, const string& port ) {
            auto resolved_port_str = std::to_string(ep.port());
            plugin_state->valid_hosts.emplace(host + ":" + port);
            plugin_state->valid_hosts.emplace(host + ":" + resolved_port_str);
         }

         void create_beast_server(bool useSSL, bool isUnix=false) {
            if(useSSL) {
               try {
                  plugin_state->ctx.emplace(ssl::context::tlsv12);
                  plugin_state->ctx->set_options(asio::ssl::context::default_workarounds |
                                 asio::ssl::context::no_sslv2 |
                                 asio::ssl::context::no_sslv3 |
                                 asio::ssl::context::no_tlsv1 |
                                 asio::ssl::context::no_tlsv1_1 |
                                 asio::ssl::context::single_dh_use);

                  plugin_state->ctx->use_certificate_chain_file(https_cert_chain);
                  plugin_state->ctx->use_private_key_file(https_key, asio::ssl::context::pem);

                  //going for the A+! Do a few more things on the native context to get ECDH in use

                  fc::ec_key ecdh = EC_KEY_new_by_curve_name(https_ecdh_curve == SECP384R1 ? NID_secp384r1 : NID_X9_62_prime256v1);
                  if (!ecdh)
                     EOS_THROW(chain::http_exception, "Failed to set NID_secp384r1");
                  if(SSL_CTX_set_tmp_ecdh(plugin_state->ctx->native_handle(), (EC_KEY*)ecdh) != 1)
                     EOS_THROW(chain::http_exception, "Failed to set ECDH PFS");

                  if(SSL_CTX_set_cipher_list(plugin_state->ctx->native_handle(), \
                     "EECDH+ECDSA+AESGCM:EECDH+aRSA+AESGCM:EECDH+ECDSA+SHA384:EECDH+ECDSA+SHA256:AES256:" \
                     "!DHE:!RSA:!AES128:!RC4:!DES:!3DES:!DSS:!SRP:!PSK:!EXP:!MD5:!LOW:!aNULL:!eNULL") != 1)
                     EOS_THROW(chain::http_exception, "Failed to set HTTPS cipher list");
               } catch (const fc::exception& e) {
                  fc_elog( logger(), "https server initialization error: ${w}", ("w", e.to_detail_string()) );
               } catch(std::exception& e) {
                  fc_elog( logger(), "https server initialization error: ${w}", ("w", e.what()) );
               }

               beast_https_server = std::make_shared<beast_http_listener<ssl_session, tcp, tcp_socket_t> >(plugin_state);
               fc_ilog( logger(), "created beast HTTPS listener");
            }
            else {
               if(isUnix) {
                  beast_unix_server = std::make_shared<beast_http_listener<unix_socket_session, stream_protocol, stream_protocol::socket> >(plugin_state);
                  fc_ilog( logger(), "created beast UNIX socket listener");
               }
               else {
                  beast_server = std::make_shared<beast_http_listener<plain_session, tcp, tcp_socket_t> >(plugin_state);
                  fc_ilog( logger(), "created beast HTTP listener");
               }
            }
         }
   };

   http_plugin::http_plugin():my(new http_plugin_impl()){
      app().register_config_type<https_ecdh_curve_t>();
   }
   http_plugin::~http_plugin() = default;

   void http_plugin::set_program_options(options_description&, options_description& cfg) {
      if(current_http_plugin_defaults.default_unix_socket_path.length())
         cfg.add_options()
            ("unix-socket-path", bpo::value<string>()->default_value(current_http_plugin_defaults.default_unix_socket_path),
             "The filename (relative to data-dir) to create a unix socket for HTTP RPC; set blank to disable.");
      else
         cfg.add_options()
            ("unix-socket-path", bpo::value<string>(),
             "The filename (relative to data-dir) to create a unix socket for HTTP RPC; set blank to disable.");

      if(current_http_plugin_defaults.default_http_port)
         cfg.add_options()
            ("http-server-address", bpo::value<string>()->default_value("127.0.0.1:" + std::to_string(current_http_plugin_defaults.default_http_port)),
             "The local IP and port to listen for incoming http connections; set blank to disable.");
      else
         cfg.add_options()
            ("http-server-address", bpo::value<string>(),
             "The local IP and port to listen for incoming http connections; leave blank to disable.");

      cfg.add_options()
            ("https-server-address", bpo::value<string>(),
             "The local IP and port to listen for incoming https connections; leave blank to disable.")

            ("https-certificate-chain-file", bpo::value<string>(),
             "Filename with the certificate chain to present on https connections. PEM format. Required for https.")

            ("https-private-key-file", bpo::value<string>(),
             "Filename with https private key in PEM format. Required for https")

            ("https-ecdh-curve", bpo::value<https_ecdh_curve_t>()->notifier([this](https_ecdh_curve_t c) {
               my->https_ecdh_curve = c;
            })->default_value(SECP384R1),
            "Configure https ECDH curve to use: secp384r1 or prime256v1")

            ("access-control-allow-origin", bpo::value<string>()->notifier([this](const string& v) {
                my->plugin_state->access_control_allow_origin = v;
                fc_ilog( logger(), "configured http with Access-Control-Allow-Origin: ${o}",
                         ("o", my->plugin_state->access_control_allow_origin) );
             }),
             "Specify the Access-Control-Allow-Origin to be returned on each request")

            ("access-control-allow-headers", bpo::value<string>()->notifier([this](const string& v) {
                my->plugin_state->access_control_allow_headers = v;
                fc_ilog( logger(), "configured http with Access-Control-Allow-Headers : ${o}",
                         ("o", my->plugin_state->access_control_allow_headers) );
             }),
             "Specify the Access-Control-Allow-Headers to be returned on each request")

            ("access-control-max-age", bpo::value<string>()->notifier([this](const string& v) {
                my->plugin_state->access_control_max_age = v;
                fc_ilog( logger(), "configured http with Access-Control-Max-Age : ${o}",
                         ("o", my->plugin_state->access_control_max_age) );
             }),
             "Specify the Access-Control-Max-Age to be returned on each request.")

            ("access-control-allow-credentials",
             bpo::bool_switch()->notifier([this](bool v) {
                my->plugin_state->access_control_allow_credentials = v;
                if( v ) fc_ilog( logger(), "configured http with Access-Control-Allow-Credentials: true" );
             })->default_value(false),
             "Specify if Access-Control-Allow-Credentials: true should be returned on each request.")
            ("max-body-size", bpo::value<uint32_t>()->default_value(my->plugin_state->max_body_size),
             "The maximum body size in bytes allowed for incoming RPC requests")
            ("http-max-bytes-in-flight-mb", bpo::value<int64_t>()->default_value(500),
             "Maximum size in megabytes http_plugin should use for processing http requests. -1 for unlimited. 429 error response when exceeded." )
            ("http-max-in-flight-requests", bpo::value<int32_t>()->default_value(-1),
             "Maximum number of requests http_plugin should use for processing http requests. 429 error response when exceeded." )
            ("http-max-response-time-ms", bpo::value<int64_t>()->default_value(30),
             "Maximum time for processing a request, -1 for unlimited")
            ("verbose-http-errors", bpo::bool_switch()->default_value(false),
             "Append the error log to HTTP responses")
            ("http-validate-host", boost::program_options::value<bool>()->default_value(true),
             "If set to false, then any incoming \"Host\" header is considered valid")
            ("http-alias", bpo::value<std::vector<string>>()->composing(),
             "Additionaly acceptable values for the \"Host\" header of incoming HTTP requests, can be specified multiple times.  Includes http/s_server_address by default.")
            ("http-threads", bpo::value<uint16_t>()->default_value( my->plugin_state->thread_pool_size ),
             "Number of worker threads in http thread pool")
            ("http-keep-alive", bpo::value<bool>()->default_value(true),
             "If set to false, do not keep HTTP connections alive, even if client requests.")
            ;
   }

   void http_plugin::plugin_initialize(const variables_map& options) {
      try {
         my->plugin_state->max_body_size = options.at( "max-body-size" ).as<uint32_t>();
         verbose_http_errors = options.at( "verbose-http-errors" ).as<bool>();

         my->plugin_state->thread_pool_size = options.at( "http-threads" ).as<uint16_t>();
         EOS_ASSERT( my->plugin_state->thread_pool_size > 0, chain::plugin_config_exception,
                     "http-threads ${num} must be greater than 0", ("num", my->plugin_state->thread_pool_size));

         auto max_bytes_mb = options.at( "http-max-bytes-in-flight-mb" ).as<int64_t>();
         EOS_ASSERT( (max_bytes_mb >= -1 && max_bytes_mb < std::numeric_limits<int64_t>::max() / (1024 * 1024)), chain::plugin_config_exception,
                     "http-max-bytes-in-flight-mb (${max_bytes_mb}) must be equal to or greater than -1 and less than ${max}", ("max_bytes_mb", max_bytes_mb) ("max", std::numeric_limits<int64_t>::max() / (1024 * 1024)) );
         if ( max_bytes_mb == -1 ) {
            my->plugin_state->max_bytes_in_flight = std::numeric_limits<size_t>::max();
         } else {
            my->plugin_state->max_bytes_in_flight = max_bytes_mb * 1024 * 1024;
         }
         my->plugin_state->max_requests_in_flight = options.at( "http-max-in-flight-requests" ).as<int32_t>();
         int64_t max_reponse_time_ms = options.at("http-max-response-time-ms").as<int64_t>();
         EOS_ASSERT( max_reponse_time_ms == -1 || max_reponse_time_ms >= 0, chain::plugin_config_exception,
                     "http-max-response-time-ms must be -1, or non-negative: ${m}", ("m", max_reponse_time_ms) );
         // set to one year for -1, unlimited, since this is added to fc::time_point::now() for a deadline
         my->plugin_state->max_response_time = max_reponse_time_ms == -1 ?
               fc::days(365) : fc::microseconds( max_reponse_time_ms * 1000 );

         my->plugin_state->validate_host = options.at("http-validate-host").as<bool>();
         if( options.count( "http-alias" )) {
            const auto& aliases = options["http-alias"].as<vector<string>>();
            my->plugin_state->valid_hosts.insert(aliases.begin(), aliases.end());
         }

         my->plugin_state->keep_alive = options.at("http-keep-alive").as<bool>();

         tcp::resolver resolver( app().get_io_service());
         if( options.count( "http-server-address" ) && options.at( "http-server-address" ).as<string>().length()) {
            string lipstr = options.at( "http-server-address" ).as<string>();
            string host = lipstr.substr( 0, lipstr.find( ':' ));
            string port = lipstr.substr( host.size() + 1, lipstr.size());
            try {
               my->listen_endpoint = *resolver.resolve( tcp::v4(), host, port );
               fc_ilog(logger(),  "configured http to listen on ${h}:${p}", ("h", host)( "p", port ));
            } catch ( const boost::system::system_error& ec ) {
               fc_elog(logger(),  "failed to configure http to listen on ${h}:${p} (${m})",
                     ("h", host)( "p", port )( "m", ec.what()));
            }

            // add in resolved hosts and ports as well
            if (my->listen_endpoint) {
               my->add_aliases_for_endpoint(*my->listen_endpoint, host, port);
            }
         }

         if( options.count( "unix-socket-path" ) && !options.at( "unix-socket-path" ).as<string>().empty()) {
            boost::filesystem::path sock_path = options.at("unix-socket-path").as<string>();
            if (sock_path.is_relative())
               sock_path = app().data_dir() / sock_path;
            my->unix_endpoint = asio::local::stream_protocol::endpoint(sock_path.string());
         }

         if( options.count( "https-server-address" ) && options.at( "https-server-address" ).as<string>().length()) {
            if( !options.count( "https-certificate-chain-file" ) ||
                options.at( "https-certificate-chain-file" ).as<string>().empty()) {
               fc_elog(logger(), "https-certificate-chain-file is required for HTTPS" );
               return;
            }
            if( !options.count( "https-private-key-file" ) ||
                options.at( "https-private-key-file" ).as<string>().empty()) {
               fc_elog(logger(), "https-private-key-file is required for HTTPS" );
               return;
            }

            string lipstr = options.at( "https-server-address" ).as<string>();
            string host = lipstr.substr( 0, lipstr.find( ':' ));
            string port = lipstr.substr( host.size() + 1, lipstr.size());
            try {
               my->https_listen_endpoint = *resolver.resolve( tcp::v4(), host, port );
               fc_ilog(logger(), "configured https to listen on ${h}:${p} (TLS configuration will be validated momentarily)",
                     ("h", host)( "p", port ));
               my->https_cert_chain = options.at( "https-certificate-chain-file" ).as<string>();
               my->https_key = options.at( "https-private-key-file" ).as<string>();
            } catch ( const boost::system::system_error& ec ) {
               fc_elog(logger(), "failed to configure https to listen on ${h}:${p} (${m})",
                     ("h", host)( "p", port )( "m", ec.what()));
            }

            // add in resolved hosts and ports as well
            if (my->https_listen_endpoint) {
               my->add_aliases_for_endpoint(*my->https_listen_endpoint, host, port);
            }
         }

         my->plugin_state->server_header = current_http_plugin_defaults.server_header;

         
         //watch out for the returns above when adding new code here
      } FC_LOG_AND_RETHROW()
   }

   void http_plugin::plugin_startup() {

      handle_sighup(); // setup logging
      app().post(appbase::priority::high, [this] ()
      {
         try {
            my->plugin_state->thread_pool =
                  std::make_unique<eosio::chain::named_thread_pool>( "http", my->plugin_state->thread_pool_size );
            if(my->listen_endpoint) {
               try {
                  my->create_beast_server(false);

                  fc_ilog( logger(), "start listening for http requests (boost::beast)" );

                  my->beast_server->listen(*my->listen_endpoint);
                  my->beast_server->start_accept();
               } catch ( const fc::exception& e ){
                  fc_elog( logger(), "http service failed to start: ${e}", ("e", e.to_detail_string()) );
                  throw;
               } catch ( const std::exception& e ){
                  fc_elog( logger(), "http service failed to start: ${e}", ("e", e.what()) );
                  throw;
               } catch (...) {
                  fc_elog( logger(), "error thrown from http io service" );
                  throw;
               }
            }

            if(my->unix_endpoint) {
               try {
                  my->create_beast_server(false, true);
                  
                  my->beast_unix_server->listen(*my->unix_endpoint);
                  my->beast_unix_server->start_accept();
               } catch ( const fc::exception& e ){
                  fc_elog( logger(), "unix socket service (${path}) failed to start: ${e}", ("e", e.to_detail_string())("path",my->unix_endpoint->path()) );
                  throw;
               } catch ( const std::exception& e ){
                  fc_elog( logger(), "unix socket service (${path}) failed to start: ${e}", ("e", e.what())("path",my->unix_endpoint->path()) );
                  throw;
               } catch (...) {
                  fc_elog( logger(), "error thrown from unix socket (${path}) io service", ("path",my->unix_endpoint->path()) );
                  throw;
               }
            }

            if(my->https_listen_endpoint) {
               try {
                  my->create_beast_server(true);

                  fc_ilog( logger(), "start listening for https requests (boost::beast)" );
                  my->beast_https_server->listen(*my->https_listen_endpoint);
                  my->beast_https_server->start_accept();
               } catch ( const fc::exception& e ){
                  fc_elog( logger(), "https service failed to start: ${e}", ("e", e.to_detail_string()) );
                  throw;
               } catch ( const std::exception& e ){
                  fc_elog( logger(), "https service failed to start: ${e}", ("e", e.what()) );
                  throw;
               } catch (...) {
                  fc_elog( logger(), "error thrown from https io service" );
                  throw;
               }
            }
            
            add_api({{
               std::string("/v1/node/get_supported_apis"),
               [&](const string&, string body, url_response_callback cb) mutable {
                  try {
                     if (body.empty()) body = "{}";
                     auto result = (*this).get_supported_apis();
                     cb(200, fc::time_point::maximum(), fc::variant(result));
                  } catch (...) {
                     handle_exception("node", "get_supported_apis", body, cb);
                  }
               }
            }});
            
         } catch (...) {
            fc_elog(logger(), "http_plugin startup fails, shutting down");
            app().quit();
         }
      });
   }

   void http_plugin::handle_sighup() {
      const std::string name = logger().name(); // copy needed as update can destroy logger impl which holds name
      fc::logger::update( name, logger() );
   }

   void http_plugin::plugin_shutdown() {
      if(my->beast_server)
         my->beast_server->stop_listening();
      if(my->beast_https_server)
         my->beast_https_server->stop_listening();
      if(my->beast_unix_server)
         my->beast_unix_server->stop_listening();

      if( my->plugin_state->thread_pool ) {
         my->plugin_state->thread_pool->stop();
      }

      my->beast_server.reset();
      my->beast_https_server.reset();
      my->beast_unix_server.reset();

      // release http_plugin_impl_ptr shared_ptrs captured in url handlers
      my->plugin_state->url_handlers.clear();
<<<<<<< HEAD
=======

      app().post( 0, [me = my](){} ); // keep my pointer alive until queue is drained
      fc_ilog( logger(), "exit shutdown");
>>>>>>> 45e0596d
   }

   void http_plugin::add_handler(const string& url, const url_handler& handler, int priority) {
      fc_ilog( logger(), "add api url: ${c}", ("c", url) );
      my->plugin_state->url_handlers[url] = my->make_app_thread_url_handler(priority, handler, my);
   }

   void http_plugin::add_async_handler(const string& url, const url_handler& handler) {
      fc_ilog( logger(), "add api url: ${c}", ("c", url) );
      my->plugin_state->url_handlers[url] = my->make_http_thread_url_handler(handler);
   }

   void http_plugin::handle_exception( const char *api_name, const char *call_name, const string& body, const url_response_callback& cb) {
      try {
         try {
            throw;
         } catch (chain::unknown_block_exception& e) {
            error_results results{400, "Unknown Block", error_results::error_info(e, verbose_http_errors)};
            cb( 400, fc::time_point::maximum(), fc::variant( results ));
         } catch (chain::invalid_http_request& e) {
            error_results results{400, "Invalid Request", error_results::error_info(e, verbose_http_errors)};
            cb( 400, fc::time_point::maximum(), fc::variant( results ));
         } catch (chain::unsatisfied_authorization& e) {
            error_results results{401, "UnAuthorized", error_results::error_info(e, verbose_http_errors)};
            cb( 401, fc::time_point::maximum(), fc::variant( results ));
         } catch (chain::tx_duplicate& e) {
            error_results results{409, "Conflict", error_results::error_info(e, verbose_http_errors)};
            cb( 409, fc::time_point::maximum(), fc::variant( results ));
         } catch (fc::eof_exception& e) {
            error_results results{422, "Unprocessable Entity", error_results::error_info(e, verbose_http_errors)};
            cb( 422, fc::time_point::maximum(), fc::variant( results ));
            fc_elog( logger(), "Unable to parse arguments to ${api}.${call}", ("api", api_name)( "call", call_name ) );
            fc_dlog( logger(), "Bad arguments: ${args}", ("args", body) );
         } catch (fc::exception& e) {
            error_results results{500, "Internal Service Error", error_results::error_info(e, verbose_http_errors)};
            cb( 500, fc::time_point::maximum(), fc::variant( results ));
            fc_dlog( logger(), "Exception while processing ${api}.${call}: ${e}",
                     ("api", api_name)( "call", call_name )("e", e.to_detail_string()) );
         } catch (std::exception& e) {
            error_results results{500, "Internal Service Error", error_results::error_info(fc::exception( FC_LOG_MESSAGE( error, e.what())), verbose_http_errors)};
            cb( 500, fc::time_point::maximum(), fc::variant( results ));
            fc_dlog( logger(), "STD Exception encountered while processing ${api}.${call}: ${e}",
                     ("api", api_name)("call", call_name)("e", e.what()) );
         } catch (...) {
            error_results results{500, "Internal Service Error",
               error_results::error_info(fc::exception( FC_LOG_MESSAGE( error, "Unknown Exception" )), verbose_http_errors)};
            cb( 500, fc::time_point::maximum(), fc::variant( results ));
            fc_elog( logger(), "Unknown Exception encountered while processing ${api}.${call}",
                     ("api", api_name)( "call", call_name ) );
         }
      } catch (...) {
         std::cerr << "Exception attempting to handle exception for " << api_name << "." << call_name << std::endl;
      }
   }

   bool http_plugin::is_on_loopback() const {
      return (!my->listen_endpoint || my->listen_endpoint->address().is_loopback()) && (!my->https_listen_endpoint || my->https_listen_endpoint->address().is_loopback());
   }

   bool http_plugin::is_secure() const {
      return (!my->listen_endpoint || my->listen_endpoint->address().is_loopback());
   }

   bool http_plugin::verbose_errors() {
      return verbose_http_errors;
   }

   http_plugin::get_supported_apis_result http_plugin::get_supported_apis()const {
      get_supported_apis_result result;

      for (const auto& handler : my->plugin_state->url_handlers) {
         if (handler.first != "/v1/node/get_supported_apis")
            result.apis.emplace_back(handler.first);
      }

      return result;
   }

   fc::microseconds http_plugin::get_max_response_time()const {
      return my->plugin_state->max_response_time;
   }

   std::istream& operator>>(std::istream& in, https_ecdh_curve_t& curve) {
      std::string s;
      in >> s;
      if (s == "secp384r1")
         curve = SECP384R1;
      else if (s == "prime256v1")
         curve = PRIME256V1;
      else
         in.setstate(std::ios_base::failbit);
      return in;
   }

   std::ostream& operator<<(std::ostream& osm, https_ecdh_curve_t curve) {
      if (curve == SECP384R1) {
         osm << "secp384r1";
      } else if (curve == PRIME256V1) {
         osm << "prime256v1";
      }

      return osm;
   }
}<|MERGE_RESOLUTION|>--- conflicted
+++ resolved
@@ -475,12 +475,8 @@
 
       // release http_plugin_impl_ptr shared_ptrs captured in url handlers
       my->plugin_state->url_handlers.clear();
-<<<<<<< HEAD
-=======
-
-      app().post( 0, [me = my](){} ); // keep my pointer alive until queue is drained
+
       fc_ilog( logger(), "exit shutdown");
->>>>>>> 45e0596d
    }
 
    void http_plugin::add_handler(const string& url, const url_handler& handler, int priority) {
