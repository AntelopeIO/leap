file(GLOB HEADERS "include/eosio/http_plugin/*.hpp")
add_library( http_plugin
             http_plugin.cpp
             ${HEADERS} )

<<<<<<< HEAD
target_link_libraries( http_plugin eosio_chain appbase fc)
target_include_directories( http_plugin PUBLIC "${CMAKE_CURRENT_SOURCE_DIR}/include" ${CMAKE_SOURCE_DIR}/plugins/chain_interface/include )
=======
target_link_libraries( http_plugin eosio_chain appbase fc )
target_include_directories( http_plugin PUBLIC "${CMAKE_CURRENT_SOURCE_DIR}/include" )

add_subdirectory( tests )
>>>>>>> 0da31eaa
<|MERGE_RESOLUTION|>--- conflicted
+++ resolved
@@ -3,12 +3,7 @@
              http_plugin.cpp
              ${HEADERS} )
 
-<<<<<<< HEAD
 target_link_libraries( http_plugin eosio_chain appbase fc)
 target_include_directories( http_plugin PUBLIC "${CMAKE_CURRENT_SOURCE_DIR}/include" ${CMAKE_SOURCE_DIR}/plugins/chain_interface/include )
-=======
-target_link_libraries( http_plugin eosio_chain appbase fc )
-target_include_directories( http_plugin PUBLIC "${CMAKE_CURRENT_SOURCE_DIR}/include" )
 
-add_subdirectory( tests )
->>>>>>> 0da31eaa
+add_subdirectory( tests )