--- conflicted
+++ resolved
@@ -117,17 +117,12 @@
                   self->do_accept();
             });
          } else {
-<<<<<<< HEAD
             if (ec) {
                fail(ec, "accept", self->plugin_state_->logger, "closing connection");
             } else {
                // Create the session object and run it
+               std::string remote_endpoint = boost::lexical_cast<std::string>(self->socket_.remote_endpoint());
                std::make_shared<session_type>(
-=======
-            // Create the session object and run it
-            std::string remote_endpoint = boost::lexical_cast<std::string>(self->socket_.remote_endpoint());
-            std::make_shared<session_type>(
->>>>>>> 480374b2
                   std::move(self->socket_),
                   self->plugin_state_,
                   std::move(remote_endpoint))
