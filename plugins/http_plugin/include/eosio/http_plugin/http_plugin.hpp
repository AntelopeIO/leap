#pragma once
#include <eosio/chain/application.hpp>
#include <fc/exception/exception.hpp>
#include <fc/reflect/reflect.hpp>
#include <fc/io/json.hpp>
#include <eosio/chain/exceptions.hpp>

namespace eosio {
   using namespace appbase;

   /**
    * @brief A callback function provided to a URL handler to
    * allow it to specify the HTTP response code and body
    *
    * Arguments: response_code, deadline, response_body
    */
   using url_response_callback = std::function<void(int,fc::time_point,std::optional<fc::variant>)>;

   /**
    * @brief Callback type for a URL handler
    *
    * URL handlers have this type
    *
    * The handler must guarantee that url_response_callback() is called;
    * otherwise, the connection will hang and result in a memory leak.
    *
    * Arguments: url, request_body, response_callback
    **/
   using url_handler = std::function<void(string&&, string&&, url_response_callback&&)>;

   /**
    * @brief An API, containing URLs and handlers
    *
    * An API is composed of several calls, where each call has a URL and
    * a handler. The URL is the path on the web server that triggers the
    * call, and the handler is the function which implements the API call
    */
   using api_description = std::map<string, url_handler>;

   struct http_plugin_defaults {
      //If empty, unix socket support will be completely disabled. If not empty,
      // unix socket support is enabled with the given default path (treated relative
      // to the datadir)
      string default_unix_socket_path;
      //If non 0, HTTP will be enabled by default on the given port number. If
      // 0, HTTP will not be enabled by default
      uint16_t default_http_port{0};
      //If set, a Server header will be added to the HTTP reply with this value
      string server_header;
   };

   /**
    *  This plugin starts an HTTP server and dispatches queries to
    *  registered handles based upon URL. The handler is passed the
    *  URL that was requested and a callback method that should be
    *  called with the response code and body.
    *
    *  The handler will be called from the appbase application io_service
    *  thread.  The callback can be called from any thread and will
    *  automatically propagate the call to the http thread.
    *
    *  The HTTP service will run in its own thread with its own io_service to
    *  make sure that HTTP request processing does not interfer with other
    *  plugins.
    */
   class http_plugin : public appbase::plugin<http_plugin>
   {
      public:
        http_plugin();
        ~http_plugin() override;

        //must be called before initialize
        static void set_defaults(const http_plugin_defaults& config);

        APPBASE_PLUGIN_REQUIRES()
        void set_program_options(options_description&, options_description& cfg) override;

        void plugin_initialize(const variables_map& options);
        void plugin_startup();
        void plugin_shutdown();
        void handle_sighup() override;

<<<<<<< HEAD
        void add_handler(const string& url, const url_handler&, int priority = appbase::priority::medium_low, appbase::exec_queue q = appbase::exec_queue::read_only_trx_safe);
        void add_api(const api_description& api, int priority = appbase::priority::medium_low, appbase::exec_queue q = appbase::exec_queue::read_only_trx_safe) {
=======
        void add_handler( const string& url, const url_handler&, int priority = appbase::priority::medium_low);
        void add_api(const api_description& api, int priority = appbase::priority::medium_low) {
>>>>>>> cfa3c11b
           for (const auto& call : api)
              add_handler(call.first, call.second, priority, q);
        }

        void add_async_handler(const string& url, const url_handler& handler);
        void add_async_api(const api_description& api) {
           for (const auto& call : api)
              add_async_handler(call.first, call.second);
        }

        // standard exception handling for api handlers
        static void handle_exception( const char *api_name, const char *call_name, const string& body, const url_response_callback& cb );

        void post_http_thread_pool(std::function<void()> f);

        bool is_on_loopback() const;
        bool is_secure() const;

        static bool verbose_errors();

        struct get_supported_apis_result {
           vector<string> apis;
        };

        get_supported_apis_result get_supported_apis()const;

        /// @return the configured http-max-response-time-ms
        fc::microseconds get_max_response_time()const;

        size_t get_max_body_size()const;
      
   private:
        std::shared_ptr<class http_plugin_impl> my;
   };

   /**
    * @brief Structure used to create JSON error responses
    */
   struct error_results {
      uint16_t code{};
      string message;

      struct error_info {
         int64_t code{};
         string name;
         string what;

         struct error_detail {
            string message;
            string file;
            uint64_t line_number{};
            string method;
         };

         vector<error_detail> details;

         static const uint8_t details_limit = 10;

         error_info() = default;

         error_info(const fc::exception& exc, bool include_full_log) {
            code = exc.code();
            name = exc.name();
            what = exc.what();
            uint8_t limit = include_full_log ? details_limit : 1;
            for( auto itr = exc.get_log().begin(); itr != exc.get_log().end(); ++itr ) {
               // Prevent sending trace that are too big
               if( details.size() >= limit ) break;
               // Append error
               error_detail detail = {
                     include_full_log ? itr->get_message() : itr->get_limited_message(),
                     itr->get_context().get_file(),
                     itr->get_context().get_line_number(),
                     itr->get_context().get_method()
               };
               details.emplace_back( detail );
            }
         }
      };

      error_info error;
   };

   /**
    * @brief Used to trim whitespace from body. 
    * Returned string_view valid only for lifetime of body
    */
   inline std::string_view make_trimmed_string_view(const std::string& body) {
      if (body.empty()) {
         return {};
      }
      size_t left = 0;
      size_t right = body.size() - 1;

      while(left < right)
      {
         if (body[left] == ' ') {
            ++left;
         } else {
            break;
         }
      }
      while(left < right)
      {
         if (body[right] == ' ') {
            --right;
         } else {
            break;
         }
      }
      if ((left == right) && (body[left] == ' ')) {
         return {};
      }
      return std::string_view(body).substr(left, right-left+1);
   }

   inline bool is_empty_content(const std::string& body) {
      const auto trimmed_body_view = make_trimmed_string_view(body);
      if (trimmed_body_view.empty()) {
         return true;
      }
      const size_t body_size = trimmed_body_view.size();
      if ((body_size > 1) && (trimmed_body_view.at(0) == '{') && (trimmed_body_view.at(body_size - 1) == '}')) {
         for(size_t idx=1; idx<body_size-1; ++idx)
         {
            if ((trimmed_body_view.at(idx) != ' ') && (trimmed_body_view.at(idx) != '\t'))
            {
               return false;
            }
         }
      } else {
         return false;
      }
      return true;
   }

   enum class http_params_types {
      no_params = 0,
      params_required = 1,
      possible_no_params = 2
   };

   template<typename T, http_params_types params_type>
   T parse_params(const std::string& body) {
      if constexpr (params_type == http_params_types::params_required) {
         if (is_empty_content(body)) {
            EOS_THROW(chain::invalid_http_request, "A Request body is required");
         }
      }

      try {
         try {
            if constexpr (params_type == http_params_types::no_params || params_type == http_params_types::possible_no_params) {
               if (is_empty_content(body)) {
                  if constexpr (std::is_same_v<T, std::string>) {
                     return std::string("{}");
                  }
                  return {};
               }
               if constexpr (params_type == http_params_types::no_params) {
                  EOS_THROW(chain::invalid_http_request, "no parameter should be given");
               }
            }
            return fc::json::from_string(body).as<T>();
         } catch (const chain::chain_exception& e) { // EOS_RETHROW_EXCEPTIONS does not re-type these so, re-code it
            throw fc::exception(e);
         }
      } EOS_RETHROW_EXCEPTIONS(chain::invalid_http_request, "Unable to parse valid input from POST body");
   }
}

FC_REFLECT(eosio::error_results::error_info::error_detail, (message)(file)(line_number)(method))
FC_REFLECT(eosio::error_results::error_info, (code)(name)(what)(details))
FC_REFLECT(eosio::error_results, (code)(message)(error))
FC_REFLECT(eosio::http_plugin::get_supported_apis_result, (apis))<|MERGE_RESOLUTION|>--- conflicted
+++ resolved
@@ -80,13 +80,8 @@
         void plugin_shutdown();
         void handle_sighup() override;
 
-<<<<<<< HEAD
         void add_handler(const string& url, const url_handler&, int priority = appbase::priority::medium_low, appbase::exec_queue q = appbase::exec_queue::read_only_trx_safe);
         void add_api(const api_description& api, int priority = appbase::priority::medium_low, appbase::exec_queue q = appbase::exec_queue::read_only_trx_safe) {
-=======
-        void add_handler( const string& url, const url_handler&, int priority = appbase::priority::medium_low);
-        void add_api(const api_description& api, int priority = appbase::priority::medium_low) {
->>>>>>> cfa3c11b
            for (const auto& call : api)
               add_handler(call.first, call.second, priority, q);
         }
