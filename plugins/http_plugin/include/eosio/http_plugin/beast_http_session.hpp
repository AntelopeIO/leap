--- conflicted
+++ resolved
@@ -295,15 +295,10 @@
 
    void on_read_header(beast::error_code ec, std::size_t /* bytes_transferred */) {
       if(ec) {
-<<<<<<< HEAD
-         if(ec == http::error::end_of_stream) // other side closed the connection
-            return do_eof();
-=======
          // See on_read comment below
          if(ec == http::error::end_of_stream || ec == asio::error::connection_reset)
-            return derived().do_eof();
->>>>>>> cdfe8676
-         
+            return do_eof();
+
          return fail(ec, "read_header", plugin_state_.get_logger(), "closing connection");
       }
 
