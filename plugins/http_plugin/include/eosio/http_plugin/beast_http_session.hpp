--- conflicted
+++ resolved
@@ -237,30 +237,19 @@
 
    virtual void send_busy_response(std::string&& what) final {
       error_results::error_info ei;
-      ei.code = static_cast<int64_t>(http::status::too_many_requests);
+      ei.code = static_cast<int64_t>(http::status::service_unavailable);
       ei.name = "Busy";
       ei.what = std::move(what);
-      error_results results{static_cast<uint16_t>(http::status::too_many_requests), "Busy", ei};
+      error_results results{static_cast<uint16_t>(http::status::service_unavailable), "Busy", ei};
       send_response(fc::json::to_string(results, fc::time_point::maximum()),
-                    static_cast<unsigned int>(http::status::too_many_requests) );
+                    static_cast<unsigned int>(http::status::service_unavailable) );
    }
    
    virtual std::string verify_max_bytes_in_flight(size_t extra_bytes) final {
       auto bytes_in_flight_size = plugin_state_->bytes_in_flight.load() + extra_bytes;
       if(bytes_in_flight_size > plugin_state_->max_bytes_in_flight) {
-<<<<<<< HEAD
-         fc_dlog(plugin_state_->logger, "429 - too many bytes in flight: ${bytes}", ("bytes", bytes_in_flight_size));
+         fc_dlog(plugin_state_->logger, "503 - too many bytes in flight: ${bytes}", ("bytes", bytes_in_flight_size));
          return "Too many bytes in flight: " + std::to_string( bytes_in_flight_size );
-=======
-         fc_dlog(plugin_state_->logger, "503 - too many bytes in flight: ${bytes}", ("bytes", bytes_in_flight_size));
-         error_results::error_info ei;
-         ei.code = static_cast<int64_t>(http::status::service_unavailable);
-         ei.name = "Busy";
-         ei.what = "Too many bytes in flight: " + std::to_string( bytes_in_flight_size );
-         error_results results{static_cast<uint16_t>(http::status::service_unavailable), "Busy", ei};
-         send_response( fc::json::to_string( results, fc::time_point::maximum() ), static_cast<unsigned int>(http::status::service_unavailable) );
-         return false;
->>>>>>> 5b0eba28
       }
       return {};
    }
@@ -271,19 +260,8 @@
 
       auto requests_in_flight_num = plugin_state_->requests_in_flight.load();
       if(requests_in_flight_num > plugin_state_->max_requests_in_flight) {
-<<<<<<< HEAD
-         fc_dlog(plugin_state_->logger, "429 - too many requests in flight: ${requests}", ("requests", requests_in_flight_num));
+         fc_dlog(plugin_state_->logger, "503 - too many requests in flight: ${requests}", ("requests", requests_in_flight_num));
          return "Too many requests in flight: " + std::to_string( requests_in_flight_num );
-=======
-         fc_dlog(plugin_state_->logger, "503 - too many requests in flight: ${requests}", ("requests", requests_in_flight_num));
-         error_results::error_info ei;
-         ei.code = static_cast<int64_t>(http::status::service_unavailable);
-         ei.name = "Busy";
-         ei.what = "Too many requests in flight: " + std::to_string( requests_in_flight_num );
-         error_results results{static_cast<uint16_t>(http::status::service_unavailable), "Busy", ei};
-         send_response( fc::json::to_string( results, fc::time_point::maximum() ), static_cast<unsigned int>(http::status::service_unavailable) );
-         return false;
->>>>>>> 5b0eba28
       }
       return {};
    }
