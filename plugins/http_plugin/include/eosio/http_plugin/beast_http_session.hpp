--- conflicted
+++ resolved
@@ -230,11 +230,7 @@
    virtual std::string verify_max_bytes_in_flight(size_t extra_bytes) final {
       auto bytes_in_flight_size = plugin_state_->bytes_in_flight.load() + extra_bytes;
       if(bytes_in_flight_size > plugin_state_->max_bytes_in_flight) {
-<<<<<<< HEAD
-         fc_dlog(plugin_state_->get_logger(), "429 - too many bytes in flight: ${bytes}", ("bytes", bytes_in_flight_size));
-=======
-         fc_dlog(plugin_state_->logger, "503 - too many bytes in flight: ${bytes}", ("bytes", bytes_in_flight_size));
->>>>>>> 5984addb
+         fc_dlog(plugin_state_->get_logger(), "503 - too many bytes in flight: ${bytes}", ("bytes", bytes_in_flight_size));
          return "Too many bytes in flight: " + std::to_string( bytes_in_flight_size );
       }
       return {};
@@ -246,11 +242,7 @@
 
       auto requests_in_flight_num = plugin_state_->requests_in_flight.load();
       if(requests_in_flight_num > plugin_state_->max_requests_in_flight) {
-<<<<<<< HEAD
-         fc_dlog(plugin_state_->get_logger(), "429 - too many requests in flight: ${requests}", ("requests", requests_in_flight_num));
-=======
-         fc_dlog(plugin_state_->logger, "503 - too many requests in flight: ${requests}", ("requests", requests_in_flight_num));
->>>>>>> 5984addb
+         fc_dlog(plugin_state_->get_logger(), "503 - too many requests in flight: ${requests}", ("requests", requests_in_flight_num));
          return "Too many requests in flight: " + std::to_string( requests_in_flight_num );
       }
       return {};
