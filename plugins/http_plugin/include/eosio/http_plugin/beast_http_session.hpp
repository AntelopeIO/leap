#pragma once

#include <eosio/http_plugin/common.hpp>
#include <fc/io/json.hpp>

#include <memory>
#include <string>
#include <charconv>

namespace eosio {

using std::chrono::steady_clock;

// Boost 1.70 introduced a breaking change that causes problems with construction of strand objects from tcp_socket
// this is suggested fix OK'd Beast author (V. Falco) to handle both versions gracefully
// see https://stackoverflow.com/questions/58453017/boost-asio-tcp-socket-1-70-not-backward-compatible
#if BOOST_VERSION < 107000
typedef tcp::socket tcp_socket_t;
#else
typedef asio::basic_stream_socket<asio::ip::tcp, asio::io_context::executor_type> tcp_socket_t;
#endif

using boost::asio::local::stream_protocol;

#if BOOST_VERSION < 107000
using local_stream = boost::asio::basic_stream_socket<stream_protocol>;
#else
#if BOOST_VERSION < 107300
using local_stream = beast::basic_stream<
      stream_protocol,
      asio::executor,
      beast::unlimited_rate_policy>;
#else
using local_stream = beast::basic_stream<
      stream_protocol,
      asio::any_io_executor,
      beast::unlimited_rate_policy>;
#endif
#endif

//------------------------------------------------------------------------------
// fail()
//  this function is generally reserved in the case of a severe error which results
//  in immediate termiantion of the session, with no response sent back to the client
//  currently also includes SSL "short read" error for security reasons:
//
//  https://github.com/boostorg/beast/issues/38
//  https://security.stackexchange.com/questions/91435/how-to-handle-a-malicious-ssl-tls-shutdown
void fail(beast::error_code ec, char const* what, fc::logger& logger, char const* action) {
   fc_elog(logger, "${w}: ${m}", ("w", what)("m", ec.message()));
   fc_elog(logger, action);
}


template<class T>
bool allow_host(const http::request<http::string_body>& req, T& session,
                const std::shared_ptr<http_plugin_state>& plugin_state) {
   auto is_conn_secure = session.is_secure();

   auto& socket = session.socket();
#if BOOST_VERSION < 107000
   auto& lowest_layer = beast::get_lowest_layer<tcp_socket_t&>(socket);
#else
   auto& lowest_layer = beast::get_lowest_layer(socket);
#endif
   auto local_endpoint = lowest_layer.local_endpoint();
   auto local_socket_host_port = local_endpoint.address().to_string() + ":" + std::to_string(local_endpoint.port());
   const std::string host_str(req["host"]);
   if(host_str.empty() || !host_is_valid(*plugin_state,
                                         host_str,
                                         local_socket_host_port,
                                         is_conn_secure)) {
      return false;
   }

   return true;
}

// Handle HTTP connection using boost::beast for TCP communication
// Subclasses of this class (plain_session, ssl_session, etc.)
// use the Curiously Recurring Template Pattern so that
// the same code works with both SSL streams, regular TCP sockets and UNIX sockets
template<class Derived>
class beast_http_session : public detail::abstract_conn {
protected:
   beast::flat_buffer buffer_;

   // time points for timeout measurement and perf metrics
   steady_clock::time_point session_begin_, read_begin_, handle_begin_, write_begin_;
   uint64_t read_time_us_ = 0, handle_time_us_ = 0, write_time_us_ = 0;

   // HTTP parser object
   std::optional<http::request_parser<http::string_body>> req_parser_;

   // HTTP response object
   std::optional<http::response<http::string_body>> res_;

   std::shared_ptr<http_plugin_state> plugin_state_;

   // whether response should be sent back to client when an exception occurs
   bool is_send_exception_response_ = true;

   enum class continue_state_t { none, read_body, reject };
   continue_state_t continue_state_ { continue_state_t::none };

   template<
         class Body, class Allocator>
   void
   handle_request(http::request<Body, http::basic_fields<Allocator>>&& req) {
      res_->version(req.version());
      res_->set(http::field::content_type, "application/json");
      res_->keep_alive(req.keep_alive());
      if(plugin_state_->server_header.size())
         res_->set(http::field::server, plugin_state_->server_header);

      // Request path must be absolute and not contain "..".
      if(req.target().empty() || req.target()[0] != '/' || req.target().find("..") != beast::string_view::npos) {
         error_results results{static_cast<uint16_t>(http::status::bad_request), "Illegal request-target"};
         send_response( fc::json::to_string( results, fc::time_point::maximum() ),
                        static_cast<unsigned int>(http::status::bad_request) );
         return;
      }

      try {
         if(!derived().allow_host(req))
            return;

         if(!plugin_state_->access_control_allow_origin.empty()) {
            res_->set("Access-Control-Allow-Origin", plugin_state_->access_control_allow_origin);
         }
         if(!plugin_state_->access_control_allow_headers.empty()) {
            res_->set("Access-Control-Allow-Headers", plugin_state_->access_control_allow_headers);
         }
         if(!plugin_state_->access_control_max_age.empty()) {
            res_->set("Access-Control-Max-Age", plugin_state_->access_control_max_age);
         }
         if(plugin_state_->access_control_allow_credentials) {
            res_->set("Access-Control-Allow-Credentials", "true");
         }

         // Respond to options request
         if(req.method() == http::verb::options) {
            send_response("{}", static_cast<unsigned int>(http::status::ok));
            return;
         }

         std::string resource = std::string(req.target());
         // look for the URL handler to handle this resource
         auto handler_itr = plugin_state_->url_handlers.find(resource);
         if(handler_itr != plugin_state_->url_handlers.end()) {
            if(plugin_state_->logger.is_enabled(fc::log_level::all))
               plugin_state_->logger.log(FC_LOG_MESSAGE(all, "resource: ${ep}", ("ep", resource)));
            std::string body = req.body();
            handler_itr->second(derived().shared_from_this(),
                                std::move(resource),
                                std::move(body),
                                make_http_response_handler(plugin_state_, derived().shared_from_this()));
         } else {
            fc_dlog( plugin_state_->logger, "404 - not found: ${ep}", ("ep", resource) );
            error_results results{static_cast<uint16_t>(http::status::not_found), "Not Found",
                                  error_results::error_info( fc::exception( FC_LOG_MESSAGE( error, "Unknown Endpoint" ) ),
                                                             http_plugin::verbose_errors() )};
            send_response( fc::json::to_string( results, fc::time_point::maximum() ),
                           static_cast<unsigned int>(http::status::not_found) );
         }
      } catch(...) {
         handle_exception();
      }
   }

private:
   void send_100_continue_response(bool do_continue) {
      auto res = std::make_shared<http::response<http::empty_body>>();
         
      res->version(11);
      if (do_continue) {
         res->result(http::status::continue_);
         continue_state_ = continue_state_t::read_body;   // after sending the continue response, just read the body with the same parser
      } else {
         res->result(http::status::unauthorized);
         continue_state_ = continue_state_t::reject;
      }
      res->set(http::field::server, plugin_state_->server_header);
      
      http::async_write(
         derived().stream(),
         *res,
         [self = derived().shared_from_this(), res](beast::error_code ec, std::size_t bytes_transferred) {
            self->on_write(ec, bytes_transferred, false);
         });
   }

public:

   virtual void send_busy_response(std::string&& what) final {
      error_results::error_info ei;
      ei.code = static_cast<int64_t>(http::status::too_many_requests);
      ei.name = "Busy";
      ei.what = std::move(what);
      error_results results{static_cast<uint16_t>(http::status::too_many_requests), "Busy", ei};
      send_response(fc::json::to_string(results, fc::time_point::maximum()),
                    static_cast<unsigned int>(http::status::too_many_requests) );
   }
   
   virtual std::string verify_max_bytes_in_flight(size_t extra_bytes) final {
      auto bytes_in_flight_size = plugin_state_->bytes_in_flight.load() + extra_bytes;
      if(bytes_in_flight_size > plugin_state_->max_bytes_in_flight) {
         fc_dlog(plugin_state_->logger, "429 - too many bytes in flight: ${bytes}", ("bytes", bytes_in_flight_size));
         return "Too many bytes in flight: " + std::to_string( bytes_in_flight_size );
      }
      return {};
   }

   virtual std::string verify_max_requests_in_flight() final {
      if(plugin_state_->max_requests_in_flight < 0)
         return {};

      auto requests_in_flight_num = plugin_state_->requests_in_flight.load();
      if(requests_in_flight_num > plugin_state_->max_requests_in_flight) {
         fc_dlog(plugin_state_->logger, "429 - too many requests in flight: ${requests}", ("requests", requests_in_flight_num));
         return "Too many requests in flight: " + std::to_string( requests_in_flight_num );
      }
      return {};
   }

   // Access the derived class, this is part of
   // the Curiously Recurring Template Pattern idiom.
   Derived& derived() {
      return static_cast<Derived&>(*this);
   }

public:
   // shared_from_this() requires default constructor
   beast_http_session() = default;

   beast_http_session(
         std::shared_ptr<http_plugin_state> plugin_state)
       : plugin_state_(std::move(plugin_state)) {
      plugin_state_->requests_in_flight += 1;
      req_parser_.emplace();
      req_parser_->body_limit(plugin_state_->max_body_size);
      res_.emplace();

      session_begin_ = steady_clock::now();
      read_time_us_ = handle_time_us_ = write_time_us_ = 0;

      // default to true
      is_send_exception_response_ = true;
   }

   virtual ~beast_http_session() {
      is_send_exception_response_ = false;
      plugin_state_->requests_in_flight -= 1;
      if(plugin_state_->logger.is_enabled(fc::log_level::all)) {
         auto session_time = steady_clock::now() - session_begin_;
         auto session_time_us = std::chrono::duration_cast<std::chrono::microseconds>(session_time).count();
         plugin_state_->logger.log(FC_LOG_MESSAGE(all, "session time    ${t}", ("t", session_time_us)));
         plugin_state_->logger.log(FC_LOG_MESSAGE(all, "        read    ${t}", ("t", read_time_us_)));
         plugin_state_->logger.log(FC_LOG_MESSAGE(all, "        handle  ${t}", ("t", handle_time_us_)));
         plugin_state_->logger.log(FC_LOG_MESSAGE(all, "        write   ${t}", ("t", write_time_us_)));
      }
   }

   void do_read_header() {
      read_begin_ = steady_clock::now();

      // Read a request
      http::async_read_header(
            derived().stream(),
            buffer_,
            *req_parser_,
            [self = derived().shared_from_this()](beast::error_code ec, std::size_t bytes_transferred) {
               self->on_read_header(ec, bytes_transferred);
            });
   }

   void on_read_header(beast::error_code ec, std::size_t /* bytes_transferred */) {
      if(ec) {
         if(ec == http::error::end_of_stream) // other side closed the connection
            return derived().do_eof();
         
         return fail(ec, "read_header", plugin_state_->logger, "closing connection");
      }

<<<<<<< HEAD
      // Check for the Expect field value
      if (req_parser_->get()[http::field::expect] == "100-continue") {
         bool do_continue = true;
         auto sv = req_parser_->get()[http::field::content_length];
         if (uint64_t sz; sv.size() && std::from_chars(sv.data(), sv.data() + sv.size(), sz).ec == std::errc() &&
             sz > plugin_state_->max_body_size) {
            do_continue = false;
         }
         send_100_continue_response(do_continue);
         return;
      }

      // Read the rest of the message.
      do_read();
   }

   void do_read() {
      // Read a request
      http::async_read(
            derived().stream(),
            buffer_,
            *req_parser_,
            [self = derived().shared_from_this()](beast::error_code ec, std::size_t bytes_transferred) {
               self->on_read(ec, bytes_transferred);
            });
   }
=======
      // By default, http_plugin runs in keep_alive mode (persistent connections)
      // hence respecting the http 1.1 standard. So after sending a response, we wait
      // on another read. If the client disconnects, we may get
      // http::error::end_of_stream or asio::error::connection_reset.
      if(ec == http::error::end_of_stream || ec == asio::error::connection_reset)
         return derived().do_eof();
>>>>>>> a28e8731

   void on_read(beast::error_code ec, std::size_t /* bytes_transferred */) {
      if(ec) {
         if(ec == http::error::end_of_stream) // other side closed the connection
            return derived().do_eof();

         return fail(ec, "read", plugin_state_->logger, "closing connection");
      }

      auto req = req_parser_->release();

      handle_begin_ = steady_clock::now();
      auto dt = handle_begin_ - read_begin_;
      read_time_us_ += std::chrono::duration_cast<std::chrono::microseconds>(dt).count();

      // Send the response
      handle_request(std::move(req));
   }

   void on_write(beast::error_code ec,
                 std::size_t bytes_transferred,
                 bool close) {
      boost::ignore_unused(bytes_transferred);

      if(ec) {
         return fail(ec, "write", plugin_state_->logger, "closing connection");
      }

      auto dt = steady_clock::now() - write_begin_;
      write_time_us_ += std::chrono::duration_cast<std::chrono::microseconds>(dt).count();

      if(close) {
         // This means we should close the connection, usually because
         // the response indicated the "Connection: close" semantic.
         return derived().do_eof();
      }

      // create a new response object
      res_.emplace();

      switch(continue_state_) {
      case continue_state_t::read_body:
         // just sent "100-continue" response - now read the body with same parser
         continue_state_ = continue_state_t::none;
         do_read();
         break;
         
      case continue_state_t::reject:
         // request body too large. After issuing 401 response, close connection
         continue_state_ = continue_state_t::none;
         derived().do_eof();
         break;
         
      default:
         assert(continue_state_ == continue_state_t::none);
         
         // create a new parser to clear state
         req_parser_.emplace();
         req_parser_->body_limit(plugin_state_->max_body_size);

         // Read another request
         do_read_header();
         break;
      }
   }

   virtual void handle_exception() final {
      std::string err_str;
      try {
         try {
            throw;
         } catch(const fc::exception& e) {
            err_str = e.to_detail_string();
            fc_elog(plugin_state_->logger, "fc::exception: ${w}", ("w", err_str));
            if( is_send_exception_response_ ) {
               error_results results{static_cast<uint16_t>(http::status::internal_server_error),
                                     "Internal Service Error",
                                     error_results::error_info( e, http_plugin::verbose_errors() )};
               err_str = fc::json::to_string( results, fc::time_point::now() + plugin_state_->max_response_time );
            }
         } catch(std::exception& e) {
            err_str = e.what();
            fc_elog(plugin_state_->logger, "std::exception: ${w}", ("w", err_str));
            if( is_send_exception_response_ ) {
               error_results results{static_cast<uint16_t>(http::status::internal_server_error),
                                     "Internal Service Error",
                                     error_results::error_info( fc::exception( FC_LOG_MESSAGE( error, err_str ) ),
                                                                http_plugin::verbose_errors() )};
               err_str = fc::json::to_string( results, fc::time_point::now() + plugin_state_->max_response_time );
            }
         } catch(...) {
            err_str = "Unknown exception";
            fc_elog(plugin_state_->logger, err_str);
            if( is_send_exception_response_ ) {
               error_results results{static_cast<uint16_t>(http::status::internal_server_error),
                                     "Internal Service Error",
                                     error_results::error_info(
                                           fc::exception( FC_LOG_MESSAGE( error, err_str ) ),
                                           http_plugin::verbose_errors() )};
               err_str = fc::json::to_string( results, fc::time_point::maximum() );
            }
         }
      } catch (fc::timeout_exception& e) {
         fc_elog( plugin_state_->logger, "Timeout exception ${te} attempting to handle exception: ${e}", ("te", e.to_detail_string())("e", err_str) );
         err_str = R"xxx({"message": "Internal Server Error"})xxx";
      } catch (...) {
         fc_elog( plugin_state_->logger, "Exception attempting to handle exception: ${e}", ("e", err_str) );
         err_str = R"xxx({"message": "Internal Server Error"})xxx";
      }


      if(is_send_exception_response_) {
         res_->set(http::field::content_type, "application/json");
         res_->keep_alive(false);
         res_->set(http::field::server, BOOST_BEAST_VERSION_STRING);

         send_response(std::move(err_str), static_cast<unsigned int>(http::status::internal_server_error));
         derived().do_eof();
      }
   }

   void increment_bytes_in_flight(size_t sz) {
      plugin_state_->bytes_in_flight += sz;
   }

   void decrement_bytes_in_flight(size_t sz) {
      plugin_state_->bytes_in_flight -= sz;
   }

   virtual void send_response(std::string&& json, unsigned int code) final {
      auto payload_size = json.size();
      increment_bytes_in_flight(payload_size);
      write_begin_ = steady_clock::now();
      auto dt = write_begin_ - handle_begin_;
      handle_time_us_ += std::chrono::duration_cast<std::chrono::microseconds>(dt).count();

      res_->result(code);
      res_->body() = std::move(json);
      res_->prepare_payload();

      // Determine if we should close the connection after
      bool close = !(plugin_state_->keep_alive) || res_->need_eof();

      // Write the response
      http::async_write(
         derived().stream(),
         *res_,
         [self = derived().shared_from_this(), payload_size, close](beast::error_code ec, std::size_t bytes_transferred) {
            self->decrement_bytes_in_flight(payload_size);
            self->on_write(ec, bytes_transferred, close);
         });
   }

   void run_session() {
      if(auto error_str = verify_max_requests_in_flight(); !error_str.empty()) {
         send_busy_response(std::move(error_str));
         return derived().do_eof();
      }

      derived().run();
   }
};// end class beast_http_session

// Handles a plain HTTP connection
class plain_session
    : public beast_http_session<plain_session>,
      public std::enable_shared_from_this<plain_session> {
   tcp_socket_t socket_;

public:
   // Create the session
   plain_session(
         tcp_socket_t socket,
         std::shared_ptr<http_plugin_state> plugin_state)
       : beast_http_session<plain_session>(std::move(plugin_state)), socket_(std::move(socket)) {}

   tcp_socket_t& stream() { return socket_; }
   tcp_socket_t& socket() { return socket_; }

   // Start the asynchronous operation
   void run() {
      do_read_header();
   }

   void do_eof() {
      is_send_exception_response_ = false;
      try {
         // Send a TCP shutdown
         beast::error_code ec;
         socket_.shutdown(tcp::socket::shutdown_send, ec);
         // At this point the connection is closed gracefully
      } catch(...) {
         handle_exception();
      }
   }

   bool is_secure() { return false; };

   bool allow_host(const http::request<http::string_body>& req) {
      return eosio::allow_host(req, *this, plugin_state_);
   }

   static constexpr auto name() {
      return "plain_session";
   }
};// end class plain_session

// Handles an SSL HTTP connection
class ssl_session
    : public beast_http_session<ssl_session>,
      public std::enable_shared_from_this<ssl_session> {
   ssl::stream<tcp_socket_t> stream_;

public:
   // Create the session

   ssl_session(
         tcp_socket_t socket,
         std::shared_ptr<http_plugin_state> plugin_state)
       : beast_http_session<ssl_session>(std::move(plugin_state)), stream_(std::move(socket), *plugin_state_->ctx) {}


   ssl::stream<tcp_socket_t>& stream() { return stream_; }
#if BOOST_VERSION < 107000
   tcp_socket_t& socket() { return beast::get_lowest_layer<tcp_socket_t&>(stream_); }
#else
   tcp_socket_t& socket() { return beast::get_lowest_layer(stream_); }
#endif
   // Start the asynchronous operation
   void run() {
      auto self = shared_from_this();
      self->stream_.async_handshake(
            ssl::stream_base::server,
            self->buffer_.data(),
            [self](beast::error_code ec, std::size_t bytes_used) {
               self->on_handshake(ec, bytes_used);
            });
   }

   void on_handshake(beast::error_code ec, std::size_t bytes_used) {
      if(ec)
         return fail(ec, "handshake", plugin_state_->logger, "closing connection");

      buffer_.consume(bytes_used);

      do_read_header();
   }

   void do_eof() {
      // Perform the SSL shutdown
      auto self = shared_from_this();
      stream_.async_shutdown(
            [self](beast::error_code ec) {
               self->on_shutdown(ec);
            });
   }

   void on_shutdown(beast::error_code ec) {
      if(ec)
         return fail(ec, "shutdown", plugin_state_->logger, "closing connection");
      // At this point the connection is closed gracefully
   }

   bool is_secure() { return true; }

   bool allow_host(const http::request<http::string_body>& req) {
      return eosio::allow_host(req, *this, plugin_state_);
   }

   static constexpr auto name() {
      return "ssl_session";
   }
};// end class ssl_session


// unix domain sockets
class unix_socket_session
    : public std::enable_shared_from_this<unix_socket_session>,
      public beast_http_session<unix_socket_session> {

   // The socket used to communicate with the client.
   stream_protocol::socket socket_;

public:
   unix_socket_session(stream_protocol::socket sock,
                       std::shared_ptr<http_plugin_state> plugin_state)
       : beast_http_session(std::move(plugin_state)), socket_(std::move(sock)) {}

   virtual ~unix_socket_session() = default;

   bool allow_host(const http::request<http::string_body>& req) {
      // always allow local hosts
      return true;
   }

   void do_eof() {
      is_send_exception_response_ = false;
      try {
         // Send a shutdown signal
         boost::system::error_code ec;
         socket_.shutdown(stream_protocol::socket::shutdown_send, ec);
         // At this point the connection is closed gracefully
      } catch(...) {
         handle_exception();
      }
   }

   bool is_secure() { return false; };

   void run() {
      do_read_header();
   }

   stream_protocol::socket& stream() { return socket_; }
   stream_protocol::socket& socket() { return socket_; }

   static constexpr auto name() {
      return "unix_socket_session";
   }
};// end class unix_socket_session

}// namespace eosio<|MERGE_RESOLUTION|>--- conflicted
+++ resolved
@@ -282,7 +282,6 @@
          return fail(ec, "read_header", plugin_state_->logger, "closing connection");
       }
 
-<<<<<<< HEAD
       // Check for the Expect field value
       if (req_parser_->get()[http::field::expect] == "100-continue") {
          bool do_continue = true;
@@ -309,18 +308,15 @@
                self->on_read(ec, bytes_transferred);
             });
    }
-=======
-      // By default, http_plugin runs in keep_alive mode (persistent connections)
-      // hence respecting the http 1.1 standard. So after sending a response, we wait
-      // on another read. If the client disconnects, we may get
-      // http::error::end_of_stream or asio::error::connection_reset.
-      if(ec == http::error::end_of_stream || ec == asio::error::connection_reset)
-         return derived().do_eof();
->>>>>>> a28e8731
 
    void on_read(beast::error_code ec, std::size_t /* bytes_transferred */) {
+
       if(ec) {
-         if(ec == http::error::end_of_stream) // other side closed the connection
+         // By default, http_plugin runs in keep_alive mode (persistent connections)
+         // hence respecting the http 1.1 standard. So after sending a response, we wait
+         // on another read. If the client disconnects, we may get
+         // http::error::end_of_stream or asio::error::connection_reset.
+         if(ec == http::error::end_of_stream || ec == asio::error::connection_reset)
             return derived().do_eof();
 
          return fail(ec, "read", plugin_state_->logger, "closing connection");
