#pragma once

#include <eosio/http_plugin/common.hpp>
#include <fc/io/json.hpp>

#include <memory>
#include <string>

namespace eosio {

using std::chrono::steady_clock;

// Boost 1.70 introduced a breaking change that causes problems with construction of strand objects from tcp_socket
// this is suggested fix OK'd Beast author (V. Falco) to handle both versions gracefully
// see https://stackoverflow.com/questions/58453017/boost-asio-tcp-socket-1-70-not-backward-compatible
#if BOOST_VERSION < 107000
typedef tcp::socket tcp_socket_t;
#else
typedef asio::basic_stream_socket<asio::ip::tcp, asio::io_context::executor_type> tcp_socket_t;
#endif

using boost::asio::local::stream_protocol;

#if BOOST_VERSION < 107000
using local_stream = boost::asio::basic_stream_socket<stream_protocol>;
#else
#if BOOST_VERSION < 107300
using local_stream = beast::basic_stream<
      stream_protocol,
      asio::executor,
      beast::unlimited_rate_policy>;
#else
using local_stream = beast::basic_stream<
      stream_protocol,
      asio::any_io_executor,
      beast::unlimited_rate_policy>;
#endif
#endif

//------------------------------------------------------------------------------
// fail()
//  this function is generally reserved in the case of a severe error which results
//  in immediate termiantion of the session, with no response sent back to the client
//  currently also includes SSL "short read" error for security reasons:
//
//  https://github.com/boostorg/beast/issues/38
//  https://security.stackexchange.com/questions/91435/how-to-handle-a-malicious-ssl-tls-shutdown
void fail(beast::error_code ec, char const* what, fc::logger& logger, char const* action) {
   fc_elog(logger, "${w}: ${m}", ("w", what)("m", ec.message()));
   fc_elog(logger, action);
}


template<class T>
bool allow_host(const http::request<http::string_body>& req, T& session,
                const std::shared_ptr<http_plugin_state>& plugin_state) {
   auto is_conn_secure = session.is_secure();

   auto& socket = session.socket();
#if BOOST_VERSION < 107000
   auto& lowest_layer = beast::get_lowest_layer<tcp_socket_t&>(socket);
#else
   auto& lowest_layer = beast::get_lowest_layer(socket);
#endif
   auto local_endpoint = lowest_layer.local_endpoint();
   auto local_socket_host_port = local_endpoint.address().to_string() + ":" + std::to_string(local_endpoint.port());
   const std::string host_str(req["host"]);
   if(host_str.empty() || !host_is_valid(*plugin_state,
                                         host_str,
                                         local_socket_host_port,
                                         is_conn_secure)) {
      return false;
   }

   return true;
}

<<<<<<< HEAD

// Handle HTTP conneciton using boost::beast for TCP communication
=======
// Handle HTTP connection using boost::beast for TCP communication
>>>>>>> 61b2f98a
// Subclasses of this class (plain_session, ssl_session, etc.)
// use the Curiously Recurring Template Pattern so that
// the same code works with both SSL streams, regular TCP sockets and UNIX sockets
template<class Derived>
class beast_http_session : public detail::abstract_conn {
protected:
   beast::flat_buffer buffer_;

   // time points for timeout measurement and perf metrics
   steady_clock::time_point session_begin_, read_begin_, handle_begin_, write_begin_;
   uint64_t read_time_us_ = 0, handle_time_us_ = 0, write_time_us_ = 0;

   // HTTP parser object
   std::optional<http::request_parser<http::string_body>> req_parser_;

   // HTTP response object
   std::optional<http::response<http::string_body>> res_;

   std::shared_ptr<http_plugin_state> plugin_state_;

   // whether response should be sent back to client when an exception occurs
   bool is_send_exception_response_ = true;

   void set_content_type_header(http_content_type content_type) {
      switch (content_type) {
         case http_content_type::plaintext:
            res_->set(http::field::content_type, "text/plain");
            break;

         case http_content_type::json:
         default:
            res_->set(http::field::content_type, "application/json");
      }
   }

   template<
         class Body, class Allocator>
   void
   handle_request(http::request<Body, http::basic_fields<Allocator>>&& req) {
      res_->version(req.version());
      res_->set(http::field::content_type, "application/json");
      res_->keep_alive(req.keep_alive());
      if(plugin_state_->server_header.size())
         res_->set(http::field::server, plugin_state_->server_header);

      // Request path must be absolute and not contain "..".
      if(req.target().empty() || req.target()[0] != '/' || req.target().find("..") != beast::string_view::npos) {
         error_results results{static_cast<uint16_t>(http::status::bad_request), "Illegal request-target"};
         send_response( fc::json::to_string( results, fc::time_point::maximum() ),
                        static_cast<unsigned int>(http::status::bad_request) );
         return;
      }

      try {
         if(!derived().allow_host(req))
            return;

         if(!plugin_state_->access_control_allow_origin.empty()) {
            res_->set("Access-Control-Allow-Origin", plugin_state_->access_control_allow_origin);
         }
         if(!plugin_state_->access_control_allow_headers.empty()) {
            res_->set("Access-Control-Allow-Headers", plugin_state_->access_control_allow_headers);
         }
         if(!plugin_state_->access_control_max_age.empty()) {
            res_->set("Access-Control-Max-Age", plugin_state_->access_control_max_age);
         }
         if(plugin_state_->access_control_allow_credentials) {
            res_->set("Access-Control-Allow-Credentials", "true");
         }

         // Respond to options request
         if(req.method() == http::verb::options) {
            send_response("{}", static_cast<unsigned int>(http::status::ok));
            return;
         }

         std::string resource = std::string(req.target());
         // look for the URL handler to handle this resource
         auto handler_itr = plugin_state_->url_handlers.find(resource);
         if(handler_itr != plugin_state_->url_handlers.end()) {
            if(plugin_state_->logger.is_enabled(fc::log_level::all))
               plugin_state_->logger.log(FC_LOG_MESSAGE(all, "resource: ${ep}", ("ep", resource)));
            std::string body = req.body();
            auto content_type = handler_itr->second.content_type;
            set_content_type_header(content_type);
            handler_itr->second.fn(derived().shared_from_this(),
                                std::move(resource),
                                std::move(body),
                                make_http_response_handler(plugin_state_, derived().shared_from_this(), content_type));
         } else {
            fc_dlog( plugin_state_->logger, "404 - not found: ${ep}", ("ep", resource) );
            error_results results{static_cast<uint16_t>(http::status::not_found), "Not Found",
                                  error_results::error_info( fc::exception( FC_LOG_MESSAGE( error, "Unknown Endpoint" ) ),
                                                             http_plugin::verbose_errors() )};
            send_response( fc::json::to_string( results, fc::time_point::maximum() ),
                           static_cast<unsigned int>(http::status::not_found) );
         }
      } catch(...) {
         handle_exception();
      }
   }

public:

   virtual void send_busy_response(std::string&& what) final {
      error_results::error_info ei;
      ei.code = static_cast<int64_t>(http::status::too_many_requests);
      ei.name = "Busy";
      ei.what = std::move(what);
      error_results results{static_cast<uint16_t>(http::status::too_many_requests), "Busy", ei};
      send_response(fc::json::to_string(results, fc::time_point::maximum()),
                    static_cast<unsigned int>(http::status::too_many_requests) );
   }
   
   virtual std::string verify_max_bytes_in_flight(size_t extra_bytes) final {
      auto bytes_in_flight_size = plugin_state_->bytes_in_flight.load() + extra_bytes;
      if(bytes_in_flight_size > plugin_state_->max_bytes_in_flight) {
         fc_dlog(plugin_state_->logger, "429 - too many bytes in flight: ${bytes}", ("bytes", bytes_in_flight_size));
         return "Too many bytes in flight: " + std::to_string( bytes_in_flight_size );
      }
      return {};
   }

   virtual std::string verify_max_requests_in_flight() final {
      if(plugin_state_->max_requests_in_flight < 0)
         return {};

      auto requests_in_flight_num = plugin_state_->requests_in_flight.load();
      if(requests_in_flight_num > plugin_state_->max_requests_in_flight) {
         fc_dlog(plugin_state_->logger, "429 - too many requests in flight: ${requests}", ("requests", requests_in_flight_num));
         return "Too many requests in flight: " + std::to_string( requests_in_flight_num );
      }
      return {};
   }

   // Access the derived class, this is part of
   // the Curiously Recurring Template Pattern idiom.
   Derived& derived() {
      return static_cast<Derived&>(*this);
   }

public:
   // shared_from_this() requires default constructor
   beast_http_session() = default;

   beast_http_session(
         std::shared_ptr<http_plugin_state> plugin_state)
       : plugin_state_(std::move(plugin_state)) {
      plugin_state_->requests_in_flight += 1;
      req_parser_.emplace();
      req_parser_->body_limit(plugin_state_->max_body_size);
      res_.emplace();

      session_begin_ = steady_clock::now();
      read_time_us_ = handle_time_us_ = write_time_us_ = 0;

      // default to true
      is_send_exception_response_ = true;
   }

   virtual ~beast_http_session() {
      is_send_exception_response_ = false;
      plugin_state_->requests_in_flight -= 1;
      if(plugin_state_->logger.is_enabled(fc::log_level::all)) {
         auto session_time = steady_clock::now() - session_begin_;
         auto session_time_us = std::chrono::duration_cast<std::chrono::microseconds>(session_time).count();
         plugin_state_->logger.log(FC_LOG_MESSAGE(all, "session time    ${t}", ("t", session_time_us)));
         plugin_state_->logger.log(FC_LOG_MESSAGE(all, "        read    ${t}", ("t", read_time_us_)));
         plugin_state_->logger.log(FC_LOG_MESSAGE(all, "        handle  ${t}", ("t", handle_time_us_)));
         plugin_state_->logger.log(FC_LOG_MESSAGE(all, "        write   ${t}", ("t", write_time_us_)));
      }
   }

   void do_read() {
      read_begin_ = steady_clock::now();

      // Read a request
      auto self = derived().shared_from_this();
      http::async_read(
            derived().stream(),
            buffer_,
            *req_parser_,
            [self](beast::error_code ec, std::size_t bytes_transferred) {
               self->on_read(ec, bytes_transferred);
            });
   }

   void on_read(beast::error_code ec,
                std::size_t bytes_transferred) {
      boost::ignore_unused(bytes_transferred);

      // This means they closed the connection
      if(ec == http::error::end_of_stream)
         return derived().do_eof();

      if(ec) {
         return fail(ec, "read", plugin_state_->logger, "closing connection");
      }

      auto req = req_parser_->release();

      handle_begin_ = steady_clock::now();
      auto dt = handle_begin_ - read_begin_;
      read_time_us_ += std::chrono::duration_cast<std::chrono::microseconds>(dt).count();

      // Send the response
      handle_request(std::move(req));
   }

   void on_write(beast::error_code ec,
                 std::size_t bytes_transferred,
                 bool close) {
      boost::ignore_unused(bytes_transferred);

      if(ec) {
         return fail(ec, "write", plugin_state_->logger, "closing connection");
      }

      auto dt = steady_clock::now() - write_begin_;
      write_time_us_ += std::chrono::duration_cast<std::chrono::microseconds>(dt).count();

      if(close) {
         // This means we should close the connection, usually because
         // the response indicated the "Connection: close" semantic.
         return derived().do_eof();
      }

      // create a new parser to clear state
      req_parser_.emplace();
      req_parser_->body_limit(plugin_state_->max_body_size);
      // create a new response object
      res_.emplace();

      // Read another request
      do_read();
   }

   virtual void handle_exception() final {
      std::string err_str;
      try {
         try {
            throw;
         } catch(const fc::exception& e) {
            err_str = e.to_detail_string();
            fc_elog(plugin_state_->logger, "fc::exception: ${w}", ("w", err_str));
            if( is_send_exception_response_ ) {
               error_results results{static_cast<uint16_t>(http::status::internal_server_error),
                                     "Internal Service Error",
                                     error_results::error_info( e, http_plugin::verbose_errors() )};
               err_str = fc::json::to_string( results, fc::time_point::now() + plugin_state_->max_response_time );
            }
         } catch(std::exception& e) {
            err_str = e.what();
            fc_elog(plugin_state_->logger, "std::exception: ${w}", ("w", err_str));
            if( is_send_exception_response_ ) {
               error_results results{static_cast<uint16_t>(http::status::internal_server_error),
                                     "Internal Service Error",
                                     error_results::error_info( fc::exception( FC_LOG_MESSAGE( error, err_str ) ),
                                                                http_plugin::verbose_errors() )};
               err_str = fc::json::to_string( results, fc::time_point::now() + plugin_state_->max_response_time );
            }
         } catch(...) {
            err_str = "Unknown exception";
            fc_elog(plugin_state_->logger, err_str);
            if( is_send_exception_response_ ) {
               error_results results{static_cast<uint16_t>(http::status::internal_server_error),
                                     "Internal Service Error",
                                     error_results::error_info(
                                           fc::exception( FC_LOG_MESSAGE( error, err_str ) ),
                                           http_plugin::verbose_errors() )};
               err_str = fc::json::to_string( results, fc::time_point::maximum() );
            }
         }
      } catch (fc::timeout_exception& e) {
         fc_elog( plugin_state_->logger, "Timeout exception ${te} attempting to handle exception: ${e}", ("te", e.to_detail_string())("e", err_str) );
         err_str = R"xxx({"message": "Internal Server Error"})xxx";
      } catch (...) {
         fc_elog( plugin_state_->logger, "Exception attempting to handle exception: ${e}", ("e", err_str) );
         err_str = R"xxx({"message": "Internal Server Error"})xxx";
      }


      if(is_send_exception_response_) {
         set_content_type_header(http_content_type::json);
         res_->keep_alive(false);
         res_->set(http::field::server, BOOST_BEAST_VERSION_STRING);

         send_response(std::move(err_str), static_cast<unsigned int>(http::status::internal_server_error));
         derived().do_eof();
      }
   }

<<<<<<< HEAD
   virtual void send_response(std::string body, unsigned int code) override {
=======
   void increment_bytes_in_flight(size_t sz) {
      plugin_state_->bytes_in_flight += sz;
   }

   void decrement_bytes_in_flight(size_t sz) {
      plugin_state_->bytes_in_flight -= sz;
   }

   virtual void send_response(std::string&& json, unsigned int code) final {
      auto payload_size = json.size();
      increment_bytes_in_flight(payload_size);
>>>>>>> 61b2f98a
      write_begin_ = steady_clock::now();
      auto dt = write_begin_ - handle_begin_;
      handle_time_us_ += std::chrono::duration_cast<std::chrono::microseconds>(dt).count();

      res_->result(code);
<<<<<<< HEAD
      res_->body() = std::move(body);
=======
      res_->body() = std::move(json);
>>>>>>> 61b2f98a

      res_->prepare_payload();

      // Determine if we should close the connection after
      bool close = !(plugin_state_->keep_alive) || res_->need_eof();

      // Write the response
      auto self = derived().shared_from_this();
      http::async_write(
            derived().stream(),
            *res_,
            [self, payload_size, close](beast::error_code ec, std::size_t bytes_transferred) {
               self->decrement_bytes_in_flight(payload_size);
               self->on_write(ec, bytes_transferred, close);
            });
   }

   void run_session() {
      if(auto error_str = verify_max_requests_in_flight(); !error_str.empty()) {
         send_busy_response(std::move(error_str));
         return derived().do_eof();
      }

      derived().run();
   }
};// end class beast_http_session

// Handles a plain HTTP connection
class plain_session
    : public beast_http_session<plain_session>,
      public std::enable_shared_from_this<plain_session> {
   tcp_socket_t socket_;

public:
   // Create the session
   plain_session(
         tcp_socket_t socket,
         std::shared_ptr<http_plugin_state> plugin_state)
       : beast_http_session<plain_session>(std::move(plugin_state)), socket_(std::move(socket)) {}

   tcp_socket_t& stream() { return socket_; }
   tcp_socket_t& socket() { return socket_; }

   // Start the asynchronous operation
   void run() {
      do_read();
   }

   void do_eof() {
      is_send_exception_response_ = false;
      try {
         // Send a TCP shutdown
         beast::error_code ec;
         socket_.shutdown(tcp::socket::shutdown_send, ec);
         // At this point the connection is closed gracefully
      } catch(...) {
         handle_exception();
      }
   }

   bool is_secure() { return false; };

   bool allow_host(const http::request<http::string_body>& req) {
      return eosio::allow_host(req, *this, plugin_state_);
   }

   static constexpr auto name() {
      return "plain_session";
   }
};// end class plain_session

// Handles an SSL HTTP connection
class ssl_session
    : public beast_http_session<ssl_session>,
      public std::enable_shared_from_this<ssl_session> {
   ssl::stream<tcp_socket_t> stream_;

public:
   // Create the session

   ssl_session(
         tcp_socket_t socket,
         std::shared_ptr<http_plugin_state> plugin_state)
       : beast_http_session<ssl_session>(std::move(plugin_state)), stream_(std::move(socket), *plugin_state_->ctx) {}


   ssl::stream<tcp_socket_t>& stream() { return stream_; }
#if BOOST_VERSION < 107000
   tcp_socket_t& socket() { return beast::get_lowest_layer<tcp_socket_t&>(stream_); }
#else
   tcp_socket_t& socket() { return beast::get_lowest_layer(stream_); }
#endif
   // Start the asynchronous operation
   void run() {
      auto self = shared_from_this();
      self->stream_.async_handshake(
            ssl::stream_base::server,
            self->buffer_.data(),
            [self](beast::error_code ec, std::size_t bytes_used) {
               self->on_handshake(ec, bytes_used);
            });
   }

   void on_handshake(beast::error_code ec, std::size_t bytes_used) {
      if(ec)
         return fail(ec, "handshake", plugin_state_->logger, "closing connection");

      buffer_.consume(bytes_used);

      do_read();
   }

   void do_eof() {
      // Perform the SSL shutdown
      auto self = shared_from_this();
      stream_.async_shutdown(
            [self](beast::error_code ec) {
               self->on_shutdown(ec);
            });
   }

   void on_shutdown(beast::error_code ec) {
      if(ec)
         return fail(ec, "shutdown", plugin_state_->logger, "closing connection");
      // At this point the connection is closed gracefully
   }

   bool is_secure() { return true; }

   bool allow_host(const http::request<http::string_body>& req) {
      return eosio::allow_host(req, *this, plugin_state_);
   }

   static constexpr auto name() {
      return "ssl_session";
   }

};// end class ssl_session


// unix domain sockets
class unix_socket_session
    : public std::enable_shared_from_this<unix_socket_session>,
      public beast_http_session<unix_socket_session> {

   // The socket used to communicate with the client.
   stream_protocol::socket socket_;

public:
   unix_socket_session(stream_protocol::socket sock,
                       std::shared_ptr<http_plugin_state> plugin_state)
       : beast_http_session(std::move(plugin_state)), socket_(std::move(sock)) {}

   virtual ~unix_socket_session() = default;

   bool allow_host(const http::request<http::string_body>& req) {
      // always allow local hosts
      return true;
   }

   void do_eof() {
      is_send_exception_response_ = false;
      try {
         // Send a shutdown signal
         boost::system::error_code ec;
         socket_.shutdown(stream_protocol::socket::shutdown_send, ec);
         // At this point the connection is closed gracefully
      } catch(...) {
         handle_exception();
      }
   }

   bool is_secure() { return false; };

   void run() {
      do_read();
   }

   stream_protocol::socket& stream() { return socket_; }
   stream_protocol::socket& socket() { return socket_; }

   static constexpr auto name() {
      return "unix_socket_session";
   }
};// end class unix_socket_session

}// namespace eosio<|MERGE_RESOLUTION|>--- conflicted
+++ resolved
@@ -75,12 +75,7 @@
    return true;
 }
 
-<<<<<<< HEAD
-
-// Handle HTTP conneciton using boost::beast for TCP communication
-=======
 // Handle HTTP connection using boost::beast for TCP communication
->>>>>>> 61b2f98a
 // Subclasses of this class (plain_session, ssl_session, etc.)
 // use the Curiously Recurring Template Pattern so that
 // the same code works with both SSL streams, regular TCP sockets and UNIX sockets
@@ -373,9 +368,6 @@
       }
    }
 
-<<<<<<< HEAD
-   virtual void send_response(std::string body, unsigned int code) override {
-=======
    void increment_bytes_in_flight(size_t sz) {
       plugin_state_->bytes_in_flight += sz;
    }
@@ -387,17 +379,12 @@
    virtual void send_response(std::string&& json, unsigned int code) final {
       auto payload_size = json.size();
       increment_bytes_in_flight(payload_size);
->>>>>>> 61b2f98a
       write_begin_ = steady_clock::now();
       auto dt = write_begin_ - handle_begin_;
       handle_time_us_ += std::chrono::duration_cast<std::chrono::microseconds>(dt).count();
 
       res_->result(code);
-<<<<<<< HEAD
-      res_->body() = std::move(body);
-=======
       res_->body() = std::move(json);
->>>>>>> 61b2f98a
 
       res_->prepare_payload();
 
