--- conflicted
+++ resolved
@@ -61,11 +61,7 @@
    virtual void send_busy_response(std::string&& what) = 0;
    virtual void handle_exception() = 0;
 
-<<<<<<< HEAD
-   virtual void send_response(std::string body, unsigned int code) = 0;
-=======
    virtual void send_response(std::string&& json_body, unsigned int code) = 0;
->>>>>>> 61b2f98a
 };
 
 using abstract_conn_ptr = std::shared_ptr<abstract_conn>;
@@ -156,16 +152,10 @@
 */
 auto make_http_response_handler(std::shared_ptr<http_plugin_state> plugin_state, detail::abstract_conn_ptr session_ptr, http_content_type content_type) {
    return [plugin_state{std::move(plugin_state)},
-<<<<<<< HEAD
            session_ptr{std::move(session_ptr)}, content_type](int code, fc::time_point deadline, std::optional<fc::variant> response) {
-      auto tracked_response = make_in_flight(std::move(response), plugin_state);
-      if (!session_ptr->verify_max_bytes_in_flight()) {
-=======
-           session_ptr{std::move(session_ptr)}](int code, fc::time_point deadline, std::optional<fc::variant> response) {
       auto payload_size = detail::in_flight_sizeof(response);
       if(auto error_str = session_ptr->verify_max_bytes_in_flight(payload_size); !error_str.empty()) {
          session_ptr->send_busy_response(std::move(error_str));
->>>>>>> 61b2f98a
          return;
       }
 
@@ -174,32 +164,19 @@
          deadline = start + plugin_state->max_response_time;
       }
 
-<<<<<<< HEAD
-      boost::asio::post(plugin_state->thread_pool->get_executor(),
-                        [plugin_state, session_ptr, code, deadline, start,
-                              tracked_response = std::move(tracked_response), content_type]() {
-                           try {
-                              if (tracked_response->obj().has_value()) {
-                                 std::string str = (content_type == http_content_type::plaintext) ? tracked_response->obj()->as_string() : fc::json::to_string(*tracked_response->obj(),
-                                                                                                                                                              deadline +
-                                                                                                                                                              (fc::time_point::now() - start));
-                                 in_flight<std::string> tracked_text(std::move(str), plugin_state);
-                                 session_ptr->send_response(std::move(tracked_text.obj()), code);
-=======
       plugin_state->bytes_in_flight += payload_size;
 
       // post back to an HTTP thread to allow the response handler to be called from any thread
       boost::asio::post(plugin_state->thread_pool->get_executor(),
-                        [plugin_state, session_ptr, code, deadline, start, payload_size, response = std::move(response)]() {
+                        [plugin_state, session_ptr, code, deadline, start, payload_size, response = std::move(response), content_type]() {
                            try {
                               plugin_state->bytes_in_flight -= payload_size;
                               if (response.has_value()) {
-                                 std::string json = fc::json::to_string(*response, deadline + (fc::time_point::now() - start));
+                                 std::string json = (content_type == http_content_type::plaintext) ? response->as_string() : fc::json::to_string(*response, deadline + (fc::time_point::now() - start));
                                  if (auto error_str = session_ptr->verify_max_bytes_in_flight(json.size()); error_str.empty())
                                     session_ptr->send_response(std::move(json), code);
                                  else
                                     session_ptr->send_busy_response(std::move(error_str));
->>>>>>> 61b2f98a
                               } else {
                                  session_ptr->send_response("{}", code);
                               }
