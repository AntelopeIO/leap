#include "eosio/chain/block_header.hpp"
#include <eosio/chain/config.hpp>
#include <eosio/chain/thread_utils.hpp>
#include <eosio/resource_monitor_plugin/resource_monitor_plugin.hpp>
#include <eosio/state_history/compression.hpp>
#include <eosio/state_history/create_deltas.hpp>
#include <eosio/state_history/log.hpp>
#include <eosio/state_history/serialization.hpp>
#include <eosio/state_history/trace_converter.hpp>
#include <eosio/state_history_plugin/session.hpp>
#include <eosio/state_history_plugin/state_history_plugin.hpp>

#include <boost/asio/bind_executor.hpp>
#include <boost/asio/ip/host_name.hpp>

#include <boost/asio/strand.hpp>
#include <boost/beast/core.hpp>

#include <boost/signals2/connection.hpp>
#include <mutex>

#include <fc/network/listener.hpp>

namespace ws = boost::beast::websocket;

namespace eosio {
using namespace chain;
using namespace state_history;
using boost::signals2::scoped_connection;
namespace bio = boost::iostreams;

static auto _state_history_plugin = application::register_plugin<state_history_plugin>();

const std::string logger_name("state_history");
fc::logger        _log;

template <typename F>
auto catch_and_log(F f) {
   try {
      return f();
   } catch (const fc::exception& e) {
      fc_elog(_log, "${e}", ("e", e.to_detail_string()));
   } catch (const std::exception& e) {
      fc_elog(_log, "${e}", ("e", e.what()));
   } catch (...) {
      fc_elog(_log, "unknown exception");
   }
}

struct state_history_plugin_impl : std::enable_shared_from_this<state_history_plugin_impl> {
   constexpr static uint64_t default_frame_size = 1024 * 1024;

private:
   chain_plugin*                    chain_plug = nullptr;
   std::optional<state_history_log> trace_log;
   std::optional<state_history_log> chain_state_log;
   bool                             trace_debug_mode = false;
   std::optional<scoped_connection> applied_transaction_connection;
   std::optional<scoped_connection> block_start_connection;
   std::optional<scoped_connection> accepted_block_connection;
   string                           endpoint_address;
   string                           unix_path;
   state_history::trace_converter   trace_converter;
   session_manager                  session_mgr;

   mutable std::mutex mtx;
   block_id_type      head_id;
   block_id_type      lib_id;
   time_point         head_timestamp;

   named_thread_pool<struct ship> thread_pool;

   bool  plugin_started = false;

public:
   void plugin_initialize(const variables_map& options);
   void plugin_startup();
   void plugin_shutdown();
   session_manager& get_session_manager() { return session_mgr; }

   static fc::logger& get_logger() { return _log; }

   std::optional<state_history_log>& get_trace_log() { return trace_log; }
   std::optional<state_history_log>& get_chain_state_log(){ return chain_state_log; }

   boost::asio::io_context& get_ship_executor() { return thread_pool.get_executor(); }

   // thread-safe
   signed_block_ptr get_block(uint32_t block_num, const block_state_ptr& block_state) const {
      chain::signed_block_ptr p;
      try {
         if (block_state && block_num == block_state->block_num) {
            p = block_state->block;
         } else {
            p = chain_plug->chain().fetch_block_by_number(block_num);
         }
      } catch (...) {
      }
      return p;
   }

   // thread safe
   fc::sha256 get_chain_id() const {
      return chain_plug->chain().get_chain_id();
   }

   // thread-safe
   void get_block(uint32_t block_num, const block_state_ptr& block_state, std::optional<bytes>& result) const {
      auto p = get_block(block_num, block_state);
      if (p)
         result = fc::raw::pack(*p);
   }

   // thread-safe
   std::optional<chain::block_id_type> get_block_id(uint32_t block_num) {
      if (trace_log)
         return trace_log->get_block_id(block_num);
      if (chain_state_log)
         return chain_state_log->get_block_id(block_num);
      try {
         return chain_plug->chain().get_block_id_for_num(block_num);
      } catch (...) {
      }
      return {};
   }

   // thread-safe
   block_position get_block_head() const {
      std::lock_guard g(mtx);
      return { block_header::num_from_id(head_id), head_id };
   }

   // thread-safe
   block_position get_last_irreversible() const {
      std::lock_guard g(mtx);
      return { block_header::num_from_id(lib_id), lib_id };
   }

   // thread-safe
   time_point get_head_block_timestamp() const {
      std::lock_guard g(mtx);
      return head_timestamp;
   }

   template <typename Protocol>
   void create_listener(const std::string& address) {
      const boost::posix_time::milliseconds accept_timeout(200);
      using socket_type = typename Protocol::socket; 
      fc::create_listener<Protocol>(
          thread_pool.get_executor(), _log, accept_timeout, address, "", [this](socket_type&& socket) {
             // Create a session object and run it
             catch_and_log([&, this] {
                auto s = std::make_shared<session<state_history_plugin_impl, socket_type>>(*this, std::move(socket),
                                                                                           session_mgr);
                session_mgr.insert(s);
                s->start();
             });
          });
   }

   void listen(){
      try {
         if (!endpoint_address.empty()) {
            create_listener<boost::asio::ip::tcp>(endpoint_address);
         }
         if (!unix_path.empty()) {
            create_listener<boost::asio::local::stream_protocol>(unix_path);
         }
      } catch (std::exception&) {
         FC_THROW_EXCEPTION(plugin_exception, "unable to open listen socket");
      }
   }

   // called from main thread
   void on_applied_transaction(const transaction_trace_ptr& p, const packed_transaction_ptr& t) {
      if (trace_log)
         trace_converter.add_transaction(p, t);
   }

   // called from main thread
   void on_accepted_block(const block_state_ptr& block_state) {
      {
         const auto& chain = chain_plug->chain();
         std::lock_guard g(mtx);
         head_id = chain.head_block_id();
         lib_id = chain.last_irreversible_block_id();
         head_timestamp = chain.head_block_time();
      }

      try {
         store_traces(block_state);
         store_chain_state(block_state);
      } catch (const fc::exception& e) {
         fc_elog(_log, "fc::exception: ${details}", ("details", e.to_detail_string()));
         // Both app().quit() and exception throwing are required. Without app().quit(),
         // the exception would be caught and drop before reaching main(). The exception is
         // to ensure the block won't be committed.
         appbase::app().quit();
         EOS_THROW(
             chain::state_history_write_exception, // controller_emit_signal_exception, so it flow through emit()
             "State history encountered an Error which it cannot recover from.  Please resolve the error and relaunch "
             "the process");
      }

      // avoid accumulating all these posts during replay before ship threads started
      // that can lead to a large memory consumption and failures
      // this is safe as there are no clients connected until after replay is complete
      // this method is called from the main thread and "plugin_started" is set on the main thread as well when plugin is started 
      if (plugin_started) {
         boost::asio::post(get_ship_executor(), [self = this->shared_from_this(), block_state]() {
            self->get_session_manager().send_update(block_state);
         });
      }

   }

   // called from main thread
   void on_block_start(uint32_t block_num) {
      clear_caches();
   }

   // called from main thread
   void clear_caches() {
      trace_converter.cached_traces.clear();
      trace_converter.onblock_trace.reset();
   }

   // called from main thread
   void store_traces(const block_state_ptr& block_state) {
      if (!trace_log)
         return;

      state_history_log_header header{.magic        = ship_magic(ship_current_version, 0),
                                      .block_id     = block_state->id,
                                      .payload_size = 0};
      trace_log->pack_and_write_entry(header, block_state->block->previous, [this, &block_state](auto&& buf) {
         trace_converter.pack(buf, chain_plug->chain().db(), trace_debug_mode, block_state);
      });
   }

   // called from main thread
   void store_chain_state(const block_state_ptr& block_state) {
      if (!chain_state_log)
         return;
      bool fresh = chain_state_log->empty();
      if (fresh)
         fc_ilog(_log, "Placing initial state in block ${n}", ("n", block_state->block_num));

      state_history_log_header header{
          .magic = ship_magic(ship_current_version, 0), .block_id = block_state->id, .payload_size = 0};
      chain_state_log->pack_and_write_entry(header, block_state->header.previous, [this, fresh](auto&& buf) {
         pack_deltas(buf, chain_plug->chain().db(), fresh);
      });
   } // store_chain_state

   ~state_history_plugin_impl() {
   }

}; // state_history_plugin_impl

<<<<<<< HEAD
=======
template <typename Protocol>
struct ship_listener : fc::listener<ship_listener<Protocol>, Protocol> {
   using socket_type = typename Protocol::socket;

   static constexpr uint32_t accept_timeout_ms = 200;

   state_history_plugin_impl& state_;

   ship_listener(boost::asio::io_context& executor, logger& logger, const std::string& local_address,
                 const typename Protocol::endpoint& endpoint, state_history_plugin_impl& state)
       : fc::listener<ship_listener<Protocol>, Protocol>(
             executor, logger, boost::posix_time::milliseconds(accept_timeout_ms), local_address, endpoint)
       , state_(state) {}

   void create_session(socket_type&& socket) {
      // Create a session object and run it
      catch_and_log([&] {
         auto s = std::make_shared<session<state_history_plugin_impl, socket_type>>(
            state_, std::move(socket), state_.get_session_manager());
         state_.get_session_manager().insert(s);
         s->start();
      });
   }
};

void state_history_plugin_impl::listen() {
   try {
      if (!endpoint_address.empty()) {
         ship_listener<boost::asio::ip::tcp>::create(thread_pool.get_executor(), _log, endpoint_address, *this);
      }
      if (!unix_path.empty()) {
         ship_listener<boost::asio::local::stream_protocol>::create(thread_pool.get_executor(), _log, unix_path, *this);
      }
   } catch (std::exception&) {
      FC_THROW_EXCEPTION(plugin_exception, "unable to open listen socket");
   }
}

>>>>>>> d5386423
state_history_plugin::state_history_plugin()
    : my(std::make_shared<state_history_plugin_impl>()) {}

state_history_plugin::~state_history_plugin() = default;

void state_history_plugin::set_program_options(options_description& cli, options_description& cfg) {
   auto options = cfg.add_options();
   options("state-history-dir", bpo::value<std::filesystem::path>()->default_value("state-history"),
           "the location of the state-history directory (absolute path or relative to application data dir)");
   options("state-history-retained-dir", bpo::value<std::filesystem::path>(),
           "the location of the state history retained directory (absolute path or relative to state-history dir).");
   options("state-history-archive-dir", bpo::value<std::filesystem::path>(),
           "the location of the state history archive directory (absolute path or relative to state-history dir).\n"
           "If the value is empty string, blocks files beyond the retained limit will be deleted.\n"
           "All files in the archive directory are completely under user's control, i.e. they won't be accessed by nodeos anymore.");
   options("state-history-stride", bpo::value<uint32_t>(),
         "split the state history log files when the block number is the multiple of the stride\n"
         "When the stride is reached, the current history log and index will be renamed '*-history-<start num>-<end num>.log/index'\n"
         "and a new current history log and index will be created with the most recent blocks. All files following\n"
         "this format will be used to construct an extended history log.");
   options("max-retained-history-files", bpo::value<uint32_t>(),
          "the maximum number of history file groups to retain so that the blocks in those files can be queried.\n"
          "When the number is reached, the oldest history file would be moved to archive dir or deleted if the archive dir is empty.\n"
          "The retained history log files should not be manipulated by users." );
   cli.add_options()("delete-state-history", bpo::bool_switch()->default_value(false), "clear state history files");
   options("trace-history", bpo::bool_switch()->default_value(false), "enable trace history");
   options("chain-state-history", bpo::bool_switch()->default_value(false), "enable chain state history");
   options("state-history-endpoint", bpo::value<string>()->default_value("127.0.0.1:8080"),
           "the endpoint upon which to listen for incoming connections. Caution: only expose this port to "
           "your internal network.");
   options("state-history-unix-socket-path", bpo::value<string>(),
           "the path (relative to data-dir) to create a unix socket upon which to listen for incoming connections.");
   options("trace-history-debug-mode", bpo::bool_switch()->default_value(false), "enable debug mode for trace history");

   if(cfile::supports_hole_punching())
      options("state-history-log-retain-blocks", bpo::value<uint32_t>(), "if set, periodically prune the state history files to store only configured number of most recent blocks");
}

void state_history_plugin_impl::plugin_initialize(const variables_map& options) {
   try {
      EOS_ASSERT(options.at("disable-replay-opts").as<bool>(), plugin_exception,
                 "state_history_plugin requires --disable-replay-opts");

      chain_plug = app().find_plugin<chain_plugin>();
      EOS_ASSERT(chain_plug, chain::missing_chain_plugin_exception, "");
      auto& chain = chain_plug->chain();
      applied_transaction_connection.emplace(chain.applied_transaction.connect(
          [&](std::tuple<const transaction_trace_ptr&, const packed_transaction_ptr&> t) {
             on_applied_transaction(std::get<0>(t), std::get<1>(t));
          }));
      accepted_block_connection.emplace(
          chain.accepted_block.connect([&](const block_state_ptr& p) { on_accepted_block(p); }));
      block_start_connection.emplace(
          chain.block_start.connect([&](uint32_t block_num) { on_block_start(block_num); }));

      auto                    dir_option = options.at("state-history-dir").as<std::filesystem::path>();
      std::filesystem::path state_history_dir;
      if (dir_option.is_relative())
         state_history_dir = app().data_dir() / dir_option;
      else
         state_history_dir = dir_option;
      if (auto resmon_plugin = app().find_plugin<resource_monitor_plugin>())
         resmon_plugin->monitor_directory(state_history_dir);

      endpoint_address = options.at("state-history-endpoint").as<string>();

      if (options.count("state-history-unix-socket-path")) {
         std::filesystem::path sock_path = options.at("state-history-unix-socket-path").as<string>();
         if (sock_path.is_relative())
            sock_path = app().data_dir() / sock_path;
         unix_path = sock_path.generic_string();
      }

      if (options.at("delete-state-history").as<bool>()) {
         fc_ilog(_log, "Deleting state history");
         std::filesystem::remove_all(state_history_dir);
      }
      std::filesystem::create_directories(state_history_dir);

      if (options.at("trace-history-debug-mode").as<bool>()) {
         trace_debug_mode = true;
      }

      bool has_state_history_partition_options =
          options.count("state-history-retained-dir") || options.count("state-history-archive-dir") ||
          options.count("state-history-stride") || options.count("max-retained-history-files");

      state_history_log_config ship_log_conf;
      if (options.count("state-history-log-retain-blocks")) {
         auto& ship_log_prune_conf = ship_log_conf.emplace<state_history::prune_config>();
         ship_log_prune_conf.prune_blocks = options.at("state-history-log-retain-blocks").as<uint32_t>();
         //the arbitrary limit of 1000 here is mainly so that there is enough buffer for newly applied forks to be delivered to clients
         // before getting pruned out. ideally pruning would have been smart enough to know not to prune reversible blocks
         EOS_ASSERT(ship_log_prune_conf.prune_blocks >= 1000, plugin_exception, "state-history-log-retain-blocks must be 1000 blocks or greater");
         EOS_ASSERT(!has_state_history_partition_options, plugin_exception, "state-history-log-retain-blocks cannot be used together with state-history-retained-dir,"
                  " state-history-archive-dir, state-history-stride or max-retained-history-files");
      } else if (has_state_history_partition_options){
         auto& config  = ship_log_conf.emplace<state_history::partition_config>();
         if (options.count("state-history-retained-dir"))
            config.retained_dir       = options.at("state-history-retained-dir").as<std::filesystem::path>();
         if (options.count("state-history-archive-dir"))
            config.archive_dir        = options.at("state-history-archive-dir").as<std::filesystem::path>();
         if (options.count("state-history-stride"))
            config.stride             = options.at("state-history-stride").as<uint32_t>();
         if (options.count("max-retained-history-files"))
            config.max_retained_files = options.at("max-retained-history-files").as<uint32_t>();
      }

      if (options.at("trace-history").as<bool>())
         trace_log.emplace("trace_history", state_history_dir , ship_log_conf);
      if (options.at("chain-state-history").as<bool>())
         chain_state_log.emplace("chain_state_history", state_history_dir, ship_log_conf);
   }
   FC_LOG_AND_RETHROW()
} // state_history_plugin::plugin_initialize

void state_history_plugin::plugin_initialize(const variables_map& options) {
   handle_sighup(); // setup logging
   my->plugin_initialize(options);
}
   
void state_history_plugin_impl::plugin_startup() {
   try {
      auto bsp = chain_plug->chain().head_block_state();
      if( bsp && chain_state_log && chain_state_log->empty() ) {
         fc_ilog( _log, "Storing initial state on startup, this can take a considerable amount of time" );
         store_chain_state( bsp );
         fc_ilog( _log, "Done storing initial state on startup" );
      }
      listen();
      // use of executor assumes only one thread
      thread_pool.start( 1, [](const fc::exception& e) {
         fc_elog( _log, "Exception in SHiP thread pool, exiting: ${e}", ("e", e.to_detail_string()) );
         app().quit();
      });
      plugin_started = true; 
   } catch (std::exception& ex) {
      appbase::app().quit();
   }
}

void state_history_plugin::plugin_startup() {
   my->plugin_startup();
}

void state_history_plugin_impl::plugin_shutdown() {
   applied_transaction_connection.reset();
   accepted_block_connection.reset();
   block_start_connection.reset();
   thread_pool.stop();
}

void state_history_plugin::plugin_shutdown() {
   my->plugin_shutdown();
}

void state_history_plugin::handle_sighup() {
   fc::logger::update(logger_name, _log);
}

const state_history_log* state_history_plugin::trace_log() const {
   const auto& log = my->get_trace_log();
   return log ? std::addressof(*log) : nullptr;
}

const state_history_log* state_history_plugin::chain_state_log() const {
   const auto& log = my->get_chain_state_log();
   return log ? std::addressof(*log) : nullptr;
}

} // namespace eosio<|MERGE_RESOLUTION|>--- conflicted
+++ resolved
@@ -258,47 +258,6 @@
 
 }; // state_history_plugin_impl
 
-<<<<<<< HEAD
-=======
-template <typename Protocol>
-struct ship_listener : fc::listener<ship_listener<Protocol>, Protocol> {
-   using socket_type = typename Protocol::socket;
-
-   static constexpr uint32_t accept_timeout_ms = 200;
-
-   state_history_plugin_impl& state_;
-
-   ship_listener(boost::asio::io_context& executor, logger& logger, const std::string& local_address,
-                 const typename Protocol::endpoint& endpoint, state_history_plugin_impl& state)
-       : fc::listener<ship_listener<Protocol>, Protocol>(
-             executor, logger, boost::posix_time::milliseconds(accept_timeout_ms), local_address, endpoint)
-       , state_(state) {}
-
-   void create_session(socket_type&& socket) {
-      // Create a session object and run it
-      catch_and_log([&] {
-         auto s = std::make_shared<session<state_history_plugin_impl, socket_type>>(
-            state_, std::move(socket), state_.get_session_manager());
-         state_.get_session_manager().insert(s);
-         s->start();
-      });
-   }
-};
-
-void state_history_plugin_impl::listen() {
-   try {
-      if (!endpoint_address.empty()) {
-         ship_listener<boost::asio::ip::tcp>::create(thread_pool.get_executor(), _log, endpoint_address, *this);
-      }
-      if (!unix_path.empty()) {
-         ship_listener<boost::asio::local::stream_protocol>::create(thread_pool.get_executor(), _log, unix_path, *this);
-      }
-   } catch (std::exception&) {
-      FC_THROW_EXCEPTION(plugin_exception, "unable to open listen socket");
-   }
-}
-
->>>>>>> d5386423
 state_history_plugin::state_history_plugin()
     : my(std::make_shared<state_history_plugin_impl>()) {}
 
