#include "eosio/chain/block_header.hpp"
#include <eosio/chain/config.hpp>
#include <eosio/chain/thread_utils.hpp>
#include <eosio/resource_monitor_plugin/resource_monitor_plugin.hpp>
#include <eosio/state_history/compression.hpp>
#include <eosio/state_history/create_deltas.hpp>
#include <eosio/state_history/log.hpp>
#include <eosio/state_history/serialization.hpp>
#include <eosio/state_history/trace_converter.hpp>
#include <eosio/state_history_plugin/session.hpp>
#include <eosio/state_history_plugin/state_history_plugin.hpp>

#include <boost/asio/bind_executor.hpp>
#include <boost/asio/ip/host_name.hpp>

#include <boost/asio/strand.hpp>
#include <boost/beast/core.hpp>

#include <boost/signals2/connection.hpp>
#include <mutex>

#include <fc/network/listener.hpp>

namespace ws = boost::beast::websocket;

namespace eosio {
using namespace chain;
using namespace state_history;
using boost::signals2::scoped_connection;
namespace bio = boost::iostreams;

static auto _state_history_plugin = application::register_plugin<state_history_plugin>();

const std::string logger_name("state_history");
fc::logger        _log;

template <typename F>
auto catch_and_log(F f) {
   try {
      return f();
   } catch (const fc::exception& e) {
      fc_elog(_log, "${e}", ("e", e.to_detail_string()));
   } catch (const std::exception& e) {
      fc_elog(_log, "${e}", ("e", e.what()));
   } catch (...) {
      fc_elog(_log, "unknown exception");
   }
}

struct state_history_plugin_impl : std::enable_shared_from_this<state_history_plugin_impl> {
   constexpr static uint64_t default_frame_size = 1024 * 1024;

private:
   chain_plugin*                    chain_plug = nullptr;
   std::optional<state_history_log> trace_log;
   std::optional<state_history_log> chain_state_log;
   bool                             trace_debug_mode = false;
   std::optional<scoped_connection> applied_transaction_connection;
   std::optional<scoped_connection> block_start_connection;
   std::optional<scoped_connection> accepted_block_connection;
   string                           endpoint_address;
   string                           unix_path;
   state_history::trace_converter   trace_converter;
   session_manager                  session_mgr;

   mutable std::mutex mtx;
   block_id_type      head_id;
   block_id_type      lib_id;
   time_point         head_timestamp;

   named_thread_pool<struct ship> thread_pool;

   bool  plugin_started = false;

public:
   void plugin_initialize(const variables_map& options);
   void plugin_startup();
   void plugin_shutdown();
   session_manager& get_session_manager() { return session_mgr; }

   static fc::logger& get_logger() { return _log; }

   std::optional<state_history_log>& get_trace_log() { return trace_log; }
   std::optional<state_history_log>& get_chain_state_log(){ return chain_state_log; }

   boost::asio::io_context& get_ship_executor() { return thread_pool.get_executor(); }

   // thread-safe
   signed_block_ptr get_block(uint32_t block_num, const block_state_ptr& block_state) const {
      chain::signed_block_ptr p;
      try {
         if (block_state && block_num == block_state->block_num) {
            p = block_state->block;
         } else {
            p = chain_plug->chain().fetch_block_by_number(block_num);
         }
      } catch (...) {
      }
      return p;
   }

   // thread safe
   fc::sha256 get_chain_id() const {
      return chain_plug->chain().get_chain_id();
   }

   // thread-safe
   void get_block(uint32_t block_num, const block_state_ptr& block_state, std::optional<bytes>& result) const {
      auto p = get_block(block_num, block_state);
      if (p)
         result = fc::raw::pack(*p);
   }

   // thread-safe
   std::optional<chain::block_id_type> get_block_id(uint32_t block_num) {
      if (trace_log)
         return trace_log->get_block_id(block_num);
      if (chain_state_log)
         return chain_state_log->get_block_id(block_num);
      try {
         return chain_plug->chain().get_block_id_for_num(block_num);
      } catch (...) {
      }
      return {};
   }

   // thread-safe
   block_position get_block_head() const {
      std::lock_guard g(mtx);
      return { block_header::num_from_id(head_id), head_id };
   }

   // thread-safe
   block_position get_last_irreversible() const {
      std::lock_guard g(mtx);
      return { block_header::num_from_id(lib_id), lib_id };
   }

   // thread-safe
   time_point get_head_block_timestamp() const {
      std::lock_guard g(mtx);
      return head_timestamp;
   }

   void listen();

   // called from main thread
   void on_applied_transaction(const transaction_trace_ptr& p, const packed_transaction_ptr& t) {
      if (trace_log)
         trace_converter.add_transaction(p, t);
   }

   // called from main thread
   void on_accepted_block(const block_state_ptr& block_state) {
      {
         const auto& chain = chain_plug->chain();
         std::lock_guard g(mtx);
         head_id = chain.head_block_id();
         lib_id = chain.last_irreversible_block_id();
         head_timestamp = chain.head_block_time();
      }

      try {
         store_traces(block_state);
         store_chain_state(block_state);
      } catch (const fc::exception& e) {
         fc_elog(_log, "fc::exception: ${details}", ("details", e.to_detail_string()));
         // Both app().quit() and exception throwing are required. Without app().quit(),
         // the exception would be caught and drop before reaching main(). The exception is
         // to ensure the block won't be committed.
         appbase::app().quit();
         EOS_THROW(
             chain::state_history_write_exception, // controller_emit_signal_exception, so it flow through emit()
             "State history encountered an Error which it cannot recover from.  Please resolve the error and relaunch "
             "the process");
      }

      // avoid accumulating all these posts during replay before ship threads started
      // that can lead to a large memory consumption and failures
      // this is safe as there are no clients connected until after replay is complete
      // this method is called from the main thread and "plugin_started" is set on the main thread as well when plugin is started 
      if (plugin_started) {
         boost::asio::post(get_ship_executor(), [self = this->shared_from_this(), block_state]() {
            self->get_session_manager().send_update(block_state);
         });
      }

   }

   // called from main thread
   void on_block_start(uint32_t block_num) {
      clear_caches();
   }

   // called from main thread
   void clear_caches() {
      trace_converter.cached_traces.clear();
      trace_converter.onblock_trace.reset();
   }

   // called from main thread
   void store_traces(const block_state_ptr& block_state) {
      if (!trace_log)
         return;

      state_history_log_header header{.magic        = ship_magic(ship_current_version, 0),
                                      .block_id     = block_state->id,
                                      .payload_size = 0};
      trace_log->pack_and_write_entry(header, block_state->block->previous, [this, &block_state](auto&& buf) {
         trace_converter.pack(buf, chain_plug->chain().db(), trace_debug_mode, block_state);
      });
   }

   // called from main thread
   void store_chain_state(const block_state_ptr& block_state) {
      if (!chain_state_log)
         return;
      bool fresh = chain_state_log->empty();
      if (fresh)
         fc_ilog(_log, "Placing initial state in block ${n}", ("n", block_state->block_num));

      state_history_log_header header{
          .magic = ship_magic(ship_current_version, 0), .block_id = block_state->id, .payload_size = 0};
      chain_state_log->pack_and_write_entry(header, block_state->header.previous, [this, fresh](auto&& buf) {
         pack_deltas(buf, chain_plug->chain().db(), fresh);
      });
   } // store_chain_state

   ~state_history_plugin_impl() {
   }

}; // state_history_plugin_impl

template <typename Protocol>
struct ship_listener : fc::listener<ship_listener<Protocol>, Protocol> {
   using socket_type = typename Protocol::socket;

   static constexpr uint32_t accept_timeout_ms = 200;

   state_history_plugin_impl& state_;

   ship_listener(boost::asio::io_context& executor, logger& logger, const std::string& local_address,
                 const typename Protocol::endpoint& endpoint, state_history_plugin_impl& state)
       : fc::listener<ship_listener<Protocol>, Protocol>(
             executor, logger, boost::posix_time::milliseconds(accept_timeout_ms), local_address, endpoint)
       , state_(state) {}

   void create_session(socket_type&& socket) {
      // Create a session object and run it
      catch_and_log([&] {
         auto s = std::make_shared<session<state_history_plugin_impl, socket_type>>(
            state_, std::move(socket), state_.get_session_manager());
         state_.get_session_manager().insert(s);
         s->start();
      });
   }
};

void state_history_plugin_impl::listen() {
   try {
      if (!endpoint_address.empty()) {
         ship_listener<boost::asio::ip::tcp>::create(thread_pool.get_executor(), _log, endpoint_address, *this);
      }
      if (!unix_path.empty()) {
         ship_listener<boost::asio::local::stream_protocol>::create(thread_pool.get_executor(), _log, unix_path, *this);
      }
   } catch (std::exception&) {
      FC_THROW_EXCEPTION(plugin_exception, "unable to open listen socket");
   }
}

state_history_plugin::state_history_plugin()
    : my(std::make_shared<state_history_plugin_impl>()) {}

state_history_plugin::~state_history_plugin() = default;

void state_history_plugin::set_program_options(options_description& cli, options_description& cfg) {
   auto options = cfg.add_options();
   options("state-history-dir", bpo::value<std::filesystem::path>()->default_value("state-history"),
           "the location of the state-history directory (absolute path or relative to application data dir)");
   options("state-history-retained-dir", bpo::value<std::filesystem::path>(),
           "the location of the state history retained directory (absolute path or relative to state-history dir).");
   options("state-history-archive-dir", bpo::value<std::filesystem::path>(),
           "the location of the state history archive directory (absolute path or relative to state-history dir).\n"
           "If the value is empty string, blocks files beyond the retained limit will be deleted.\n"
           "All files in the archive directory are completely under user's control, i.e. they won't be accessed by nodeos anymore.");
   options("state-history-stride", bpo::value<uint32_t>(),
         "split the state history log files when the block number is the multiple of the stride\n"
         "When the stride is reached, the current history log and index will be renamed '*-history-<start num>-<end num>.log/index'\n"
         "and a new current history log and index will be created with the most recent blocks. All files following\n"
         "this format will be used to construct an extended history log.");
   options("max-retained-history-files", bpo::value<uint32_t>(),
          "the maximum number of history file groups to retain so that the blocks in those files can be queried.\n"
          "When the number is reached, the oldest history file would be moved to archive dir or deleted if the archive dir is empty.\n"
          "The retained history log files should not be manipulated by users." );
   cli.add_options()("delete-state-history", bpo::bool_switch()->default_value(false), "clear state history files");
   options("trace-history", bpo::bool_switch()->default_value(false), "enable trace history");
   options("chain-state-history", bpo::bool_switch()->default_value(false), "enable chain state history");
   options("state-history-endpoint", bpo::value<string>()->default_value("127.0.0.1:8080"),
           "the endpoint upon which to listen for incoming connections. Caution: only expose this port to "
           "your internal network.");
   options("state-history-unix-socket-path", bpo::value<string>(),
           "the path (relative to data-dir) to create a unix socket upon which to listen for incoming connections.");
   options("trace-history-debug-mode", bpo::bool_switch()->default_value(false), "enable debug mode for trace history");

   if(cfile::supports_hole_punching())
      options("state-history-log-retain-blocks", bpo::value<uint32_t>(), "if set, periodically prune the state history files to store only configured number of most recent blocks");
}

void state_history_plugin_impl::plugin_initialize(const variables_map& options) {
   try {
      EOS_ASSERT(options.at("disable-replay-opts").as<bool>(), plugin_exception,
                 "state_history_plugin requires --disable-replay-opts");

      chain_plug = app().find_plugin<chain_plugin>();
      EOS_ASSERT(chain_plug, chain::missing_chain_plugin_exception, "");
      auto& chain = chain_plug->chain();
      applied_transaction_connection.emplace(chain.applied_transaction.connect(
          [&](std::tuple<const transaction_trace_ptr&, const packed_transaction_ptr&> t) {
             on_applied_transaction(std::get<0>(t), std::get<1>(t));
          }));
      accepted_block_connection.emplace(
          chain.accepted_block.connect([&](const block_state_ptr& p) { on_accepted_block(p); }));
      block_start_connection.emplace(
          chain.block_start.connect([&](uint32_t block_num) { on_block_start(block_num); }));

      auto                    dir_option = options.at("state-history-dir").as<std::filesystem::path>();
      std::filesystem::path state_history_dir;
      if (dir_option.is_relative())
         state_history_dir = app().data_dir() / dir_option;
      else
         state_history_dir = dir_option;
      if (auto resmon_plugin = app().find_plugin<resource_monitor_plugin>())
         resmon_plugin->monitor_directory(state_history_dir);

      endpoint_address = options.at("state-history-endpoint").as<string>();

      if (options.count("state-history-unix-socket-path")) {
         std::filesystem::path sock_path = options.at("state-history-unix-socket-path").as<string>();
         if (sock_path.is_relative())
            sock_path = app().data_dir() / sock_path;
         unix_path = sock_path.generic_string();
      }

      if (options.at("delete-state-history").as<bool>()) {
         fc_ilog(_log, "Deleting state history");
         std::filesystem::remove_all(state_history_dir);
      }
      std::filesystem::create_directories(state_history_dir);

      if (options.at("trace-history-debug-mode").as<bool>()) {
         trace_debug_mode = true;
      }

      bool has_state_history_partition_options =
          options.count("state-history-retained-dir") || options.count("state-history-archive-dir") ||
          options.count("state-history-stride") || options.count("max-retained-history-files");

      state_history_log_config ship_log_conf;
      if (options.count("state-history-log-retain-blocks")) {
         auto ship_log_prune_conf = ship_log_conf.emplace<state_history::prune_config>();
         ship_log_prune_conf.prune_blocks = options.at("state-history-log-retain-blocks").as<uint32_t>();
         //the arbitrary limit of 1000 here is mainly so that there is enough buffer for newly applied forks to be delivered to clients
         // before getting pruned out. ideally pruning would have been smart enough to know not to prune reversible blocks
         EOS_ASSERT(ship_log_prune_conf.prune_blocks >= 1000, plugin_exception, "state-history-log-retain-blocks must be 1000 blocks or greater");
         EOS_ASSERT(!has_state_history_partition_options, plugin_exception, "state-history-log-retain-blocks cannot be used together with state-history-retained-dir,"
                  " state-history-archive-dir, state-history-stride or max-retained-history-files");
      } else if (has_state_history_partition_options){
         auto& config  = ship_log_conf.emplace<state_history::partition_config>();
         if (options.count("state-history-retained-dir"))
            config.retained_dir       = options.at("state-history-retained-dir").as<std::filesystem::path>();
         if (options.count("state-history-archive-dir"))
            config.archive_dir        = options.at("state-history-archive-dir").as<std::filesystem::path>();
         if (options.count("state-history-stride"))
            config.stride             = options.at("state-history-stride").as<uint32_t>();
         if (options.count("max-retained-history-files"))
            config.max_retained_files = options.at("max-retained-history-files").as<uint32_t>();
      }

      if (options.at("trace-history").as<bool>())
         trace_log.emplace("trace_history", state_history_dir , ship_log_conf);
      if (options.at("chain-state-history").as<bool>())
         chain_state_log.emplace("chain_state_history", state_history_dir, ship_log_conf);
   }
   FC_LOG_AND_RETHROW()
} // state_history_plugin::plugin_initialize

<<<<<<< HEAD
void state_history_plugin::plugin_startup() {
   auto bsp = my->chain_plug->chain().head_block_state();
   if( bsp && my->chain_state_log && my->chain_state_log->empty() ) {
      fc_ilog( _log, "Storing initial state on startup, this can take a considerable amount of time" );
      my->store_chain_state( bsp );
      fc_ilog( _log, "Done storing initial state on startup" );
=======
void state_history_plugin::plugin_initialize(const variables_map& options) {
   handle_sighup(); // setup logging
   my->plugin_initialize(options);
}
   
void state_history_plugin_impl::plugin_startup() {
   try {
      auto bsp = chain_plug->chain().head_block_state();
      if( bsp && chain_state_log && chain_state_log->empty() ) {
         fc_ilog( _log, "Storing initial state on startup, this can take a considerable amount of time" );
         store_chain_state( bsp );
         fc_ilog( _log, "Done storing initial state on startup" );
      }
      listen();
      // use of executor assumes only one thread
      thread_pool.start( 1, [](const fc::exception& e) {
         fc_elog( _log, "Exception in SHiP thread pool, exiting: ${e}", ("e", e.to_detail_string()) );
         app().quit();
      });
      plugin_started = true; 
   } catch (std::exception& ex) {
      appbase::app().quit();
>>>>>>> c6972500
   }
   my->listen();
   // use of executor assumes only one thread
   my->thread_pool.start( 1, [](const fc::exception& e) {
      fc_elog( _log, "Exception in SHiP thread pool, exiting: ${e}", ("e", e.to_detail_string()) );
      app().quit();
   });
   my->plugin_started = true; 
}

void state_history_plugin::plugin_startup() {
   my->plugin_startup();
}

void state_history_plugin_impl::plugin_shutdown() {
   applied_transaction_connection.reset();
   accepted_block_connection.reset();
   block_start_connection.reset();
   thread_pool.stop();
}

void state_history_plugin::plugin_shutdown() {
   my->plugin_shutdown();
}

void state_history_plugin::handle_sighup() {
   fc::logger::update(logger_name, _log);
}

const state_history_log* state_history_plugin::trace_log() const {
   const auto& log = my->get_trace_log();
   return log ? std::addressof(*log) : nullptr;
}

const state_history_log* state_history_plugin::chain_state_log() const {
   const auto& log = my->get_chain_state_log();
   return log ? std::addressof(*log) : nullptr;
}

} // namespace eosio<|MERGE_RESOLUTION|>--- conflicted
+++ resolved
@@ -385,45 +385,25 @@
    FC_LOG_AND_RETHROW()
 } // state_history_plugin::plugin_initialize
 
-<<<<<<< HEAD
-void state_history_plugin::plugin_startup() {
-   auto bsp = my->chain_plug->chain().head_block_state();
-   if( bsp && my->chain_state_log && my->chain_state_log->empty() ) {
-      fc_ilog( _log, "Storing initial state on startup, this can take a considerable amount of time" );
-      my->store_chain_state( bsp );
-      fc_ilog( _log, "Done storing initial state on startup" );
-=======
 void state_history_plugin::plugin_initialize(const variables_map& options) {
    handle_sighup(); // setup logging
    my->plugin_initialize(options);
 }
-   
+
 void state_history_plugin_impl::plugin_startup() {
-   try {
-      auto bsp = chain_plug->chain().head_block_state();
-      if( bsp && chain_state_log && chain_state_log->empty() ) {
-         fc_ilog( _log, "Storing initial state on startup, this can take a considerable amount of time" );
-         store_chain_state( bsp );
-         fc_ilog( _log, "Done storing initial state on startup" );
-      }
-      listen();
-      // use of executor assumes only one thread
-      thread_pool.start( 1, [](const fc::exception& e) {
-         fc_elog( _log, "Exception in SHiP thread pool, exiting: ${e}", ("e", e.to_detail_string()) );
-         app().quit();
-      });
-      plugin_started = true; 
-   } catch (std::exception& ex) {
-      appbase::app().quit();
->>>>>>> c6972500
-   }
-   my->listen();
+   auto bsp = chain_plug->chain().head_block_state();
+   if (bsp && chain_state_log && chain_state_log->empty()) {
+      fc_ilog(_log, "Storing initial state on startup, this can take a considerable amount of time");
+      store_chain_state(bsp);
+      fc_ilog(_log, "Done storing initial state on startup");
+   }
+   listen();
    // use of executor assumes only one thread
-   my->thread_pool.start( 1, [](const fc::exception& e) {
-      fc_elog( _log, "Exception in SHiP thread pool, exiting: ${e}", ("e", e.to_detail_string()) );
+   thread_pool.start(1, [](const fc::exception& e) {
+      fc_elog(_log, "Exception in SHiP thread pool, exiting: ${e}", ("e", e.to_detail_string()));
       app().quit();
    });
-   my->plugin_started = true; 
+   plugin_started = true;
 }
 
 void state_history_plugin::plugin_startup() {
