#include "eosio/chain/block_header.hpp"
#include <eosio/chain/config.hpp>
#include <eosio/chain/thread_utils.hpp>
#include <eosio/resource_monitor_plugin/resource_monitor_plugin.hpp>
#include <eosio/state_history/compression.hpp>
#include <eosio/state_history/create_deltas.hpp>
#include <eosio/state_history/log.hpp>
#include <eosio/state_history/serialization.hpp>
#include <eosio/state_history/trace_converter.hpp>
#include <eosio/state_history_plugin/session.hpp>
#include <eosio/state_history_plugin/state_history_plugin.hpp>

#include <boost/asio/bind_executor.hpp>
#include <boost/asio/ip/host_name.hpp>

#include <boost/asio/strand.hpp>
#include <boost/beast/core.hpp>

#include <boost/signals2/connection.hpp>
#include <mutex>

#include <fc/network/listener.hpp>

namespace ws = boost::beast::websocket;

namespace eosio {
using namespace chain;
using namespace state_history;
using boost::signals2::scoped_connection;
namespace bio = boost::iostreams;

static auto _state_history_plugin = application::register_plugin<state_history_plugin>();

const std::string logger_name("state_history");
fc::logger        _log;

template <typename F>
auto catch_and_log(F f) {
   try {
      return f();
   } catch (const fc::exception& e) {
      fc_elog(_log, "${e}", ("e", e.to_detail_string()));
   } catch (const std::exception& e) {
      fc_elog(_log, "${e}", ("e", e.what()));
   } catch (...) {
      fc_elog(_log, "unknown exception");
   }
}

struct state_history_plugin_impl : std::enable_shared_from_this<state_history_plugin_impl> {
   chain_plugin*                    chain_plug = nullptr;
   std::optional<state_history_log> trace_log;
   std::optional<state_history_log> chain_state_log;
   bool                             trace_debug_mode = false;
   std::optional<scoped_connection> applied_transaction_connection;
   std::optional<scoped_connection> block_start_connection;
   std::optional<scoped_connection> accepted_block_connection;
   string                           endpoint_address;
   string                           unix_path;
   state_history::trace_converter   trace_converter;
   session_manager                  session_mgr;

   mutable std::mutex mtx;
   block_id_type      head_id;
   block_id_type      lib_id;
   time_point         head_timestamp;

   constexpr static uint64_t default_frame_size = 1024 * 1024;

   named_thread_pool<struct ship> thread_pool;

<<<<<<< HEAD
   static fc::logger& get_logger() { return _log; }
=======
   bool  plugin_started = false;

   static fc::logger& logger() { return _log; }
>>>>>>> 09470dc0

   std::optional<state_history_log>& get_trace_log() { return trace_log; }
   std::optional<state_history_log>& get_chain_state_log(){ return chain_state_log; }

   boost::asio::io_context& get_ship_executor() { return thread_pool.get_executor(); }

   // thread-safe
   signed_block_ptr get_block(uint32_t block_num, const block_state_ptr& block_state) const {
      chain::signed_block_ptr p;
      try {
         if (block_state && block_num == block_state->block_num) {
            p = block_state->block;
         } else {
            p = chain_plug->chain().fetch_block_by_number(block_num);
         }
      } catch (...) {
      }
      return p;
   }

   // thread safe
   fc::sha256 get_chain_id() const {
      return chain_plug->chain().get_chain_id();
   }

   // thread-safe
   void get_block(uint32_t block_num, const block_state_ptr& block_state, std::optional<bytes>& result) const {
      auto p = get_block(block_num, block_state);
      if (p)
         result = fc::raw::pack(*p);
   }

   // thread-safe
   std::optional<chain::block_id_type> get_block_id(uint32_t block_num) {
      if (trace_log)
         return trace_log->get_block_id(block_num);
      if (chain_state_log)
         return chain_state_log->get_block_id(block_num);
      try {
         return chain_plug->chain().get_block_id_for_num(block_num);
      } catch (...) {
      }
      return {};
   }

   // thread-safe
   block_position get_block_head() const {
      std::lock_guard g(mtx);
      return { block_header::num_from_id(head_id), head_id };
   }

   // thread-safe
   block_position get_last_irreversible() const {
      std::lock_guard g(mtx);
      return { block_header::num_from_id(lib_id), lib_id };
   }

   // thread-safe
   time_point get_head_block_timestamp() const {
      std::lock_guard g(mtx);
      return head_timestamp;
   }

   void listen();

   // called from main thread
   void on_applied_transaction(const transaction_trace_ptr& p, const packed_transaction_ptr& t) {
      if (trace_log)
         trace_converter.add_transaction(p, t);
   }

   // called from main thread
   void on_accepted_block(const block_state_ptr& block_state) {
      {
         const auto& chain = chain_plug->chain();
         std::lock_guard g(mtx);
         head_id = chain.head_block_id();
         lib_id = chain.last_irreversible_block_id();
         head_timestamp = chain.head_block_time();
      }

      try {
         store_traces(block_state);
         store_chain_state(block_state);
      } catch (const fc::exception& e) {
         fc_elog(_log, "fc::exception: ${details}", ("details", e.to_detail_string()));
         // Both app().quit() and exception throwing are required. Without app().quit(),
         // the exception would be caught and drop before reaching main(). The exception is
         // to ensure the block won't be committed.
         appbase::app().quit();
         EOS_THROW(
             chain::state_history_write_exception, // controller_emit_signal_exception, so it flow through emit()
             "State history encountered an Error which it cannot recover from.  Please resolve the error and relaunch "
             "the process");
      }

      // avoid accumulating all these posts during replay before ship threads started
      // that can lead to a large memory consumption and failures
      // this is safe as there are no clients connected until after replay is complete
      // this method is called from the main thread and "plugin_started" is set on the main thread as well when plugin is started 
      if (plugin_started) {
         boost::asio::post(get_ship_executor(), [self = this->shared_from_this(), block_state]() {
            self->session_mgr.send_update(block_state);
         });
      }

   }

   // called from main thread
   void on_block_start(uint32_t block_num) {
      clear_caches();
   }

   // called from main thread
   void clear_caches() {
      trace_converter.cached_traces.clear();
      trace_converter.onblock_trace.reset();
   }

   // called from main thread
   void store_traces(const block_state_ptr& block_state) {
      if (!trace_log)
         return;

      state_history_log_header header{.magic        = ship_magic(ship_current_version, 0),
                                      .block_id     = block_state->id,
                                      .payload_size = 0};
      trace_log->pack_and_write_entry(header, block_state->block->previous, [this, &block_state](auto&& buf) {
         trace_converter.pack(buf, chain_plug->chain().db(), trace_debug_mode, block_state);
      });
   }

   // called from main thread
   void store_chain_state(const block_state_ptr& block_state) {
      if (!chain_state_log)
         return;
      bool fresh = chain_state_log->empty();
      if (fresh)
         fc_ilog(_log, "Placing initial state in block ${n}", ("n", block_state->block_num));

      state_history_log_header header{
          .magic = ship_magic(ship_current_version, 0), .block_id = block_state->id, .payload_size = 0};
      chain_state_log->pack_and_write_entry(header, block_state->header.previous, [this, fresh](auto&& buf) {
         pack_deltas(buf, chain_plug->chain().db(), fresh);
      });
   } // store_chain_state

   ~state_history_plugin_impl() {
   }

}; // state_history_plugin_impl

template <typename Protocol>
struct ship_listener : fc::listener<ship_listener<Protocol>, Protocol, state_history_plugin_impl*> {
   using socket_type = typename Protocol::socket;

   static constexpr uint32_t accept_timeout_ms = 200;

   ship_listener(state_history_plugin_impl* state, const typename Protocol::endpoint& endpoint,
                 const std::string& local_address)
       : fc::listener<ship_listener<Protocol>, Protocol, state_history_plugin_impl*>(state, endpoint){
   }

   void create_session(socket_type&& socket) {
      // Create a session object and run it
      catch_and_log([&] {
         auto s = std::make_shared<session<state_history_plugin_impl*, socket_type>>(
             this->state_, std::move(socket), this->state_->session_mgr);
         this->state_->session_mgr.insert(s);
         s->start();
      });
   }
};

void state_history_plugin_impl::listen() {
   try {
      if (!endpoint_address.empty()) {
         ship_listener<boost::asio::ip::tcp>::create(this, endpoint_address);
      }
      if (!unix_path.empty()) {
         ship_listener<boost::asio::local::stream_protocol>::create(this, unix_path);
      }
   } catch (std::exception&) {
      FC_THROW_EXCEPTION(plugin_exception, "unable to open listen socket");
   }
}

state_history_plugin::state_history_plugin()
    : my(std::make_shared<state_history_plugin_impl>()) {}

state_history_plugin::~state_history_plugin() = default;

void state_history_plugin::set_program_options(options_description& cli, options_description& cfg) {
   auto options = cfg.add_options();
   options("state-history-dir", bpo::value<std::filesystem::path>()->default_value("state-history"),
           "the location of the state-history directory (absolute path or relative to application data dir)");
   options("state-history-retained-dir", bpo::value<std::filesystem::path>(),
           "the location of the state history retained directory (absolute path or relative to state-history dir).");
   options("state-history-archive-dir", bpo::value<std::filesystem::path>(),
           "the location of the state history archive directory (absolute path or relative to state-history dir).\n"
           "If the value is empty string, blocks files beyond the retained limit will be deleted.\n"
           "All files in the archive directory are completely under user's control, i.e. they won't be accessed by nodeos anymore.");
   options("state-history-stride", bpo::value<uint32_t>(),
         "split the state history log files when the block number is the multiple of the stride\n"
         "When the stride is reached, the current history log and index will be renamed '*-history-<start num>-<end num>.log/index'\n"
         "and a new current history log and index will be created with the most recent blocks. All files following\n"
         "this format will be used to construct an extended history log.");
   options("max-retained-history-files", bpo::value<uint32_t>(),
          "the maximum number of history file groups to retain so that the blocks in those files can be queried.\n"
          "When the number is reached, the oldest history file would be moved to archive dir or deleted if the archive dir is empty.\n"
          "The retained history log files should not be manipulated by users." );
   cli.add_options()("delete-state-history", bpo::bool_switch()->default_value(false), "clear state history files");
   options("trace-history", bpo::bool_switch()->default_value(false), "enable trace history");
   options("chain-state-history", bpo::bool_switch()->default_value(false), "enable chain state history");
   options("state-history-endpoint", bpo::value<string>()->default_value("127.0.0.1:8080"),
           "the endpoint upon which to listen for incoming connections. Caution: only expose this port to "
           "your internal network.");
   options("state-history-unix-socket-path", bpo::value<string>(),
           "the path (relative to data-dir) to create a unix socket upon which to listen for incoming connections.");
   options("trace-history-debug-mode", bpo::bool_switch()->default_value(false), "enable debug mode for trace history");

   if(cfile::supports_hole_punching())
      options("state-history-log-retain-blocks", bpo::value<uint32_t>(), "if set, periodically prune the state history files to store only configured number of most recent blocks");
}

void state_history_plugin::plugin_initialize(const variables_map& options) {
   try {
      handle_sighup(); // setup logging

      EOS_ASSERT(options.at("disable-replay-opts").as<bool>(), plugin_exception,
                 "state_history_plugin requires --disable-replay-opts");

      my->chain_plug = app().find_plugin<chain_plugin>();
      EOS_ASSERT(my->chain_plug, chain::missing_chain_plugin_exception, "");
      auto& chain = my->chain_plug->chain();
      my->applied_transaction_connection.emplace(chain.applied_transaction.connect(
          [&](std::tuple<const transaction_trace_ptr&, const packed_transaction_ptr&> t) {
             my->on_applied_transaction(std::get<0>(t), std::get<1>(t));
          }));
      my->accepted_block_connection.emplace(
          chain.accepted_block.connect([&](const block_state_ptr& p) { my->on_accepted_block(p); }));
      my->block_start_connection.emplace(
          chain.block_start.connect([&](uint32_t block_num) { my->on_block_start(block_num); }));

      auto                    dir_option = options.at("state-history-dir").as<std::filesystem::path>();
      std::filesystem::path state_history_dir;
      if (dir_option.is_relative())
         state_history_dir = app().data_dir() / dir_option;
      else
         state_history_dir = dir_option;
      if (auto resmon_plugin = app().find_plugin<resource_monitor_plugin>())
         resmon_plugin->monitor_directory(state_history_dir);

      my->endpoint_address = options.at("state-history-endpoint").as<string>();

      if (options.count("state-history-unix-socket-path")) {
         std::filesystem::path sock_path = options.at("state-history-unix-socket-path").as<string>();
         if (sock_path.is_relative())
            sock_path = app().data_dir() / sock_path;
         my->unix_path = sock_path.generic_string();
      }

      if (options.at("delete-state-history").as<bool>()) {
         fc_ilog(_log, "Deleting state history");
         std::filesystem::remove_all(state_history_dir);
      }
      std::filesystem::create_directories(state_history_dir);

      if (options.at("trace-history-debug-mode").as<bool>()) {
         my->trace_debug_mode = true;
      }

      bool has_state_history_partition_options =
          options.count("state-history-retained-dir") || options.count("state-history-archive-dir") ||
          options.count("state-history-stride") || options.count("max-retained-history-files");

      state_history_log_config ship_log_conf;
      if (options.count("state-history-log-retain-blocks")) {
         auto ship_log_prune_conf = ship_log_conf.emplace<state_history::prune_config>();
         ship_log_prune_conf.prune_blocks = options.at("state-history-log-retain-blocks").as<uint32_t>();
         //the arbitrary limit of 1000 here is mainly so that there is enough buffer for newly applied forks to be delivered to clients
         // before getting pruned out. ideally pruning would have been smart enough to know not to prune reversible blocks
         EOS_ASSERT(ship_log_prune_conf.prune_blocks >= 1000, plugin_exception, "state-history-log-retain-blocks must be 1000 blocks or greater");
         EOS_ASSERT(!has_state_history_partition_options, plugin_exception, "state-history-log-retain-blocks cannot be used together with state-history-retained-dir,"
                  " state-history-archive-dir, state-history-stride or max-retained-history-files");
      } else if (has_state_history_partition_options){
         auto& config  = ship_log_conf.emplace<state_history::partition_config>();
         if (options.count("state-history-retained-dir"))
            config.retained_dir       = options.at("state-history-retained-dir").as<std::filesystem::path>();
         if (options.count("state-history-archive-dir"))
            config.archive_dir        = options.at("state-history-archive-dir").as<std::filesystem::path>();
         if (options.count("state-history-stride"))
            config.stride             = options.at("state-history-stride").as<uint32_t>();
         if (options.count("max-retained-history-files"))
            config.max_retained_files = options.at("max-retained-history-files").as<uint32_t>();
      }

      if (options.at("trace-history").as<bool>())
         my->trace_log.emplace("trace_history", state_history_dir , ship_log_conf);
      if (options.at("chain-state-history").as<bool>())
         my->chain_state_log.emplace("chain_state_history", state_history_dir, ship_log_conf);
   }
   FC_LOG_AND_RETHROW()
} // state_history_plugin::plugin_initialize

void state_history_plugin::plugin_startup() {
   try {
      auto bsp = my->chain_plug->chain().head_block_state();
      if( bsp && my->chain_state_log && my->chain_state_log->empty() ) {
         fc_ilog( _log, "Storing initial state on startup, this can take a considerable amount of time" );
         my->store_chain_state( bsp );
         fc_ilog( _log, "Done storing initial state on startup" );
      }
      my->listen();
      // use of executor assumes only one thread
      my->thread_pool.start( 1, [](const fc::exception& e) {
         fc_elog( _log, "Exception in SHiP thread pool, exiting: ${e}", ("e", e.to_detail_string()) );
         app().quit();
      });
      my->plugin_started = true; 
   } catch (std::exception& ex) {
      appbase::app().quit();
   }
}

void state_history_plugin::plugin_shutdown() {
   my->applied_transaction_connection.reset();
   my->accepted_block_connection.reset();
   my->block_start_connection.reset();
   my->thread_pool.stop();
}

void state_history_plugin::handle_sighup() {
   fc::logger::update(logger_name, _log);
}

const state_history_log* state_history_plugin::trace_log() const {
   return my->trace_log ? std::addressof(*my->trace_log) : nullptr;
}

const state_history_log* state_history_plugin::chain_state_log() const {
   return my->chain_state_log ? std::addressof(*my->chain_state_log) : nullptr;
}

} // namespace eosio<|MERGE_RESOLUTION|>--- conflicted
+++ resolved
@@ -69,13 +69,9 @@
 
    named_thread_pool<struct ship> thread_pool;
 
-<<<<<<< HEAD
+   bool  plugin_started = false;
+
    static fc::logger& get_logger() { return _log; }
-=======
-   bool  plugin_started = false;
-
-   static fc::logger& logger() { return _log; }
->>>>>>> 09470dc0
 
    std::optional<state_history_log>& get_trace_log() { return trace_log; }
    std::optional<state_history_log>& get_chain_state_log(){ return chain_state_log; }
