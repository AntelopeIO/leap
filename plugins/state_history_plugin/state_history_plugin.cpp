#include <eosio/chain/config.hpp>
#include <eosio/chain/thread_utils.hpp>
#include <eosio/resource_monitor_plugin/resource_monitor_plugin.hpp>
#include <eosio/state_history/compression.hpp>
#include <eosio/state_history/create_deltas.hpp>
#include <eosio/state_history/log.hpp>
#include <eosio/state_history/serialization.hpp>
#include <eosio/state_history/trace_converter.hpp>
#include <eosio/state_history_plugin/state_history_plugin.hpp>
#include <eosio/state_history_plugin/session.hpp>

#include <boost/asio/bind_executor.hpp>
#include <boost/asio/ip/host_name.hpp>

#include <boost/asio/strand.hpp>
#include <boost/beast/core.hpp>

#include <boost/signals2/connection.hpp>


namespace ws = boost::beast::websocket;


/* Prior to boost 1.70, if socket type is not boost::asio::ip::tcp::socket nor boost::asio::ssl::stream beast requires
   an overload of async_teardown. This has been improved in 1.70+ to support any basic_stream_socket<> out of the box
   which includes unix sockets. */
#if BOOST_VERSION < 107000
namespace boost::beast::websocket {
template <typename TeardownHandler>
void async_teardown(role_type, unixs::socket& sock, TeardownHandler&& handler) {
   boost::system::error_code ec;
   sock.close(ec);
   boost::asio::post(boost::asio::get_associated_executor(handler, sock.get_executor()),
                     [h = std::move(handler), ec]() mutable { h(ec); });
}
} // namespace boost::beast::websocket
#endif

namespace eosio {
using namespace chain;
using namespace state_history;
using boost::signals2::scoped_connection;
namespace bio = boost::iostreams;

static appbase::abstract_plugin& _state_history_plugin = app().register_plugin<state_history_plugin>();

const std::string logger_name("state_history");
fc::logger        _log;

template <typename F>
auto catch_and_log(F f) {
   try {
      return f();
   } catch (const fc::exception& e) {
      fc_elog(_log, "${e}", ("e", e.to_detail_string()));
   } catch (const std::exception& e) {
      fc_elog(_log, "${e}", ("e", e.what()));
   } catch (...) {
      fc_elog(_log, "unknown exception");
   }
}

struct state_history_plugin_impl : std::enable_shared_from_this<state_history_plugin_impl> {
   chain_plugin*                    chain_plug = nullptr;
   std::optional<state_history_log> trace_log;
   std::optional<state_history_log> chain_state_log;
   bool                             trace_debug_mode = false;
   std::atomic<bool>                stopping         = false;
   std::optional<scoped_connection> applied_transaction_connection;
   std::optional<scoped_connection> block_start_connection;
   std::optional<scoped_connection> accepted_block_connection;
   string                           endpoint_address;
   uint16_t                         endpoint_port = 8080;
   string                           unix_path;
   state_history::trace_converter   trace_converter;
   std::set<std::shared_ptr<session_base>> session_set;

   constexpr static uint64_t default_frame_size =  1024 * 1024;


   using acceptor_type = std::variant<std::unique_ptr<tcp::acceptor>, std::unique_ptr<unixs::acceptor>>;
   std::set<acceptor_type> acceptors;

<<<<<<< HEAD
   // use of executor assumes only one thread, delay start
   named_thread_pool                thread_pool{"SHiP", 1, [](const fc::exception& e) {
                                       fc_elog( _log, "SHiP thread exception, exiting: ${e}", ("e", e.to_detail_string()) );
                                       app().quit();
                                    }, true };
=======
   named_thread_pool                thread_pool{"SHiP"};
>>>>>>> e55669c4

   static fc::logger& logger() { return _log; }

   std::optional<state_history_log>& get_trace_log() { return trace_log; }
   std::optional<state_history_log>& get_chain_state_log(){ return chain_state_log; }

   boost::asio::io_context& get_ship_executor() { return thread_pool.get_executor(); }

   signed_block_ptr get_block(uint32_t block_num, const block_state_ptr& block_state) const {
      chain::signed_block_ptr p;
      try {
         if (block_state && block_num == block_state->block_num) {
            p = block_state->block;
         } else {
            p = chain_plug->chain().fetch_block_by_number(block_num);
         }
      } catch (...) {
      }
      return p;
   }

   // thread safe
   fc::sha256 get_chain_id() const {
      return chain_plug->chain().get_chain_id();
   }

   void get_block(uint32_t block_num, const block_state_ptr& block_state, std::optional<bytes>& result) const {
      auto p = get_block(block_num, block_state);
      if (p)
         result = fc::raw::pack(*p);
   }

   std::optional<chain::block_id_type> get_block_id(uint32_t block_num) {
      if (trace_log)
         return trace_log->get_block_id(block_num);
      if (chain_state_log)
         return chain_state_log->get_block_id(block_num);
      try {
         return chain_plug->chain().get_block_id_for_num(block_num);
      } catch (...) {
      }
      return {};
   }

   block_position get_block_head() const {
      auto& chain              = chain_plug->chain();
      return {chain.head_block_num(), chain.head_block_id()};
   }

   block_position get_last_irreversible() const {
      auto& chain              = chain_plug->chain();
      return {chain.last_irreversible_block_num(), chain.last_irreversible_block_id()};
   }

   time_point get_head_block_timestamp() const {
      auto& chain = chain_plug->chain();
      return chain.head_block_time();
   }

   template <typename Task>
   void post_task_main_thread_medium(Task&& task) {
      app().post(priority::medium, std::forward<Task>(task));
   }

   template <typename Task>
   void post_task_main_thread_high(Task&& task) {
      app().post(priority::high, std::forward<Task>(task));
   }

   void listen() {
      boost::system::error_code ec;

      auto check_ec = [&](const char* what) {
         if (!ec)
            return;
         fc_elog(_log, "${w}: ${m}", ("w", what)("m", ec.message()));
         FC_THROW_EXCEPTION(plugin_exception, "unable to open listen socket");
      };

      auto init_tcp_acceptor  = [&]() { acceptors.insert(std::make_unique<tcp::acceptor>(thread_pool.get_executor())); };
      auto init_unix_acceptor = [&]() {
         // take a sniff and see if anything is already listening at the given socket path, or if the socket path exists
         //  but nothing is listening
         {
            boost::system::error_code test_ec;
            unixs::socket             test_socket(app().get_io_service());
            test_socket.connect(unix_path.c_str(), test_ec);

            // looks like a service is already running on that socket, don't touch it... fail out
            if (test_ec == boost::system::errc::success)
               ec = boost::system::errc::make_error_code(boost::system::errc::address_in_use);
            // socket exists but no one home, go ahead and remove it and continue on
            else if (test_ec == boost::system::errc::connection_refused)
               ::unlink(unix_path.c_str());
            else if (test_ec != boost::system::errc::no_such_file_or_directory)
               ec = test_ec;
         }
         check_ec("open");
         acceptors.insert(std::make_unique<unixs::acceptor>(thread_pool.get_executor()));
      };

      // create and configure acceptors, can be both
      if (!endpoint_address.empty()) init_tcp_acceptor();
      if (!unix_path.empty())        init_unix_acceptor();

      // start it
      std::for_each(acceptors.begin(), acceptors.end(), [&](const acceptor_type& acc) {
         std::visit(overloaded{[&](const std::unique_ptr<tcp::acceptor>& tcp_acc) {
                                auto address  = boost::asio::ip::make_address(endpoint_address);
                                auto endpoint = tcp::endpoint{address, endpoint_port};
                                tcp_acc->open(endpoint.protocol(), ec);
                                check_ec("open");
                                tcp_acc->set_option(boost::asio::socket_base::reuse_address(true));
                                tcp_acc->bind(endpoint, ec);
                                check_ec("bind");
                                tcp_acc->listen(boost::asio::socket_base::max_listen_connections, ec);
                                check_ec("listen");
                                do_accept(*tcp_acc);
                             },
                             [&](const std::unique_ptr<unixs::acceptor>& unx_acc) {
                                unx_acc->open(unixs::acceptor::protocol_type(), ec);
                                check_ec("open");
                                unx_acc->bind(unix_path.c_str(), ec);
                                check_ec("bind");
                                unx_acc->listen(boost::asio::socket_base::max_listen_connections, ec);
                                check_ec("listen");
                                do_accept(*unx_acc);
                             }},
                    acc);
      });
   }

   template <typename Acceptor>
   void do_accept(Acceptor& acceptor) {
      auto socket = std::make_shared<typename Acceptor::protocol_type::socket>(thread_pool.get_executor());
      // &acceptor kept alive by self, reference into acceptors set
      acceptor.async_accept(*socket, [self = shared_from_this(), this, socket, &acceptor](const boost::system::error_code& ec) {
         if (stopping)
            return;
         if (ec) {
            if (ec == boost::system::errc::too_many_files_open)
               catch_and_log([&] { self->do_accept(acceptor); });
            return;
         }
         catch_and_log([&] {
            auto s = std::make_shared<session<std::shared_ptr<state_history_plugin_impl>, typename Acceptor::protocol_type::socket>>(self, std::move(*socket));
            s->start();
            post_task_main_thread_high([self, s]() mutable { self->session_set.insert(std::move(s)); });
         });
         catch_and_log([&] { self->do_accept(acceptor); });
      });
   }

   // called from main thread
   void on_applied_transaction(const transaction_trace_ptr& p, const packed_transaction_ptr& t) {
      if (trace_log)
         trace_converter.add_transaction(p, t);
   }

   // called from main thread
   void on_accepted_block(const block_state_ptr& block_state) {
      try {
         store_traces(block_state);
         store_chain_state(block_state);
      } catch (const fc::exception& e) {
         fc_elog(_log, "fc::exception: ${details}", ("details", e.to_detail_string()));
         // Both app().quit() and exception throwing are required. Without app().quit(),
         // the exception would be caught and drop before reaching main(). The exception is
         // to ensure the block won't be committed.
         appbase::app().quit();
         EOS_THROW(
             chain::state_history_write_exception, // controller_emit_signal_exception, so it flow through emit()
             "State history encountered an Error which it cannot recover from.  Please resolve the error and relaunch "
             "the process");
      }

      for( auto& s : session_set ) {
         s->send_update(block_state);
      }
   }

   // called from main thread
   void on_block_start(uint32_t block_num) {
      clear_caches();
   }

   // called from main thread
   void clear_caches() {
      trace_converter.cached_traces.clear();
      trace_converter.onblock_trace.reset();
   }

   // called from main thread
   void store_traces(const block_state_ptr& block_state) {
      if (!trace_log)
         return;

      state_history_log_header header{.magic        = ship_magic(ship_current_version, 0),
                                      .block_id     = block_state->id,
                                      .payload_size = 0};
      trace_log->pack_and_write_entry(header, block_state->block->previous, [this, &block_state](auto&& buf) {
         trace_converter.pack(buf, chain_plug->chain().db(), trace_debug_mode, block_state);
      });
   }

   // called from main thread
   void store_chain_state(const block_state_ptr& block_state) {
      if (!chain_state_log)
         return;
      bool fresh = chain_state_log->empty();
      if (fresh)
         fc_ilog(_log, "Placing initial state in block ${n}", ("n", block_state->block_num));

      state_history_log_header header{
          .magic = ship_magic(ship_current_version, 0), .block_id = block_state->id, .payload_size = 0};
      chain_state_log->pack_and_write_entry(header, block_state->header.previous, [this, fresh](auto&& buf) {
         pack_deltas(buf, chain_plug->chain().db(), fresh);
      });
   } // store_chain_state

   ~state_history_plugin_impl() {
      std::for_each(acceptors.begin(), acceptors.end(), [&](const acceptor_type& acc) {
         std::visit(overloaded{
               []( const std::unique_ptr<unixs::acceptor>& a ) {
                  boost::system::error_code ec;
                  if( const auto ep = a->local_endpoint( ec ); !ec )
                     ::unlink( ep.path().c_str() );
               },
               []( const std::unique_ptr<tcp::acceptor>& a) {}
         }, acc);
      });
   }

};   // state_history_plugin_impl



state_history_plugin::state_history_plugin()
    : my(std::make_shared<state_history_plugin_impl>()) {}

state_history_plugin::~state_history_plugin() = default;

void state_history_plugin::set_program_options(options_description& cli, options_description& cfg) {
   auto options = cfg.add_options();
   options("state-history-dir", bpo::value<bfs::path>()->default_value("state-history"),
           "the location of the state-history directory (absolute path or relative to application data dir)");
   options("state-history-retained-dir", bpo::value<bfs::path>(),
           "the location of the state history retained directory (absolute path or relative to state-history dir).");
   options("state-history-archive-dir", bpo::value<bfs::path>(),
           "the location of the state history archive directory (absolute path or relative to state-history dir).\n"
           "If the value is empty string, blocks files beyond the retained limit will be deleted.\n"
           "All files in the archive directory are completely under user's control, i.e. they won't be accessed by nodeos anymore.");
   options("state-history-stride", bpo::value<uint32_t>(),
         "split the state history log files when the block number is the multiple of the stride\n"
         "When the stride is reached, the current history log and index will be renamed '*-history-<start num>-<end num>.log/index'\n"
         "and a new current history log and index will be created with the most recent blocks. All files following\n"
         "this format will be used to construct an extended history log.");
   options("max-retained-history-files", bpo::value<uint32_t>(),
          "the maximum number of history file groups to retain so that the blocks in those files can be queried.\n"
          "When the number is reached, the oldest history file would be moved to archive dir or deleted if the archive dir is empty.\n"
          "The retained history log files should not be manipulated by users." );
   cli.add_options()("delete-state-history", bpo::bool_switch()->default_value(false), "clear state history files");
   options("trace-history", bpo::bool_switch()->default_value(false), "enable trace history");
   options("chain-state-history", bpo::bool_switch()->default_value(false), "enable chain state history");
   options("state-history-endpoint", bpo::value<string>()->default_value("127.0.0.1:8080"),
           "the endpoint upon which to listen for incoming connections. Caution: only expose this port to "
           "your internal network.");
   options("state-history-unix-socket-path", bpo::value<string>(),
           "the path (relative to data-dir) to create a unix socket upon which to listen for incoming connections.");
   options("trace-history-debug-mode", bpo::bool_switch()->default_value(false), "enable debug mode for trace history");

   if(cfile::supports_hole_punching())
      options("state-history-log-retain-blocks", bpo::value<uint32_t>(), "if set, periodically prune the state history files to store only configured number of most recent blocks");
}

void state_history_plugin::plugin_initialize(const variables_map& options) {
   try {
      EOS_ASSERT(options.at("disable-replay-opts").as<bool>(), plugin_exception,
                 "state_history_plugin requires --disable-replay-opts");

      my->chain_plug = app().find_plugin<chain_plugin>();
      EOS_ASSERT(my->chain_plug, chain::missing_chain_plugin_exception, "");
      auto& chain = my->chain_plug->chain();
      my->applied_transaction_connection.emplace(chain.applied_transaction.connect(
          [&](std::tuple<const transaction_trace_ptr&, const packed_transaction_ptr&> t) {
             my->on_applied_transaction(std::get<0>(t), std::get<1>(t));
          }));
      my->accepted_block_connection.emplace(
          chain.accepted_block.connect([&](const block_state_ptr& p) { my->on_accepted_block(p); }));
      my->block_start_connection.emplace(
          chain.block_start.connect([&](uint32_t block_num) { my->on_block_start(block_num); }));

      auto                    dir_option = options.at("state-history-dir").as<bfs::path>();
      boost::filesystem::path state_history_dir;
      if (dir_option.is_relative())
         state_history_dir = app().data_dir() / dir_option;
      else
         state_history_dir = dir_option;
      if (auto resmon_plugin = app().find_plugin<resource_monitor_plugin>())
         resmon_plugin->monitor_directory(state_history_dir);

      auto ip_port = options.at("state-history-endpoint").as<string>();

      if (!ip_port.empty()) {
         auto port            = ip_port.substr(ip_port.find(':') + 1, ip_port.size());
         auto host            = ip_port.substr(0, ip_port.find(':'));
         my->endpoint_address = host;
         my->endpoint_port    = std::stoi(port);

         fc_dlog(_log, "PLUGIN_INITIALIZE ${ip_port} ${host} ${port}",
                 ("ip_port", ip_port)("host", host)("port", port));
      }

      if (options.count("state-history-unix-socket-path")) {
         boost::filesystem::path sock_path = options.at("state-history-unix-socket-path").as<string>();
         if (sock_path.is_relative())
            sock_path = app().data_dir() / sock_path;
         my->unix_path = sock_path.generic_string();
      }

      if (options.at("delete-state-history").as<bool>()) {
         fc_ilog(_log, "Deleting state history");
         boost::filesystem::remove_all(state_history_dir);
      }
      boost::filesystem::create_directories(state_history_dir);

      if (options.at("trace-history-debug-mode").as<bool>()) {
         my->trace_debug_mode = true;
      }

      bool has_state_history_partition_options =
          options.count("state-history-retained-dir") || options.count("state-history-archive-dir") ||
          options.count("state-history-stride") || options.count("max-retained-history-files");

      state_history_log_config ship_log_conf;
      if (options.count("state-history-log-retain-blocks")) {
         auto ship_log_prune_conf = ship_log_conf.emplace<state_history::prune_config>();
         ship_log_prune_conf.prune_blocks = options.at("state-history-log-retain-blocks").as<uint32_t>();
         //the arbitrary limit of 1000 here is mainly so that there is enough buffer for newly applied forks to be delivered to clients
         // before getting pruned out. ideally pruning would have been smart enough to know not to prune reversible blocks
         EOS_ASSERT(ship_log_prune_conf.prune_blocks >= 1000, plugin_exception, "state-history-log-retain-blocks must be 1000 blocks or greater");
         EOS_ASSERT(!has_state_history_partition_options, plugin_exception, "state-history-log-retain-blocks cannot be used together with state-history-retained-dir,"
                  " state-history-archive-dir, state-history-stride or max-retained-history-files");
      } else if (has_state_history_partition_options){
         auto& config  = ship_log_conf.emplace<state_history::partition_config>();
         if (options.count("state-history-retained-dir"))
            config.retained_dir       = options.at("state-history-retained-dir").as<bfs::path>();
         if (options.count("state-history-archive-dir"))
            config.archive_dir        = options.at("state-history-archive-dir").as<bfs::path>();
         if (options.count("state-history-stride"))
            config.stride             = options.at("state-history-stride").as<uint32_t>();
         if (options.count("max-retained-history-files"))
            config.max_retained_files = options.at("max-retained-history-files").as<uint32_t>();
      }

      if (options.at("trace-history").as<bool>())
         my->trace_log.emplace("trace_history", state_history_dir , ship_log_conf);
      if (options.at("chain-state-history").as<bool>())
         my->chain_state_log.emplace("chain_state_history", state_history_dir, ship_log_conf);
   }
   FC_LOG_AND_RETHROW()
} // state_history_plugin::plugin_initialize

void state_history_plugin::plugin_startup() {
   handle_sighup(); // setup logging

   try {
      auto bsp = my->chain_plug->chain().head_block_state();
      if( bsp && my->chain_state_log && my->chain_state_log->empty() ) {
         fc_ilog( _log, "Storing initial state on startup, this can take a considerable amount of time" );
         my->store_chain_state( bsp );
         fc_ilog( _log, "Done storing initial state on startup" );
      }
      my->listen();
      // use of executor assumes only one thread
      my->thread_pool.start( 1, [](const fc::exception& e) {
         fc_elog( _log, "Exception in SHiP thread pool, exiting: ${e}", ("e", e.to_detail_string()) );
         app().quit();
      } );
   } catch (std::exception& ex) {
      appbase::app().quit();
   }
}

void state_history_plugin::plugin_shutdown() {
   my->applied_transaction_connection.reset();
   my->accepted_block_connection.reset();
   my->block_start_connection.reset();
   std::for_each(my->session_set.begin(), my->session_set.end(), [](auto& s){ s->close(); } );
   my->stopping = true;
   my->thread_pool.stop();
}

void state_history_plugin::handle_sighup() { fc::logger::update(logger_name, _log); }

} // namespace eosio<|MERGE_RESOLUTION|>--- conflicted
+++ resolved
@@ -81,15 +81,7 @@
    using acceptor_type = std::variant<std::unique_ptr<tcp::acceptor>, std::unique_ptr<unixs::acceptor>>;
    std::set<acceptor_type> acceptors;
 
-<<<<<<< HEAD
-   // use of executor assumes only one thread, delay start
-   named_thread_pool                thread_pool{"SHiP", 1, [](const fc::exception& e) {
-                                       fc_elog( _log, "SHiP thread exception, exiting: ${e}", ("e", e.to_detail_string()) );
-                                       app().quit();
-                                    }, true };
-=======
    named_thread_pool                thread_pool{"SHiP"};
->>>>>>> e55669c4
 
    static fc::logger& logger() { return _log; }
 
