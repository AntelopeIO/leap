#include "eosio/chain/block_header.hpp"
#include <eosio/chain/config.hpp>
#include <eosio/chain/thread_utils.hpp>
#include <eosio/resource_monitor_plugin/resource_monitor_plugin.hpp>
#include <eosio/state_history/compression.hpp>
#include <eosio/state_history/create_deltas.hpp>
#include <eosio/state_history/log.hpp>
#include <eosio/state_history/serialization.hpp>
#include <eosio/state_history/trace_converter.hpp>
#include <eosio/state_history_plugin/session.hpp>
#include <eosio/state_history_plugin/state_history_plugin.hpp>

#include <boost/asio/bind_executor.hpp>
#include <boost/asio/ip/host_name.hpp>

#include <boost/asio/strand.hpp>
#include <boost/beast/core.hpp>

#include <boost/signals2/connection.hpp>
#include <mutex>

#include <fc/network/listener.hpp>

namespace ws = boost::beast::websocket;

namespace eosio {
using namespace chain;
using namespace state_history;
using boost::signals2::scoped_connection;
namespace bio = boost::iostreams;

static auto _state_history_plugin = application::register_plugin<state_history_plugin>();

const std::string logger_name("state_history");
fc::logger        _log;

template <typename F>
auto catch_and_log(F f) {
   try {
      return f();
   } catch (const fc::exception& e) {
      fc_elog(_log, "${e}", ("e", e.to_detail_string()));
   } catch (const std::exception& e) {
      fc_elog(_log, "${e}", ("e", e.what()));
   } catch (...) {
      fc_elog(_log, "unknown exception");
   }
}

struct state_history_plugin_impl : std::enable_shared_from_this<state_history_plugin_impl> {
   constexpr static uint64_t default_frame_size = 1024 * 1024;

private:
   chain_plugin*                    chain_plug = nullptr;
   std::optional<state_history_log> trace_log;
   std::optional<state_history_log> chain_state_log;
   uint32_t                         first_available_block = 0;
   bool                             trace_debug_mode = false;
   std::optional<scoped_connection> applied_transaction_connection;
   std::optional<scoped_connection> block_start_connection;
   std::optional<scoped_connection> accepted_block_connection;
   string                           endpoint_address;
   string                           unix_path;
   state_history::trace_converter   trace_converter;
   session_manager                  session_mgr;

   mutable std::mutex mtx;
   block_id_type      head_id;
   block_id_type      lib_id;
   time_point         head_timestamp;

   named_thread_pool<struct ship> thread_pool;

   bool  plugin_started = false;

public:
   void plugin_initialize(const variables_map& options);
   void plugin_startup();
   void plugin_shutdown();
   session_manager& get_session_manager() { return session_mgr; }

   static fc::logger& get_logger() { return _log; }

   std::optional<state_history_log>& get_trace_log() { return trace_log; }
   std::optional<state_history_log>& get_chain_state_log(){ return chain_state_log; }

   boost::asio::io_context& get_ship_executor() { return thread_pool.get_executor(); }

   // thread-safe
   signed_block_ptr get_block(uint32_t block_num, const block_state_ptr& block_state) const {
      chain::signed_block_ptr p;
      try {
         if (block_state && block_num == block_state->block_num) {
            p = block_state->block;
         } else {
            p = chain_plug->chain().fetch_block_by_number(block_num);
         }
      } catch (...) {
      }
      return p;
   }

   // thread safe
   fc::sha256 get_chain_id() const {
      return chain_plug->chain().get_chain_id();
   }

   // thread-safe
   void get_block(uint32_t block_num, const block_state_ptr& block_state, std::optional<bytes>& result) const {
      auto p = get_block(block_num, block_state);
      if (p)
         result = fc::raw::pack(*p);
   }

   // thread-safe
   std::optional<chain::block_id_type> get_block_id(uint32_t block_num) {
      std::optional<chain::block_id_type> id;
      if( trace_log ) {
         id = trace_log->get_block_id( block_num );
         if( id )
            return id;
      }
      if( chain_state_log ) {
         id = chain_state_log->get_block_id( block_num );
         if( id )
            return id;
      }
      try {
         return chain_plug->chain().get_block_id_for_num(block_num);
      } catch (...) {
      }
      return {};
   }

   // thread-safe
   block_position get_block_head() const {
      std::lock_guard g(mtx);
      return { block_header::num_from_id(head_id), head_id };
   }

   // thread-safe
   block_position get_last_irreversible() const {
      std::lock_guard g(mtx);
      return { block_header::num_from_id(lib_id), lib_id };
   }

   // thread-safe
   time_point get_head_block_timestamp() const {
      std::lock_guard g(mtx);
      return head_timestamp;
   }

<<<<<<< HEAD
   template <typename Protocol>
   void create_listener(const std::string& address) {
      const boost::posix_time::milliseconds accept_timeout(200);
      using socket_type = typename Protocol::socket; 
      fc::create_listener<Protocol>(
          thread_pool.get_executor(), _log, accept_timeout, address, "", [this](socket_type&& socket) {
             // Create a session object and run it
             catch_and_log([&, this] {
                auto s = std::make_shared<session<state_history_plugin_impl, socket_type>>(*this, std::move(socket),
                                                                                           session_mgr);
                session_mgr.insert(s);
                s->start();
             });
          });
=======
   // thread-safe
   uint32_t get_first_available_block_num() const {
      return first_available_block;
   }

   template <typename Task>
   void post_task_main_thread_medium(Task&& task) {
      app().post(priority::medium, std::forward<Task>(task));
>>>>>>> f3afc81a
   }

   void listen(){
      try {
         if (!endpoint_address.empty()) {
            create_listener<boost::asio::ip::tcp>(endpoint_address);
         }
         if (!unix_path.empty()) {
            create_listener<boost::asio::local::stream_protocol>(unix_path);
         }
      } catch (std::exception&) {
         FC_THROW_EXCEPTION(plugin_exception, "unable to open listen socket");
      }
   }

   // called from main thread
   void on_applied_transaction(const transaction_trace_ptr& p, const packed_transaction_ptr& t) {
      if (trace_log)
         trace_converter.add_transaction(p, t);
   }

   // called from main thread
   void update_current() {
      const auto& chain = chain_plug->chain();
      std::lock_guard g(mtx);
      head_id = chain.head_block_id();
      lib_id = chain.last_irreversible_block_id();
      head_timestamp = chain.head_block_time();
   }

   // called from main thread
   void on_accepted_block(const block_state_ptr& block_state) {
      update_current();

      try {
         store_traces(block_state);
         store_chain_state(block_state);
      } catch (const fc::exception& e) {
         fc_elog(_log, "fc::exception: ${details}", ("details", e.to_detail_string()));
         // Both app().quit() and exception throwing are required. Without app().quit(),
         // the exception would be caught and drop before reaching main(). The exception is
         // to ensure the block won't be committed.
         appbase::app().quit();
         EOS_THROW(
             chain::state_history_write_exception, // controller_emit_signal_exception, so it flow through emit()
             "State history encountered an Error which it cannot recover from.  Please resolve the error and relaunch "
             "the process");
      }

      // avoid accumulating all these posts during replay before ship threads started
      // that can lead to a large memory consumption and failures
      // this is safe as there are no clients connected until after replay is complete
      // this method is called from the main thread and "plugin_started" is set on the main thread as well when plugin is started 
      if (plugin_started) {
         boost::asio::post(get_ship_executor(), [self = this->shared_from_this(), block_state]() {
            self->get_session_manager().send_update(block_state);
         });
      }

   }

   // called from main thread
   void on_block_start(uint32_t block_num) {
      clear_caches();
   }

   // called from main thread
   void clear_caches() {
      trace_converter.cached_traces.clear();
      trace_converter.onblock_trace.reset();
   }

   // called from main thread
   void store_traces(const block_state_ptr& block_state) {
      if (!trace_log)
         return;

      state_history_log_header header{.magic        = ship_magic(ship_current_version, 0),
                                      .block_id     = block_state->id,
                                      .payload_size = 0};
      trace_log->pack_and_write_entry(header, block_state->block->previous, [this, &block_state](auto&& buf) {
         trace_converter.pack(buf, chain_plug->chain().db(), trace_debug_mode, block_state);
      });
   }

   // called from main thread
   void store_chain_state(const block_state_ptr& block_state) {
      if (!chain_state_log)
         return;
      bool fresh = chain_state_log->empty();
      if (fresh)
         fc_ilog(_log, "Placing initial state in block ${n}", ("n", block_state->block_num));

      state_history_log_header header{
          .magic = ship_magic(ship_current_version, 0), .block_id = block_state->id, .payload_size = 0};
      chain_state_log->pack_and_write_entry(header, block_state->header.previous, [this, fresh](auto&& buf) {
         pack_deltas(buf, chain_plug->chain().db(), fresh);
      });
   } // store_chain_state

   ~state_history_plugin_impl() {
   }

}; // state_history_plugin_impl

state_history_plugin::state_history_plugin()
    : my(std::make_shared<state_history_plugin_impl>()) {}

state_history_plugin::~state_history_plugin() = default;

void state_history_plugin::set_program_options(options_description& cli, options_description& cfg) {
   auto options = cfg.add_options();
   options("state-history-dir", bpo::value<std::filesystem::path>()->default_value("state-history"),
           "the location of the state-history directory (absolute path or relative to application data dir)");
   options("state-history-retained-dir", bpo::value<std::filesystem::path>(),
           "the location of the state history retained directory (absolute path or relative to state-history dir).");
   options("state-history-archive-dir", bpo::value<std::filesystem::path>(),
           "the location of the state history archive directory (absolute path or relative to state-history dir).\n"
           "If the value is empty string, blocks files beyond the retained limit will be deleted.\n"
           "All files in the archive directory are completely under user's control, i.e. they won't be accessed by nodeos anymore.");
   options("state-history-stride", bpo::value<uint32_t>(),
         "split the state history log files when the block number is the multiple of the stride\n"
         "When the stride is reached, the current history log and index will be renamed '*-history-<start num>-<end num>.log/index'\n"
         "and a new current history log and index will be created with the most recent blocks. All files following\n"
         "this format will be used to construct an extended history log.");
   options("max-retained-history-files", bpo::value<uint32_t>(),
          "the maximum number of history file groups to retain so that the blocks in those files can be queried.\n"
          "When the number is reached, the oldest history file would be moved to archive dir or deleted if the archive dir is empty.\n"
          "The retained history log files should not be manipulated by users." );
   cli.add_options()("delete-state-history", bpo::bool_switch()->default_value(false), "clear state history files");
   options("trace-history", bpo::bool_switch()->default_value(false), "enable trace history");
   options("chain-state-history", bpo::bool_switch()->default_value(false), "enable chain state history");
   options("state-history-endpoint", bpo::value<string>()->default_value("127.0.0.1:8080"),
           "the endpoint upon which to listen for incoming connections. Caution: only expose this port to "
           "your internal network.");
   options("state-history-unix-socket-path", bpo::value<string>(),
           "the path (relative to data-dir) to create a unix socket upon which to listen for incoming connections.");
   options("trace-history-debug-mode", bpo::bool_switch()->default_value(false), "enable debug mode for trace history");

   if(cfile::supports_hole_punching())
      options("state-history-log-retain-blocks", bpo::value<uint32_t>(), "if set, periodically prune the state history files to store only configured number of most recent blocks");
}

void state_history_plugin_impl::plugin_initialize(const variables_map& options) {
   try {
      EOS_ASSERT(options.at("disable-replay-opts").as<bool>(), plugin_exception,
                 "state_history_plugin requires --disable-replay-opts");

      chain_plug = app().find_plugin<chain_plugin>();
      EOS_ASSERT(chain_plug, chain::missing_chain_plugin_exception, "");
      auto& chain = chain_plug->chain();
      applied_transaction_connection.emplace(chain.applied_transaction.connect(
          [&](std::tuple<const transaction_trace_ptr&, const packed_transaction_ptr&> t) {
             on_applied_transaction(std::get<0>(t), std::get<1>(t));
          }));
      accepted_block_connection.emplace(
          chain.accepted_block.connect([&](const block_state_ptr& p) { on_accepted_block(p); }));
      block_start_connection.emplace(
          chain.block_start.connect([&](uint32_t block_num) { on_block_start(block_num); }));

      auto                    dir_option = options.at("state-history-dir").as<std::filesystem::path>();
      std::filesystem::path state_history_dir;
      if (dir_option.is_relative())
         state_history_dir = app().data_dir() / dir_option;
      else
         state_history_dir = dir_option;
      if (auto resmon_plugin = app().find_plugin<resource_monitor_plugin>())
         resmon_plugin->monitor_directory(state_history_dir);

      endpoint_address = options.at("state-history-endpoint").as<string>();

      if (options.count("state-history-unix-socket-path")) {
         std::filesystem::path sock_path = options.at("state-history-unix-socket-path").as<string>();
         if (sock_path.is_relative())
            sock_path = app().data_dir() / sock_path;
         unix_path = sock_path.generic_string();
      }

      if (options.at("delete-state-history").as<bool>()) {
         fc_ilog(_log, "Deleting state history");
         std::filesystem::remove_all(state_history_dir);
      }
      std::filesystem::create_directories(state_history_dir);

      if (options.at("trace-history-debug-mode").as<bool>()) {
         trace_debug_mode = true;
      }

      bool has_state_history_partition_options =
          options.count("state-history-retained-dir") || options.count("state-history-archive-dir") ||
          options.count("state-history-stride") || options.count("max-retained-history-files");

      state_history_log_config ship_log_conf;
      if (options.count("state-history-log-retain-blocks")) {
         auto& ship_log_prune_conf = ship_log_conf.emplace<state_history::prune_config>();
         ship_log_prune_conf.prune_blocks = options.at("state-history-log-retain-blocks").as<uint32_t>();
         //the arbitrary limit of 1000 here is mainly so that there is enough buffer for newly applied forks to be delivered to clients
         // before getting pruned out. ideally pruning would have been smart enough to know not to prune reversible blocks
         EOS_ASSERT(ship_log_prune_conf.prune_blocks >= 1000, plugin_exception, "state-history-log-retain-blocks must be 1000 blocks or greater");
         EOS_ASSERT(!has_state_history_partition_options, plugin_exception, "state-history-log-retain-blocks cannot be used together with state-history-retained-dir,"
                  " state-history-archive-dir, state-history-stride or max-retained-history-files");
      } else if (has_state_history_partition_options){
         auto& config  = ship_log_conf.emplace<state_history::partition_config>();
         if (options.count("state-history-retained-dir"))
            config.retained_dir       = options.at("state-history-retained-dir").as<std::filesystem::path>();
         if (options.count("state-history-archive-dir"))
            config.archive_dir        = options.at("state-history-archive-dir").as<std::filesystem::path>();
         if (options.count("state-history-stride"))
            config.stride             = options.at("state-history-stride").as<uint32_t>();
         if (options.count("max-retained-history-files"))
            config.max_retained_files = options.at("max-retained-history-files").as<uint32_t>();
      }

      if (options.at("trace-history").as<bool>())
         trace_log.emplace("trace_history", state_history_dir , ship_log_conf);
      if (options.at("chain-state-history").as<bool>())
         chain_state_log.emplace("chain_state_history", state_history_dir, ship_log_conf);
   }
   FC_LOG_AND_RETHROW()
} // state_history_plugin::plugin_initialize

void state_history_plugin::plugin_initialize(const variables_map& options) {
   handle_sighup(); // setup logging
   my->plugin_initialize(options);
}
   
void state_history_plugin_impl::plugin_startup() {
   try {
<<<<<<< HEAD
      auto bsp = chain_plug->chain().head_block_state();
      if( bsp && chain_state_log && chain_state_log->empty() ) {
=======
      const auto& chain = my->chain_plug->chain();
      my->update_current();
      auto bsp = chain.head_block_state();
      if( bsp && my->chain_state_log && my->chain_state_log->empty() ) {
>>>>>>> f3afc81a
         fc_ilog( _log, "Storing initial state on startup, this can take a considerable amount of time" );
         store_chain_state( bsp );
         fc_ilog( _log, "Done storing initial state on startup" );
      }
<<<<<<< HEAD
      listen();
=======
      my->first_available_block = chain.earliest_available_block_num();
      if (my->trace_log) {
         auto first_trace_block = my->trace_log->block_range().first;
         if( first_trace_block > 0 )
            my->first_available_block = std::min( my->first_available_block, first_trace_block );
      }
      if (my->chain_state_log) {
         auto first_state_block = my->chain_state_log->block_range().first;
         if( first_state_block > 0 )
            my->first_available_block = std::min( my->first_available_block, first_state_block );
      }
      fc_ilog(_log, "First available block for SHiP ${b}", ("b", my->first_available_block));
      my->listen();
>>>>>>> f3afc81a
      // use of executor assumes only one thread
      thread_pool.start( 1, [](const fc::exception& e) {
         fc_elog( _log, "Exception in SHiP thread pool, exiting: ${e}", ("e", e.to_detail_string()) );
         app().quit();
      });
      plugin_started = true; 
   } catch (std::exception& ex) {
      appbase::app().quit();
   }
}

void state_history_plugin::plugin_startup() {
   my->plugin_startup();
}

void state_history_plugin_impl::plugin_shutdown() {
   applied_transaction_connection.reset();
   accepted_block_connection.reset();
   block_start_connection.reset();
   thread_pool.stop();
}

void state_history_plugin::plugin_shutdown() {
   my->plugin_shutdown();
}

void state_history_plugin::handle_sighup() {
   fc::logger::update(logger_name, _log);
}

const state_history_log* state_history_plugin::trace_log() const {
   const auto& log = my->get_trace_log();
   return log ? std::addressof(*log) : nullptr;
}

const state_history_log* state_history_plugin::chain_state_log() const {
   const auto& log = my->get_chain_state_log();
   return log ? std::addressof(*log) : nullptr;
}

} // namespace eosio<|MERGE_RESOLUTION|>--- conflicted
+++ resolved
@@ -150,7 +150,11 @@
       return head_timestamp;
    }
 
-<<<<<<< HEAD
+   // thread-safe
+   uint32_t get_first_available_block_num() const {
+      return first_available_block;
+   }
+
    template <typename Protocol>
    void create_listener(const std::string& address) {
       const boost::posix_time::milliseconds accept_timeout(200);
@@ -165,16 +169,6 @@
                 s->start();
              });
           });
-=======
-   // thread-safe
-   uint32_t get_first_available_block_num() const {
-      return first_available_block;
-   }
-
-   template <typename Task>
-   void post_task_main_thread_medium(Task&& task) {
-      app().post(priority::medium, std::forward<Task>(task));
->>>>>>> f3afc81a
    }
 
    void listen(){
@@ -403,36 +397,27 @@
    
 void state_history_plugin_impl::plugin_startup() {
    try {
-<<<<<<< HEAD
-      auto bsp = chain_plug->chain().head_block_state();
+      const auto& chain = chain_plug->chain();
+      update_current();
+      auto bsp = chain.head_block_state();
       if( bsp && chain_state_log && chain_state_log->empty() ) {
-=======
-      const auto& chain = my->chain_plug->chain();
-      my->update_current();
-      auto bsp = chain.head_block_state();
-      if( bsp && my->chain_state_log && my->chain_state_log->empty() ) {
->>>>>>> f3afc81a
          fc_ilog( _log, "Storing initial state on startup, this can take a considerable amount of time" );
          store_chain_state( bsp );
          fc_ilog( _log, "Done storing initial state on startup" );
       }
-<<<<<<< HEAD
+      first_available_block = chain.earliest_available_block_num();
+      if (trace_log) {
+         auto first_trace_block = trace_log->block_range().first;
+         if( first_trace_block > 0 )
+            first_available_block = std::min( first_available_block, first_trace_block );
+      }
+      if (chain_state_log) {
+         auto first_state_block = chain_state_log->block_range().first;
+         if( first_state_block > 0 )
+            first_available_block = std::min( first_available_block, first_state_block );
+      }
+      fc_ilog(_log, "First available block for SHiP ${b}", ("b", first_available_block));
       listen();
-=======
-      my->first_available_block = chain.earliest_available_block_num();
-      if (my->trace_log) {
-         auto first_trace_block = my->trace_log->block_range().first;
-         if( first_trace_block > 0 )
-            my->first_available_block = std::min( my->first_available_block, first_trace_block );
-      }
-      if (my->chain_state_log) {
-         auto first_state_block = my->chain_state_log->block_range().first;
-         if( first_state_block > 0 )
-            my->first_available_block = std::min( my->first_available_block, first_state_block );
-      }
-      fc_ilog(_log, "First available block for SHiP ${b}", ("b", my->first_available_block));
-      my->listen();
->>>>>>> f3afc81a
       // use of executor assumes only one thread
       thread_pool.start( 1, [](const fc::exception& e) {
          fc_elog( _log, "Exception in SHiP thread pool, exiting: ${e}", ("e", e.to_detail_string()) );
