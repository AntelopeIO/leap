--- conflicted
+++ resolved
@@ -104,7 +104,6 @@
          _speculative_trxs.push_back(trace->id);
       }
 
-<<<<<<< HEAD
       if(ensure_storage()) {
          modified = true;
       }
@@ -125,16 +124,9 @@
                                    .received = now,
                                    .block_id = block_id,
                                    .block_timestamp = block_timestamp});
-=======
-         // find the lowest value successful block
-         auto success_iter = indx.lower_bound(boost::make_tuple(true, fc::time_point{}));
-         if (success_iter != indx.cend()) {
-            _earliest_tracked_block_id = success_iter->block_id;
-         }
->>>>>>> 90b30296
-      }
-
-      if (modified || _last_tracked_block_id == chain::block_id_type{}) {
+      }
+
+      if (modified || _earliest_tracked_block_id == chain::block_id_type{}) {
          determine_last_tracked_block_id();
       }
    }
@@ -340,7 +332,7 @@
       // find the lowest value successful block
       auto success_iter = indx.lower_bound(boost::make_tuple(true, fc::time_point{}));
       if (success_iter != indx.cend()) {
-         _last_tracked_block_id = success_iter->block_id;
+         _earliest_tracked_block_id = success_iter->block_id;
       }
    }
 }