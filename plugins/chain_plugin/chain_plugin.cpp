--- conflicted
+++ resolved
@@ -25,12 +25,9 @@
 
 namespace eosio {
 
-<<<<<<< HEAD
 using namespace eosio;
 using namespace eosio::chain;
 using namespace eosio::chain::config;
-=======
->>>>>>> 49006466
 using fc::flat_map;
 
 #warning TODO: rate limiting
