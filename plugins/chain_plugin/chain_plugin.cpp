#include <eosio/chain_plugin/chain_plugin.hpp>
#include <eosio/chain_plugin/trx_retry_db.hpp>
#include <eosio/producer_plugin/producer_plugin.hpp>
#include <eosio/chain/fork_database.hpp>
#include <eosio/chain/block_log.hpp>
#include <eosio/chain/exceptions.hpp>
#include <eosio/chain/authorization_manager.hpp>
#include <eosio/chain/code_object.hpp>
#include <eosio/chain/config.hpp>
#include <eosio/chain/wasm_interface.hpp>
#include <eosio/chain/resource_limits.hpp>
#include <eosio/chain/controller.hpp>
#include <eosio/chain/generated_transaction_object.hpp>
#include <eosio/chain/snapshot.hpp>
#include <eosio/chain/deep_mind.hpp>
#include <eosio/chain/signals_processor.hpp>
#include <eosio/chain_plugin/trx_finality_status_processing.hpp>

#include <eosio/chain/eosio_contract.hpp>

#include <chainbase/environment.hpp>

#include <boost/signals2/connection.hpp>
#include <boost/algorithm/string.hpp>
#include <boost/lexical_cast.hpp>
#include <boost/filesystem.hpp>
#include <boost/filesystem/path.hpp>

#include <fc/io/json.hpp>
#include <fc/variant.hpp>
#include <signal.h>
#include <cstdlib>

// reflect chainbase::environment for --print-build-info option
FC_REFLECT_ENUM( chainbase::environment::os_t,
                 (OS_LINUX)(OS_MACOS)(OS_WINDOWS)(OS_OTHER) )
FC_REFLECT_ENUM( chainbase::environment::arch_t,
                 (ARCH_X86_64)(ARCH_ARM)(ARCH_RISCV)(ARCH_OTHER) )
FC_REFLECT(chainbase::environment, (debug)(os)(arch)(boost_version)(compiler) )

const fc::string deep_mind_logger_name("deep-mind");
eosio::chain::deep_mind_handler _deep_mind_log;

namespace eosio {

//declare operator<< and validate funciton for read_mode in the same namespace as read_mode itself
namespace chain {

std::ostream& operator<<(std::ostream& osm, eosio::chain::db_read_mode m) {
   if ( m == eosio::chain::db_read_mode::SPECULATIVE ) {
      osm << "speculative";
   } else if ( m == eosio::chain::db_read_mode::HEAD ) {
      osm << "head";
   } else if ( m == eosio::chain::db_read_mode::READ_ONLY ) { // deprecated
      osm << "read-only";
   } else if ( m == eosio::chain::db_read_mode::IRREVERSIBLE ) {
      osm << "irreversible";
   }

   return osm;
}

void validate(boost::any& v,
              const std::vector<std::string>& values,
              eosio::chain::db_read_mode* /* target_type */,
              int)
{
  using namespace boost::program_options;

  // Make sure no previous assignment to 'v' was made.
  validators::check_first_occurrence(v);

  // Extract the first string from 'values'. If there is more than
  // one string, it's an error, and exception will be thrown.
  std::string const& s = validators::get_single_string(values);

  if ( s == "speculative" ) {
     v = boost::any(eosio::chain::db_read_mode::SPECULATIVE);
  } else if ( s == "head" ) {
     v = boost::any(eosio::chain::db_read_mode::HEAD);
  } else if ( s == "read-only" ) {
     v = boost::any(eosio::chain::db_read_mode::READ_ONLY);
  } else if ( s == "irreversible" ) {
     v = boost::any(eosio::chain::db_read_mode::IRREVERSIBLE);
  } else {
     throw validation_error(validation_error::invalid_option_value);
  }
}

std::ostream& operator<<(std::ostream& osm, eosio::chain::validation_mode m) {
   if ( m == eosio::chain::validation_mode::FULL ) {
      osm << "full";
   } else if ( m == eosio::chain::validation_mode::LIGHT ) {
      osm << "light";
   }

   return osm;
}

void validate(boost::any& v,
              const std::vector<std::string>& values,
              eosio::chain::validation_mode* /* target_type */,
              int)
{
  using namespace boost::program_options;

  // Make sure no previous assignment to 'v' was made.
  validators::check_first_occurrence(v);

  // Extract the first string from 'values'. If there is more than
  // one string, it's an error, and exception will be thrown.
  std::string const& s = validators::get_single_string(values);

  if ( s == "full" ) {
     v = boost::any(eosio::chain::validation_mode::FULL);
  } else if ( s == "light" ) {
     v = boost::any(eosio::chain::validation_mode::LIGHT);
  } else {
     throw validation_error(validation_error::invalid_option_value);
  }
}

}

using namespace eosio;
using namespace eosio::chain;
using namespace eosio::chain::config;
using namespace eosio::chain::plugin_interface;
using vm_type = wasm_interface::vm_type;
using fc::flat_map;

using boost::signals2::scoped_connection;

class chain_plugin_impl {
public:
   chain_plugin_impl()
   :pre_accepted_block_channel(app().get_channel<channels::pre_accepted_block>())
   ,accepted_block_header_channel(app().get_channel<channels::accepted_block_header>())
   ,accepted_block_channel(app().get_channel<channels::accepted_block>())
   ,irreversible_block_channel(app().get_channel<channels::irreversible_block>())
   ,accepted_transaction_channel(app().get_channel<channels::accepted_transaction>())
   ,applied_transaction_channel(app().get_channel<channels::applied_transaction>())
   ,incoming_block_channel(app().get_channel<incoming::channels::block>())
   ,incoming_block_sync_method(app().get_method<incoming::methods::block_sync>())
   ,incoming_transaction_async_method(app().get_method<incoming::methods::transaction_async>())
   {}

   bfs::path                        blocks_dir;
   bool                             readonly = false;
   flat_map<uint32_t,block_id_type> loaded_checkpoints;
   bool                             accept_transactions = false;
   bool                             api_accept_transactions = true;
   bool                             account_queries_enabled = false;

   std::optional<controller::config> chain_config;
   std::optional<controller>         chain;
   std::optional<genesis_state>      genesis;
   //txn_msg_rate_limits              rate_limits;
   std::optional<vm_type>            wasm_runtime;
   fc::microseconds                  abi_serializer_max_time_us;
   std::optional<bfs::path>          snapshot_path;


   // retained references to channels for easy publication
   channels::pre_accepted_block::channel_type&     pre_accepted_block_channel;
   channels::accepted_block_header::channel_type&  accepted_block_header_channel;
   channels::accepted_block::channel_type&         accepted_block_channel;
   channels::irreversible_block::channel_type&     irreversible_block_channel;
   channels::accepted_transaction::channel_type&   accepted_transaction_channel;
   channels::applied_transaction::channel_type&    applied_transaction_channel;
   incoming::channels::block::channel_type&        incoming_block_channel;

   // retained references to methods for easy calling
   incoming::methods::block_sync::method_type&        incoming_block_sync_method;
   incoming::methods::transaction_async::method_type& incoming_transaction_async_method;

   // method provider handles
   methods::get_block_by_number::method_type::handle                 get_block_by_number_provider;
   methods::get_block_by_id::method_type::handle                     get_block_by_id_provider;
   methods::get_head_block_id::method_type::handle                   get_head_block_id_provider;
   methods::get_last_irreversible_block_number::method_type::handle  get_last_irreversible_block_number_provider;

   // scoped connections for chain controller
   std::optional<scoped_connection>                                   pre_accepted_block_connection;
   std::optional<scoped_connection>                                   accepted_block_header_connection;
   std::optional<scoped_connection>                                   accepted_block_connection;
   std::optional<scoped_connection>                                   irreversible_block_connection;
   std::optional<scoped_connection>                                   accepted_transaction_connection;
   std::optional<scoped_connection>                                   applied_transaction_connection;
   std::optional<scoped_connection>                                   block_start_connection;


   std::optional<chain_apis::account_query_db>                        _account_query_db;
   const producer_plugin* producer_plug;
   std::optional<chain::signals_processor>                            _trx_signals_processor;
   std::optional<chain_apis::trx_retry_db>                            _trx_retry_db;
   chain_apis::trx_finality_status_processing_ptr                     _trx_finality_status_processing;
};

chain_plugin::chain_plugin()
:my(new chain_plugin_impl()) {
   app().register_config_type<eosio::chain::db_read_mode>();
   app().register_config_type<eosio::chain::validation_mode>();
   app().register_config_type<chainbase::pinnable_mapped_file::map_mode>();
   app().register_config_type<eosio::chain::wasm_interface::vm_type>();
}

chain_plugin::~chain_plugin(){}

void chain_plugin::set_program_options(options_description& cli, options_description& cfg)
{
   // build wasm_runtime help text
   std::string wasm_runtime_opt = "Override default WASM runtime (";
   std::string wasm_runtime_desc;
   std::string delim;
#ifdef EOSIO_EOS_VM_JIT_RUNTIME_ENABLED
   wasm_runtime_opt += " \"eos-vm-jit\"";
   wasm_runtime_desc += "\"eos-vm-jit\" : A WebAssembly runtime that compiles WebAssembly code to native x86 code prior to execution.\n";
   delim = ", ";
#endif

#ifdef EOSIO_EOS_VM_RUNTIME_ENABLED
   wasm_runtime_opt += delim + "\"eos-vm\"";
   wasm_runtime_desc += "\"eos-vm\" : A WebAssembly interpreter.\n";
   delim = ", ";
#endif

#ifdef EOSIO_EOS_VM_OC_DEVELOPER
   wasm_runtime_opt += delim + "\"eos-vm-oc\"";
   wasm_runtime_desc += "\"eos-vm-oc\" : Unsupported. Instead, use one of the other runtimes along with the option enable-eos-vm-oc.\n";
#endif
   wasm_runtime_opt += ")\n" + wasm_runtime_desc;

   std::string default_wasm_runtime_str= eosio::chain::wasm_interface::vm_type_string(eosio::chain::config::default_wasm_runtime);

   cfg.add_options()
         ("blocks-dir", bpo::value<bfs::path>()->default_value("blocks"),
          "the location of the blocks directory (absolute path or relative to application data dir)")
         ("protocol-features-dir", bpo::value<bfs::path>()->default_value("protocol_features"),
          "the location of the protocol_features directory (absolute path or relative to application config dir)")
         ("checkpoint", bpo::value<vector<string>>()->composing(), "Pairs of [BLOCK_NUM,BLOCK_ID] that should be enforced as checkpoints.")
         ("wasm-runtime", bpo::value<eosio::chain::wasm_interface::vm_type>()->value_name("runtime")->notifier([](const auto& vm){
#ifndef EOSIO_EOS_VM_OC_DEVELOPER
            //throwing an exception here (like EOS_ASSERT) is just gobbled up with a "Failed to initialize" error :(
            if(vm == wasm_interface::vm_type::eos_vm_oc) {
               elog("EOS VM OC is a tier-up compiler and works in conjunction with the configured base WASM runtime. Enable EOS VM OC via 'eos-vm-oc-enable' option");
               EOS_ASSERT(false, plugin_exception, "");
            }
#endif
         })->default_value(eosio::chain::config::default_wasm_runtime, default_wasm_runtime_str), wasm_runtime_opt.c_str()
         )
         ("profile-account", boost::program_options::value<vector<string>>()->composing(),
          "The name of an account whose code will be profiled")
         ("abi-serializer-max-time-ms", bpo::value<uint32_t>()->default_value(config::default_abi_serializer_max_time_us / 1000),
          "Override default maximum ABI serialization time allowed in ms")
         ("chain-state-db-size-mb", bpo::value<uint64_t>()->default_value(config::default_state_size / (1024  * 1024)), "Maximum size (in MiB) of the chain state database")
         ("chain-state-db-guard-size-mb", bpo::value<uint64_t>()->default_value(config::default_state_guard_size / (1024  * 1024)), "Safely shut down node when free space remaining in the chain state database drops below this size (in MiB).")
         ("signature-cpu-billable-pct", bpo::value<uint32_t>()->default_value(config::default_sig_cpu_bill_pct / config::percent_1),
          "Percentage of actual signature recovery cpu to bill. Whole number percentages, e.g. 50 for 50%")
         ("chain-threads", bpo::value<uint16_t>()->default_value(config::default_controller_thread_pool_size),
          "Number of worker threads in controller thread pool")
         ("contracts-console", bpo::bool_switch()->default_value(false),
          "print contract's output to console")
         ("deep-mind", bpo::bool_switch()->default_value(false),
          "print deeper information about chain operations")
         ("actor-whitelist", boost::program_options::value<vector<string>>()->composing()->multitoken(),
          "Account added to actor whitelist (may specify multiple times)")
         ("actor-blacklist", boost::program_options::value<vector<string>>()->composing()->multitoken(),
          "Account added to actor blacklist (may specify multiple times)")
         ("contract-whitelist", boost::program_options::value<vector<string>>()->composing()->multitoken(),
          "Contract account added to contract whitelist (may specify multiple times)")
         ("contract-blacklist", boost::program_options::value<vector<string>>()->composing()->multitoken(),
          "Contract account added to contract blacklist (may specify multiple times)")
         ("action-blacklist", boost::program_options::value<vector<string>>()->composing()->multitoken(),
          "Action (in the form code::action) added to action blacklist (may specify multiple times)")
         ("key-blacklist", boost::program_options::value<vector<string>>()->composing()->multitoken(),
          "Public key added to blacklist of keys that should not be included in authorities (may specify multiple times)")
         ("sender-bypass-whiteblacklist", boost::program_options::value<vector<string>>()->composing()->multitoken(),
          "Deferred transactions sent by accounts in this list do not have any of the subjective whitelist/blacklist checks applied to them (may specify multiple times)")
         ("read-mode", boost::program_options::value<eosio::chain::db_read_mode>()->default_value(eosio::chain::db_read_mode::SPECULATIVE),
          "Database read mode (\"speculative\", \"head\", \"read-only\", \"irreversible\").\n"
          "In \"speculative\" mode: database contains state changes by transactions in the blockchain up to the head block as well as some transactions not yet included in the blockchain.\n"
          "In \"head\" mode: database contains state changes by only transactions in the blockchain up to the head block; transactions received by the node are relayed if valid.\n"
          "In \"read-only\" mode: (DEPRECATED: see p2p-accept-transactions & api-accept-transactions) database contains state changes by only transactions in the blockchain up to the head block; transactions received via the P2P network are not relayed and transactions cannot be pushed via the chain API.\n"
          "In \"irreversible\" mode: database contains state changes by only transactions in the blockchain up to the last irreversible block; transactions received via the P2P network are not relayed and transactions cannot be pushed via the chain API.\n"
          )
         ( "api-accept-transactions", bpo::value<bool>()->default_value(true), "Allow API transactions to be evaluated and relayed if valid.")
         ("validation-mode", boost::program_options::value<eosio::chain::validation_mode>()->default_value(eosio::chain::validation_mode::FULL),
          "Chain validation mode (\"full\" or \"light\").\n"
          "In \"full\" mode all incoming blocks will be fully validated.\n"
          "In \"light\" mode all incoming blocks headers will be fully validated; transactions in those validated blocks will be trusted \n")
         ("disable-ram-billing-notify-checks", bpo::bool_switch()->default_value(false),
          "Disable the check which subjectively fails a transaction if a contract bills more RAM to another account within the context of a notification handler (i.e. when the receiver is not the code of the action).")
#ifdef EOSIO_DEVELOPER
         ("disable-all-subjective-mitigations", bpo::bool_switch()->default_value(false),
          "Disable all subjective mitigations checks in the entire codebase.")
#endif
         ("maximum-variable-signature-length", bpo::value<uint32_t>()->default_value(16384u),
          "Subjectively limit the maximum length of variable components in a variable legnth signature to this size in bytes")
         ("trusted-producer", bpo::value<vector<string>>()->composing(), "Indicate a producer whose blocks headers signed by it will be fully validated, but transactions in those validated blocks will be trusted.")
         ("database-map-mode", bpo::value<chainbase::pinnable_mapped_file::map_mode>()->default_value(chainbase::pinnable_mapped_file::map_mode::mapped),
          "Database map mode (\"mapped\", \"heap\", or \"locked\").\n"
          "In \"mapped\" mode database is memory mapped as a file.\n"
#ifndef _WIN32
          "In \"heap\" mode database is preloaded in to swappable memory and will use huge pages if available.\n"
          "In \"locked\" mode database is preloaded, locked in to memory, and will use huge pages if available.\n"
#endif
         )
#ifdef __linux__
         ("database-hugepage-path", bpo::value<vector<string>>()->composing(), "Optional path for database hugepages when in \"locked\" mode (may specify multiple times)")
#endif

#ifdef EOSIO_EOS_VM_OC_RUNTIME_ENABLED
         ("eos-vm-oc-cache-size-mb", bpo::value<uint64_t>()->default_value(eosvmoc::config().cache_size / (1024u*1024u)), "Maximum size (in MiB) of the EOS VM OC code cache")
         ("eos-vm-oc-compile-threads", bpo::value<uint64_t>()->default_value(1u)->notifier([](const auto t) {
               if(t == 0) {
                  elog("eos-vm-oc-compile-threads must be set to a non-zero value");
                  EOS_ASSERT(false, plugin_exception, "");
               }
         }), "Number of threads to use for EOS VM OC tier-up")
         ("eos-vm-oc-enable", bpo::bool_switch(), "Enable EOS VM OC tier-up runtime")
#endif
         ("enable-account-queries", bpo::value<bool>()->default_value(false), "enable queries to find accounts by various metadata.")
         ("max-nonprivileged-inline-action-size", bpo::value<uint32_t>()->default_value(config::default_max_nonprivileged_inline_action_size), "maximum allowed size (in bytes) of an inline action for a nonprivileged account")
         ("transaction-retry-max-storage-size-gb", bpo::value<uint64_t>(),
          "Maximum size (in GiB) allowed to be allocated for the Transaction Retry feature. Setting above 0 enables this feature.")
         ("transaction-retry-interval-sec", bpo::value<uint32_t>()->default_value(20),
          "How often, in seconds, to resend an incoming transaction to network if not seen in a block.")
         ("transaction-retry-max-expiration-sec", bpo::value<uint32_t>()->default_value(90),
          "Maximum allowed transaction expiration for retry transactions, will retry transactions up to this value.")
         ("transaction-finality-status-max-storage-size-gb", bpo::value<uint64_t>(),
          "Maximum size (in GiB) allowed to be allocated for the Transaction Finality Status feature. Setting above 0 enables this feature.")
         ("transaction-finality-status-success-duration-sec", bpo::value<uint64_t>()->default_value(config::default_max_transaction_finality_status_success_duration_sec),
          "Duration (in seconds) a successful transaction's Finality Status will remain available from being first identified.")
         ("transaction-finality-status-failure-duration-sec", bpo::value<uint64_t>()->default_value(config::default_max_transaction_finality_status_failure_duration_sec),
          "Duration (in seconds) a failed transaction's Finality Status will remain available from being first identified.")
         ;

// TODO: rate limiting
         /*("per-authorized-account-transaction-msg-rate-limit-time-frame-sec", bpo::value<uint32_t>()->default_value(default_per_auth_account_time_frame_seconds),
          "The time frame, in seconds, that the per-authorized-account-transaction-msg-rate-limit is imposed over.")
         ("per-authorized-account-transaction-msg-rate-limit", bpo::value<uint32_t>()->default_value(default_per_auth_account),
          "Limits the maximum rate of transaction messages that an account is allowed each per-authorized-account-transaction-msg-rate-limit-time-frame-sec.")
          ("per-code-account-transaction-msg-rate-limit-time-frame-sec", bpo::value<uint32_t>()->default_value(default_per_code_account_time_frame_seconds),
           "The time frame, in seconds, that the per-code-account-transaction-msg-rate-limit is imposed over.")
          ("per-code-account-transaction-msg-rate-limit", bpo::value<uint32_t>()->default_value(default_per_code_account),
           "Limits the maximum rate of transaction messages that an account's code is allowed each per-code-account-transaction-msg-rate-limit-time-frame-sec.")*/

   cli.add_options()
         ("genesis-json", bpo::value<bfs::path>(), "File to read Genesis State from")
         ("genesis-timestamp", bpo::value<string>(), "override the initial timestamp in the Genesis State file")
         ("print-genesis-json", bpo::bool_switch()->default_value(false),
          "extract genesis_state from blocks.log as JSON, print to console, and exit")
         ("extract-genesis-json", bpo::value<bfs::path>(),
          "extract genesis_state from blocks.log as JSON, write into specified file, and exit")
         ("print-build-info", bpo::bool_switch()->default_value(false),
          "print build environment information to console as JSON and exit")
         ("extract-build-info", bpo::value<bfs::path>(),
          "extract build environment information as JSON, write into specified file, and exit")
         ("force-all-checks", bpo::bool_switch()->default_value(false),
          "do not skip any validation checks while replaying blocks (useful for replaying blocks from untrusted source)")
         ("disable-replay-opts", bpo::bool_switch()->default_value(false),
          "disable optimizations that specifically target replay")
         ("replay-blockchain", bpo::bool_switch()->default_value(false),
          "clear chain state database and replay all blocks")
         ("hard-replay-blockchain", bpo::bool_switch()->default_value(false),
          "clear chain state database, recover as many blocks as possible from the block log, and then replay those blocks")
         ("delete-all-blocks", bpo::bool_switch()->default_value(false),
          "clear chain state database and block log")
         ("truncate-at-block", bpo::value<uint32_t>()->default_value(0),
          "stop hard replay / block log recovery at this block number (if set to non-zero number)")
         ("terminate-at-block", bpo::value<uint32_t>()->default_value(0),
          "terminate after reaching this block number (if set to a non-zero number)")
         ("snapshot", bpo::value<bfs::path>(), "File to read Snapshot State from")
         ;

}

#define LOAD_VALUE_SET(options, op_name, container) \
if( options.count(op_name) ) { \
   const std::vector<std::string>& ops = options[op_name].as<std::vector<std::string>>(); \
   for( const auto& v : ops ) { \
      container.emplace( eosio::chain::name( v ) ); \
   } \
}

fc::time_point calculate_genesis_timestamp( string tstr ) {
   fc::time_point genesis_timestamp;
   if( strcasecmp (tstr.c_str(), "now") == 0 ) {
      genesis_timestamp = fc::time_point::now();
   } else {
      genesis_timestamp = time_point::from_iso_string( tstr );
   }

   auto epoch_us = genesis_timestamp.time_since_epoch().count();
   auto diff_us = epoch_us % config::block_interval_us;
   if (diff_us > 0) {
      auto delay_us = (config::block_interval_us - diff_us);
      genesis_timestamp += fc::microseconds(delay_us);
      dlog("pausing ${us} microseconds to the next interval",("us",delay_us));
   }

   ilog( "Adjusting genesis timestamp to ${timestamp}", ("timestamp", genesis_timestamp) );
   return genesis_timestamp;
}

void clear_directory_contents( const fc::path& p ) {
   using boost::filesystem::directory_iterator;

   if( !fc::is_directory( p ) )
      return;

   for( directory_iterator enditr, itr{p}; itr != enditr; ++itr ) {
      fc::remove_all( itr->path() );
   }
}

void clear_chainbase_files( const fc::path& p ) {
   if( !fc::is_directory( p ) )
      return;

   fc::remove( p / "shared_memory.bin" );
   fc::remove( p / "shared_memory.meta" );
}

std::optional<builtin_protocol_feature> read_builtin_protocol_feature( const fc::path& p  ) {
   try {
      return fc::json::from_file<builtin_protocol_feature>( p );
   } catch( const fc::exception& e ) {
      wlog( "problem encountered while reading '${path}':\n${details}",
            ("path", p.generic_string())("details",e.to_detail_string()) );
   } catch( ... ) {
      dlog( "unknown problem encountered while reading '${path}'",
            ("path", p.generic_string()) );
   }
   return {};
}

protocol_feature_set initialize_protocol_features( const fc::path& p, bool populate_missing_builtins = true ) {
   using boost::filesystem::directory_iterator;

   protocol_feature_set pfs;

   bool directory_exists = true;

   if( fc::exists( p ) ) {
      EOS_ASSERT( fc::is_directory( p ), plugin_exception,
                  "Path to protocol-features is not a directory: ${path}",
                  ("path", p.generic_string())
      );
   } else {
      if( populate_missing_builtins )
         bfs::create_directories( p );
      else
         directory_exists = false;
   }

   auto log_recognized_protocol_feature = []( const builtin_protocol_feature& f, const digest_type& feature_digest ) {
      if( f.subjective_restrictions.enabled ) {
         if( f.subjective_restrictions.preactivation_required ) {
            if( f.subjective_restrictions.earliest_allowed_activation_time == time_point{} ) {
               ilog( "Support for builtin protocol feature '${codename}' (with digest of '${digest}') is enabled with preactivation required",
                     ("codename", builtin_protocol_feature_codename(f.get_codename()))
                     ("digest", feature_digest)
               );
            } else {
               ilog( "Support for builtin protocol feature '${codename}' (with digest of '${digest}') is enabled with preactivation required and with an earliest allowed activation time of ${earliest_time}",
                     ("codename", builtin_protocol_feature_codename(f.get_codename()))
                     ("digest", feature_digest)
                     ("earliest_time", f.subjective_restrictions.earliest_allowed_activation_time)
               );
            }
         } else {
            if( f.subjective_restrictions.earliest_allowed_activation_time == time_point{} ) {
               ilog( "Support for builtin protocol feature '${codename}' (with digest of '${digest}') is enabled without activation restrictions",
                     ("codename", builtin_protocol_feature_codename(f.get_codename()))
                     ("digest", feature_digest)
               );
            } else {
               ilog( "Support for builtin protocol feature '${codename}' (with digest of '${digest}') is enabled without preactivation required but with an earliest allowed activation time of ${earliest_time}",
                     ("codename", builtin_protocol_feature_codename(f.get_codename()))
                     ("digest", feature_digest)
                     ("earliest_time", f.subjective_restrictions.earliest_allowed_activation_time)
               );
            }
         }
      } else {
         ilog( "Recognized builtin protocol feature '${codename}' (with digest of '${digest}') but support for it is not enabled",
               ("codename", builtin_protocol_feature_codename(f.get_codename()))
               ("digest", feature_digest)
         );
      }
   };

   map<builtin_protocol_feature_t, fc::path>  found_builtin_protocol_features;
   map<digest_type, std::pair<builtin_protocol_feature, bool> > builtin_protocol_features_to_add;
   // The bool in the pair is set to true if the builtin protocol feature has already been visited to add
   map< builtin_protocol_feature_t, std::optional<digest_type> > visited_builtins;

   // Read all builtin protocol features
   if( directory_exists ) {
      for( directory_iterator enditr, itr{p}; itr != enditr; ++itr ) {
         auto file_path = itr->path();
         if( !fc::is_regular_file( file_path ) || file_path.extension().generic_string().compare( ".json" ) != 0 )
            continue;

         auto f = read_builtin_protocol_feature( file_path );

         if( !f ) continue;

         auto res = found_builtin_protocol_features.emplace( f->get_codename(), file_path );

         EOS_ASSERT( res.second, plugin_exception,
                     "Builtin protocol feature '${codename}' was already included from a previous_file",
                     ("codename", builtin_protocol_feature_codename(f->get_codename()))
                     ("current_file", file_path.generic_string())
                     ("previous_file", res.first->second.generic_string())
         );

         const auto feature_digest = f->digest();

         builtin_protocol_features_to_add.emplace( std::piecewise_construct,
                                                   std::forward_as_tuple( feature_digest ),
                                                   std::forward_as_tuple( *f, false ) );
      }
   }

   // Add builtin protocol features to the protocol feature manager in the right order (to satisfy dependencies)
   using itr_type = map<digest_type, std::pair<builtin_protocol_feature, bool>>::iterator;
   std::function<void(const itr_type&)> add_protocol_feature =
   [&pfs, &builtin_protocol_features_to_add, &visited_builtins, &log_recognized_protocol_feature, &add_protocol_feature]( const itr_type& itr ) -> void {
      if( itr->second.second ) {
         return;
      } else {
         itr->second.second = true;
         visited_builtins.emplace( itr->second.first.get_codename(), itr->first );
      }

      for( const auto& d : itr->second.first.dependencies ) {
         auto itr2 = builtin_protocol_features_to_add.find( d );
         if( itr2 != builtin_protocol_features_to_add.end() ) {
            add_protocol_feature( itr2 );
         }
      }

      pfs.add_feature( itr->second.first );

      log_recognized_protocol_feature( itr->second.first, itr->first );
   };

   for( auto itr = builtin_protocol_features_to_add.begin(); itr != builtin_protocol_features_to_add.end(); ++itr ) {
      add_protocol_feature( itr );
   }

   auto output_protocol_feature = [&p]( const builtin_protocol_feature& f, const digest_type& feature_digest ) {
      static constexpr int max_tries = 10;

      string filename( "BUILTIN-" );
      filename += builtin_protocol_feature_codename( f.get_codename() );
      filename += ".json";

      auto file_path = p / filename;

      EOS_ASSERT( !fc::exists( file_path ), plugin_exception,
                  "Could not save builtin protocol feature with codename '${codename}' because a file at the following path already exists: ${path}",
                  ("codename", builtin_protocol_feature_codename( f.get_codename() ))
                  ("path", file_path.generic_string())
      );

      if( fc::json::save_to_file( f, file_path ) ) {
         ilog( "Saved default specification for builtin protocol feature '${codename}' (with digest of '${digest}') to: ${path}",
               ("codename", builtin_protocol_feature_codename(f.get_codename()))
               ("digest", feature_digest)
               ("path", file_path.generic_string())
         );
      } else {
         elog( "Error occurred while writing default specification for builtin protocol feature '${codename}' (with digest of '${digest}') to: ${path}",
               ("codename", builtin_protocol_feature_codename(f.get_codename()))
               ("digest", feature_digest)
               ("path", file_path.generic_string())
         );
      }
   };

   std::function<digest_type(builtin_protocol_feature_t)> add_missing_builtins =
   [&pfs, &visited_builtins, &output_protocol_feature, &log_recognized_protocol_feature, &add_missing_builtins, populate_missing_builtins]
   ( builtin_protocol_feature_t codename ) -> digest_type {
      auto res = visited_builtins.emplace( codename, std::optional<digest_type>() );
      if( !res.second ) {
         EOS_ASSERT( res.first->second, protocol_feature_exception,
                     "invariant failure: cycle found in builtin protocol feature dependencies"
         );
         return *res.first->second;
      }

      auto f = protocol_feature_set::make_default_builtin_protocol_feature( codename,
      [&add_missing_builtins]( builtin_protocol_feature_t d ) {
         return add_missing_builtins( d );
      } );

      if( !populate_missing_builtins )
         f.subjective_restrictions.enabled = false;

      const auto& pf = pfs.add_feature( f );
      res.first->second = pf.feature_digest;

      log_recognized_protocol_feature( f, pf.feature_digest );

      if( populate_missing_builtins )
         output_protocol_feature( f, pf.feature_digest );

      return pf.feature_digest;
   };

   for( const auto& p : builtin_protocol_feature_codenames ) {
      auto itr = found_builtin_protocol_features.find( p.first );
      if( itr != found_builtin_protocol_features.end() ) continue;

      add_missing_builtins( p.first );
   }

   return pfs;
}

namespace {
  // This can be removed when versions of eosio that support reversible chainbase state file no longer supported.
  void upgrade_from_reversible_to_fork_db(chain_plugin_impl* my) {
     namespace bfs = boost::filesystem;
     bfs::path old_fork_db = my->chain_config->state_dir / config::forkdb_filename;
     bfs::path new_fork_db = my->blocks_dir / config::reversible_blocks_dir_name / config::forkdb_filename;
     if( bfs::exists( old_fork_db ) && bfs::is_regular_file( old_fork_db ) ) {
        bool copy_file = false;
        if( bfs::exists( new_fork_db ) && bfs::is_regular_file( new_fork_db ) ) {
           if( bfs::last_write_time( old_fork_db ) > bfs::last_write_time( new_fork_db ) ) {
              copy_file = true;
           }
        } else {
           copy_file = true;
           bfs::create_directories( my->blocks_dir / config::reversible_blocks_dir_name );
        }
        if( copy_file ) {
           fc::rename( old_fork_db, new_fork_db );
        } else {
           fc::remove( old_fork_db );
        }
     }
  }
}

void
chain_plugin::do_hard_replay(const variables_map& options) {
         ilog( "Hard replay requested: deleting state database" );
         clear_directory_contents( my->chain_config->state_dir );
         auto backup_dir = block_log::repair_log( my->blocks_dir, options.at( "truncate-at-block" ).as<uint32_t>(), config::reversible_blocks_dir_name);
}

void chain_plugin::plugin_initialize(const variables_map& options) {
   ilog("initializing chain plugin");

   try {
      try {
         genesis_state gs; // Check if EOSIO_ROOT_KEY is bad
      } catch ( const std::exception& ) {
         elog( "EOSIO_ROOT_KEY ('${root_key}') is invalid. Recompile with a valid public key.",
               ("root_key", genesis_state::eosio_root_key));
         throw;
      }

      my->chain_config = controller::config();

      if( options.at( "print-build-info" ).as<bool>() || options.count( "extract-build-info") ) {
         if( options.at( "print-build-info" ).as<bool>() ) {
            ilog( "Build environment JSON:\n${e}", ("e", json::to_pretty_string( chainbase::environment() )) );
         }
         if( options.count( "extract-build-info") ) {
            auto p = options.at( "extract-build-info" ).as<bfs::path>();

            if( p.is_relative()) {
               p = bfs::current_path() / p;
            }

            EOS_ASSERT( fc::json::save_to_file( chainbase::environment(), p, true ), misc_exception,
                        "Error occurred while writing build info JSON to '${path}'",
                        ("path", p.generic_string())
            );

            ilog( "Saved build info JSON to '${path}'", ("path", p.generic_string()) );
         }

         EOS_THROW( node_management_success, "reported build environment information" );
      }

      LOAD_VALUE_SET( options, "sender-bypass-whiteblacklist", my->chain_config->sender_bypass_whiteblacklist );
      LOAD_VALUE_SET( options, "actor-whitelist", my->chain_config->actor_whitelist );
      LOAD_VALUE_SET( options, "actor-blacklist", my->chain_config->actor_blacklist );
      LOAD_VALUE_SET( options, "contract-whitelist", my->chain_config->contract_whitelist );
      LOAD_VALUE_SET( options, "contract-blacklist", my->chain_config->contract_blacklist );

      LOAD_VALUE_SET( options, "trusted-producer", my->chain_config->trusted_producers );

      if( options.count( "action-blacklist" )) {
         const std::vector<std::string>& acts = options["action-blacklist"].as<std::vector<std::string>>();
         auto& list = my->chain_config->action_blacklist;
         for( const auto& a : acts ) {
            auto pos = a.find( "::" );
            EOS_ASSERT( pos != std::string::npos, plugin_config_exception, "Invalid entry in action-blacklist: '${a}'", ("a", a));
            account_name code( a.substr( 0, pos ));
            action_name act( a.substr( pos + 2 ));
            list.emplace( code, act );
         }
      }

      if( options.count( "key-blacklist" )) {
         const std::vector<std::string>& keys = options["key-blacklist"].as<std::vector<std::string>>();
         auto& list = my->chain_config->key_blacklist;
         for( const auto& key_str : keys ) {
            list.emplace( key_str );
         }
      }

      if( options.count( "blocks-dir" )) {
         auto bld = options.at( "blocks-dir" ).as<bfs::path>();
         if( bld.is_relative())
            my->blocks_dir = app().data_dir() / bld;
         else
            my->blocks_dir = bld;
      }

      protocol_feature_set pfs;
      {
         fc::path protocol_features_dir;
         auto pfd = options.at( "protocol-features-dir" ).as<bfs::path>();
         if( pfd.is_relative())
            protocol_features_dir = app().config_dir() / pfd;
         else
            protocol_features_dir = pfd;

         pfs = initialize_protocol_features( protocol_features_dir );
      }

      if( options.count("checkpoint") ) {
         auto cps = options.at("checkpoint").as<vector<string>>();
         my->loaded_checkpoints.reserve(cps.size());
         for( const auto& cp : cps ) {
            auto item = fc::json::from_string(cp).as<std::pair<uint32_t,block_id_type>>();
            auto itr = my->loaded_checkpoints.find(item.first);
            if( itr != my->loaded_checkpoints.end() ) {
               EOS_ASSERT( itr->second == item.second,
                           plugin_config_exception,
                          "redefining existing checkpoint at block number ${num}: original: ${orig} new: ${new}",
                          ("num", item.first)("orig", itr->second)("new", item.second)
               );
            } else {
               my->loaded_checkpoints[item.first] = item.second;
            }
         }
      }

      if( options.count( "wasm-runtime" ))
         my->wasm_runtime = options.at( "wasm-runtime" ).as<vm_type>();

      LOAD_VALUE_SET( options, "profile-account", my->chain_config->profile_accounts );

      if(options.count("abi-serializer-max-time-ms"))
         my->abi_serializer_max_time_us = fc::microseconds(options.at("abi-serializer-max-time-ms").as<uint32_t>() * 1000);

      my->chain_config->blocks_dir = my->blocks_dir;
      my->chain_config->state_dir = app().data_dir() / config::default_state_dir_name;
      my->chain_config->read_only = my->readonly;

      if( options.count( "chain-state-db-size-mb" ))
         my->chain_config->state_size = options.at( "chain-state-db-size-mb" ).as<uint64_t>() * 1024 * 1024;

      if( options.count( "chain-state-db-guard-size-mb" ))
         my->chain_config->state_guard_size = options.at( "chain-state-db-guard-size-mb" ).as<uint64_t>() * 1024 * 1024;

      if( options.count( "max-nonprivileged-inline-action-size" ))
         my->chain_config->max_nonprivileged_inline_action_size = options.at( "max-nonprivileged-inline-action-size" ).as<uint32_t>();

      if( options.count( "transaction-finality-status-max-storage-size-gb" )) {
         const uint64_t max_storage_size = options.at( "transaction-finality-status-max-storage-size-gb" ).as<uint64_t>() * 1024 * 1024 * 1024;
         if (max_storage_size > 0) {
            const fc::microseconds success_duration = fc::seconds(options.at( "transaction-finality-status-success-duration-sec" ).as<uint64_t>());
            const fc::microseconds failure_duration = fc::seconds(options.at( "transaction-finality-status-failure-duration-sec" ).as<uint64_t>());
            my->_trx_finality_status_processing.reset(
               new chain_apis::trx_finality_status_processing(max_storage_size, success_duration, failure_duration));
         }
      }

      if (my->_trx_finality_status_processing) {
         my->_trx_signals_processor.emplace();
         if (my->_trx_finality_status_processing) {
            my->_trx_signals_processor->register_callbacks(
               [this]( const chain::block_state_ptr& blk ) {
                  my->_trx_finality_status_processing->signal_irreversible_block(blk);
               },
               [this]( uint32_t block_num ) {
                  my->_trx_finality_status_processing->signal_block_start(block_num);
               },
               [this]( const chain::block_state_ptr& blk ) {
                  my->_trx_finality_status_processing->signal_accepted_block(blk);
               },
               [this]( const chain::transaction_trace_ptr& trace, const chain::packed_transaction_ptr& ptrx ) {
                  my->_trx_finality_status_processing->signal_applied_transaction(trace, ptrx);
               }
            );
         }
      }         
      if( options.count( "chain-threads" )) {
         my->chain_config->thread_pool_size = options.at( "chain-threads" ).as<uint16_t>();
         EOS_ASSERT( my->chain_config->thread_pool_size > 0, plugin_config_exception,
                     "chain-threads ${num} must be greater than 0", ("num", my->chain_config->thread_pool_size) );
      }

      my->chain_config->sig_cpu_bill_pct = options.at("signature-cpu-billable-pct").as<uint32_t>();
      EOS_ASSERT( my->chain_config->sig_cpu_bill_pct >= 0 && my->chain_config->sig_cpu_bill_pct <= 100, plugin_config_exception,
                  "signature-cpu-billable-pct must be 0 - 100, ${pct}", ("pct", my->chain_config->sig_cpu_bill_pct) );
      my->chain_config->sig_cpu_bill_pct *= config::percent_1;

      if( my->wasm_runtime )
         my->chain_config->wasm_runtime = *my->wasm_runtime;

      my->chain_config->force_all_checks = options.at( "force-all-checks" ).as<bool>();
      my->chain_config->disable_replay_opts = options.at( "disable-replay-opts" ).as<bool>();
      my->chain_config->contracts_console = options.at( "contracts-console" ).as<bool>();
      my->chain_config->allow_ram_billing_in_notify = options.at( "disable-ram-billing-notify-checks" ).as<bool>();

#ifdef EOSIO_DEVELOPER
      my->chain_config->disable_all_subjective_mitigations = options.at( "disable-all-subjective-mitigations" ).as<bool>();
#endif

      my->chain_config->maximum_variable_signature_length = options.at( "maximum-variable-signature-length" ).as<uint32_t>();

      if( options.count( "terminate-at-block" ))
         my->chain_config->terminate_at_block = options.at( "terminate-at-block" ).as<uint32_t>();

      if( options.count( "extract-genesis-json" ) || options.at( "print-genesis-json" ).as<bool>()) {
         std::optional<genesis_state> gs;

         if( fc::exists( my->blocks_dir / "blocks.log" )) {
            gs = block_log::extract_genesis_state( my->blocks_dir );
            EOS_ASSERT( gs,
                        plugin_config_exception,
                        "Block log at '${path}' does not contain a genesis state, it only has the chain-id.",
                        ("path", (my->blocks_dir / "blocks.log").generic_string())
            );
         } else {
            wlog( "No blocks.log found at '${p}'. Using default genesis state.",
                  ("p", (my->blocks_dir / "blocks.log").generic_string()));
            gs.emplace();
         }

         if( options.at( "print-genesis-json" ).as<bool>()) {
            ilog( "Genesis JSON:\n${genesis}", ("genesis", json::to_pretty_string( *gs )));
         }

         if( options.count( "extract-genesis-json" )) {
            auto p = options.at( "extract-genesis-json" ).as<bfs::path>();

            if( p.is_relative()) {
               p = bfs::current_path() / p;
            }

            EOS_ASSERT( fc::json::save_to_file( *gs, p, true ),
                        misc_exception,
                        "Error occurred while writing genesis JSON to '${path}'",
                        ("path", p.generic_string())
            );

            ilog( "Saved genesis JSON to '${path}'", ("path", p.generic_string()) );
         }

         EOS_THROW( extract_genesis_state_exception, "extracted genesis state from blocks.log" );
      }

      // move fork_db to new location
      upgrade_from_reversible_to_fork_db( my.get() );

      if( options.at( "delete-all-blocks" ).as<bool>()) {
         ilog( "Deleting state database and blocks" );
         if( options.at( "truncate-at-block" ).as<uint32_t>() > 0 )
            wlog( "The --truncate-at-block option does not make sense when deleting all blocks." );
         clear_directory_contents( my->chain_config->state_dir );
         clear_directory_contents( my->blocks_dir );
      } else if( options.at( "hard-replay-blockchain" ).as<bool>()) {
         do_hard_replay(options);
      } else if( options.at( "replay-blockchain" ).as<bool>()) {
         ilog( "Replay requested: deleting state database" );
         if( options.at( "truncate-at-block" ).as<uint32_t>() > 0 )
            wlog( "The --truncate-at-block option does not work for a regular replay of the blockchain." );
         clear_chainbase_files( my->chain_config->state_dir );
      } else if( options.at( "truncate-at-block" ).as<uint32_t>() > 0 ) {
         wlog( "The --truncate-at-block option can only be used with --hard-replay-blockchain." );
      }

      std::optional<chain_id_type> chain_id;
      if (options.count( "snapshot" )) {
         my->snapshot_path = options.at( "snapshot" ).as<bfs::path>();
         EOS_ASSERT( fc::exists(*my->snapshot_path), plugin_config_exception,
                     "Cannot load snapshot, ${name} does not exist", ("name", my->snapshot_path->generic_string()) );

         // recover genesis information from the snapshot
         // used for validation code below
         auto infile = std::ifstream(my->snapshot_path->generic_string(), (std::ios::in | std::ios::binary));
         istream_snapshot_reader reader(infile);
         reader.validate();
         chain_id = controller::extract_chain_id(reader);
         infile.close();

         EOS_ASSERT( options.count( "genesis-timestamp" ) == 0,
                 plugin_config_exception,
                 "--snapshot is incompatible with --genesis-timestamp as the snapshot contains genesis information");
         EOS_ASSERT( options.count( "genesis-json" ) == 0,
                     plugin_config_exception,
                     "--snapshot is incompatible with --genesis-json as the snapshot contains genesis information");

         auto shared_mem_path = my->chain_config->state_dir / "shared_memory.bin";
         EOS_ASSERT( !fc::is_regular_file(shared_mem_path),
                 plugin_config_exception,
                 "Snapshot can only be used to initialize an empty database." );

         if( fc::is_regular_file( my->blocks_dir / "blocks.log" )) {
            auto block_log_genesis = block_log::extract_genesis_state(my->blocks_dir);
            if( block_log_genesis ) {
               const auto& block_log_chain_id = block_log_genesis->compute_chain_id();
               EOS_ASSERT( *chain_id == block_log_chain_id,
                           plugin_config_exception,
                           "snapshot chain ID (${snapshot_chain_id}) does not match the chain ID from the genesis state in the block log (${block_log_chain_id})",
                           ("snapshot_chain_id",  *chain_id)
                           ("block_log_chain_id", block_log_chain_id)
               );
            } else {
               const auto& block_log_chain_id = block_log::extract_chain_id(my->blocks_dir);
               EOS_ASSERT( *chain_id == block_log_chain_id,
                           plugin_config_exception,
                           "snapshot chain ID (${snapshot_chain_id}) does not match the chain ID (${block_log_chain_id}) in the block log",
                           ("snapshot_chain_id",  *chain_id)
                           ("block_log_chain_id", block_log_chain_id)
               );
            }
         }

      } else {

         chain_id = controller::extract_chain_id_from_db( my->chain_config->state_dir );

         std::optional<genesis_state> block_log_genesis;
         std::optional<chain_id_type> block_log_chain_id;

         if( fc::is_regular_file( my->blocks_dir / "blocks.log" ) ) {
            block_log_genesis = block_log::extract_genesis_state( my->blocks_dir );
            if( block_log_genesis ) {
               block_log_chain_id = block_log_genesis->compute_chain_id();
            } else {
               block_log_chain_id = block_log::extract_chain_id( my->blocks_dir );
            }

            if( chain_id ) {
               EOS_ASSERT( *block_log_chain_id == *chain_id, block_log_exception,
                           "Chain ID in blocks.log (${block_log_chain_id}) does not match the existing "
                           " chain ID in state (${state_chain_id}).",
                           ("block_log_chain_id", *block_log_chain_id)
                           ("state_chain_id", *chain_id)
               );
            } else if( block_log_genesis ) {
               ilog( "Starting fresh blockchain state using genesis state extracted from blocks.log." );
               my->genesis = block_log_genesis;
               // Delay setting chain_id until later so that the code handling genesis-json below can know
               // that chain_id still only represents a chain ID extracted from the state (assuming it exists).
            }
         }

         if( options.count( "genesis-json" ) ) {
            bfs::path genesis_file = options.at( "genesis-json" ).as<bfs::path>();
            if( genesis_file.is_relative()) {
               genesis_file = bfs::current_path() / genesis_file;
            }

            EOS_ASSERT( fc::is_regular_file( genesis_file ),
                        plugin_config_exception,
                       "Specified genesis file '${genesis}' does not exist.",
                       ("genesis", genesis_file.generic_string()));

            genesis_state provided_genesis = fc::json::from_file( genesis_file ).as<genesis_state>();

            if( options.count( "genesis-timestamp" ) ) {
               provided_genesis.initial_timestamp = calculate_genesis_timestamp( options.at( "genesis-timestamp" ).as<string>() );

               ilog( "Using genesis state provided in '${genesis}' but with adjusted genesis timestamp",
                     ("genesis", genesis_file.generic_string()) );
            } else {
               ilog( "Using genesis state provided in '${genesis}'", ("genesis", genesis_file.generic_string()));
            }

            if( block_log_genesis ) {
               EOS_ASSERT( *block_log_genesis == provided_genesis, plugin_config_exception,
                           "Genesis state, provided via command line arguments, does not match the existing genesis state"
                           " in blocks.log. It is not necessary to provide genesis state arguments when a full blocks.log "
                           "file already exists."
               );
            } else {
               const auto& provided_genesis_chain_id = provided_genesis.compute_chain_id();
               if( chain_id ) {
                  EOS_ASSERT( provided_genesis_chain_id == *chain_id, plugin_config_exception,
                              "Genesis state, provided via command line arguments, has a chain ID (${provided_genesis_chain_id}) "
                              "that does not match the existing chain ID in the database state (${state_chain_id}). "
                              "It is not necessary to provide genesis state arguments when an initialized database state already exists.",
                              ("provided_genesis_chain_id", provided_genesis_chain_id)
                              ("state_chain_id", *chain_id)
                  );
               } else {
                  if( block_log_chain_id ) {
                     EOS_ASSERT( provided_genesis_chain_id == *block_log_chain_id, plugin_config_exception,
                                 "Genesis state, provided via command line arguments, has a chain ID (${provided_genesis_chain_id}) "
                                 "that does not match the existing chain ID in blocks.log (${block_log_chain_id}).",
                                 ("provided_genesis_chain_id", provided_genesis_chain_id)
                                 ("block_log_chain_id", *block_log_chain_id)
                     );
                  }

                  chain_id = provided_genesis_chain_id;

                  ilog( "Starting fresh blockchain state using provided genesis state." );
                  my->genesis = std::move(provided_genesis);
               }
            }
         } else {
            EOS_ASSERT( options.count( "genesis-timestamp" ) == 0,
                        plugin_config_exception,
                        "--genesis-timestamp is only valid if also passed in with --genesis-json");
         }

         if( !chain_id ) {
            if( my->genesis ) {
               // Uninitialized state database and genesis state extracted from block log
               chain_id = my->genesis->compute_chain_id();
            } else {
               // Uninitialized state database and no genesis state provided

               EOS_ASSERT( !block_log_chain_id, plugin_config_exception,
                           "Genesis state is necessary to initialize fresh blockchain state but genesis state could not be "
                           "found in the blocks log. Please either load from snapshot or find a blocks log that starts "
                           "from genesis."
               );

               ilog( "Starting fresh blockchain state using default genesis state." );
               my->genesis.emplace();
               chain_id = my->genesis->compute_chain_id();
            }
         }
      }

      if ( options.count("read-mode") ) {
         my->chain_config->read_mode = options.at("read-mode").as<db_read_mode>();
      }
      my->api_accept_transactions = options.at( "api-accept-transactions" ).as<bool>();

      if( my->chain_config->read_mode == db_read_mode::IRREVERSIBLE || my->chain_config->read_mode == db_read_mode::READ_ONLY ) {
         if( my->chain_config->read_mode == db_read_mode::READ_ONLY ) {
            wlog( "read-mode = read-only is deprecated use p2p-accept-transactions = false, api-accept-transactions = false instead." );
         }
         if( my->api_accept_transactions ) {
            my->api_accept_transactions = false;
            std::stringstream ss; ss << my->chain_config->read_mode;
            wlog( "api-accept-transactions set to false due to read-mode: ${m}", ("m", ss.str()) );
         }
      }
      if( my->api_accept_transactions ) {
         enable_accept_transactions();
      }

      if ( options.count("validation-mode") ) {
         my->chain_config->block_validation_mode = options.at("validation-mode").as<validation_mode>();
      }

      my->chain_config->db_map_mode = options.at("database-map-mode").as<pinnable_mapped_file::map_mode>();

#ifdef EOSIO_EOS_VM_OC_RUNTIME_ENABLED
      if( options.count("eos-vm-oc-cache-size-mb") )
         my->chain_config->eosvmoc_config.cache_size = options.at( "eos-vm-oc-cache-size-mb" ).as<uint64_t>() * 1024u * 1024u;
      if( options.count("eos-vm-oc-compile-threads") )
         my->chain_config->eosvmoc_config.threads = options.at("eos-vm-oc-compile-threads").as<uint64_t>();
      if( options["eos-vm-oc-enable"].as<bool>() )
         my->chain_config->eosvmoc_tierup = true;
#endif

      my->account_queries_enabled = options.at("enable-account-queries").as<bool>();

      my->chain.emplace( *my->chain_config, std::move(pfs), *chain_id );

      if( options.count( "transaction-retry-max-storage-size-gb" )) {
         EOS_ASSERT( !options.count( "producer-name"), plugin_config_exception,
                     "Transaction retry not allowed on producer nodes." );
         const uint64_t max_storage_size = options.at( "transaction-retry-max-storage-size-gb" ).as<uint64_t>() * 1024 * 1024 * 1024;
         if( max_storage_size > 0 ) {
            const uint32_t p2p_dedup_time_s = options.at( "p2p-dedup-cache-expire-time-sec" ).as<uint32_t>();
            const uint32_t trx_retry_interval = options.at( "transaction-retry-interval-sec" ).as<uint32_t>();
            const uint32_t trx_retry_max_expire = options.at( "transaction-retry-max-expiration-sec" ).as<uint32_t>();
            EOS_ASSERT( trx_retry_interval >= 2 * p2p_dedup_time_s, plugin_config_exception,
                        "transaction-retry-interval-sec ${ri} must be greater than 2 times p2p-dedup-cache-expire-time-sec ${dd}",
                        ("ri", trx_retry_interval)("dd", p2p_dedup_time_s) );
            EOS_ASSERT( trx_retry_max_expire > trx_retry_interval, plugin_config_exception,
                        "transaction-retry-max-expiration-sec ${m} should be configured larger than transaction-retry-interval-sec ${i}",
                        ("m", trx_retry_max_expire)("i", trx_retry_interval) );
            my->_trx_retry_db.emplace( *my->chain, max_storage_size,
                                       fc::seconds(trx_retry_interval), fc::seconds(trx_retry_max_expire),
                                       my->abi_serializer_max_time_us );
         }
      }

      // initialize deep mind logging
      if ( options.at( "deep-mind" ).as<bool>() ) {
         // The actual `fc::dmlog_appender` implementation that is currently used by deep mind
         // logger is using `stdout` to prints it's log line out. Deep mind logging outputs
         // massive amount of data out of the process, which can lead under pressure to some
         // of the system calls (i.e. `fwrite`) to fail abruptly without fully writing the
         // entire line.
         //
         // Recovering from errors on a buffered (line or full) and continuing retrying write
         // is merely impossible to do right, because the buffer is actually held by the
         // underlying `libc` implementation nor the operation system.
         //
         // To ensure good functionalities of deep mind tracer, the `stdout` is made unbuffered
         // and the actual `fc::dmlog_appender` deals with retry when facing error, enabling a much
         // more robust deep mind output.
         //
         // Changing the standard `stdout` behavior from buffered to unbuffered can is disruptive
         // and can lead to weird scenarios in the logging process if `stdout` is used there too.
         //
         // In a future version, the `fc::dmlog_appender` implementation will switch to a `FIFO` file
         // approach, which will remove the dependency on `stdout` and hence this call.
         //
         // For the time being, when `deep-mind = true` is activated, we set `stdout` here to
         // be an unbuffered I/O stream.
         setbuf(stdout, NULL);

         my->chain->enable_deep_mind( &_deep_mind_log );
      }

      // set up method providers
      my->get_block_by_number_provider = app().get_method<methods::get_block_by_number>().register_provider(
            [this]( uint32_t block_num ) -> signed_block_ptr {
               return my->chain->fetch_block_by_number( block_num );
            } );

      my->get_block_by_id_provider = app().get_method<methods::get_block_by_id>().register_provider(
            [this]( block_id_type id ) -> signed_block_ptr {
               return my->chain->fetch_block_by_id( id );
            } );

      my->get_head_block_id_provider = app().get_method<methods::get_head_block_id>().register_provider( [this]() {
         return my->chain->head_block_id();
      } );

      my->get_last_irreversible_block_number_provider = app().get_method<methods::get_last_irreversible_block_number>().register_provider(
            [this]() {
               return my->chain->last_irreversible_block_num();
            } );

      // relay signals to channels
      my->pre_accepted_block_connection = my->chain->pre_accepted_block.connect([this](const signed_block_ptr& blk) {
         auto itr = my->loaded_checkpoints.find( blk->block_num() );
         if( itr != my->loaded_checkpoints.end() ) {
            auto id = blk->calculate_id();
            EOS_ASSERT( itr->second == id, checkpoint_exception,
                        "Checkpoint does not match for block number ${num}: expected: ${expected} actual: ${actual}",
                        ("num", blk->block_num())("expected", itr->second)("actual", id)
            );
         }

         my->pre_accepted_block_channel.publish(priority::medium, blk);
      });

      my->accepted_block_header_connection = my->chain->accepted_block_header.connect(
            [this]( const block_state_ptr& blk ) {
               my->accepted_block_header_channel.publish( priority::medium, blk );
            } );

      my->accepted_block_connection = my->chain->accepted_block.connect( [this]( const block_state_ptr& blk ) {
         if (my->_account_query_db) {
            my->_account_query_db->commit_block(blk);
         }

         if (my->_trx_retry_db) {
            my->_trx_retry_db->on_accepted_block(blk);
         }

         if (my->_trx_signals_processor) {
            my->_trx_signals_processor->signal_accepted_block(blk);
         }

         my->accepted_block_channel.publish( priority::high, blk );
      } );

      my->irreversible_block_connection = my->chain->irreversible_block.connect( [this]( const block_state_ptr& blk ) {
         if (my->_trx_retry_db) {
            my->_trx_retry_db->on_irreversible_block(blk);
         }

         if (my->_trx_signals_processor) {
            my->_trx_signals_processor->signal_irreversible_block(blk);
         }

         my->irreversible_block_channel.publish( priority::low, blk );
      } );

      my->accepted_transaction_connection = my->chain->accepted_transaction.connect(
            [this]( const transaction_metadata_ptr& meta ) {
               my->accepted_transaction_channel.publish( priority::low, meta );
            } );

      my->applied_transaction_connection = my->chain->applied_transaction.connect(
            [this]( std::tuple<const transaction_trace_ptr&, const packed_transaction_ptr&> t ) {
               if (my->_account_query_db) {
                  my->_account_query_db->cache_transaction_trace(std::get<0>(t));
               }

               if (my->_trx_retry_db) {
                  my->_trx_retry_db->on_applied_transaction(std::get<0>(t), std::get<1>(t));
               }

               if (my->_trx_signals_processor) {
                  my->_trx_signals_processor->signal_applied_transaction(std::get<0>(t), std::get<1>(t));
               }

               my->applied_transaction_channel.publish( priority::low, std::get<0>(t) );
            } );

      if (my->_trx_signals_processor || my->_trx_retry_db) {
         my->block_start_connection = my->chain->block_start.connect(
            [this]( uint32_t block_num ) {
               if (my->_trx_retry_db) {
                  my->_trx_retry_db->on_block_start(block_num);
               }
               if (my->_trx_signals_processor) {
                  my->_trx_signals_processor->signal_block_start( block_num );
               }
            } );
      }
      my->chain->add_indices();
   } FC_LOG_AND_RETHROW()

}

void chain_plugin::plugin_startup()
{ try {
   handle_sighup(); // Sets loggers

   EOS_ASSERT( my->chain_config->read_mode != db_read_mode::IRREVERSIBLE || !accept_transactions(), plugin_config_exception,
               "read-mode = irreversible. transactions should not be enabled by enable_accept_transactions" );
   try {
      my->producer_plug = app().find_plugin<producer_plugin>();
      EOS_ASSERT(my->producer_plug, plugin_exception, "Failed to find producer_plugin");

      auto shutdown = [](){ return app().quit(); };
      auto check_shutdown = [](){ return app().is_quiting(); };
      if (my->snapshot_path) {
         auto infile = std::ifstream(my->snapshot_path->generic_string(), (std::ios::in | std::ios::binary));
         auto reader = std::make_shared<istream_snapshot_reader>(infile);
         my->chain->startup(shutdown, check_shutdown, reader);
         infile.close();
      } else if( my->genesis ) {
         my->chain->startup(shutdown, check_shutdown, *my->genesis);
      } else {
         my->chain->startup(shutdown, check_shutdown);
      }
   } catch (const database_guard_exception& e) {
      log_guard_exception(e);
      // make sure to properly close the db
      my->chain.reset();
      throw;
   }

   if(!my->readonly) {
      ilog("starting chain in read/write mode");
   }

   if (my->genesis) {
      ilog("Blockchain started; head block is #${num}, genesis timestamp is ${ts}",
           ("num", my->chain->head_block_num())("ts", (std::string)my->genesis->initial_timestamp));
   }
   else {
      ilog("Blockchain started; head block is #${num}", ("num", my->chain->head_block_num()));
   }

   my->chain_config.reset();

   if (my->account_queries_enabled) {
      my->account_queries_enabled = false;
      try {
         my->_account_query_db.emplace(*my->chain);
         my->account_queries_enabled = true;
      } FC_LOG_AND_DROP(("Unable to enable account queries"));
   }


} FC_CAPTURE_AND_RETHROW() }

void chain_plugin::plugin_shutdown() {
   my->pre_accepted_block_connection.reset();
   my->accepted_block_header_connection.reset();
   my->accepted_block_connection.reset();
   my->irreversible_block_connection.reset();
   my->accepted_transaction_connection.reset();
   my->applied_transaction_connection.reset();
   my->block_start_connection.reset();
   if(app().is_quiting())
      my->chain->get_wasm_interface().indicate_shutting_down();
   my->chain.reset();
}

void chain_plugin::handle_sighup() {
   _deep_mind_log.update_logger( deep_mind_logger_name );
}

chain_apis::read_write::read_write(controller& db, std::optional<trx_retry_db>& trx_retry, const fc::microseconds& abi_serializer_max_time, bool api_accept_transactions)
: db(db)
, trx_retry(trx_retry)
, abi_serializer_max_time(abi_serializer_max_time)
, api_accept_transactions(api_accept_transactions)
{
}

void chain_apis::read_write::validate() const {
   EOS_ASSERT( api_accept_transactions, missing_chain_api_plugin_exception,
               "Not allowed, node has api-accept-transactions = false" );
}

chain_apis::read_write chain_plugin::get_read_write_api() {
   return chain_apis::read_write(chain(), my->_trx_retry_db, get_abi_serializer_max_time(), api_accept_transactions());
}

chain_apis::read_only chain_plugin::get_read_only_api() const {
   return chain_apis::read_only(chain(), my->_account_query_db, get_abi_serializer_max_time(), my->producer_plug, my->_trx_finality_status_processing.get());
}


bool chain_plugin::accept_block(const signed_block_ptr& block, const block_id_type& id ) {
   return my->incoming_block_sync_method(block, id);
}

void chain_plugin::accept_transaction(const chain::packed_transaction_ptr& trx, next_function<chain::transaction_trace_ptr> next) {
   my->incoming_transaction_async_method(trx, false, false, false, std::move(next));
}

controller& chain_plugin::chain() { return *my->chain; }
const controller& chain_plugin::chain() const { return *my->chain; }

chain::chain_id_type chain_plugin::get_chain_id()const {
   return my->chain->get_chain_id();
}

fc::microseconds chain_plugin::get_abi_serializer_max_time() const {
   return my->abi_serializer_max_time_us;
}

bool chain_plugin::api_accept_transactions() const{
   return my->api_accept_transactions;
}

bool chain_plugin::accept_transactions() const {
   return my->accept_transactions;
}

void chain_plugin::enable_accept_transactions() {
   my->accept_transactions = true;
}


void chain_plugin::log_guard_exception(const chain::guard_exception&e ) {
   if (e.code() == chain::database_guard_exception::code_value) {
      elog("Database has reached an unsafe level of usage, shutting down to avoid corrupting the database.  "
           "Please increase the value set for \"chain-state-db-size-mb\" and restart the process!");
   }

   dlog("Details: ${details}", ("details", e.to_detail_string()));
}

void chain_plugin::handle_guard_exception(const chain::guard_exception& e) {
   log_guard_exception(e);

   elog("database chain::guard_exception, quitting..."); // log string searched for in: tests/nodeos_under_min_avail_ram.py
   // quit the app
   app().quit();
}

void chain_plugin::handle_db_exhaustion() {
   elog("database memory exhausted: increase chain-state-db-size-mb");
   //return 1 -- it's what programs/nodeos/main.cpp considers "BAD_ALLOC"
   std::_Exit(1);
}

void chain_plugin::handle_bad_alloc() {
   elog("std::bad_alloc - memory exhausted");
   //return -2 -- it's what programs/nodeos/main.cpp reports for std::exception
   std::_Exit(-2);
}

bool chain_plugin::account_queries_enabled() const {
   return my->account_queries_enabled;
}

bool chain_plugin::transaction_finality_status_enabled() const {
   return my->_trx_finality_status_processing.get();
}

namespace chain_apis {

const string read_only::KEYi64 = "i64";

template<typename I>
std::string itoh(I n, size_t hlen = sizeof(I)<<1) {
   static const char* digits = "0123456789abcdef";
   std::string r(hlen, '0');
   for(size_t i = 0, j = (hlen - 1) * 4 ; i < hlen; ++i, j -= 4)
      r[i] = digits[(n>>j) & 0x0f];
   return r;
}

read_only::get_info_results read_only::get_info(const read_only::get_info_params&) const {
   const auto& rm = db.get_resource_limits_manager();
   return {
      itoh(static_cast<uint32_t>(app().version())),
      db.get_chain_id(),
      db.head_block_num(),
      db.last_irreversible_block_num(),
      db.last_irreversible_block_id(),
      db.head_block_id(),
      db.head_block_time(),
      db.head_block_producer(),
      rm.get_virtual_block_cpu_limit(),
      rm.get_virtual_block_net_limit(),
      rm.get_block_cpu_limit(),
      rm.get_block_net_limit(),
      //std::bitset<64>(db.get_dynamic_global_properties().recent_slots_filled).to_string(),
      //__builtin_popcountll(db.get_dynamic_global_properties().recent_slots_filled) / 64.0,
      app().version_string(),
      db.fork_db_pending_head_block_num(),
      db.fork_db_pending_head_block_id(),
      app().full_version_string(),
      rm.get_total_cpu_weight(),
      rm.get_total_net_weight()
   };
}

read_only::get_transaction_status_results read_only::get_transaction_status(const read_only::get_transaction_status_params& param) const {
   EOS_ASSERT(trx_finality_status_proc, unsupported_feature, "Transaction Status Interface not enabled.  To enable, configure nodeos with '--transaction-finality-status-max-storage-size-gb <size>'.");

   trx_finality_status_processing::chain_state ch_state = trx_finality_status_proc->get_chain_state();

<<<<<<< HEAD
   const auto trx_st = trx_finality_status_proc->get_trx_state(input_id);
   // check if block_id is set to a valid value, since trx_finality_status_proc does not use optionals for the block data
   const auto trx_block_valid = trx_st && trx_st->block_id != chain::block_id_type{};
=======
   auto trx_st = trx_finality_status_proc->get_trx_state(param.id);
>>>>>>> 90b30296

   return {
      trx_st ? trx_st->status : "UNKNOWN",
      trx_block_valid ? std::optional<uint32_t>(chain::block_header::num_from_id(trx_st->block_id)) : std::optional<uint32_t>{},
      trx_block_valid ? std::optional<chain::block_id_type>(trx_st->block_id) : std::optional<chain::block_id_type>{},
      trx_block_valid ? std::optional<fc::time_point>(trx_st->block_timestamp) : std::optional<fc::time_point>{},
      trx_st ? std::optional<fc::time_point_sec>(trx_st->expiration) : std::optional<fc::time_point_sec>{},
      chain::block_header::num_from_id(ch_state.head_id),
      ch_state.head_id,
      ch_state.head_block_timestamp,
      chain::block_header::num_from_id(ch_state.irr_id),
      ch_state.irr_id,
      ch_state.irr_block_timestamp,
      ch_state.earliest_tracked_block_id,
      chain::block_header::num_from_id(ch_state.earliest_tracked_block_id)
   };
}

read_only::get_activated_protocol_features_results
read_only::get_activated_protocol_features( const read_only::get_activated_protocol_features_params& params )const {
   read_only::get_activated_protocol_features_results result;
   const auto& pfm = db.get_protocol_feature_manager();

   uint32_t lower_bound_value = std::numeric_limits<uint32_t>::lowest();
   uint32_t upper_bound_value = std::numeric_limits<uint32_t>::max();

   if( params.lower_bound ) {
      lower_bound_value = *params.lower_bound;
   }

   if( params.upper_bound ) {
      upper_bound_value = *params.upper_bound;
   }

   if( upper_bound_value < lower_bound_value )
      return result;

   auto walk_range = [&]( auto itr, auto end_itr, auto&& convert_iterator ) {
      fc::mutable_variant_object mvo;
      mvo( "activation_ordinal", 0 );
      mvo( "activation_block_num", 0 );

      auto& activation_ordinal_value   = mvo["activation_ordinal"];
      auto& activation_block_num_value = mvo["activation_block_num"];

      auto cur_time = fc::time_point::now();
      auto end_time = cur_time + fc::microseconds(1000 * 10); /// 10ms max time
      for( unsigned int count = 0;
           cur_time <= end_time && count < params.limit && itr != end_itr;
           ++itr, cur_time = fc::time_point::now() )
      {
         const auto& conv_itr = convert_iterator( itr );
         activation_ordinal_value   = conv_itr.activation_ordinal();
         activation_block_num_value = conv_itr.activation_block_num();

         result.activated_protocol_features.emplace_back( conv_itr->to_variant( false, &mvo ) );
         ++count;
      }
      if( itr != end_itr ) {
         result.more = convert_iterator( itr ).activation_ordinal() ;
      }
   };

   auto get_next_if_not_end = [&pfm]( auto&& itr ) {
      if( itr == pfm.cend() ) return itr;

      ++itr;
      return itr;
   };

   auto lower = ( params.search_by_block_num ? pfm.lower_bound( lower_bound_value )
                                             : pfm.at_activation_ordinal( lower_bound_value ) );

   auto upper = ( params.search_by_block_num ? pfm.upper_bound( lower_bound_value )
                                             : get_next_if_not_end( pfm.at_activation_ordinal( upper_bound_value ) ) );

   if( params.reverse ) {
      walk_range( std::make_reverse_iterator(upper), std::make_reverse_iterator(lower),
                  []( auto&& ritr ) { return --(ritr.base()); } );
   } else {
      walk_range( lower, upper, []( auto&& itr ) { return itr; } );
   }

   return result;
}

uint64_t read_only::get_table_index_name(const read_only::get_table_rows_params& p, bool& primary) {
   using boost::algorithm::starts_with;
   // see multi_index packing of index name
   const uint64_t table = p.table.to_uint64_t();
   uint64_t index = table & 0xFFFFFFFFFFFFFFF0ULL;
   EOS_ASSERT( index == table, chain::contract_table_query_exception, "Unsupported table name: ${n}", ("n", p.table) );

   primary = false;
   uint64_t pos = 0;
   if (p.index_position.empty() || p.index_position == "first" || p.index_position == "primary" || p.index_position == "one") {
      primary = true;
   } else if (starts_with(p.index_position, "sec") || p.index_position == "two") { // second, secondary
   } else if (starts_with(p.index_position , "ter") || starts_with(p.index_position, "th")) { // tertiary, ternary, third, three
      pos = 1;
   } else if (starts_with(p.index_position, "fou")) { // four, fourth
      pos = 2;
   } else if (starts_with(p.index_position, "fi")) { // five, fifth
      pos = 3;
   } else if (starts_with(p.index_position, "six")) { // six, sixth
      pos = 4;
   } else if (starts_with(p.index_position, "sev")) { // seven, seventh
      pos = 5;
   } else if (starts_with(p.index_position, "eig")) { // eight, eighth
      pos = 6;
   } else if (starts_with(p.index_position, "nin")) { // nine, ninth
      pos = 7;
   } else if (starts_with(p.index_position, "ten")) { // ten, tenth
      pos = 8;
   } else {
      try {
         pos = fc::to_uint64( p.index_position );
      } catch(...) {
         EOS_ASSERT( false, chain::contract_table_query_exception, "Invalid index_position: ${p}", ("p", p.index_position));
      }
      if (pos < 2) {
         primary = true;
         pos = 0;
      } else {
         pos -= 2;
      }
   }
   index |= (pos & 0x000000000000000FULL);
   return index;
}

template<>
uint64_t convert_to_type(const string& str, const string& desc) {

   try {
      return boost::lexical_cast<uint64_t>(str.c_str(), str.size());
   } catch( ... ) { }

   try {
      auto trimmed_str = str;
      boost::trim(trimmed_str);
      name s(trimmed_str);
      return s.to_uint64_t();
   } catch( ... ) { }

   if (str.find(',') != string::npos) { // fix #6274 only match formats like 4,EOS
      try {
         auto symb = eosio::chain::symbol::from_string(str);
         return symb.value();
      } catch( ... ) { }
   }

   try {
      return ( eosio::chain::string_to_symbol( 0, str.c_str() ) >> 8 );
   } catch( ... ) {
      EOS_ASSERT( false, chain_type_exception, "Could not convert ${desc} string '${str}' to any of the following: "
                        "uint64_t, valid name, or valid symbol (with or without the precision)",
                  ("desc", desc)("str", str));
   }
}

template<>
double convert_to_type(const string& str, const string& desc) {
   double val{};
   try {
      val = fc::variant(str).as<double>();
   } FC_RETHROW_EXCEPTIONS(warn, "Could not convert ${desc} string '${str}' to key type.", ("desc", desc)("str",str) )

   EOS_ASSERT( !std::isnan(val), chain::contract_table_query_exception,
               "Converted ${desc} string '${str}' to NaN which is not a permitted value for the key type", ("desc", desc)("str",str) );

   return val;
}

template<typename Type>
string convert_to_string(const Type& source, const string& key_type, const string& encode_type, const string& desc) {
   try {
      return fc::variant(source).as<string>();
   } FC_RETHROW_EXCEPTIONS(warn, "Could not convert ${desc} from '${source}' to string.", ("desc", desc)("source",source) )
}

template<>
string convert_to_string(const chain::key256_t& source, const string& key_type, const string& encode_type, const string& desc) {
   try {
      if (key_type == chain_apis::sha256 || (key_type == chain_apis::i256 && encode_type == chain_apis::hex)) {
         auto byte_array = fixed_bytes<32>(source).extract_as_byte_array();
         fc::sha256 val(reinterpret_cast<char *>(byte_array.data()), byte_array.size());
         return std::string(val);
      } else if (key_type == chain_apis::i256) {
         auto byte_array = fixed_bytes<32>(source).extract_as_byte_array();
         fc::sha256 val(reinterpret_cast<char *>(byte_array.data()), byte_array.size());
         return std::string("0x") + std::string(val);
      } else if (key_type == chain_apis::ripemd160) {
         auto byte_array = fixed_bytes<20>(source).extract_as_byte_array();
         fc::ripemd160 val;
         memcpy(val._hash, byte_array.data(), byte_array.size() );
         return std::string(val);
      }
      EOS_ASSERT( false, chain_type_exception, "Incompatible key_type and encode_type for key256_t next_key" );

   } FC_RETHROW_EXCEPTIONS(warn, "Could not convert ${desc} source '${source}' to string.", ("desc", desc)("source",source) )
}

template<>
string convert_to_string(const float128_t& source, const string& key_type, const string& encode_type, const string& desc) {
   try {
      float64_t f = f128_to_f64(source);
      return fc::variant(f).as<string>();
   } FC_RETHROW_EXCEPTIONS(warn, "Could not convert ${desc} from '${source}' to string.", ("desc", desc)("source",source) )
}

abi_def get_abi( const controller& db, const name& account ) {
   const auto &d = db.db();
   const account_object *code_accnt = d.find<account_object, by_name>(account);
   EOS_ASSERT(code_accnt != nullptr, chain::account_query_exception, "Fail to retrieve account for ${account}", ("account", account) );
   abi_def abi;
   abi_serializer::to_abi(code_accnt->abi, abi);
   return abi;
}

string get_table_type( const abi_def& abi, const name& table_name ) {
   for( const auto& t : abi.tables ) {
      if( t.name == table_name ){
         return t.index_type;
      }
   }
   EOS_ASSERT( false, chain::contract_table_query_exception, "Table ${table} is not specified in the ABI", ("table",table_name) );
}

read_only::get_table_rows_result read_only::get_table_rows( const read_only::get_table_rows_params& p )const {
   const abi_def abi = eosio::chain_apis::get_abi( db, p.code );
#pragma GCC diagnostic push
#pragma GCC diagnostic ignored "-Wstrict-aliasing"
   bool primary = false;
   auto table_with_index = get_table_index_name( p, primary );
   if( primary ) {
      EOS_ASSERT( p.table == table_with_index, chain::contract_table_query_exception, "Invalid table name ${t}", ( "t", p.table ));
      auto table_type = get_table_type( abi, p.table );
      if( table_type == KEYi64 || p.key_type == "i64" || p.key_type == "name" ) {
         return get_table_rows_ex<key_value_index>(p,abi);
      }
      EOS_ASSERT( false, chain::contract_table_query_exception,  "Invalid table type ${type}", ("type",table_type)("abi",abi));
   } else {
      EOS_ASSERT( !p.key_type.empty(), chain::contract_table_query_exception, "key type required for non-primary index" );

      if (p.key_type == chain_apis::i64 || p.key_type == "name") {
         return get_table_rows_by_seckey<index64_index, uint64_t>(p, abi, [](uint64_t v)->uint64_t {
            return v;
         });
      }
      else if (p.key_type == chain_apis::i128) {
         return get_table_rows_by_seckey<index128_index, uint128_t>(p, abi, [](uint128_t v)->uint128_t {
            return v;
         });
      }
      else if (p.key_type == chain_apis::i256) {
         if ( p.encode_type == chain_apis::hex) {
            using  conv = keytype_converter<chain_apis::sha256,chain_apis::hex>;
            return get_table_rows_by_seckey<conv::index_type, conv::input_type>(p, abi, conv::function());
         }
         using  conv = keytype_converter<chain_apis::i256>;
         return get_table_rows_by_seckey<conv::index_type, conv::input_type>(p, abi, conv::function());
      }
      else if (p.key_type == chain_apis::float64) {
         return get_table_rows_by_seckey<index_double_index, double>(p, abi, [](double v)->float64_t {
            float64_t f = *(float64_t *)&v;
            return f;
         });
      }
      else if (p.key_type == chain_apis::float128) {
         if ( p.encode_type == chain_apis::hex) {
            return get_table_rows_by_seckey<index_long_double_index, uint128_t>(p, abi, [](uint128_t v)->float128_t{
               return *reinterpret_cast<float128_t *>(&v);
            });
         }
         return get_table_rows_by_seckey<index_long_double_index, double>(p, abi, [](double v)->float128_t{
            float64_t f = *(float64_t *)&v;
            float128_t f128;
            f64_to_f128M(f, &f128);
            return f128;
         });
      }
      else if (p.key_type == chain_apis::sha256) {
         using  conv = keytype_converter<chain_apis::sha256,chain_apis::hex>;
         return get_table_rows_by_seckey<conv::index_type, conv::input_type>(p, abi, conv::function());
      }
      else if(p.key_type == chain_apis::ripemd160) {
         using  conv = keytype_converter<chain_apis::ripemd160,chain_apis::hex>;
         return get_table_rows_by_seckey<conv::index_type, conv::input_type>(p, abi, conv::function());
      }
      EOS_ASSERT(false, chain::contract_table_query_exception,  "Unsupported secondary index type: ${t}", ("t", p.key_type));
   }
#pragma GCC diagnostic pop
}

read_only::get_table_by_scope_result read_only::get_table_by_scope( const read_only::get_table_by_scope_params& p )const {
   read_only::get_table_by_scope_result result;
   const auto& d = db.db();

   const auto& idx = d.get_index<chain::table_id_multi_index, chain::by_code_scope_table>();
   auto lower_bound_lookup_tuple = std::make_tuple( p.code, name(std::numeric_limits<uint64_t>::lowest()), p.table );
   auto upper_bound_lookup_tuple = std::make_tuple( p.code, name(std::numeric_limits<uint64_t>::max()),
                                                    (p.table.empty() ? name(std::numeric_limits<uint64_t>::max()) : p.table) );

   if( p.lower_bound.size() ) {
      uint64_t scope = convert_to_type<uint64_t>(p.lower_bound, "lower_bound scope");
      std::get<1>(lower_bound_lookup_tuple) = name(scope);
   }

   if( p.upper_bound.size() ) {
      uint64_t scope = convert_to_type<uint64_t>(p.upper_bound, "upper_bound scope");
      std::get<1>(upper_bound_lookup_tuple) = name(scope);
   }

   if( upper_bound_lookup_tuple < lower_bound_lookup_tuple )
      return result;

   auto walk_table_range = [&]( auto itr, auto end_itr ) {
      auto cur_time = fc::time_point::now();
      auto end_time = cur_time + fc::microseconds(1000 * 10); /// 10ms max time
      for( unsigned int count = 0; cur_time <= end_time && count < p.limit && itr != end_itr; ++itr, cur_time = fc::time_point::now() ) {
         if( p.table && itr->table != p.table ) continue;

         result.rows.push_back( {itr->code, itr->scope, itr->table, itr->payer, itr->count} );

         ++count;
      }
      if( itr != end_itr ) {
         result.more = itr->scope.to_string();
      }
   };

   auto lower = idx.lower_bound( lower_bound_lookup_tuple );
   auto upper = idx.upper_bound( upper_bound_lookup_tuple );
   if( p.reverse && *p.reverse ) {
      walk_table_range( boost::make_reverse_iterator(upper), boost::make_reverse_iterator(lower) );
   } else {
      walk_table_range( lower, upper );
   }

   return result;
}

vector<asset> read_only::get_currency_balance( const read_only::get_currency_balance_params& p )const {

   const abi_def abi = eosio::chain_apis::get_abi( db, p.code );
   (void)get_table_type( abi, name("accounts") );

   vector<asset> results;
   walk_key_value_table(p.code, p.account, "accounts"_n, [&](const key_value_object& obj){
      EOS_ASSERT( obj.value.size() >= sizeof(asset), chain::asset_type_exception, "Invalid data on table");

      asset cursor;
      fc::datastream<const char *> ds(obj.value.data(), obj.value.size());
      fc::raw::unpack(ds, cursor);

      EOS_ASSERT( cursor.get_symbol().valid(), chain::asset_type_exception, "Invalid asset");

      if( !p.symbol || boost::iequals(cursor.symbol_name(), *p.symbol) ) {
        results.emplace_back(cursor);
      }

      // return false if we are looking for one and found it, true otherwise
      return !(p.symbol && boost::iequals(cursor.symbol_name(), *p.symbol));
   });

   return results;
}

fc::variant read_only::get_currency_stats( const read_only::get_currency_stats_params& p )const {
   fc::mutable_variant_object results;

   const abi_def abi = eosio::chain_apis::get_abi( db, p.code );
   (void)get_table_type( abi, name("stat") );

   uint64_t scope = ( eosio::chain::string_to_symbol( 0, boost::algorithm::to_upper_copy(p.symbol).c_str() ) >> 8 );

   walk_key_value_table(p.code, name(scope), "stat"_n, [&](const key_value_object& obj){
      EOS_ASSERT( obj.value.size() >= sizeof(read_only::get_currency_stats_result), chain::asset_type_exception, "Invalid data on table");

      fc::datastream<const char *> ds(obj.value.data(), obj.value.size());
      read_only::get_currency_stats_result result;

      fc::raw::unpack(ds, result.supply);
      fc::raw::unpack(ds, result.max_supply);
      fc::raw::unpack(ds, result.issuer);

      results[result.supply.symbol_name()] = result;
      return true;
   });

   return results;
}

fc::variant get_global_row( const database& db, const abi_def& abi, const abi_serializer& abis, const fc::microseconds& abi_serializer_max_time_us, bool shorten_abi_errors ) {
   const auto table_type = get_table_type(abi, "global"_n);
   EOS_ASSERT(table_type == read_only::KEYi64, chain::contract_table_query_exception, "Invalid table type ${type} for table global", ("type",table_type));

   const auto* const table_id = db.find<chain::table_id_object, chain::by_code_scope_table>(boost::make_tuple(config::system_account_name, config::system_account_name, "global"_n));
   EOS_ASSERT(table_id, chain::contract_table_query_exception, "Missing table global");

   const auto& kv_index = db.get_index<key_value_index, by_scope_primary>();
   const auto it = kv_index.find(boost::make_tuple(table_id->id, "global"_n.to_uint64_t()));
   EOS_ASSERT(it != kv_index.end(), chain::contract_table_query_exception, "Missing row in table global");

   vector<char> data;
   read_only::copy_inline_row(*it, data);
   return abis.binary_to_variant(abis.get_table_type("global"_n), data, abi_serializer::create_yield_function( abi_serializer_max_time_us ), shorten_abi_errors );
}

read_only::get_producers_result read_only::get_producers( const read_only::get_producers_params& p ) const try {
   const abi_def abi = eosio::chain_apis::get_abi(db, config::system_account_name);
   const auto table_type = get_table_type(abi, "producers"_n);
   const abi_serializer abis{ abi, abi_serializer::create_yield_function( abi_serializer_max_time ) };
   EOS_ASSERT(table_type == KEYi64, chain::contract_table_query_exception, "Invalid table type ${type} for table producers", ("type",table_type));

   const auto& d = db.db();
   const auto lower = name{p.lower_bound};

   static const uint8_t secondary_index_num = 0;
   const auto* const table_id = d.find<chain::table_id_object, chain::by_code_scope_table>(
           boost::make_tuple(config::system_account_name, config::system_account_name, "producers"_n));
   const auto* const secondary_table_id = d.find<chain::table_id_object, chain::by_code_scope_table>(
           boost::make_tuple(config::system_account_name, config::system_account_name, name("producers"_n.to_uint64_t() | secondary_index_num)));
   EOS_ASSERT(table_id && secondary_table_id, chain::contract_table_query_exception, "Missing producers table");

   const auto& kv_index = d.get_index<key_value_index, by_scope_primary>();
   const auto& secondary_index = d.get_index<index_double_index>().indices();
   const auto& secondary_index_by_primary = secondary_index.get<by_primary>();
   const auto& secondary_index_by_secondary = secondary_index.get<by_secondary>();

   read_only::get_producers_result result;
   const auto stopTime = fc::time_point::now() + fc::microseconds(1000 * 10); // 10ms
   vector<char> data;

   auto it = [&]{
      if(lower.to_uint64_t() == 0)
         return secondary_index_by_secondary.lower_bound(
            boost::make_tuple(secondary_table_id->id, to_softfloat64(std::numeric_limits<double>::lowest()), 0));
      else
         return secondary_index.project<by_secondary>(
            secondary_index_by_primary.lower_bound(
               boost::make_tuple(secondary_table_id->id, lower.to_uint64_t())));
   }();

   for( ; it != secondary_index_by_secondary.end() && it->t_id == secondary_table_id->id; ++it ) {
      if (result.rows.size() >= p.limit || fc::time_point::now() > stopTime) {
         result.more = name{it->primary_key}.to_string();
         break;
      }
      copy_inline_row(*kv_index.find(boost::make_tuple(table_id->id, it->primary_key)), data);
      if (p.json)
         result.rows.emplace_back( abis.binary_to_variant( abis.get_table_type("producers"_n), data, abi_serializer::create_yield_function( abi_serializer_max_time ), shorten_abi_errors ) );
      else
         result.rows.emplace_back(fc::variant(data));
   }

   result.total_producer_vote_weight = get_global_row(d, abi, abis, abi_serializer_max_time, shorten_abi_errors)["total_producer_vote_weight"].as_double();
   return result;
} catch (...) {
   read_only::get_producers_result result;

   for (auto p : db.active_producers().producers) {
      auto row = fc::mutable_variant_object()
         ("owner", p.producer_name)
         ("producer_authority", p.authority)
         ("url", "")
         ("total_votes", 0.0f);

      // detect a legacy key and maintain API compatibility for those entries
      if (std::holds_alternative<block_signing_authority_v0>(p.authority)) {
         const auto& auth = std::get<block_signing_authority_v0>(p.authority);
         if (auth.keys.size() == 1 && auth.keys.back().weight == auth.threshold) {
            row("producer_key", auth.keys.back().key);
         }
      }

      result.rows.push_back(row);
   }

   return result;
}

read_only::get_producer_schedule_result read_only::get_producer_schedule( const read_only::get_producer_schedule_params& p ) const {
   read_only::get_producer_schedule_result result;
   to_variant(db.active_producers(), result.active);
   if(!db.pending_producers().producers.empty())
      to_variant(db.pending_producers(), result.pending);
   auto proposed = db.proposed_producers();
   if(proposed && !proposed->producers.empty())
      to_variant(*proposed, result.proposed);
   return result;
}

template<typename Api>
struct resolver_factory {
   static auto make(const Api* api, abi_serializer::yield_function_t yield) {
      return [api, yield{std::move(yield)}](const account_name &name) -> std::optional<abi_serializer> {
         const auto* accnt = api->db.db().template find<account_object, by_name>(name);
         if (accnt != nullptr) {
            abi_def abi;
            if (abi_serializer::to_abi(accnt->abi, abi)) {
               return abi_serializer(abi, yield);
            }
         }

         return std::optional<abi_serializer>();
      };
   }
};

template<typename Api>
auto make_resolver(const Api* api, abi_serializer::yield_function_t yield) {
   return resolver_factory<Api>::make(api, std::move( yield ));
}


read_only::get_scheduled_transactions_result
read_only::get_scheduled_transactions( const read_only::get_scheduled_transactions_params& p ) const {
   const auto& d = db.db();

   const auto& idx_by_delay = d.get_index<generated_transaction_multi_index,by_delay>();
   auto itr = ([&](){
      if (!p.lower_bound.empty()) {
         try {
            auto when = time_point::from_iso_string( p.lower_bound );
            return idx_by_delay.lower_bound(boost::make_tuple(when));
         } catch (...) {
            try {
               auto txid = transaction_id_type(p.lower_bound);
               const auto& by_txid = d.get_index<generated_transaction_multi_index,by_trx_id>();
               auto itr = by_txid.find( txid );
               if (itr == by_txid.end()) {
                  EOS_THROW(transaction_exception, "Unknown Transaction ID: ${txid}", ("txid", txid));
               }

               return d.get_index<generated_transaction_multi_index>().indices().project<by_delay>(itr);

            } catch (...) {
               return idx_by_delay.end();
            }
         }
      } else {
         return idx_by_delay.begin();
      }
   })();

   read_only::get_scheduled_transactions_result result;

   auto resolver = make_resolver(this, abi_serializer::create_yield_function( abi_serializer_max_time ));

   uint32_t remaining = p.limit;
   auto time_limit = fc::time_point::now() + fc::microseconds(1000 * 10); /// 10ms max time
   while (itr != idx_by_delay.end() && remaining > 0 && time_limit > fc::time_point::now()) {
      auto row = fc::mutable_variant_object()
              ("trx_id", itr->trx_id)
              ("sender", itr->sender)
              ("sender_id", itr->sender_id)
              ("payer", itr->payer)
              ("delay_until", itr->delay_until)
              ("expiration", itr->expiration)
              ("published", itr->published)
      ;

      if (p.json) {
         fc::variant pretty_transaction;

         transaction trx;
         fc::datastream<const char*> ds( itr->packed_trx.data(), itr->packed_trx.size() );
         fc::raw::unpack(ds,trx);

         abi_serializer::to_variant(trx, pretty_transaction, resolver, abi_serializer::create_yield_function( abi_serializer_max_time ));
         row("transaction", pretty_transaction);
      } else {
         auto packed_transaction = bytes(itr->packed_trx.begin(), itr->packed_trx.end());
         row("transaction", packed_transaction);
      }

      result.transactions.emplace_back(std::move(row));
      ++itr;
      remaining--;
   }

   if (itr != idx_by_delay.end()) {
      result.more = string(itr->trx_id);
   }

   return result;
}

fc::variant read_only::get_block(const read_only::get_block_params& params) const {
   signed_block_ptr block;
   std::optional<uint64_t> block_num;

   EOS_ASSERT( !params.block_num_or_id.empty() && params.block_num_or_id.size() <= 64,
               chain::block_id_type_exception,
               "Invalid Block number or ID, must be greater than 0 and less than 64 characters"
   );

   try {
      block_num = fc::to_uint64(params.block_num_or_id);
   } catch( ... ) {}

   if( block_num ) {
      block = db.fetch_block_by_number( *block_num );
   } else {
      try {
         block = db.fetch_block_by_id( fc::variant(params.block_num_or_id).as<block_id_type>() );
      } EOS_RETHROW_EXCEPTIONS(chain::block_id_type_exception, "Invalid block ID: ${block_num_or_id}", ("block_num_or_id", params.block_num_or_id))
   }

   EOS_ASSERT( block, unknown_block_exception, "Could not find block: ${block}", ("block", params.block_num_or_id));

   fc::variant pretty_output;
   abi_serializer::to_variant(*block, pretty_output, make_resolver(this, abi_serializer::create_yield_function( abi_serializer_max_time )),
                              abi_serializer::create_yield_function( abi_serializer_max_time ));

   const auto block_id = block->calculate_id();
   uint32_t ref_block_prefix = block_id._hash[1];

   return fc::mutable_variant_object(pretty_output.get_object())
           ("id", block_id)
           ("block_num",block->block_num())
           ("ref_block_prefix", ref_block_prefix);
}

fc::variant read_only::get_block_header_state(const get_block_header_state_params& params) const {
   block_state_ptr b;
   std::optional<uint64_t> block_num;
   std::exception_ptr e;
   try {
      block_num = fc::to_uint64(params.block_num_or_id);
   } catch( ... ) {}

   if( block_num ) {
      b = db.fetch_block_state_by_number(*block_num);
   } else {
      try {
         b = db.fetch_block_state_by_id(fc::variant(params.block_num_or_id).as<block_id_type>());
      } EOS_RETHROW_EXCEPTIONS(chain::block_id_type_exception, "Invalid block ID: ${block_num_or_id}", ("block_num_or_id", params.block_num_or_id))
   }

   EOS_ASSERT( b, unknown_block_exception, "Could not find reversible block: ${block}", ("block", params.block_num_or_id));

   fc::variant vo;
   fc::to_variant( static_cast<const block_header_state&>(*b), vo );
   return vo;
}

void read_write::push_block(read_write::push_block_params&& params, next_function<read_write::push_block_results> next) {
   try {
      app().get_method<incoming::methods::block_sync>()(std::make_shared<signed_block>(std::move(params)), {});
      next(read_write::push_block_results{});
   } catch ( boost::interprocess::bad_alloc& ) {
      chain_plugin::handle_db_exhaustion();
   } catch ( const std::bad_alloc& ) {
      chain_plugin::handle_bad_alloc();
   } CATCH_AND_CALL(next);
}

void read_write::push_transaction(const read_write::push_transaction_params& params, next_function<read_write::push_transaction_results> next) {
   try {
      auto pretty_input = std::make_shared<packed_transaction>();
      auto resolver = make_resolver(this, abi_serializer::create_yield_function( abi_serializer_max_time ));
      try {
         abi_serializer::from_variant(params, *pretty_input, std::move( resolver ), abi_serializer::create_yield_function( abi_serializer_max_time ));
      } EOS_RETHROW_EXCEPTIONS(chain::packed_transaction_type_exception, "Invalid packed transaction")

      app().get_method<incoming::methods::transaction_async>()(pretty_input, true, false, false,
            [this, next](const std::variant<fc::exception_ptr, transaction_trace_ptr>& result) -> void {
         if (std::holds_alternative<fc::exception_ptr>(result)) {
            next(std::get<fc::exception_ptr>(result));
         } else {
            auto trx_trace_ptr = std::get<transaction_trace_ptr>(result);

            try {
               fc::variant output;
               try {
                  output = db.to_variant_with_abi( *trx_trace_ptr, abi_serializer::create_yield_function( abi_serializer_max_time ) );

                  // Create map of (closest_unnotified_ancestor_action_ordinal, global_sequence) with action trace
                  std::map< std::pair<uint32_t, uint64_t>, fc::mutable_variant_object > act_traces_map;
                  for( const auto& act_trace : output["action_traces"].get_array() ) {
                     if (act_trace["receipt"].is_null() && act_trace["except"].is_null()) continue;
                     auto closest_unnotified_ancestor_action_ordinal =
                           act_trace["closest_unnotified_ancestor_action_ordinal"].as<fc::unsigned_int>().value;
                     auto global_sequence = act_trace["receipt"].is_null() ?
                                                std::numeric_limits<uint64_t>::max() :
                                                act_trace["receipt"]["global_sequence"].as<uint64_t>();
                     act_traces_map.emplace( std::make_pair( closest_unnotified_ancestor_action_ordinal,
                                                             global_sequence ),
                                             act_trace.get_object() );
                  }

                  std::function<vector<fc::variant>(uint32_t)> convert_act_trace_to_tree_struct =
                  [&](uint32_t closest_unnotified_ancestor_action_ordinal) {
                     vector<fc::variant> restructured_act_traces;
                     auto it = act_traces_map.lower_bound(
                                 std::make_pair( closest_unnotified_ancestor_action_ordinal, 0)
                     );
                     for( ;
                        it != act_traces_map.end() && it->first.first == closest_unnotified_ancestor_action_ordinal; ++it )
                     {
                        auto& act_trace_mvo = it->second;

                        auto action_ordinal = act_trace_mvo["action_ordinal"].as<fc::unsigned_int>().value;
                        act_trace_mvo["inline_traces"] = convert_act_trace_to_tree_struct(action_ordinal);
                        if (act_trace_mvo["receipt"].is_null()) {
                           act_trace_mvo["receipt"] = fc::mutable_variant_object()
                              ("abi_sequence", 0)
                              ("act_digest", digest_type::hash(trx_trace_ptr->action_traces[action_ordinal-1].act))
                              ("auth_sequence", flat_map<account_name,uint64_t>())
                              ("code_sequence", 0)
                              ("global_sequence", 0)
                              ("receiver", act_trace_mvo["receiver"])
                              ("recv_sequence", 0);
                        }
                        restructured_act_traces.push_back( std::move(act_trace_mvo) );
                     }
                     return restructured_act_traces;
                  };

                  fc::mutable_variant_object output_mvo(output);
                  output_mvo["action_traces"] = convert_act_trace_to_tree_struct(0);

                  output = output_mvo;
               } catch( chain::abi_exception& ) {
                  output = *trx_trace_ptr;
               }

               const chain::transaction_id_type& id = trx_trace_ptr->id;
               next(read_write::push_transaction_results{id, output});
            } CATCH_AND_CALL(next);
         }
      });
   } catch ( boost::interprocess::bad_alloc& ) {
      chain_plugin::handle_db_exhaustion();
   } catch ( const std::bad_alloc& ) {
      chain_plugin::handle_bad_alloc();
   } CATCH_AND_CALL(next);
}

static void push_recurse(read_write* rw, int index, const std::shared_ptr<read_write::push_transactions_params>& params, const std::shared_ptr<read_write::push_transactions_results>& results, const next_function<read_write::push_transactions_results>& next) {
   auto wrapped_next = [=](const std::variant<fc::exception_ptr, read_write::push_transaction_results>& result) {
      if (std::holds_alternative<fc::exception_ptr>(result)) {
         const auto& e = std::get<fc::exception_ptr>(result);
         results->emplace_back( read_write::push_transaction_results{ transaction_id_type(), fc::mutable_variant_object( "error", e->to_detail_string() ) } );
      } else {
         const auto& r = std::get<read_write::push_transaction_results>(result);
         results->emplace_back( r );
      }

      size_t next_index = index + 1;
      if (next_index < params->size()) {
         push_recurse(rw, next_index, params, results, next );
      } else {
         next(*results);
      }
   };

   rw->push_transaction(params->at(index), wrapped_next);
}

void read_write::push_transactions(const read_write::push_transactions_params& params, next_function<read_write::push_transactions_results> next) {
   try {
      EOS_ASSERT( params.size() <= 1000, too_many_tx_at_once, "Attempt to push too many transactions at once" );
      auto params_copy = std::make_shared<read_write::push_transactions_params>(params.begin(), params.end());
      auto result = std::make_shared<read_write::push_transactions_results>();
      result->reserve(params.size());

      push_recurse(this, 0, params_copy, result, next);
   } catch ( boost::interprocess::bad_alloc& ) {
      chain_plugin::handle_db_exhaustion();
   } catch ( const std::bad_alloc& ) {
      chain_plugin::handle_bad_alloc();
   } CATCH_AND_CALL(next);
}

void read_write::send_transaction(const read_write::send_transaction_params& params, next_function<read_write::send_transaction_results> next) {

   try {
      auto pretty_input = std::make_shared<packed_transaction>();
      auto resolver = make_resolver(this, abi_serializer::create_yield_function( abi_serializer_max_time ));
      try {
         abi_serializer::from_variant(params, *pretty_input, resolver, abi_serializer::create_yield_function( abi_serializer_max_time ));
      } EOS_RETHROW_EXCEPTIONS(chain::packed_transaction_type_exception, "Invalid packed transaction")

      app().get_method<incoming::methods::transaction_async>()(pretty_input, true, false, false,
            [this, next](const std::variant<fc::exception_ptr, transaction_trace_ptr>& result) -> void {
         if (std::holds_alternative<fc::exception_ptr>(result)) {
            next(std::get<fc::exception_ptr>(result));
         } else {
            auto trx_trace_ptr = std::get<transaction_trace_ptr>(result);

            try {
               fc::variant output;
               try {
                  output = db.to_variant_with_abi( *trx_trace_ptr, abi_serializer::create_yield_function( abi_serializer_max_time ) );
               } catch( chain::abi_exception& ) {
                  output = *trx_trace_ptr;
               }

               const chain::transaction_id_type& id = trx_trace_ptr->id;
               next(read_write::send_transaction_results{id, output});
            } CATCH_AND_CALL(next);
         }
      });
   } catch ( boost::interprocess::bad_alloc& ) {
      chain_plugin::handle_db_exhaustion();
   } catch ( const std::bad_alloc& ) {
      chain_plugin::handle_bad_alloc();
   } CATCH_AND_CALL(next);
}

void read_write::send_transaction2(const read_write::send_transaction2_params& params, next_function<read_write::send_transaction_results> next) {
   try {
      auto ptrx = std::make_shared<packed_transaction>();
      auto resolver = make_resolver(this, abi_serializer::create_yield_function( abi_serializer_max_time ));
      try {
         abi_serializer::from_variant(params.transaction, *ptrx, resolver, abi_serializer::create_yield_function( abi_serializer_max_time ));
      } EOS_RETHROW_EXCEPTIONS(chain::packed_transaction_type_exception, "Invalid packed transaction")

      bool retry = params.retry_trx;
      std::optional<uint16_t> retry_num_blocks = params.retry_trx_num_blocks;

      EOS_ASSERT( !retry || trx_retry.has_value(), unsupported_feature, "Transaction retry not enabled on node" );
      EOS_ASSERT( !retry || (ptrx->expiration() <= trx_retry->get_max_expiration_time()), tx_exp_too_far_exception,
                  "retry transaction expiration ${e} larger than allowed ${m}",
                  ("e", ptrx->expiration())("m", trx_retry->get_max_expiration_time()) );

      app().get_method<incoming::methods::transaction_async>()(ptrx, true, false, static_cast<bool>(params.return_failure_trace),
         [this, ptrx, next, retry, retry_num_blocks](const std::variant<fc::exception_ptr, transaction_trace_ptr>& result) -> void {
            if( std::holds_alternative<fc::exception_ptr>( result ) ) {
               next( std::get<fc::exception_ptr>( result ) );
            } else {
               try {
                  if( retry && trx_retry.has_value() ) {
                     // will be ack'ed via next later
                     trx_retry->track_transaction( ptrx, retry_num_blocks,
                        [ptrx, next](const std::variant<fc::exception_ptr, std::unique_ptr<fc::variant>>& result ) {
                           if( std::holds_alternative<fc::exception_ptr>( result ) ) {
                              next( std::get<fc::exception_ptr>( result ) );
                           } else {
                              fc::variant& output = *std::get<std::unique_ptr<fc::variant>>( result );
                              next( read_write::send_transaction_results{ptrx->id(), std::move( output )} );
                           }
                        } );
                  } else {
                     auto trx_trace_ptr = std::get<transaction_trace_ptr>( result );
                     fc::variant output;
                     try {
                        output = db.to_variant_with_abi( *trx_trace_ptr, abi_serializer::create_yield_function( abi_serializer_max_time ) );
                     } catch( chain::abi_exception& ) {
                        output = *trx_trace_ptr;
                     }
                     const chain::transaction_id_type& id = trx_trace_ptr->id;
                     next( read_write::send_transaction_results{id, std::move( output )} );
                  }
               } CATCH_AND_CALL( next );
            }
         });
   } catch ( boost::interprocess::bad_alloc& ) {
      chain_plugin::handle_db_exhaustion();
   } catch ( const std::bad_alloc& ) {
      chain_plugin::handle_bad_alloc();
   } CATCH_AND_CALL(next);
}

read_only::get_abi_results read_only::get_abi( const get_abi_params& params )const {
   get_abi_results result;
   result.account_name = params.account_name;
   const auto& d = db.db();
   const auto& accnt  = d.get<account_object,by_name>( params.account_name );

   abi_def abi;
   if( abi_serializer::to_abi(accnt.abi, abi) ) {
      result.abi = std::move(abi);
   }

   return result;
}

read_only::get_code_results read_only::get_code( const get_code_params& params )const {
   get_code_results result;
   result.account_name = params.account_name;
   const auto& d = db.db();
   const auto& accnt_obj          = d.get<account_object,by_name>( params.account_name );
   const auto& accnt_metadata_obj = d.get<account_metadata_object,by_name>( params.account_name );

   EOS_ASSERT( params.code_as_wasm, unsupported_feature, "Returning WAST from get_code is no longer supported" );

   if( accnt_metadata_obj.code_hash != digest_type() ) {
      const auto& code_obj = d.get<code_object, by_code_hash>(accnt_metadata_obj.code_hash);
      result.wasm = string(code_obj.code.begin(), code_obj.code.end());
      result.code_hash = code_obj.code_hash;
   }

   abi_def abi;
   if( abi_serializer::to_abi(accnt_obj.abi, abi) ) {
      result.abi = std::move(abi);
   }

   return result;
}

read_only::get_code_hash_results read_only::get_code_hash( const get_code_hash_params& params )const {
   get_code_hash_results result;
   result.account_name = params.account_name;
   const auto& d = db.db();
   const auto& accnt  = d.get<account_metadata_object,by_name>( params.account_name );

   if( accnt.code_hash != digest_type() )
      result.code_hash = accnt.code_hash;

   return result;
}

read_only::get_raw_code_and_abi_results read_only::get_raw_code_and_abi( const get_raw_code_and_abi_params& params)const {
   get_raw_code_and_abi_results result;
   result.account_name = params.account_name;

   const auto& d = db.db();
   const auto& accnt_obj          = d.get<account_object,by_name>(params.account_name);
   const auto& accnt_metadata_obj = d.get<account_metadata_object,by_name>(params.account_name);
   if( accnt_metadata_obj.code_hash != digest_type() ) {
      const auto& code_obj = d.get<code_object, by_code_hash>(accnt_metadata_obj.code_hash);
      result.wasm = blob{{code_obj.code.begin(), code_obj.code.end()}};
   }
   result.abi = blob{{accnt_obj.abi.begin(), accnt_obj.abi.end()}};

   return result;
}

read_only::get_raw_abi_results read_only::get_raw_abi( const get_raw_abi_params& params )const {
   get_raw_abi_results result;
   result.account_name = params.account_name;

   const auto& d = db.db();
   const auto& accnt_obj          = d.get<account_object,by_name>(params.account_name);
   const auto& accnt_metadata_obj = d.get<account_metadata_object,by_name>(params.account_name);
   result.abi_hash = fc::sha256::hash( accnt_obj.abi.data(), accnt_obj.abi.size() );
   if( accnt_metadata_obj.code_hash != digest_type() )
      result.code_hash = accnt_metadata_obj.code_hash;
   if( !params.abi_hash || *params.abi_hash != result.abi_hash )
      result.abi = blob{{accnt_obj.abi.begin(), accnt_obj.abi.end()}};

   return result;
}

read_only::get_account_results read_only::get_account( const get_account_params& params )const {
   get_account_results result;
   result.account_name = params.account_name;

   const auto& d = db.db();
   const auto& rm = db.get_resource_limits_manager();

   result.head_block_num  = db.head_block_num();
   result.head_block_time = db.head_block_time();

   rm.get_account_limits( result.account_name, result.ram_quota, result.net_weight, result.cpu_weight );

   const auto& accnt_obj = db.get_account( result.account_name );
   const auto& accnt_metadata_obj = db.db().get<account_metadata_object,by_name>( result.account_name );

   result.privileged       = accnt_metadata_obj.is_privileged();
   result.last_code_update = accnt_metadata_obj.last_code_update;
   result.created          = accnt_obj.creation_date;

   uint32_t greylist_limit = db.is_resource_greylisted(result.account_name) ? 1 : config::maximum_elastic_resource_multiplier;
   result.net_limit = rm.get_account_net_limit_ex( result.account_name, greylist_limit).first;
   result.cpu_limit = rm.get_account_cpu_limit_ex( result.account_name, greylist_limit).first;
   result.ram_usage = rm.get_account_ram_usage( result.account_name );

   if ( producer_plug ) {  // producer_plug is null when called from chain_plugin_tests.cpp and get_table_tests.cpp
      account_resource_limit subjective_cpu_bill_limit;
      subjective_cpu_bill_limit.used = producer_plug->get_subjective_bill( result.account_name, fc::time_point::now() );
      result.subjective_cpu_bill_limit = subjective_cpu_bill_limit;
   } 

   const auto& permissions = d.get_index<permission_index,by_owner>();
   auto perm = permissions.lower_bound( boost::make_tuple( params.account_name ) );
   while( perm != permissions.end() && perm->owner == params.account_name ) {
      /// TODO: lookup perm->parent name
      name parent;

      // Don't lookup parent if null
      if( perm->parent._id ) {
         const auto* p = d.find<permission_object,by_id>( perm->parent );
         if( p ) {
            EOS_ASSERT(perm->owner == p->owner, invalid_parent_permission, "Invalid parent permission");
            parent = p->name;
         }
      }

      result.permissions.push_back( permission{ perm->name, parent, perm->auth.to_authority() } );
      ++perm;
   }

   const auto& code_account = db.db().get<account_object,by_name>( config::system_account_name );

   abi_def abi;
   if( abi_serializer::to_abi(code_account.abi, abi) ) {
      abi_serializer abis( abi, abi_serializer::create_yield_function( abi_serializer_max_time ) );

      const auto token_code = "eosio.token"_n;

      auto core_symbol = extract_core_symbol();

      if (params.expected_core_symbol)
         core_symbol = *(params.expected_core_symbol);

      const auto* t_id = d.find<chain::table_id_object, chain::by_code_scope_table>(boost::make_tuple( token_code, params.account_name, "accounts"_n ));
      if( t_id != nullptr ) {
         const auto &idx = d.get_index<key_value_index, by_scope_primary>();
         auto it = idx.find(boost::make_tuple( t_id->id, core_symbol.to_symbol_code() ));
         if( it != idx.end() && it->value.size() >= sizeof(asset) ) {
            asset bal;
            fc::datastream<const char *> ds(it->value.data(), it->value.size());
            fc::raw::unpack(ds, bal);

            if( bal.get_symbol().valid() && bal.get_symbol() == core_symbol ) {
               result.core_liquid_balance = bal;
            }
         }
      }

      t_id = d.find<chain::table_id_object, chain::by_code_scope_table>(boost::make_tuple( config::system_account_name, params.account_name, "userres"_n ));
      if (t_id != nullptr) {
         const auto &idx = d.get_index<key_value_index, by_scope_primary>();
         auto it = idx.find(boost::make_tuple( t_id->id, params.account_name.to_uint64_t() ));
         if ( it != idx.end() ) {
            vector<char> data;
            copy_inline_row(*it, data);
            result.total_resources = abis.binary_to_variant( "user_resources", data, abi_serializer::create_yield_function( abi_serializer_max_time ), shorten_abi_errors );
         }
      }

      t_id = d.find<chain::table_id_object, chain::by_code_scope_table>(boost::make_tuple( config::system_account_name, params.account_name, "delband"_n ));
      if (t_id != nullptr) {
         const auto &idx = d.get_index<key_value_index, by_scope_primary>();
         auto it = idx.find(boost::make_tuple( t_id->id, params.account_name.to_uint64_t() ));
         if ( it != idx.end() ) {
            vector<char> data;
            copy_inline_row(*it, data);
            result.self_delegated_bandwidth = abis.binary_to_variant( "delegated_bandwidth", data, abi_serializer::create_yield_function( abi_serializer_max_time ), shorten_abi_errors );
         }
      }

      t_id = d.find<chain::table_id_object, chain::by_code_scope_table>(boost::make_tuple( config::system_account_name, params.account_name, "refunds"_n ));
      if (t_id != nullptr) {
         const auto &idx = d.get_index<key_value_index, by_scope_primary>();
         auto it = idx.find(boost::make_tuple( t_id->id, params.account_name.to_uint64_t() ));
         if ( it != idx.end() ) {
            vector<char> data;
            copy_inline_row(*it, data);
            result.refund_request = abis.binary_to_variant( "refund_request", data, abi_serializer::create_yield_function( abi_serializer_max_time ), shorten_abi_errors );
         }
      }

      t_id = d.find<chain::table_id_object, chain::by_code_scope_table>(boost::make_tuple( config::system_account_name, config::system_account_name, "voters"_n ));
      if (t_id != nullptr) {
         const auto &idx = d.get_index<key_value_index, by_scope_primary>();
         auto it = idx.find(boost::make_tuple( t_id->id, params.account_name.to_uint64_t() ));
         if ( it != idx.end() ) {
            vector<char> data;
            copy_inline_row(*it, data);
            result.voter_info = abis.binary_to_variant( "voter_info", data, abi_serializer::create_yield_function( abi_serializer_max_time ), shorten_abi_errors );
         }
      }

      t_id = d.find<chain::table_id_object, chain::by_code_scope_table>(boost::make_tuple( config::system_account_name, config::system_account_name, "rexbal"_n ));
      if (t_id != nullptr) {
         const auto &idx = d.get_index<key_value_index, by_scope_primary>();
         auto it = idx.find(boost::make_tuple( t_id->id, params.account_name.to_uint64_t() ));
         if( it != idx.end() ) {
            vector<char> data;
            copy_inline_row(*it, data);
            result.rex_info = abis.binary_to_variant( "rex_balance", data, abi_serializer::create_yield_function( abi_serializer_max_time ), shorten_abi_errors );
         }
      }
   }
   return result;
}

static fc::variant action_abi_to_variant( const abi_def& abi, type_name action_type ) {
   fc::variant v;
   auto it = std::find_if(abi.structs.begin(), abi.structs.end(), [&](auto& x){return x.name == action_type;});
   if( it != abi.structs.end() )
      to_variant( it->fields,  v );
   return v;
};

read_only::abi_json_to_bin_result read_only::abi_json_to_bin( const read_only::abi_json_to_bin_params& params )const try {
   abi_json_to_bin_result result;
   const auto code_account = db.db().find<account_object,by_name>( params.code );
   EOS_ASSERT(code_account != nullptr, contract_query_exception, "Contract can't be found ${contract}", ("contract", params.code));

   abi_def abi;
   if( abi_serializer::to_abi(code_account->abi, abi) ) {
      abi_serializer abis( abi, abi_serializer::create_yield_function( abi_serializer_max_time ) );
      auto action_type = abis.get_action_type(params.action);
      EOS_ASSERT(!action_type.empty(), action_validate_exception, "Unknown action ${action} in contract ${contract}", ("action", params.action)("contract", params.code));
      try {
         result.binargs = abis.variant_to_binary( action_type, params.args, abi_serializer::create_yield_function( abi_serializer_max_time ), shorten_abi_errors );
      } EOS_RETHROW_EXCEPTIONS(chain::invalid_action_args_exception,
                                "'${args}' is invalid args for action '${action}' code '${code}'. expected '${proto}'",
                                ("args", params.args)("action", params.action)("code", params.code)("proto", action_abi_to_variant(abi, action_type)))
   } else {
      EOS_ASSERT(false, abi_not_found_exception, "No ABI found for ${contract}", ("contract", params.code));
   }
   return result;
} FC_RETHROW_EXCEPTIONS( warn, "code: ${code}, action: ${action}, args: ${args}",
                         ("code", params.code)( "action", params.action )( "args", params.args ))

read_only::abi_bin_to_json_result read_only::abi_bin_to_json( const read_only::abi_bin_to_json_params& params )const {
   abi_bin_to_json_result result;
   const auto& code_account = db.db().get<account_object,by_name>( params.code );
   abi_def abi;
   if( abi_serializer::to_abi(code_account.abi, abi) ) {
      abi_serializer abis( abi, abi_serializer::create_yield_function( abi_serializer_max_time ) );
      result.args = abis.binary_to_variant( abis.get_action_type( params.action ), params.binargs, abi_serializer::create_yield_function( abi_serializer_max_time ), shorten_abi_errors );
   } else {
      EOS_ASSERT(false, abi_not_found_exception, "No ABI found for ${contract}", ("contract", params.code));
   }
   return result;
}

read_only::get_required_keys_result read_only::get_required_keys( const get_required_keys_params& params )const {
   transaction pretty_input;
   auto resolver = make_resolver(this, abi_serializer::create_yield_function( abi_serializer_max_time ));
   try {
      abi_serializer::from_variant(params.transaction, pretty_input, resolver, abi_serializer::create_yield_function( abi_serializer_max_time ));
   } EOS_RETHROW_EXCEPTIONS(chain::transaction_type_exception, "Invalid transaction")

   auto required_keys_set = db.get_authorization_manager().get_required_keys( pretty_input, params.available_keys, fc::seconds( pretty_input.delay_sec ));
   get_required_keys_result result;
   result.required_keys = required_keys_set;
   return result;
}
void read_only::compute_transaction(const fc::variant_object& params, next_function<compute_transaction_results> next) const {

    try {
        auto pretty_input = std::make_shared<packed_transaction>();
        auto resolver = make_resolver(this, abi_serializer::create_yield_function( abi_serializer_max_time ));
        try {
            abi_serializer::from_variant(params, *pretty_input, resolver, abi_serializer::create_yield_function( abi_serializer_max_time ));
        } EOS_RETHROW_EXCEPTIONS(chain::packed_transaction_type_exception, "Invalid packed transaction")

        app().get_method<incoming::methods::transaction_async>()(pretty_input, false, true, true,
             [this, next](const std::variant<fc::exception_ptr, transaction_trace_ptr>& result) -> void {
                 if (std::holds_alternative<fc::exception_ptr>(result)) {
                     next(std::get<fc::exception_ptr>(result));
                 } else {
                     auto trx_trace_ptr = std::get<transaction_trace_ptr>(result);

                     try {
                         fc::variant output;
                         try {
                             output = db.to_variant_with_abi( *trx_trace_ptr, abi_serializer::create_yield_function( abi_serializer_max_time ) );
                         } catch( chain::abi_exception& ) {
                             output = *trx_trace_ptr;
                         }

                         const chain::transaction_id_type& id = trx_trace_ptr->id;
                         next(compute_transaction_results{id, output});
                     } CATCH_AND_CALL(next);
                 }
             });
    } catch ( boost::interprocess::bad_alloc& ) {
        chain_plugin::handle_db_exhaustion();
    } catch ( const std::bad_alloc& ) {
        chain_plugin::handle_bad_alloc();
    } CATCH_AND_CALL(next);
}
read_only::get_transaction_id_result read_only::get_transaction_id( const read_only::get_transaction_id_params& params)const {
   return params.id();
}


account_query_db::get_accounts_by_authorizers_result read_only::get_accounts_by_authorizers( const account_query_db::get_accounts_by_authorizers_params& args) const
{
   EOS_ASSERT(aqdb.has_value(), plugin_config_exception, "Account Queries being accessed when not enabled");
   return aqdb->get_accounts_by_authorizers(args);
}

namespace detail {
   struct ram_market_exchange_state_t {
      asset  ignore1;
      asset  ignore2;
      double ignore3;
      asset  core_symbol;
      double ignore4;
   };
}

chain::symbol read_only::extract_core_symbol()const {
   symbol core_symbol(0);

   // The following code makes assumptions about the contract deployed on eosio account (i.e. the system contract) and how it stores its data.
   const auto& d = db.db();
   const auto* t_id = d.find<chain::table_id_object, chain::by_code_scope_table>(boost::make_tuple( "eosio"_n, "eosio"_n, "rammarket"_n ));
   if( t_id != nullptr ) {
      const auto &idx = d.get_index<key_value_index, by_scope_primary>();
      auto it = idx.find(boost::make_tuple( t_id->id, eosio::chain::string_to_symbol_c(4,"RAMCORE") ));
      if( it != idx.end() ) {
         detail::ram_market_exchange_state_t ram_market_exchange_state;

         fc::datastream<const char *> ds( it->value.data(), it->value.size() );

         try {
            fc::raw::unpack(ds, ram_market_exchange_state);
         } catch( ... ) {
            return core_symbol;
         }

         if( ram_market_exchange_state.core_symbol.get_symbol().valid() ) {
            core_symbol = ram_market_exchange_state.core_symbol.get_symbol();
         }
      }
   }

   return core_symbol;
}

} // namespace chain_apis
} // namespace eosio

FC_REFLECT( eosio::chain_apis::detail::ram_market_exchange_state_t, (ignore1)(ignore2)(ignore3)(core_symbol)(ignore4) )<|MERGE_RESOLUTION|>--- conflicted
+++ resolved
@@ -1448,13 +1448,9 @@
 
    trx_finality_status_processing::chain_state ch_state = trx_finality_status_proc->get_chain_state();
 
-<<<<<<< HEAD
-   const auto trx_st = trx_finality_status_proc->get_trx_state(input_id);
+   const auto trx_st = trx_finality_status_proc->get_trx_state(param.id);
    // check if block_id is set to a valid value, since trx_finality_status_proc does not use optionals for the block data
    const auto trx_block_valid = trx_st && trx_st->block_id != chain::block_id_type{};
-=======
-   auto trx_st = trx_finality_status_proc->get_trx_state(param.id);
->>>>>>> 90b30296
 
    return {
       trx_st ? trx_st->status : "UNKNOWN",
