#include <eosio/chain_plugin/chain_plugin.hpp>
#include <eosio/chain_plugin/trx_retry_db.hpp>
#include <eosio/producer_plugin/producer_plugin.hpp>
#include <eosio/chain/fork_database.hpp>
#include <eosio/chain/block_log.hpp>
#include <eosio/chain/exceptions.hpp>
#include <eosio/chain/authorization_manager.hpp>
#include <eosio/chain/code_object.hpp>
#include <eosio/chain/config.hpp>
#include <eosio/chain/wasm_interface.hpp>
#include <eosio/chain/resource_limits.hpp>
#include <eosio/chain/controller.hpp>
#include <eosio/chain/generated_transaction_object.hpp>
#include <eosio/chain/snapshot.hpp>
#include <eosio/chain/deep_mind.hpp>
#include <eosio/chain_plugin/trx_finality_status_processing.hpp>
#include <eosio/chain/permission_link_object.hpp>
#include <eosio/chain/global_property_object.hpp>

#include <eosio/resource_monitor_plugin/resource_monitor_plugin.hpp>

#include <chainbase/environment.hpp>

#include <boost/signals2/connection.hpp>
#include <boost/algorithm/string.hpp>
#include <boost/lexical_cast.hpp>
#include <boost/filesystem.hpp>
#include <boost/filesystem/path.hpp>

#include <fc/io/json.hpp>
#include <fc/variant.hpp>
#include <cstdlib>

// reflect chainbase::environment for --print-build-info option
FC_REFLECT_ENUM( chainbase::environment::os_t,
                 (OS_LINUX)(OS_MACOS)(OS_WINDOWS)(OS_OTHER) )
FC_REFLECT_ENUM( chainbase::environment::arch_t,
                 (ARCH_X86_64)(ARCH_ARM)(ARCH_RISCV)(ARCH_OTHER) )
FC_REFLECT(chainbase::environment, (debug)(os)(arch)(boost_version)(compiler) )

const fc::string deep_mind_logger_name("deep-mind");
eosio::chain::deep_mind_handler _deep_mind_log;

namespace eosio {

//declare operator<< and validate function for read_mode in the same namespace as read_mode itself
namespace chain {

std::ostream& operator<<(std::ostream& osm, eosio::chain::db_read_mode m) {
   if ( m == eosio::chain::db_read_mode::HEAD ) {
      osm << "head";
   } else if ( m == eosio::chain::db_read_mode::IRREVERSIBLE ) {
      osm << "irreversible";
   }

   return osm;
}

void validate(boost::any& v,
              const std::vector<std::string>& values,
              eosio::chain::db_read_mode* /* target_type */,
              int)
{
  using namespace boost::program_options;

  // Make sure no previous assignment to 'v' was made.
  validators::check_first_occurrence(v);

  // Extract the first string from 'values'. If there is more than
  // one string, it's an error, and exception will be thrown.
  std::string const& s = validators::get_single_string(values);

 if ( s == "head" ) {
     v = boost::any(eosio::chain::db_read_mode::HEAD);
  } else if ( s == "irreversible" ) {
     v = boost::any(eosio::chain::db_read_mode::IRREVERSIBLE);
  } else {
     throw validation_error(validation_error::invalid_option_value);
  }
}

std::ostream& operator<<(std::ostream& osm, eosio::chain::validation_mode m) {
   if ( m == eosio::chain::validation_mode::FULL ) {
      osm << "full";
   } else if ( m == eosio::chain::validation_mode::LIGHT ) {
      osm << "light";
   }

   return osm;
}

void validate(boost::any& v,
              const std::vector<std::string>& values,
              eosio::chain::validation_mode* /* target_type */,
              int)
{
  using namespace boost::program_options;

  // Make sure no previous assignment to 'v' was made.
  validators::check_first_occurrence(v);

  // Extract the first string from 'values'. If there is more than
  // one string, it's an error, and exception will be thrown.
  std::string const& s = validators::get_single_string(values);

  if ( s == "full" ) {
     v = boost::any(eosio::chain::validation_mode::FULL);
  } else if ( s == "light" ) {
     v = boost::any(eosio::chain::validation_mode::LIGHT);
  } else {
     throw validation_error(validation_error::invalid_option_value);
  }
}

}

using namespace eosio;
using namespace eosio::chain;
using namespace eosio::chain::config;
using namespace eosio::chain::plugin_interface;
using vm_type = wasm_interface::vm_type;
using fc::flat_map;

using boost::signals2::scoped_connection;

class chain_plugin_impl {
public:
   chain_plugin_impl()
   :pre_accepted_block_channel(app().get_channel<channels::pre_accepted_block>())
   ,accepted_block_header_channel(app().get_channel<channels::accepted_block_header>())
   ,accepted_block_channel(app().get_channel<channels::accepted_block>())
   ,irreversible_block_channel(app().get_channel<channels::irreversible_block>())
   ,accepted_transaction_channel(app().get_channel<channels::accepted_transaction>())
   ,applied_transaction_channel(app().get_channel<channels::applied_transaction>())
   ,incoming_block_sync_method(app().get_method<incoming::methods::block_sync>())
   ,incoming_transaction_async_method(app().get_method<incoming::methods::transaction_async>())
   {}

   bfs::path                        blocks_dir;
   bfs::path                        state_dir;
   bool                             readonly = false;
   flat_map<uint32_t,block_id_type> loaded_checkpoints;
   bool                             accept_transactions = false;
   bool                             api_accept_transactions = true;
   bool                             account_queries_enabled = false;

   std::optional<controller::config> chain_config;
   std::optional<controller>         chain;
   std::optional<genesis_state>      genesis;
   //txn_msg_rate_limits              rate_limits;
   std::optional<vm_type>            wasm_runtime;
   fc::microseconds                  abi_serializer_max_time_us;
   std::optional<bfs::path>          snapshot_path;


   // retained references to channels for easy publication
   channels::pre_accepted_block::channel_type&     pre_accepted_block_channel;
   channels::accepted_block_header::channel_type&  accepted_block_header_channel;
   channels::accepted_block::channel_type&         accepted_block_channel;
   channels::irreversible_block::channel_type&     irreversible_block_channel;
   channels::accepted_transaction::channel_type&   accepted_transaction_channel;
   channels::applied_transaction::channel_type&    applied_transaction_channel;

   // retained references to methods for easy calling
   incoming::methods::block_sync::method_type&        incoming_block_sync_method;
   incoming::methods::transaction_async::method_type& incoming_transaction_async_method;

   // method provider handles
   methods::get_block_by_number::method_type::handle                 get_block_by_number_provider;
   methods::get_block_by_id::method_type::handle                     get_block_by_id_provider;
   methods::get_head_block_id::method_type::handle                   get_head_block_id_provider;
   methods::get_last_irreversible_block_number::method_type::handle  get_last_irreversible_block_number_provider;

   // scoped connections for chain controller
   std::optional<scoped_connection>                                   pre_accepted_block_connection;
   std::optional<scoped_connection>                                   accepted_block_header_connection;
   std::optional<scoped_connection>                                   accepted_block_connection;
   std::optional<scoped_connection>                                   irreversible_block_connection;
   std::optional<scoped_connection>                                   accepted_transaction_connection;
   std::optional<scoped_connection>                                   applied_transaction_connection;
   std::optional<scoped_connection>                                   block_start_connection;


   std::optional<chain_apis::account_query_db>                        _account_query_db;
   const producer_plugin* producer_plug;
   std::optional<chain_apis::trx_retry_db>                            _trx_retry_db;
   chain_apis::trx_finality_status_processing_ptr                     _trx_finality_status_processing;
};

chain_plugin::chain_plugin()
:my(new chain_plugin_impl()) {
   app().register_config_type<eosio::chain::db_read_mode>();
   app().register_config_type<eosio::chain::validation_mode>();
   app().register_config_type<chainbase::pinnable_mapped_file::map_mode>();
   app().register_config_type<eosio::chain::wasm_interface::vm_type>();
}

chain_plugin::~chain_plugin(){}

void chain_plugin::set_program_options(options_description& cli, options_description& cfg)
{
   // build wasm_runtime help text
   std::string wasm_runtime_opt = "Override default WASM runtime (";
   std::string wasm_runtime_desc;
   std::string delim;
#ifdef EOSIO_EOS_VM_JIT_RUNTIME_ENABLED
   wasm_runtime_opt += " \"eos-vm-jit\"";
   wasm_runtime_desc += "\"eos-vm-jit\" : A WebAssembly runtime that compiles WebAssembly code to native x86 code prior to execution.\n";
   delim = ", ";
#endif

#ifdef EOSIO_EOS_VM_RUNTIME_ENABLED
   wasm_runtime_opt += delim + "\"eos-vm\"";
   wasm_runtime_desc += "\"eos-vm\" : A WebAssembly interpreter.\n";
   delim = ", ";
#endif

#ifdef EOSIO_EOS_VM_OC_DEVELOPER
   wasm_runtime_opt += delim + "\"eos-vm-oc\"";
   wasm_runtime_desc += "\"eos-vm-oc\" : Unsupported. Instead, use one of the other runtimes along with the option enable-eos-vm-oc.\n";
#endif
   wasm_runtime_opt += ")\n" + wasm_runtime_desc;

   std::string default_wasm_runtime_str= eosio::chain::wasm_interface::vm_type_string(eosio::chain::config::default_wasm_runtime);

   cfg.add_options()
         ("blocks-dir", bpo::value<bfs::path>()->default_value("blocks"),
          "the location of the blocks directory (absolute path or relative to application data dir)")
         ("blocks-log-stride", bpo::value<uint32_t>(),
         "split the block log file when the head block number is the multiple of the stride\n"
         "When the stride is reached, the current block log and index will be renamed '<blocks-retained-dir>/blocks-<start num>-<end num>.log/index'\n"
         "and a new current block log and index will be created with the most recent block. All files following\n"
         "this format will be used to construct an extended block log.")
         ("max-retained-block-files", bpo::value<uint32_t>(),
          "the maximum number of blocks files to retain so that the blocks in those files can be queried.\n"
          "When the number is reached, the oldest block file would be moved to archive dir or deleted if the archive dir is empty.\n"
          "The retained block log files should not be manipulated by users." )
         ("blocks-retained-dir", bpo::value<bfs::path>(),
          "the location of the blocks retained directory (absolute path or relative to blocks dir).\n"
          "If the value is empty, it is set to the value of blocks dir.")
         ("blocks-archive-dir", bpo::value<bfs::path>(),
          "the location of the blocks archive directory (absolute path or relative to blocks dir).\n"
          "If the value is empty, blocks files beyond the retained limit will be deleted.\n"
          "All files in the archive directory are completely under user's control, i.e. they won't be accessed by nodeos anymore.")
         ("fix-irreversible-blocks",
          "When the existing block log is inconsistent with the index, allows fixing the block log and index files automatically - that is, "
          "it will take the highest indexed block if it is valid; otherwise it will repair the block log and reconstruct the index.")
         ("state-dir", bpo::value<bfs::path>()->default_value(config::default_state_dir_name),
          "the location of the state directory (absolute path or relative to application data dir)")
         ("protocol-features-dir", bpo::value<bfs::path>()->default_value("protocol_features"),
          "the location of the protocol_features directory (absolute path or relative to application config dir)")
         ("checkpoint", bpo::value<vector<string>>()->composing(), "Pairs of [BLOCK_NUM,BLOCK_ID] that should be enforced as checkpoints.")
         ("wasm-runtime", bpo::value<eosio::chain::wasm_interface::vm_type>()->value_name("runtime")->notifier([](const auto& vm){
#ifndef EOSIO_EOS_VM_OC_DEVELOPER
            //throwing an exception here (like EOS_ASSERT) is just gobbled up with a "Failed to initialize" error :(
            if(vm == wasm_interface::vm_type::eos_vm_oc) {
               elog("EOS VM OC is a tier-up compiler and works in conjunction with the configured base WASM runtime. Enable EOS VM OC via 'eos-vm-oc-enable' option");
               EOS_ASSERT(false, plugin_exception, "");
            }
#endif
         })->default_value(eosio::chain::config::default_wasm_runtime, default_wasm_runtime_str), wasm_runtime_opt.c_str()
         )
         ("profile-account", boost::program_options::value<vector<string>>()->composing(),
          "The name of an account whose code will be profiled")
         ("abi-serializer-max-time-ms", bpo::value<uint32_t>()->default_value(config::default_abi_serializer_max_time_us / 1000),
          "Override default maximum ABI serialization time allowed in ms")
         ("chain-state-db-size-mb", bpo::value<uint64_t>()->default_value(config::default_state_size / (1024  * 1024)), "Maximum size (in MiB) of the chain state database")
         ("chain-state-db-guard-size-mb", bpo::value<uint64_t>()->default_value(config::default_state_guard_size / (1024  * 1024)), "Safely shut down node when free space remaining in the chain state database drops below this size (in MiB).")
         ("signature-cpu-billable-pct", bpo::value<uint32_t>()->default_value(config::default_sig_cpu_bill_pct / config::percent_1),
          "Percentage of actual signature recovery cpu to bill. Whole number percentages, e.g. 50 for 50%")
         ("chain-threads", bpo::value<uint16_t>()->default_value(config::default_controller_thread_pool_size),
          "Number of worker threads in controller thread pool")
         ("contracts-console", bpo::bool_switch()->default_value(false),
          "print contract's output to console")
         ("deep-mind", bpo::bool_switch()->default_value(false),
          "print deeper information about chain operations")
         ("actor-whitelist", boost::program_options::value<vector<string>>()->composing()->multitoken(),
          "Account added to actor whitelist (may specify multiple times)")
         ("actor-blacklist", boost::program_options::value<vector<string>>()->composing()->multitoken(),
          "Account added to actor blacklist (may specify multiple times)")
         ("contract-whitelist", boost::program_options::value<vector<string>>()->composing()->multitoken(),
          "Contract account added to contract whitelist (may specify multiple times)")
         ("contract-blacklist", boost::program_options::value<vector<string>>()->composing()->multitoken(),
          "Contract account added to contract blacklist (may specify multiple times)")
         ("action-blacklist", boost::program_options::value<vector<string>>()->composing()->multitoken(),
          "Action (in the form code::action) added to action blacklist (may specify multiple times)")
         ("key-blacklist", boost::program_options::value<vector<string>>()->composing()->multitoken(),
          "Public key added to blacklist of keys that should not be included in authorities (may specify multiple times)")
         ("sender-bypass-whiteblacklist", boost::program_options::value<vector<string>>()->composing()->multitoken(),
          "Deferred transactions sent by accounts in this list do not have any of the subjective whitelist/blacklist checks applied to them (may specify multiple times)")
         ("read-mode", boost::program_options::value<eosio::chain::db_read_mode>()->default_value(eosio::chain::db_read_mode::HEAD),
          "Database read mode (\"head\", \"irreversible\").\n"
          "In \"head\" mode: database contains state changes up to the head block; transactions received by the node are relayed if valid.\n"
          "In \"irreversible\" mode: database contains state changes up to the last irreversible block; "
          "transactions received via the P2P network are not relayed and transactions cannot be pushed via the chain API.\n"
          )
         ( "api-accept-transactions", bpo::value<bool>()->default_value(true), "Allow API transactions to be evaluated and relayed if valid.")
         ("validation-mode", boost::program_options::value<eosio::chain::validation_mode>()->default_value(eosio::chain::validation_mode::FULL),
          "Chain validation mode (\"full\" or \"light\").\n"
          "In \"full\" mode all incoming blocks will be fully validated.\n"
          "In \"light\" mode all incoming blocks headers will be fully validated; transactions in those validated blocks will be trusted \n")
         ("disable-ram-billing-notify-checks", bpo::bool_switch()->default_value(false),
          "Disable the check which subjectively fails a transaction if a contract bills more RAM to another account within the context of a notification handler (i.e. when the receiver is not the code of the action).")
#ifdef EOSIO_DEVELOPER
         ("disable-all-subjective-mitigations", bpo::bool_switch()->default_value(false),
          "Disable all subjective mitigations checks in the entire codebase.")
#endif
         ("maximum-variable-signature-length", bpo::value<uint32_t>()->default_value(16384u),
          "Subjectively limit the maximum length of variable components in a variable legnth signature to this size in bytes")
         ("trusted-producer", bpo::value<vector<string>>()->composing(), "Indicate a producer whose blocks headers signed by it will be fully validated, but transactions in those validated blocks will be trusted.")
         ("database-map-mode", bpo::value<chainbase::pinnable_mapped_file::map_mode>()->default_value(chainbase::pinnable_mapped_file::map_mode::mapped),
          "Database map mode (\"mapped\", \"heap\", or \"locked\").\n"
          "In \"mapped\" mode database is memory mapped as a file.\n"
#ifndef _WIN32
          "In \"heap\" mode database is preloaded in to swappable memory and will use huge pages if available.\n"
          "In \"locked\" mode database is preloaded, locked in to memory, and will use huge pages if available.\n"
#endif
         )

#ifdef EOSIO_EOS_VM_OC_RUNTIME_ENABLED
         ("eos-vm-oc-cache-size-mb", bpo::value<uint64_t>()->default_value(eosvmoc::config().cache_size / (1024u*1024u)), "Maximum size (in MiB) of the EOS VM OC code cache")
         ("eos-vm-oc-compile-threads", bpo::value<uint64_t>()->default_value(1u)->notifier([](const auto t) {
               if(t == 0) {
                  elog("eos-vm-oc-compile-threads must be set to a non-zero value");
                  EOS_ASSERT(false, plugin_exception, "");
               }
         }), "Number of threads to use for EOS VM OC tier-up")
         ("eos-vm-oc-enable", bpo::bool_switch(), "Enable EOS VM OC tier-up runtime")
#endif
         ("enable-account-queries", bpo::value<bool>()->default_value(false), "enable queries to find accounts by various metadata.")
         ("max-nonprivileged-inline-action-size", bpo::value<uint32_t>()->default_value(config::default_max_nonprivileged_inline_action_size), "maximum allowed size (in bytes) of an inline action for a nonprivileged account")
         ("transaction-retry-max-storage-size-gb", bpo::value<uint64_t>(),
          "Maximum size (in GiB) allowed to be allocated for the Transaction Retry feature. Setting above 0 enables this feature.")
         ("transaction-retry-interval-sec", bpo::value<uint32_t>()->default_value(20),
          "How often, in seconds, to resend an incoming transaction to network if not seen in a block.")
         ("transaction-retry-max-expiration-sec", bpo::value<uint32_t>()->default_value(120),
          "Maximum allowed transaction expiration for retry transactions, will retry transactions up to this value.")
         ("transaction-finality-status-max-storage-size-gb", bpo::value<uint64_t>(),
          "Maximum size (in GiB) allowed to be allocated for the Transaction Finality Status feature. Setting above 0 enables this feature.")
         ("transaction-finality-status-success-duration-sec", bpo::value<uint64_t>()->default_value(config::default_max_transaction_finality_status_success_duration_sec),
          "Duration (in seconds) a successful transaction's Finality Status will remain available from being first identified.")
         ("transaction-finality-status-failure-duration-sec", bpo::value<uint64_t>()->default_value(config::default_max_transaction_finality_status_failure_duration_sec),
          "Duration (in seconds) a failed transaction's Finality Status will remain available from being first identified.")
         ("integrity-hash-on-start", bpo::bool_switch(), "Log the state integrity hash on startup")
         ("integrity-hash-on-stop", bpo::bool_switch(), "Log the state integrity hash on shutdown");

    cfg.add_options()("block-log-retain-blocks", bpo::value<uint32_t>(), "If set to greater than 0, periodically prune the block log to store only configured number of most recent blocks.\n"
        "If set to 0, no blocks are be written to the block log; block log file is removed after startup.");


// TODO: rate limiting
         /*("per-authorized-account-transaction-msg-rate-limit-time-frame-sec", bpo::value<uint32_t>()->default_value(default_per_auth_account_time_frame_seconds),
          "The time frame, in seconds, that the per-authorized-account-transaction-msg-rate-limit is imposed over.")
         ("per-authorized-account-transaction-msg-rate-limit", bpo::value<uint32_t>()->default_value(default_per_auth_account),
          "Limits the maximum rate of transaction messages that an account is allowed each per-authorized-account-transaction-msg-rate-limit-time-frame-sec.")
          ("per-code-account-transaction-msg-rate-limit-time-frame-sec", bpo::value<uint32_t>()->default_value(default_per_code_account_time_frame_seconds),
           "The time frame, in seconds, that the per-code-account-transaction-msg-rate-limit is imposed over.")
          ("per-code-account-transaction-msg-rate-limit", bpo::value<uint32_t>()->default_value(default_per_code_account),
           "Limits the maximum rate of transaction messages that an account's code is allowed each per-code-account-transaction-msg-rate-limit-time-frame-sec.")*/

   cli.add_options()
         ("genesis-json", bpo::value<bfs::path>(), "File to read Genesis State from")
         ("genesis-timestamp", bpo::value<string>(), "override the initial timestamp in the Genesis State file")
         ("print-genesis-json", bpo::bool_switch()->default_value(false),
          "extract genesis_state from blocks.log as JSON, print to console, and exit")
         ("extract-genesis-json", bpo::value<bfs::path>(),
          "extract genesis_state from blocks.log as JSON, write into specified file, and exit")
         ("print-build-info", bpo::bool_switch()->default_value(false),
          "print build environment information to console as JSON and exit")
         ("extract-build-info", bpo::value<bfs::path>(),
          "extract build environment information as JSON, write into specified file, and exit")
         ("force-all-checks", bpo::bool_switch()->default_value(false),
          "do not skip any validation checks while replaying blocks (useful for replaying blocks from untrusted source)")
         ("disable-replay-opts", bpo::bool_switch()->default_value(false),
          "disable optimizations that specifically target replay")
         ("replay-blockchain", bpo::bool_switch()->default_value(false),
          "clear chain state database and replay all blocks")
         ("hard-replay-blockchain", bpo::bool_switch()->default_value(false),
          "clear chain state database, recover as many blocks as possible from the block log, and then replay those blocks")
         ("delete-all-blocks", bpo::bool_switch()->default_value(false),
          "clear chain state database and block log")
         ("truncate-at-block", bpo::value<uint32_t>()->default_value(0),
          "stop hard replay / block log recovery at this block number (if set to non-zero number)")
         ("terminate-at-block", bpo::value<uint32_t>()->default_value(0),
          "terminate after reaching this block number (if set to a non-zero number)")
         ("snapshot", bpo::value<bfs::path>(), "File to read Snapshot State from")
         ;

}

#define LOAD_VALUE_SET(options, op_name, container) \
if( options.count(op_name) ) { \
   const std::vector<std::string>& ops = options[op_name].as<std::vector<std::string>>(); \
   for( const auto& v : ops ) { \
      container.emplace( eosio::chain::name( v ) ); \
   } \
}

fc::time_point calculate_genesis_timestamp( string tstr ) {
   fc::time_point genesis_timestamp;
   if( strcasecmp (tstr.c_str(), "now") == 0 ) {
      genesis_timestamp = fc::time_point::now();
   } else {
      genesis_timestamp = time_point::from_iso_string( tstr );
   }

   auto epoch_us = genesis_timestamp.time_since_epoch().count();
   auto diff_us = epoch_us % config::block_interval_us;
   if (diff_us > 0) {
      auto delay_us = (config::block_interval_us - diff_us);
      genesis_timestamp += fc::microseconds(delay_us);
      dlog("pausing ${us} microseconds to the next interval",("us",delay_us));
   }

   ilog( "Adjusting genesis timestamp to ${timestamp}", ("timestamp", genesis_timestamp) );
   return genesis_timestamp;
}

void clear_directory_contents( const fc::path& p ) {
   using boost::filesystem::directory_iterator;

   if( !fc::is_directory( p ) )
      return;

   for( directory_iterator enditr, itr{p}; itr != enditr; ++itr ) {
      fc::remove_all( itr->path() );
   }
}

void clear_chainbase_files( const fc::path& p ) {
   if( !fc::is_directory( p ) )
      return;

   fc::remove( p / "shared_memory.bin" );
   fc::remove( p / "shared_memory.meta" );
}

namespace {
  // This can be removed when versions of eosio that support reversible chainbase state file no longer supported.
  void upgrade_from_reversible_to_fork_db(chain_plugin_impl* my) {
     namespace bfs = boost::filesystem;
     bfs::path old_fork_db = my->chain_config->state_dir / config::forkdb_filename;
     bfs::path new_fork_db = my->blocks_dir / config::reversible_blocks_dir_name / config::forkdb_filename;
     if( bfs::exists( old_fork_db ) && bfs::is_regular_file( old_fork_db ) ) {
        bool copy_file = false;
        if( bfs::exists( new_fork_db ) && bfs::is_regular_file( new_fork_db ) ) {
           if( bfs::last_write_time( old_fork_db ) > bfs::last_write_time( new_fork_db ) ) {
              copy_file = true;
           }
        } else {
           copy_file = true;
           bfs::create_directories( my->blocks_dir / config::reversible_blocks_dir_name );
        }
        if( copy_file ) {
           fc::rename( old_fork_db, new_fork_db );
        } else {
           fc::remove( old_fork_db );
        }
     }
  }
}

void
chain_plugin::do_hard_replay(const variables_map& options) {
         ilog( "Hard replay requested: deleting state database" );
         clear_directory_contents( my->chain_config->state_dir );
         auto backup_dir = block_log::repair_log( my->blocks_dir, options.at( "truncate-at-block" ).as<uint32_t>(), config::reversible_blocks_dir_name);
}

void chain_plugin::plugin_initialize(const variables_map& options) {
   ilog("initializing chain plugin");

   try {
      try {
         genesis_state gs; // Check if EOSIO_ROOT_KEY is bad
      } catch ( const std::exception& ) {
         elog( "EOSIO_ROOT_KEY ('${root_key}') is invalid. Recompile with a valid public key.",
               ("root_key", genesis_state::eosio_root_key));
         throw;
      }

      my->chain_config = controller::config();

      if( options.at( "print-build-info" ).as<bool>() || options.count( "extract-build-info") ) {
         if( options.at( "print-build-info" ).as<bool>() ) {
            ilog( "Build environment JSON:\n${e}", ("e", json::to_pretty_string( chainbase::environment() )) );
         }
         if( options.count( "extract-build-info") ) {
            auto p = options.at( "extract-build-info" ).as<bfs::path>();

            if( p.is_relative()) {
               p = bfs::current_path() / p;
            }

            EOS_ASSERT( fc::json::save_to_file( chainbase::environment(), p, true ), misc_exception,
                        "Error occurred while writing build info JSON to '${path}'",
                        ("path", p.generic_string())
            );

            ilog( "Saved build info JSON to '${path}'", ("path", p.generic_string()) );
         }

         EOS_THROW( node_management_success, "reported build environment information" );
      }

      LOAD_VALUE_SET( options, "sender-bypass-whiteblacklist", my->chain_config->sender_bypass_whiteblacklist );
      LOAD_VALUE_SET( options, "actor-whitelist", my->chain_config->actor_whitelist );
      LOAD_VALUE_SET( options, "actor-blacklist", my->chain_config->actor_blacklist );
      LOAD_VALUE_SET( options, "contract-whitelist", my->chain_config->contract_whitelist );
      LOAD_VALUE_SET( options, "contract-blacklist", my->chain_config->contract_blacklist );

      LOAD_VALUE_SET( options, "trusted-producer", my->chain_config->trusted_producers );

      if( options.count( "action-blacklist" )) {
         const std::vector<std::string>& acts = options["action-blacklist"].as<std::vector<std::string>>();
         auto& list = my->chain_config->action_blacklist;
         for( const auto& a : acts ) {
            auto pos = a.find( "::" );
            EOS_ASSERT( pos != std::string::npos, plugin_config_exception, "Invalid entry in action-blacklist: '${a}'", ("a", a));
            account_name code( a.substr( 0, pos ));
            action_name act( a.substr( pos + 2 ));
            list.emplace( code, act );
         }
      }

      if( options.count( "key-blacklist" )) {
         const std::vector<std::string>& keys = options["key-blacklist"].as<std::vector<std::string>>();
         auto& list = my->chain_config->key_blacklist;
         for( const auto& key_str : keys ) {
            list.emplace( key_str );
         }
      }

      if( options.count( "blocks-dir" )) {
         auto bld = options.at( "blocks-dir" ).as<bfs::path>();
         if( bld.is_relative())
            my->blocks_dir = app().data_dir() / bld;
         else
            my->blocks_dir = bld;
      }

      if( options.count( "state-dir" )) {
         auto sd = options.at( "state-dir" ).as<bfs::path>();
         if( sd.is_relative())
            my->state_dir = app().data_dir() / sd;
         else
            my->state_dir = sd;
      }

      protocol_feature_set pfs;
      {
         fc::path protocol_features_dir;
         auto pfd = options.at( "protocol-features-dir" ).as<bfs::path>();
         if( pfd.is_relative())
            protocol_features_dir = app().config_dir() / pfd;
         else
            protocol_features_dir = pfd;

         pfs = initialize_protocol_features( protocol_features_dir );
      }

      if( options.count("checkpoint") ) {
         auto cps = options.at("checkpoint").as<vector<string>>();
         my->loaded_checkpoints.reserve(cps.size());
         for( const auto& cp : cps ) {
            auto item = fc::json::from_string(cp).as<std::pair<uint32_t,block_id_type>>();
            auto itr = my->loaded_checkpoints.find(item.first);
            if( itr != my->loaded_checkpoints.end() ) {
               EOS_ASSERT( itr->second == item.second,
                           plugin_config_exception,
                          "redefining existing checkpoint at block number ${num}: original: ${orig} new: ${new}",
                          ("num", item.first)("orig", itr->second)("new", item.second)
               );
            } else {
               my->loaded_checkpoints[item.first] = item.second;
            }
         }
      }

      if( options.count( "wasm-runtime" ))
         my->wasm_runtime = options.at( "wasm-runtime" ).as<vm_type>();

      LOAD_VALUE_SET( options, "profile-account", my->chain_config->profile_accounts );

      my->abi_serializer_max_time_us = fc::microseconds(options.at("abi-serializer-max-time-ms").as<uint32_t>() * 1000);

      my->chain_config->blocks_dir = my->blocks_dir;
      my->chain_config->state_dir = my->state_dir;
      my->chain_config->read_only = my->readonly;

      if (auto resmon_plugin = app().find_plugin<resource_monitor_plugin>()) {
        resmon_plugin->monitor_directory(my->chain_config->blocks_dir);
        resmon_plugin->monitor_directory(my->chain_config->state_dir);
      }

      if( options.count( "chain-state-db-size-mb" ))
         my->chain_config->state_size = options.at( "chain-state-db-size-mb" ).as<uint64_t>() * 1024 * 1024;

      if( options.count( "chain-state-db-guard-size-mb" ))
         my->chain_config->state_guard_size = options.at( "chain-state-db-guard-size-mb" ).as<uint64_t>() * 1024 * 1024;

      if( options.count( "max-nonprivileged-inline-action-size" ))
         my->chain_config->max_nonprivileged_inline_action_size = options.at( "max-nonprivileged-inline-action-size" ).as<uint32_t>();

      if( options.count( "transaction-finality-status-max-storage-size-gb" )) {
         const uint64_t max_storage_size = options.at( "transaction-finality-status-max-storage-size-gb" ).as<uint64_t>() * 1024 * 1024 * 1024;
         if (max_storage_size > 0) {
            const fc::microseconds success_duration = fc::seconds(options.at( "transaction-finality-status-success-duration-sec" ).as<uint64_t>());
            const fc::microseconds failure_duration = fc::seconds(options.at( "transaction-finality-status-failure-duration-sec" ).as<uint64_t>());
            my->_trx_finality_status_processing.reset(
               new chain_apis::trx_finality_status_processing(max_storage_size, success_duration, failure_duration));
         }
      }

      if( options.count( "chain-threads" )) {
         my->chain_config->thread_pool_size = options.at( "chain-threads" ).as<uint16_t>();
         EOS_ASSERT( my->chain_config->thread_pool_size > 0, plugin_config_exception,
                     "chain-threads ${num} must be greater than 0", ("num", my->chain_config->thread_pool_size) );
      }

      my->chain_config->sig_cpu_bill_pct = options.at("signature-cpu-billable-pct").as<uint32_t>();
      EOS_ASSERT( my->chain_config->sig_cpu_bill_pct >= 0 && my->chain_config->sig_cpu_bill_pct <= 100, plugin_config_exception,
                  "signature-cpu-billable-pct must be 0 - 100, ${pct}", ("pct", my->chain_config->sig_cpu_bill_pct) );
      my->chain_config->sig_cpu_bill_pct *= config::percent_1;

      if( my->wasm_runtime )
         my->chain_config->wasm_runtime = *my->wasm_runtime;

      my->chain_config->force_all_checks = options.at( "force-all-checks" ).as<bool>();
      my->chain_config->disable_replay_opts = options.at( "disable-replay-opts" ).as<bool>();
      my->chain_config->contracts_console = options.at( "contracts-console" ).as<bool>();
      my->chain_config->allow_ram_billing_in_notify = options.at( "disable-ram-billing-notify-checks" ).as<bool>();

#ifdef EOSIO_DEVELOPER
      my->chain_config->disable_all_subjective_mitigations = options.at( "disable-all-subjective-mitigations" ).as<bool>();
#endif

      my->chain_config->maximum_variable_signature_length = options.at( "maximum-variable-signature-length" ).as<uint32_t>();

      if( options.count( "terminate-at-block" ))
         my->chain_config->terminate_at_block = options.at( "terminate-at-block" ).as<uint32_t>();

      if( options.count( "extract-genesis-json" ) || options.at( "print-genesis-json" ).as<bool>()) {
         std::optional<genesis_state> gs;

         if( fc::exists( my->blocks_dir / "blocks.log" )) {
            gs = block_log::extract_genesis_state( my->blocks_dir );
            EOS_ASSERT( gs,
                        plugin_config_exception,
                        "Block log at '${path}' does not contain a genesis state, it only has the chain-id.",
                        ("path", (my->blocks_dir / "blocks.log").generic_string())
            );
         } else {
            wlog( "No blocks.log found at '${p}'. Using default genesis state.",
                  ("p", (my->blocks_dir / "blocks.log").generic_string()));
            gs.emplace();
         }

         if( options.at( "print-genesis-json" ).as<bool>()) {
            ilog( "Genesis JSON:\n${genesis}", ("genesis", json::to_pretty_string( *gs )));
         }

         if( options.count( "extract-genesis-json" )) {
            auto p = options.at( "extract-genesis-json" ).as<bfs::path>();

            if( p.is_relative()) {
               p = bfs::current_path() / p;
            }

            EOS_ASSERT( fc::json::save_to_file( *gs, p, true ),
                        misc_exception,
                        "Error occurred while writing genesis JSON to '${path}'",
                        ("path", p.generic_string())
            );

            ilog( "Saved genesis JSON to '${path}'", ("path", p.generic_string()) );
         }

         EOS_THROW( extract_genesis_state_exception, "extracted genesis state from blocks.log" );
      }

      // move fork_db to new location
      upgrade_from_reversible_to_fork_db( my.get() );

      bool has_partitioned_block_log_options = options.count("blocks-retained-dir") ||  options.count("blocks-archive-dir")
         || options.count("blocks-log-stride") || options.count("max-retained-block-files");
      bool has_retain_blocks_option = options.count("block-log-retain-blocks");
<<<<<<< HEAD
      bool has_fix_irreversible_blocks_option = options.count("fix-irreversible-blocks");

      EOS_ASSERT(!has_partitioned_block_log_options || !has_retain_blocks_option, plugin_config_exception,
         "block-log-retain-blocks cannot be specified together with blocks-retained-dir, blocks-archive-dir or blocks-log-stride or max-retained-block-files.");
      EOS_ASSERT(!has_fix_irreversible_blocks_option || !has_retain_blocks_option, plugin_config_exception,
         "block-log-retain-blocks cannot be specified together with fix-irreversible-blocks.");
=======

      EOS_ASSERT(!has_partitioned_block_log_options || !has_retain_blocks_option, plugin_config_exception,
         "block-log-retain-blocks cannot be specified together with blocks-retained-dir, blocks-archive-dir or blocks-log-stride or max-retained-block-files.");
>>>>>>> bd664892


      if (has_partitioned_block_log_options) {
         my->chain_config->blog = eosio::chain::partitioned_blocklog_config{
            .retained_dir = options.count("blocks-retained-dir") ? options.at("blocks-retained-dir").as<bfs::path>()
                                                                 : bfs::path(""),
            .archive_dir  = options.count("blocks-archive-dir") ? options.at("blocks-archive-dir").as<bfs::path>()
                                                                : bfs::path("archive"),
            .stride       = options.count("blocks-log-stride") ? options.at("blocks-log-stride").as<uint32_t>()
                                                               : UINT32_MAX,
            .max_retained_files = options.count("max-retained-block-files")
                                        ? options.at("max-retained-block-files").as<uint32_t>()
                                        : UINT32_MAX,
<<<<<<< HEAD
            .fix_irreversible_blocks =
                  options.count("fix-irreversible-blocks") ? options.at("fix-irreversible-blocks").as<bool>() : false
         };
      } else if (has_fix_irreversible_blocks_option) {
         my->chain_config->blog = eosio::chain::basic_blocklog_config{
            .fix_irreversible_blocks = options.at("fix-irreversible-blocks").as<bool>()
=======
>>>>>>> bd664892
         };
      } else if(has_retain_blocks_option) {
         uint32_t block_log_retain_blocks = options.at("block-log-retain-blocks").as<uint32_t>();
         if (block_log_retain_blocks == 0)
            my->chain_config->blog = eosio::chain::empty_blocklog_config{};
         else {
            EOS_ASSERT(cfile::supports_hole_punching(), plugin_config_exception,
                       "block-log-retain-blocks cannot be greater than 0 because the file system does not support hole "
                       "punching");
            my->chain_config->blog = eosio::chain::prune_blocklog_config{ .prune_blocks = block_log_retain_blocks };
         }
      }

      if( options.at( "delete-all-blocks" ).as<bool>()) {
         ilog( "Deleting state database and blocks" );
         if( options.at( "truncate-at-block" ).as<uint32_t>() > 0 )
            wlog( "The --truncate-at-block option does not make sense when deleting all blocks." );
         clear_directory_contents( my->chain_config->state_dir );
         clear_directory_contents( my->blocks_dir );
      } else if( options.at( "hard-replay-blockchain" ).as<bool>()) {
         do_hard_replay(options);
      } else if( options.at( "replay-blockchain" ).as<bool>()) {
         ilog( "Replay requested: deleting state database" );
         if( options.at( "truncate-at-block" ).as<uint32_t>() > 0 )
            wlog( "The --truncate-at-block option does not work for a regular replay of the blockchain." );
         clear_chainbase_files( my->chain_config->state_dir );
      } else if( options.at( "truncate-at-block" ).as<uint32_t>() > 0 ) {
         wlog( "The --truncate-at-block option can only be used with --hard-replay-blockchain." );
      }

      std::optional<chain_id_type> chain_id;
      if (options.count( "snapshot" )) {
         my->snapshot_path = options.at( "snapshot" ).as<bfs::path>();
         EOS_ASSERT( fc::exists(*my->snapshot_path), plugin_config_exception,
                     "Cannot load snapshot, ${name} does not exist", ("name", my->snapshot_path->generic_string()) );

         // recover genesis information from the snapshot
         // used for validation code below
         auto infile = std::ifstream(my->snapshot_path->generic_string(), (std::ios::in | std::ios::binary));
         istream_snapshot_reader reader(infile);
         reader.validate();
         chain_id = controller::extract_chain_id(reader);
         infile.close();

         EOS_ASSERT( options.count( "genesis-timestamp" ) == 0,
                 plugin_config_exception,
                 "--snapshot is incompatible with --genesis-timestamp as the snapshot contains genesis information");
         EOS_ASSERT( options.count( "genesis-json" ) == 0,
                     plugin_config_exception,
                     "--snapshot is incompatible with --genesis-json as the snapshot contains genesis information");

         auto shared_mem_path = my->chain_config->state_dir / "shared_memory.bin";
         EOS_ASSERT( !fc::is_regular_file(shared_mem_path),
                 plugin_config_exception,
                 "Snapshot can only be used to initialize an empty database." );

         if( fc::is_regular_file( my->blocks_dir / "blocks.log" )) {
            auto block_log_genesis = block_log::extract_genesis_state(my->blocks_dir);
            if( block_log_genesis ) {
               const auto& block_log_chain_id = block_log_genesis->compute_chain_id();
               EOS_ASSERT( *chain_id == block_log_chain_id,
                           plugin_config_exception,
                           "snapshot chain ID (${snapshot_chain_id}) does not match the chain ID from the genesis state in the block log (${block_log_chain_id})",
                           ("snapshot_chain_id",  *chain_id)
                           ("block_log_chain_id", block_log_chain_id)
               );
            } else {
               const auto& block_log_chain_id = block_log::extract_chain_id(my->blocks_dir);
               EOS_ASSERT( *chain_id == block_log_chain_id,
                           plugin_config_exception,
                           "snapshot chain ID (${snapshot_chain_id}) does not match the chain ID (${block_log_chain_id}) in the block log",
                           ("snapshot_chain_id",  *chain_id)
                           ("block_log_chain_id", block_log_chain_id)
               );
            }
         }

      } else {

         chain_id = controller::extract_chain_id_from_db( my->chain_config->state_dir );

         std::optional<genesis_state> block_log_genesis;
         std::optional<chain_id_type> block_log_chain_id;

         if( fc::is_regular_file( my->blocks_dir / "blocks.log" ) ) {
            block_log_genesis = block_log::extract_genesis_state( my->blocks_dir );
            if( block_log_genesis ) {
               block_log_chain_id = block_log_genesis->compute_chain_id();
            } else {
               block_log_chain_id = block_log::extract_chain_id( my->blocks_dir );
            }

            if( chain_id ) {
               EOS_ASSERT( *block_log_chain_id == *chain_id, block_log_exception,
                           "Chain ID in blocks.log (${block_log_chain_id}) does not match the existing "
                           " chain ID in state (${state_chain_id}).",
                           ("block_log_chain_id", *block_log_chain_id)
                           ("state_chain_id", *chain_id)
               );
            } else if (block_log_genesis) {
               ilog( "Starting fresh blockchain state using genesis state extracted from blocks.log." );
               my->genesis = block_log_genesis;
               // Delay setting chain_id until later so that the code handling genesis-json below can know
               // that chain_id still only represents a chain ID extracted from the state (assuming it exists).
            }
         }

         if( options.count( "genesis-json" ) ) {
            bfs::path genesis_file = options.at( "genesis-json" ).as<bfs::path>();
            if( genesis_file.is_relative()) {
               genesis_file = bfs::current_path() / genesis_file;
            }

            EOS_ASSERT( fc::is_regular_file( genesis_file ),
                        plugin_config_exception,
                       "Specified genesis file '${genesis}' does not exist.",
                       ("genesis", genesis_file.generic_string()));

            genesis_state provided_genesis = fc::json::from_file( genesis_file ).as<genesis_state>();

            if( options.count( "genesis-timestamp" ) ) {
               provided_genesis.initial_timestamp = calculate_genesis_timestamp( options.at( "genesis-timestamp" ).as<string>() );

               ilog( "Using genesis state provided in '${genesis}' but with adjusted genesis timestamp",
                     ("genesis", genesis_file.generic_string()) );
            } else {
               ilog( "Using genesis state provided in '${genesis}'", ("genesis", genesis_file.generic_string()));
            }

            if( block_log_genesis ) {
               EOS_ASSERT( *block_log_genesis == provided_genesis, plugin_config_exception,
                           "Genesis state, provided via command line arguments, does not match the existing genesis state"
                           " in blocks.log. It is not necessary to provide genesis state arguments when a full blocks.log "
                           "file already exists."
               );
            } else {
               const auto& provided_genesis_chain_id = provided_genesis.compute_chain_id();
               if( chain_id ) {
                  EOS_ASSERT( provided_genesis_chain_id == *chain_id, plugin_config_exception,
                              "Genesis state, provided via command line arguments, has a chain ID (${provided_genesis_chain_id}) "
                              "that does not match the existing chain ID in the database state (${state_chain_id}). "
                              "It is not necessary to provide genesis state arguments when an initialized database state already exists.",
                              ("provided_genesis_chain_id", provided_genesis_chain_id)
                              ("state_chain_id", *chain_id)
                  );
               } else {
                  if( block_log_chain_id ) {
                     EOS_ASSERT( provided_genesis_chain_id == *block_log_chain_id, plugin_config_exception,
                                 "Genesis state, provided via command line arguments, has a chain ID (${provided_genesis_chain_id}) "
                                 "that does not match the existing chain ID in blocks.log (${block_log_chain_id}).",
                                 ("provided_genesis_chain_id", provided_genesis_chain_id)
                                 ("block_log_chain_id", *block_log_chain_id)
                     );
                  }

                  chain_id = provided_genesis_chain_id;

                  ilog( "Starting fresh blockchain state using provided genesis state." );
                  my->genesis = std::move(provided_genesis);
               }
            }
         } else {
            EOS_ASSERT( options.count( "genesis-timestamp" ) == 0,
                        plugin_config_exception,
                        "--genesis-timestamp is only valid if also passed in with --genesis-json");
         }

         if( !chain_id ) {
            if( my->genesis ) {
               // Uninitialized state database and genesis state extracted from block log
               chain_id = my->genesis->compute_chain_id();
            } else {
               // Uninitialized state database and no genesis state provided

               EOS_ASSERT( !block_log_chain_id, plugin_config_exception,
                           "Genesis state is necessary to initialize fresh blockchain state but genesis state could not be "
                           "found in the blocks log. Please either load from snapshot or find a blocks log that starts "
                           "from genesis."
               );

               ilog( "Starting fresh blockchain state using default genesis state." );
               my->genesis.emplace();
               chain_id = my->genesis->compute_chain_id();
            }
         }
      }

      if ( options.count("read-mode") ) {
         my->chain_config->read_mode = options.at("read-mode").as<db_read_mode>();
      }
      my->api_accept_transactions = options.at( "api-accept-transactions" ).as<bool>();

      if( my->chain_config->read_mode == db_read_mode::IRREVERSIBLE ) {
         if( my->api_accept_transactions ) {
            my->api_accept_transactions = false;
            wlog( "api-accept-transactions set to false due to read-mode: irreversible" );
         }
      }
      if( my->api_accept_transactions ) {
         enable_accept_transactions();
      }

      if ( options.count("validation-mode") ) {
         my->chain_config->block_validation_mode = options.at("validation-mode").as<validation_mode>();
      }

      my->chain_config->db_map_mode = options.at("database-map-mode").as<pinnable_mapped_file::map_mode>();

#ifdef EOSIO_EOS_VM_OC_RUNTIME_ENABLED
      if( options.count("eos-vm-oc-cache-size-mb") )
         my->chain_config->eosvmoc_config.cache_size = options.at( "eos-vm-oc-cache-size-mb" ).as<uint64_t>() * 1024u * 1024u;
      if( options.count("eos-vm-oc-compile-threads") )
         my->chain_config->eosvmoc_config.threads = options.at("eos-vm-oc-compile-threads").as<uint64_t>();
      if( options["eos-vm-oc-enable"].as<bool>() )
         my->chain_config->eosvmoc_tierup = true;
#endif

      my->account_queries_enabled = options.at("enable-account-queries").as<bool>();

      my->chain_config->integrity_hash_on_start = options.at("integrity-hash-on-start").as<bool>();
      my->chain_config->integrity_hash_on_stop = options.at("integrity-hash-on-stop").as<bool>();

      my->chain.emplace( *my->chain_config, std::move(pfs), *chain_id );

      if( options.count( "transaction-retry-max-storage-size-gb" )) {
         EOS_ASSERT( !options.count( "producer-name"), plugin_config_exception,
                     "Transaction retry not allowed on producer nodes." );
         const uint64_t max_storage_size = options.at( "transaction-retry-max-storage-size-gb" ).as<uint64_t>() * 1024 * 1024 * 1024;
         if( max_storage_size > 0 ) {
            const uint32_t p2p_dedup_time_s = options.at( "p2p-dedup-cache-expire-time-sec" ).as<uint32_t>();
            const uint32_t trx_retry_interval = options.at( "transaction-retry-interval-sec" ).as<uint32_t>();
            const uint32_t trx_retry_max_expire = options.at( "transaction-retry-max-expiration-sec" ).as<uint32_t>();
            EOS_ASSERT( trx_retry_interval >= 2 * p2p_dedup_time_s, plugin_config_exception,
                        "transaction-retry-interval-sec ${ri} must be greater than 2 times p2p-dedup-cache-expire-time-sec ${dd}",
                        ("ri", trx_retry_interval)("dd", p2p_dedup_time_s) );
            EOS_ASSERT( trx_retry_max_expire > trx_retry_interval, plugin_config_exception,
                        "transaction-retry-max-expiration-sec ${m} should be configured larger than transaction-retry-interval-sec ${i}",
                        ("m", trx_retry_max_expire)("i", trx_retry_interval) );
            my->_trx_retry_db.emplace( *my->chain, max_storage_size,
                                       fc::seconds(trx_retry_interval), fc::seconds(trx_retry_max_expire),
                                       my->abi_serializer_max_time_us );
         }
      }

      // initialize deep mind logging
      if ( options.at( "deep-mind" ).as<bool>() ) {
         // The actual `fc::dmlog_appender` implementation that is currently used by deep mind
         // logger is using `stdout` to prints it's log line out. Deep mind logging outputs
         // massive amount of data out of the process, which can lead under pressure to some
         // of the system calls (i.e. `fwrite`) to fail abruptly without fully writing the
         // entire line.
         //
         // Recovering from errors on a buffered (line or full) and continuing retrying write
         // is merely impossible to do right, because the buffer is actually held by the
         // underlying `libc` implementation nor the operation system.
         //
         // To ensure good functionalities of deep mind tracer, the `stdout` is made unbuffered
         // and the actual `fc::dmlog_appender` deals with retry when facing error, enabling a much
         // more robust deep mind output.
         //
         // Changing the standard `stdout` behavior from buffered to unbuffered can is disruptive
         // and can lead to weird scenarios in the logging process if `stdout` is used there too.
         //
         // In a future version, the `fc::dmlog_appender` implementation will switch to a `FIFO` file
         // approach, which will remove the dependency on `stdout` and hence this call.
         //
         // For the time being, when `deep-mind = true` is activated, we set `stdout` here to
         // be an unbuffered I/O stream.
         setbuf(stdout, NULL);

         //verify configuration is correct
         EOS_ASSERT( options.at("api-accept-transactions").as<bool>() == false, plugin_config_exception,
            "api-accept-transactions must be set to false in order to enable deep-mind logging.");

         EOS_ASSERT( options.at("p2p-accept-transactions").as<bool>() == false, plugin_config_exception,
            "p2p-accept-transactions must be set to false in order to enable deep-mind logging.");

         my->chain->enable_deep_mind( &_deep_mind_log );
      }

      // set up method providers
      my->get_block_by_number_provider = app().get_method<methods::get_block_by_number>().register_provider(
            [this]( uint32_t block_num ) -> signed_block_ptr {
               return my->chain->fetch_block_by_number( block_num );
            } );

      my->get_block_by_id_provider = app().get_method<methods::get_block_by_id>().register_provider(
            [this]( block_id_type id ) -> signed_block_ptr {
               return my->chain->fetch_block_by_id( id );
            } );

      my->get_head_block_id_provider = app().get_method<methods::get_head_block_id>().register_provider( [this]() {
         return my->chain->head_block_id();
      } );

      my->get_last_irreversible_block_number_provider = app().get_method<methods::get_last_irreversible_block_number>().register_provider(
            [this]() {
               return my->chain->last_irreversible_block_num();
            } );

      // relay signals to channels
      my->pre_accepted_block_connection = my->chain->pre_accepted_block.connect([this](const signed_block_ptr& blk) {
         auto itr = my->loaded_checkpoints.find( blk->block_num() );
         if( itr != my->loaded_checkpoints.end() ) {
            auto id = blk->calculate_id();
            EOS_ASSERT( itr->second == id, checkpoint_exception,
                        "Checkpoint does not match for block number ${num}: expected: ${expected} actual: ${actual}",
                        ("num", blk->block_num())("expected", itr->second)("actual", id)
            );
         }

         my->pre_accepted_block_channel.publish(priority::medium, blk);
      });

      my->accepted_block_header_connection = my->chain->accepted_block_header.connect(
            [this]( const block_state_ptr& blk ) {
               my->accepted_block_header_channel.publish( priority::medium, blk );
            } );

      my->accepted_block_connection = my->chain->accepted_block.connect( [this]( const block_state_ptr& blk ) {
         if (my->_account_query_db) {
            my->_account_query_db->commit_block(blk);
         }

         if (my->_trx_retry_db) {
            my->_trx_retry_db->on_accepted_block(blk);
         }

         if (my->_trx_finality_status_processing) {
            my->_trx_finality_status_processing->signal_accepted_block(blk);
         }

         my->accepted_block_channel.publish( priority::high, blk );
      } );

      my->irreversible_block_connection = my->chain->irreversible_block.connect( [this]( const block_state_ptr& blk ) {
         if (my->_trx_retry_db) {
            my->_trx_retry_db->on_irreversible_block(blk);
         }

         if (my->_trx_finality_status_processing) {
            my->_trx_finality_status_processing->signal_irreversible_block(blk);
         }

         my->irreversible_block_channel.publish( priority::low, blk );
      } );

      my->accepted_transaction_connection = my->chain->accepted_transaction.connect(
            [this]( const transaction_metadata_ptr& meta ) {
               my->accepted_transaction_channel.publish( priority::low, meta );
            } );

      my->applied_transaction_connection = my->chain->applied_transaction.connect(
            [this]( std::tuple<const transaction_trace_ptr&, const packed_transaction_ptr&> t ) {
               if (my->_account_query_db) {
                  my->_account_query_db->cache_transaction_trace(std::get<0>(t));
               }

               if (my->_trx_retry_db) {
                  my->_trx_retry_db->on_applied_transaction(std::get<0>(t), std::get<1>(t));
               }

               if (my->_trx_finality_status_processing) {
                  my->_trx_finality_status_processing->signal_applied_transaction(std::get<0>(t), std::get<1>(t));
               }

               my->applied_transaction_channel.publish( priority::low, std::get<0>(t) );
            } );

      if (my->_trx_finality_status_processing || my->_trx_retry_db) {
         my->block_start_connection = my->chain->block_start.connect(
            [this]( uint32_t block_num ) {
               if (my->_trx_retry_db) {
                  my->_trx_retry_db->on_block_start(block_num);
               }
               if (my->_trx_finality_status_processing) {
                  my->_trx_finality_status_processing->signal_block_start( block_num );
               }
            } );
      }
      my->chain->add_indices();
   } FC_LOG_AND_RETHROW()

}

void chain_plugin::plugin_startup()
{ try {
   handle_sighup(); // Sets loggers

   EOS_ASSERT( my->chain_config->read_mode != db_read_mode::IRREVERSIBLE || !accept_transactions(), plugin_config_exception,
               "read-mode = irreversible. transactions should not be enabled by enable_accept_transactions" );
   try {
      my->producer_plug = app().find_plugin<producer_plugin>();
      EOS_ASSERT(my->producer_plug, plugin_exception, "Failed to find producer_plugin");

      auto shutdown = [](){ return app().quit(); };
      auto check_shutdown = [](){ return app().is_quiting(); };
      if (my->snapshot_path) {
         auto infile = std::ifstream(my->snapshot_path->generic_string(), (std::ios::in | std::ios::binary));
         auto reader = std::make_shared<istream_snapshot_reader>(infile);
         my->chain->startup(shutdown, check_shutdown, reader);
         infile.close();
      } else if( my->genesis ) {
         my->chain->startup(shutdown, check_shutdown, *my->genesis);
      } else {
         my->chain->startup(shutdown, check_shutdown);
      }
   } catch (const database_guard_exception& e) {
      log_guard_exception(e);
      // make sure to properly close the db
      my->chain.reset();
      throw;
   }

   if(!my->readonly) {
      ilog("starting chain in read/write mode");
   }

   if (my->genesis) {
      ilog("Blockchain started; head block is #${num}, genesis timestamp is ${ts}",
           ("num", my->chain->head_block_num())("ts", (std::string)my->genesis->initial_timestamp));
   }
   else {
      ilog("Blockchain started; head block is #${num}", ("num", my->chain->head_block_num()));
   }

   my->chain_config.reset();

   if (my->account_queries_enabled) {
      my->account_queries_enabled = false;
      try {
         my->_account_query_db.emplace(*my->chain);
         my->account_queries_enabled = true;
      } FC_LOG_AND_DROP(("Unable to enable account queries"));
   }


} FC_CAPTURE_AND_RETHROW() }

void chain_plugin::plugin_shutdown() {
   my->pre_accepted_block_connection.reset();
   my->accepted_block_header_connection.reset();
   my->accepted_block_connection.reset();
   my->irreversible_block_connection.reset();
   my->accepted_transaction_connection.reset();
   my->applied_transaction_connection.reset();
   my->block_start_connection.reset();
   if(app().is_quiting())
      my->chain->get_wasm_interface().indicate_shutting_down();
   my->chain.reset();
}

void chain_plugin::handle_sighup() {
   _deep_mind_log.update_logger( deep_mind_logger_name );
}

chain_apis::read_write::read_write(controller& db,
                                   std::optional<trx_retry_db>& trx_retry,
                                   const fc::microseconds& abi_serializer_max_time,
                                   const fc::microseconds& http_max_response_time,
                                   bool api_accept_transactions)
: db(db)
, trx_retry(trx_retry)
, abi_serializer_max_time(abi_serializer_max_time)
, http_max_response_time(http_max_response_time)
, api_accept_transactions(api_accept_transactions)
{
}

void chain_apis::read_write::validate() const {
   EOS_ASSERT( api_accept_transactions, missing_chain_api_plugin_exception,
               "Not allowed, node has api-accept-transactions = false" );
}

chain_apis::read_write chain_plugin::get_read_write_api(const fc::microseconds& http_max_response_time) {
   return chain_apis::read_write(chain(), my->_trx_retry_db, get_abi_serializer_max_time(), http_max_response_time, api_accept_transactions());
}

chain_apis::read_only chain_plugin::get_read_only_api(const fc::microseconds& http_max_response_time) const {
   return chain_apis::read_only(chain(), my->_account_query_db, get_abi_serializer_max_time(), http_max_response_time, my->producer_plug, my->_trx_finality_status_processing.get());
}


bool chain_plugin::accept_block(const signed_block_ptr& block, const block_id_type& id, const block_state_ptr& bsp ) {
   return my->incoming_block_sync_method(block, id, bsp);
}

void chain_plugin::accept_transaction(const chain::packed_transaction_ptr& trx, next_function<chain::transaction_trace_ptr> next) {
   my->incoming_transaction_async_method(trx, false, transaction_metadata::trx_type::input, false, std::move(next));
}

controller& chain_plugin::chain() { return *my->chain; }
const controller& chain_plugin::chain() const { return *my->chain; }

chain::chain_id_type chain_plugin::get_chain_id()const {
   return my->chain->get_chain_id();
}

fc::microseconds chain_plugin::get_abi_serializer_max_time() const {
   return my->abi_serializer_max_time_us;
}

bool chain_plugin::api_accept_transactions() const{
   return my->api_accept_transactions;
}

bool chain_plugin::accept_transactions() const {
   return my->accept_transactions;
}

void chain_plugin::enable_accept_transactions() {
   my->accept_transactions = true;
}


void chain_plugin::log_guard_exception(const chain::guard_exception&e ) {
   if (e.code() == chain::database_guard_exception::code_value) {
      elog("Database has reached an unsafe level of usage, shutting down to avoid corrupting the database.  "
           "Please increase the value set for \"chain-state-db-size-mb\" and restart the process!");
   }

   dlog("Details: ${details}", ("details", e.to_detail_string()));
}

void chain_plugin::handle_guard_exception(const chain::guard_exception& e) {
   log_guard_exception(e);

   elog("database chain::guard_exception, quitting..."); // log string searched for in: tests/nodeos_under_min_avail_ram.py
   // quit the app
   app().quit();
}

void chain_plugin::handle_db_exhaustion() {
   elog("database memory exhausted: increase chain-state-db-size-mb");
   //return 1 -- it's what programs/nodeos/main.cpp considers "BAD_ALLOC"
   std::_Exit(1);
}

void chain_plugin::handle_bad_alloc() {
   elog("std::bad_alloc - memory exhausted");
   //return -2 -- it's what programs/nodeos/main.cpp reports for std::exception
   std::_Exit(-2);
}

bool chain_plugin::account_queries_enabled() const {
   return my->account_queries_enabled;
}

bool chain_plugin::transaction_finality_status_enabled() const {
   return my->_trx_finality_status_processing.get();
}

namespace chain_apis {

const string read_only::KEYi64 = "i64";

template<typename I>
std::string itoh(I n, size_t hlen = sizeof(I)<<1) {
   static const char* digits = "0123456789abcdef";
   std::string r(hlen, '0');
   for(size_t i = 0, j = (hlen - 1) * 4 ; i < hlen; ++i, j -= 4)
      r[i] = digits[(n>>j) & 0x0f];
   return r;
}

read_only::get_info_results read_only::get_info(const read_only::get_info_params&, const fc::time_point&) const {
   const auto& rm = db.get_resource_limits_manager();

   return {
      itoh(static_cast<uint32_t>(app().version())),
      db.get_chain_id(),
      db.head_block_num(),
      db.last_irreversible_block_num(),
      db.last_irreversible_block_id(),
      db.head_block_id(),
      db.head_block_time(),
      db.head_block_producer(),
      rm.get_virtual_block_cpu_limit(),
      rm.get_virtual_block_net_limit(),
      rm.get_block_cpu_limit(),
      rm.get_block_net_limit(),
      //std::bitset<64>(db.get_dynamic_global_properties().recent_slots_filled).to_string(),
      //__builtin_popcountll(db.get_dynamic_global_properties().recent_slots_filled) / 64.0,
      app().version_string(),
      db.fork_db_pending_head_block_num(),
      db.fork_db_pending_head_block_id(),
      app().full_version_string(),
      rm.get_total_cpu_weight(),
      rm.get_total_net_weight(),
      db.earliest_available_block_num(),
      db.last_irreversible_block_time()
   };
}

read_only::get_transaction_status_results
read_only::get_transaction_status(const read_only::get_transaction_status_params& param, const fc::time_point& deadline) const {
   EOS_ASSERT(trx_finality_status_proc, unsupported_feature, "Transaction Status Interface not enabled.  To enable, configure nodeos with '--transaction-finality-status-max-storage-size-gb <size>'.");

   trx_finality_status_processing::chain_state ch_state = trx_finality_status_proc->get_chain_state();

   const auto trx_st = trx_finality_status_proc->get_trx_state(param.id);
   // check if block_id is set to a valid value, since trx_finality_status_proc does not use optionals for the block data
   const auto trx_block_valid = trx_st && trx_st->block_id != chain::block_id_type{};

   return {
      trx_st ? trx_st->status : "UNKNOWN",
      trx_block_valid ? std::optional<uint32_t>(chain::block_header::num_from_id(trx_st->block_id)) : std::optional<uint32_t>{},
      trx_block_valid ? std::optional<chain::block_id_type>(trx_st->block_id) : std::optional<chain::block_id_type>{},
      trx_block_valid ? std::optional<fc::time_point>(trx_st->block_timestamp) : std::optional<fc::time_point>{},
      trx_st ? std::optional<fc::time_point_sec>(trx_st->expiration) : std::optional<fc::time_point_sec>{},
      chain::block_header::num_from_id(ch_state.head_id),
      ch_state.head_id,
      ch_state.head_block_timestamp,
      chain::block_header::num_from_id(ch_state.irr_id),
      ch_state.irr_id,
      ch_state.irr_block_timestamp,
      ch_state.earliest_tracked_block_id,
      chain::block_header::num_from_id(ch_state.earliest_tracked_block_id)
   };
}

read_only::get_activated_protocol_features_results
read_only::get_activated_protocol_features( const read_only::get_activated_protocol_features_params& params,
                                            const fc::time_point& deadline )const {
   read_only::get_activated_protocol_features_results result;
   const auto& pfm = db.get_protocol_feature_manager();

   uint32_t lower_bound_value = std::numeric_limits<uint32_t>::lowest();
   uint32_t upper_bound_value = std::numeric_limits<uint32_t>::max();

   if( params.lower_bound ) {
      lower_bound_value = *params.lower_bound;
   }

   if( params.upper_bound ) {
      upper_bound_value = *params.upper_bound;
   }

   if( upper_bound_value < lower_bound_value )
      return result;

   fc::microseconds params_time_limit = params.time_limit_ms ? fc::milliseconds(*params.time_limit_ms) : fc::milliseconds(10);
   fc::time_point params_deadline = fc::time_point::now() + params_time_limit;

   auto walk_range = [&]( auto itr, auto end_itr, auto&& convert_iterator ) {
      fc::mutable_variant_object mvo;
      mvo( "activation_ordinal", 0 );
      mvo( "activation_block_num", 0 );

      auto& activation_ordinal_value   = mvo["activation_ordinal"];
      auto& activation_block_num_value = mvo["activation_block_num"];

      auto cur_time = fc::time_point::now();
      for( unsigned int count = 0;
           cur_time <= params_deadline && count < params.limit && itr != end_itr;
           ++itr, cur_time = fc::time_point::now() )
      {
         FC_CHECK_DEADLINE(deadline);
         const auto& conv_itr = convert_iterator( itr );
         activation_ordinal_value   = conv_itr.activation_ordinal();
         activation_block_num_value = conv_itr.activation_block_num();

         result.activated_protocol_features.emplace_back( conv_itr->to_variant( false, &mvo ) );
         ++count;
      }
      if( itr != end_itr ) {
         result.more = convert_iterator( itr ).activation_ordinal() ;
      }
   };

   auto get_next_if_not_end = [&pfm]( auto&& itr ) {
      if( itr == pfm.cend() ) return itr;

      ++itr;
      return itr;
   };

   auto lower = ( params.search_by_block_num ? pfm.lower_bound( lower_bound_value )
                                             : pfm.at_activation_ordinal( lower_bound_value ) );

   auto upper = ( params.search_by_block_num ? pfm.upper_bound( upper_bound_value )
                                             : get_next_if_not_end( pfm.at_activation_ordinal( upper_bound_value ) ) );

   if( params.reverse ) {
      walk_range( std::make_reverse_iterator(upper), std::make_reverse_iterator(lower),
                  []( auto&& ritr ) { return --(ritr.base()); } );
   } else {
      walk_range( lower, upper, []( auto&& itr ) { return itr; } );
   }

   return result;
}

uint64_t read_only::get_table_index_name(const read_only::get_table_rows_params& p, bool& primary) {
   using boost::algorithm::starts_with;
   // see multi_index packing of index name
   const uint64_t table = p.table.to_uint64_t();
   uint64_t index = table & 0xFFFFFFFFFFFFFFF0ULL;
   EOS_ASSERT( index == table, chain::contract_table_query_exception, "Unsupported table name: ${n}", ("n", p.table) );

   primary = false;
   uint64_t pos = 0;
   if (p.index_position.empty() || p.index_position == "first" || p.index_position == "primary" || p.index_position == "one") {
      primary = true;
   } else if (starts_with(p.index_position, "sec") || p.index_position == "two") { // second, secondary
   } else if (starts_with(p.index_position , "ter") || starts_with(p.index_position, "th")) { // tertiary, ternary, third, three
      pos = 1;
   } else if (starts_with(p.index_position, "fou")) { // four, fourth
      pos = 2;
   } else if (starts_with(p.index_position, "fi")) { // five, fifth
      pos = 3;
   } else if (starts_with(p.index_position, "six")) { // six, sixth
      pos = 4;
   } else if (starts_with(p.index_position, "sev")) { // seven, seventh
      pos = 5;
   } else if (starts_with(p.index_position, "eig")) { // eight, eighth
      pos = 6;
   } else if (starts_with(p.index_position, "nin")) { // nine, ninth
      pos = 7;
   } else if (starts_with(p.index_position, "ten")) { // ten, tenth
      pos = 8;
   } else {
      try {
         pos = fc::to_uint64( p.index_position );
      } catch(...) {
         EOS_ASSERT( false, chain::contract_table_query_exception, "Invalid index_position: ${p}", ("p", p.index_position));
      }
      if (pos < 2) {
         primary = true;
         pos = 0;
      } else {
         pos -= 2;
      }
   }
   index |= (pos & 0x000000000000000FULL);
   return index;
}

uint64_t convert_to_type(const eosio::name &n, const string &desc) {
   return n.to_uint64_t();
}

template<>
uint64_t convert_to_type(const string& str, const string& desc) {

   try {
      return boost::lexical_cast<uint64_t>(str.c_str(), str.size());
   } catch( ... ) { }

   try {
      auto trimmed_str = str;
      boost::trim(trimmed_str);
      name s(trimmed_str);
      return s.to_uint64_t();
   } catch( ... ) { }

   if (str.find(',') != string::npos) { // fix #6274 only match formats like 4,EOS
      try {
         auto symb = eosio::chain::symbol::from_string(str);
         return symb.value();
      } catch( ... ) { }
   }

   try {
      return ( eosio::chain::string_to_symbol( 0, str.c_str() ) >> 8 );
   } catch( ... ) {
      EOS_ASSERT( false, chain_type_exception, "Could not convert ${desc} string '${str}' to any of the following: "
                        "uint64_t, valid name, or valid symbol (with or without the precision)",
                  ("desc", desc)("str", str));
   }
}

template<>
double convert_to_type(const string& str, const string& desc) {
   double val{};
   try {
      val = fc::variant(str).as<double>();
   } FC_RETHROW_EXCEPTIONS(warn, "Could not convert ${desc} string '${str}' to key type.", ("desc", desc)("str",str) )

   EOS_ASSERT( !std::isnan(val), chain::contract_table_query_exception,
               "Converted ${desc} string '${str}' to NaN which is not a permitted value for the key type", ("desc", desc)("str",str) );

   return val;
}

template<typename Type>
string convert_to_string(const Type& source, const string& key_type, const string& encode_type, const string& desc) {
   try {
      return fc::variant(source).as<string>();
   } FC_RETHROW_EXCEPTIONS(warn, "Could not convert ${desc} from '${source}' to string.", ("desc", desc)("source",source) )
}

template<>
string convert_to_string(const chain::key256_t& source, const string& key_type, const string& encode_type, const string& desc) {
   try {
      if (key_type == chain_apis::sha256 || (key_type == chain_apis::i256 && encode_type == chain_apis::hex)) {
         auto byte_array = fixed_bytes<32>(source).extract_as_byte_array();
         fc::sha256 val(reinterpret_cast<char *>(byte_array.data()), byte_array.size());
         return std::string(val);
      } else if (key_type == chain_apis::i256) {
         auto byte_array = fixed_bytes<32>(source).extract_as_byte_array();
         fc::sha256 val(reinterpret_cast<char *>(byte_array.data()), byte_array.size());
         return std::string("0x") + std::string(val);
      } else if (key_type == chain_apis::ripemd160) {
         auto byte_array = fixed_bytes<20>(source).extract_as_byte_array();
         fc::ripemd160 val;
         memcpy(val._hash, byte_array.data(), byte_array.size() );
         return std::string(val);
      }
      EOS_ASSERT( false, chain_type_exception, "Incompatible key_type and encode_type for key256_t next_key" );

   } FC_RETHROW_EXCEPTIONS(warn, "Could not convert ${desc} source '${source}' to string.", ("desc", desc)("source",source) )
}

template<>
string convert_to_string(const float128_t& source, const string& key_type, const string& encode_type, const string& desc) {
   try {
      float64_t f = f128_to_f64(source);
      return fc::variant(f).as<string>();
   } FC_RETHROW_EXCEPTIONS(warn, "Could not convert ${desc} from '${source}' to string.", ("desc", desc)("source",source) )
}

abi_def get_abi( const controller& db, const name& account ) {
   const auto &d = db.db();
   const account_object *code_accnt = d.find<account_object, by_name>(account);
   EOS_ASSERT(code_accnt != nullptr, chain::account_query_exception, "Fail to retrieve account for ${account}", ("account", account) );
   abi_def abi;
   abi_serializer::to_abi(code_accnt->abi, abi);
   return abi;
}

string get_table_type( const abi_def& abi, const name& table_name ) {
   for( const auto& t : abi.tables ) {
      if( t.name == table_name ){
         return t.index_type;
      }
   }
   EOS_ASSERT( false, chain::contract_table_query_exception, "Table ${table} is not specified in the ABI", ("table",table_name) );
}

read_only::get_table_rows_result read_only::get_table_rows( const read_only::get_table_rows_params& p, const fc::time_point& deadline )const {
   abi_def abi = eosio::chain_apis::get_abi( db, p.code );
   bool primary = false;
   auto table_with_index = get_table_index_name( p, primary );
   if( primary ) {
      EOS_ASSERT( p.table == table_with_index, chain::contract_table_query_exception, "Invalid table name ${t}", ( "t", p.table ));
      auto table_type = get_table_type( abi, p.table );
      if( table_type == KEYi64 || p.key_type == "i64" || p.key_type == "name" ) {
         return get_table_rows_ex<key_value_index>(p,std::move(abi),deadline);
      }
      EOS_ASSERT( false, chain::contract_table_query_exception,  "Invalid table type ${type}", ("type",table_type)("abi",abi));
   } else {
      EOS_ASSERT( !p.key_type.empty(), chain::contract_table_query_exception, "key type required for non-primary index" );

      if (p.key_type == chain_apis::i64 || p.key_type == "name") {
         return get_table_rows_by_seckey<index64_index, uint64_t>(p, std::move(abi), deadline, [](uint64_t v)->uint64_t {
            return v;
         });
      }
      else if (p.key_type == chain_apis::i128) {
         return get_table_rows_by_seckey<index128_index, uint128_t>(p, std::move(abi), deadline, [](uint128_t v)->uint128_t {
            return v;
         });
      }
      else if (p.key_type == chain_apis::i256) {
         if ( p.encode_type == chain_apis::hex) {
            using  conv = keytype_converter<chain_apis::sha256,chain_apis::hex>;
            return get_table_rows_by_seckey<conv::index_type, conv::input_type>(p, std::move(abi), deadline, conv::function());
         }
         using  conv = keytype_converter<chain_apis::i256>;
         return get_table_rows_by_seckey<conv::index_type, conv::input_type>(p, std::move(abi), deadline, conv::function());
      }
      else if (p.key_type == chain_apis::float64) {
         return get_table_rows_by_seckey<index_double_index, double>(p, std::move(abi), deadline, [](double v)->float64_t {
            float64_t f;
            double_to_float64(v, f);
            return f;
         });
      }
      else if (p.key_type == chain_apis::float128) {
         if ( p.encode_type == chain_apis::hex) {
            return get_table_rows_by_seckey<index_long_double_index, uint128_t>(p, std::move(abi), deadline, [](uint128_t v)->float128_t{
               float128_t f;
               uint128_to_float128(v, f);
               return f;
            });
         }
         return get_table_rows_by_seckey<index_long_double_index, double>(p, std::move(abi), deadline, [](double v)->float128_t{
            float64_t f;
            double_to_float64(v, f);
            float128_t f128;
            f64_to_f128M(f, &f128);
            return f128;
         });
      }
      else if (p.key_type == chain_apis::sha256) {
         using  conv = keytype_converter<chain_apis::sha256,chain_apis::hex>;
         return get_table_rows_by_seckey<conv::index_type, conv::input_type>(p, std::move(abi), deadline, conv::function());
      }
      else if(p.key_type == chain_apis::ripemd160) {
         using  conv = keytype_converter<chain_apis::ripemd160,chain_apis::hex>;
         return get_table_rows_by_seckey<conv::index_type, conv::input_type>(p, std::move(abi), deadline, conv::function());
      }
      EOS_ASSERT(false, chain::contract_table_query_exception,  "Unsupported secondary index type: ${t}", ("t", p.key_type));
   }
}

read_only::get_table_by_scope_result read_only::get_table_by_scope( const read_only::get_table_by_scope_params& p,
                                                                    const fc::time_point& deadline )const {

   fc::microseconds params_time_limit = p.time_limit_ms ? fc::milliseconds(*p.time_limit_ms) : fc::milliseconds(10);
   fc::time_point params_deadline = fc::time_point::now() + params_time_limit;

   read_only::get_table_by_scope_result result;
   const auto& d = db.db();

   const auto& idx = d.get_index<chain::table_id_multi_index, chain::by_code_scope_table>();
   auto lower_bound_lookup_tuple = std::make_tuple( p.code, name(std::numeric_limits<uint64_t>::lowest()), p.table );
   auto upper_bound_lookup_tuple = std::make_tuple( p.code, name(std::numeric_limits<uint64_t>::max()),
                                                    (p.table.empty() ? name(std::numeric_limits<uint64_t>::max()) : p.table) );

   if( p.lower_bound.size() ) {
      uint64_t scope = convert_to_type<uint64_t>(p.lower_bound, "lower_bound scope");
      std::get<1>(lower_bound_lookup_tuple) = name(scope);
   }

   if( p.upper_bound.size() ) {
      uint64_t scope = convert_to_type<uint64_t>(p.upper_bound, "upper_bound scope");
      std::get<1>(upper_bound_lookup_tuple) = name(scope);
   }

   if( upper_bound_lookup_tuple < lower_bound_lookup_tuple )
      return result;

   auto walk_table_range = [&]( auto itr, auto end_itr ) {
      auto cur_time = fc::time_point::now();
      for( unsigned int count = 0; cur_time <= params_deadline && count < p.limit && itr != end_itr; ++itr, cur_time = fc::time_point::now() ) {
         FC_CHECK_DEADLINE(deadline);
         if( p.table && itr->table != p.table ) continue;

         result.rows.push_back( {itr->code, itr->scope, itr->table, itr->payer, itr->count} );

         ++count;
      }
      if( itr != end_itr ) {
         result.more = itr->scope.to_string();
      }
   };

   auto lower = idx.lower_bound( lower_bound_lookup_tuple );
   auto upper = idx.upper_bound( upper_bound_lookup_tuple );
   if( p.reverse && *p.reverse ) {
      walk_table_range( boost::make_reverse_iterator(upper), boost::make_reverse_iterator(lower) );
   } else {
      walk_table_range( lower, upper );
   }

   return result;
}

vector<asset> read_only::get_currency_balance( const read_only::get_currency_balance_params& p, const fc::time_point& deadline )const {

   const abi_def abi = eosio::chain_apis::get_abi( db, p.code );
   (void)get_table_type( abi, name("accounts") );

   vector<asset> results;
   walk_key_value_table(p.code, p.account, "accounts"_n, [&](const key_value_object& obj){
      EOS_ASSERT( obj.value.size() >= sizeof(asset), chain::asset_type_exception, "Invalid data on table");

      asset cursor;
      fc::datastream<const char *> ds(obj.value.data(), obj.value.size());
      fc::raw::unpack(ds, cursor);

      EOS_ASSERT( cursor.get_symbol().valid(), chain::asset_type_exception, "Invalid asset");

      if( !p.symbol || boost::iequals(cursor.symbol_name(), *p.symbol) ) {
        results.emplace_back(cursor);
      }

      // return false if we are looking for one and found it, true otherwise
      return !(p.symbol && boost::iequals(cursor.symbol_name(), *p.symbol));
   });

   return results;
}

fc::variant read_only::get_currency_stats( const read_only::get_currency_stats_params& p, const fc::time_point& deadline )const {
   fc::mutable_variant_object results;

   const abi_def abi = eosio::chain_apis::get_abi( db, p.code );
   (void)get_table_type( abi, name("stat") );

   uint64_t scope = ( eosio::chain::string_to_symbol( 0, boost::algorithm::to_upper_copy(p.symbol).c_str() ) >> 8 );

   walk_key_value_table(p.code, name(scope), "stat"_n, [&](const key_value_object& obj){
      EOS_ASSERT( obj.value.size() >= sizeof(read_only::get_currency_stats_result), chain::asset_type_exception, "Invalid data on table");

      fc::datastream<const char *> ds(obj.value.data(), obj.value.size());
      read_only::get_currency_stats_result result;

      fc::raw::unpack(ds, result.supply);
      fc::raw::unpack(ds, result.max_supply);
      fc::raw::unpack(ds, result.issuer);

      results[result.supply.symbol_name()] = result;
      return true;
   });

   return results;
}

fc::variant get_global_row( const database& db, const abi_def& abi, const abi_serializer& abis, const fc::microseconds& abi_serializer_max_time_us, bool shorten_abi_errors ) {
   const auto table_type = get_table_type(abi, "global"_n);
   EOS_ASSERT(table_type == read_only::KEYi64, chain::contract_table_query_exception, "Invalid table type ${type} for table global", ("type",table_type));

   const auto* const table_id = db.find<chain::table_id_object, chain::by_code_scope_table>(boost::make_tuple(config::system_account_name, config::system_account_name, "global"_n));
   EOS_ASSERT(table_id, chain::contract_table_query_exception, "Missing table global");

   const auto& kv_index = db.get_index<key_value_index, by_scope_primary>();
   const auto it = kv_index.find(boost::make_tuple(table_id->id, "global"_n.to_uint64_t()));
   EOS_ASSERT(it != kv_index.end(), chain::contract_table_query_exception, "Missing row in table global");

   vector<char> data;
   read_only::copy_inline_row(*it, data);
   return abis.binary_to_variant(abis.get_table_type("global"_n), data, abi_serializer::create_yield_function( abi_serializer_max_time_us ), shorten_abi_errors );
}

read_only::get_producers_result
read_only::get_producers( const read_only::get_producers_params& params, const fc::time_point& deadline ) const try {
   abi_def abi = eosio::chain_apis::get_abi(db, config::system_account_name);
   const auto table_type = get_table_type(abi, "producers"_n);
   const abi_serializer abis{ std::move(abi), abi_serializer::create_yield_function( abi_serializer_max_time ) };
   EOS_ASSERT(table_type == KEYi64, chain::contract_table_query_exception, "Invalid table type ${type} for table producers", ("type",table_type));

   const auto& d = db.db();
   const auto lower = name{params.lower_bound};

   static const uint8_t secondary_index_num = 0;
   const auto* const table_id = d.find<chain::table_id_object, chain::by_code_scope_table>(
           boost::make_tuple(config::system_account_name, config::system_account_name, "producers"_n));
   const auto* const secondary_table_id = d.find<chain::table_id_object, chain::by_code_scope_table>(
           boost::make_tuple(config::system_account_name, config::system_account_name, name("producers"_n.to_uint64_t() | secondary_index_num)));
   EOS_ASSERT(table_id && secondary_table_id, chain::contract_table_query_exception, "Missing producers table");

   const auto& kv_index = d.get_index<key_value_index, by_scope_primary>();
   const auto& secondary_index = d.get_index<index_double_index>().indices();
   const auto& secondary_index_by_primary = secondary_index.get<by_primary>();
   const auto& secondary_index_by_secondary = secondary_index.get<by_secondary>();

   read_only::get_producers_result result;
   vector<char> data;

   auto it = [&]{
      if(lower.to_uint64_t() == 0)
         return secondary_index_by_secondary.lower_bound(
            boost::make_tuple(secondary_table_id->id, to_softfloat64(std::numeric_limits<double>::lowest()), 0));
      else
         return secondary_index.project<by_secondary>(
            secondary_index_by_primary.lower_bound(
               boost::make_tuple(secondary_table_id->id, lower.to_uint64_t())));
   }();

   fc::microseconds params_time_limit = params.time_limit_ms ? fc::milliseconds(*params.time_limit_ms) : fc::milliseconds(10);
   fc::time_point params_deadline = fc::time_point::now() + params_time_limit;

   for( ; it != secondary_index_by_secondary.end() && it->t_id == secondary_table_id->id; ++it ) {
      FC_CHECK_DEADLINE(deadline);
      if (result.rows.size() >= params.limit || fc::time_point::now() > params_deadline) {
         result.more = name{it->primary_key}.to_string();
         break;
      }
      copy_inline_row(*kv_index.find(boost::make_tuple(table_id->id, it->primary_key)), data);
      if (params.json)
         result.rows.emplace_back( abis.binary_to_variant( abis.get_table_type("producers"_n), data, abi_serializer::create_yield_function( abi_serializer_max_time ), shorten_abi_errors ) );
      else
         result.rows.emplace_back(fc::variant(data));
   }

   result.total_producer_vote_weight = get_global_row(d, abi, abis, abi_serializer_max_time, shorten_abi_errors)["total_producer_vote_weight"].as_double();
   return result;
} catch (...) {
   read_only::get_producers_result result;
   result.rows.reserve(db.active_producers().producers.size());

   for (const auto& p : db.active_producers().producers) {
      auto row = fc::mutable_variant_object()
         ("owner", p.producer_name)
         ("producer_authority", p.authority)
         ("url", "")
         ("total_votes", 0.0f);

      // detect a legacy key and maintain API compatibility for those entries
      if (std::holds_alternative<block_signing_authority_v0>(p.authority)) {
         const auto& auth = std::get<block_signing_authority_v0>(p.authority);
         if (auth.keys.size() == 1 && auth.keys.back().weight == auth.threshold) {
            row("producer_key", auth.keys.back().key);
         }
      }

      result.rows.emplace_back(std::move(row));
   }

   return result;
}

read_only::get_producer_schedule_result read_only::get_producer_schedule( const read_only::get_producer_schedule_params& p, const fc::time_point& deadline ) const {
   read_only::get_producer_schedule_result result;
   to_variant(db.active_producers(), result.active);
   if(!db.pending_producers().producers.empty())
      to_variant(db.pending_producers(), result.pending);
   auto proposed = db.proposed_producers();
   if(proposed && !proposed->producers.empty())
      to_variant(*proposed, result.proposed);
   return result;
}


auto make_resolver(const controller& control, abi_serializer::yield_function_t yield) {
   return [&control, yield{std::move(yield)}](const account_name &name) -> std::optional<abi_serializer> {
      const auto* accnt = control.db().template find<account_object, by_name>(name);
      if (accnt != nullptr) {
         if (abi_def abi; abi_serializer::to_abi(accnt->abi, abi)) {
            return abi_serializer(std::move(abi), yield);
         }
      }
      return {};
   };
}

read_only::get_scheduled_transactions_result
read_only::get_scheduled_transactions( const read_only::get_scheduled_transactions_params& p, const fc::time_point& deadline ) const {

   fc::microseconds params_time_limit = p.time_limit_ms ? fc::milliseconds(*p.time_limit_ms) : fc::milliseconds(10);
   fc::time_point params_deadline = fc::time_point::now() + params_time_limit;

   const auto& d = db.db();

   const auto& idx_by_delay = d.get_index<generated_transaction_multi_index,by_delay>();
   auto itr = ([&](){
      if (!p.lower_bound.empty()) {
         try {
            auto when = time_point::from_iso_string( p.lower_bound );
            return idx_by_delay.lower_bound(boost::make_tuple(when));
         } catch (...) {
            try {
               auto txid = transaction_id_type(p.lower_bound);
               const auto& by_txid = d.get_index<generated_transaction_multi_index,by_trx_id>();
               auto itr = by_txid.find( txid );
               if (itr == by_txid.end()) {
                  EOS_THROW(transaction_exception, "Unknown Transaction ID: ${txid}", ("txid", txid));
               }

               return d.get_index<generated_transaction_multi_index>().indices().project<by_delay>(itr);

            } catch (...) {
               return idx_by_delay.end();
            }
         }
      } else {
         return idx_by_delay.begin();
      }
   })();

   read_only::get_scheduled_transactions_result result;

   auto resolver = make_resolver(db, abi_serializer::create_yield_function( abi_serializer_max_time ));

   uint32_t remaining = p.limit;
   while (itr != idx_by_delay.end() && remaining > 0 && params_deadline > fc::time_point::now()) {
      FC_CHECK_DEADLINE(deadline);
      auto row = fc::mutable_variant_object()
              ("trx_id", itr->trx_id)
              ("sender", itr->sender)
              ("sender_id", itr->sender_id)
              ("payer", itr->payer)
              ("delay_until", itr->delay_until)
              ("expiration", itr->expiration)
              ("published", itr->published)
      ;

      if (p.json) {
         fc::variant pretty_transaction;

         transaction trx;
         fc::datastream<const char*> ds( itr->packed_trx.data(), itr->packed_trx.size() );
         fc::raw::unpack(ds,trx);

         abi_serializer::to_variant(trx, pretty_transaction, resolver, abi_serializer::create_yield_function( abi_serializer_max_time ));
         row("transaction", pretty_transaction);
      } else {
         auto packed_transaction = bytes(itr->packed_trx.begin(), itr->packed_trx.end());
         row("transaction", packed_transaction);
      }

      result.transactions.emplace_back(std::move(row));
      ++itr;
      remaining--;
   }

   if (itr != idx_by_delay.end()) {
      result.more = string(itr->trx_id);
   }

   return result;
}

chain::signed_block_ptr read_only::get_block(const read_only::get_block_params& params, const fc::time_point& deadline) const {
   signed_block_ptr block;
   std::optional<uint64_t> block_num;

   EOS_ASSERT( !params.block_num_or_id.empty() && params.block_num_or_id.size() <= 64,
               chain::block_id_type_exception,
               "Invalid Block number or ID, must be greater than 0 and less than 64 characters"
   );

   try {
      block_num = fc::to_uint64(params.block_num_or_id);
   } catch( ... ) {}

   if( block_num ) {
      block = db.fetch_block_by_number( *block_num );
   } else {
      try {
         block = db.fetch_block_by_id( fc::variant(params.block_num_or_id).as<block_id_type>() );
      } EOS_RETHROW_EXCEPTIONS(chain::block_id_type_exception, "Invalid block ID: ${block_num_or_id}", ("block_num_or_id", params.block_num_or_id))
   }

   EOS_ASSERT( block, unknown_block_exception, "Could not find block: ${block}", ("block", params.block_num_or_id));
   FC_CHECK_DEADLINE(deadline);

   return block;
}

std::unordered_map<account_name, std::optional<abi_serializer>>
read_only::get_block_serializers( const chain::signed_block_ptr& block, const fc::microseconds& max_time ) const {
   auto yield = abi_serializer::create_yield_function( max_time );
   auto resolver = make_resolver(db, yield );
   std::unordered_map<account_name, std::optional<abi_serializer> > abi_cache;
   auto add_to_cache = [&]( const chain::action& a ) {
      auto it = abi_cache.find( a.account );
      if( it == abi_cache.end() ) {
         try {
            abi_cache.emplace_hint( it, a.account, resolver( a.account ) );
         } catch( ... ) {
            // keep behavior of not throwing on invalid abi, will result in hex data
         }
      }
   };
   for( const auto& receipt: block->transactions ) {
      if( std::holds_alternative<chain::packed_transaction>( receipt.trx ) ) {
         const auto& pt = std::get<chain::packed_transaction>( receipt.trx );
         const auto& t = pt.get_transaction();
         for( const auto& a: t.actions )
            add_to_cache( a );
         for( const auto& a: t.context_free_actions )
            add_to_cache( a );
      }
   }
   return abi_cache;
}

fc::variant read_only::convert_block( const chain::signed_block_ptr& block,
                                      std::unordered_map<account_name, std::optional<abi_serializer>> abi_cache,
                                      const fc::microseconds& max_time ) const {

   auto abi_serializer_resolver = [&abi_cache](const account_name& account) -> std::optional<abi_serializer> {
      auto it = abi_cache.find( account );
      if( it != abi_cache.end() )
         return it->second;
      return {};
   };

   fc::variant pretty_output;
   abi_serializer::to_variant( *block, pretty_output, abi_serializer_resolver,
                               abi_serializer::create_yield_function( max_time ) );

   const auto block_id = block->calculate_id();
   uint32_t ref_block_prefix = block_id._hash[1];

   return fc::mutable_variant_object( pretty_output.get_object() )
         ( "id", block_id )
         ( "block_num", block->block_num() )
         ( "ref_block_prefix", ref_block_prefix );
}

fc::variant read_only::get_block_info(const read_only::get_block_info_params& params, const fc::time_point& deadline) const {

   signed_block_ptr block;
   try {
         block = db.fetch_block_by_number( params.block_num );
   } catch (...)   {
      // assert below will handle the invalid block num
   }

   EOS_ASSERT( block, unknown_block_exception, "Could not find block: ${block}", ("block", params.block_num));

   const auto id = block->calculate_id();
   const uint32_t ref_block_prefix = id._hash[1];

   return fc::mutable_variant_object ()
         ("block_num", block->block_num())
         ("ref_block_num", static_cast<uint16_t>(block->block_num()))
         ("id", id)
         ("timestamp", block->timestamp)
         ("producer", block->producer)
         ("confirmed", block->confirmed)
         ("previous", block->previous)
         ("transaction_mroot", block->transaction_mroot)
         ("action_mroot", block->action_mroot)
         ("schedule_version", block->schedule_version)
         ("producer_signature", block->producer_signature)
         ("ref_block_prefix", ref_block_prefix);
}

fc::variant read_only::get_block_header_state(const get_block_header_state_params& params, const fc::time_point& deadline) const {
   block_state_ptr b;
   std::optional<uint64_t> block_num;
   std::exception_ptr e;
   try {
      block_num = fc::to_uint64(params.block_num_or_id);
   } catch( ... ) {}

   if( block_num ) {
      b = db.fetch_block_state_by_number(*block_num);
   } else {
      try {
         b = db.fetch_block_state_by_id(fc::variant(params.block_num_or_id).as<block_id_type>());
      } EOS_RETHROW_EXCEPTIONS(chain::block_id_type_exception, "Invalid block ID: ${block_num_or_id}", ("block_num_or_id", params.block_num_or_id))
   }

   EOS_ASSERT( b, unknown_block_exception, "Could not find reversible block: ${block}", ("block", params.block_num_or_id));

   fc::variant vo;
   fc::to_variant( static_cast<const block_header_state&>(*b), vo );
   return vo;
}

void read_write::push_block(read_write::push_block_params&& params, next_function<read_write::push_block_results> next) {
   try {
      app().get_method<incoming::methods::block_sync>()(std::make_shared<signed_block>( std::move(params) ), std::optional<block_id_type>{}, block_state_ptr{});
   } catch ( boost::interprocess::bad_alloc& ) {
      chain_plugin::handle_db_exhaustion();
   } catch ( const std::bad_alloc& ) {
      chain_plugin::handle_bad_alloc();
   } FC_LOG_AND_DROP()
   next(read_write::push_block_results{});
}

void read_write::push_transaction(const read_write::push_transaction_params& params, next_function<read_write::push_transaction_results> next) {
   try {
      auto pretty_input = std::make_shared<packed_transaction>();
      auto resolver = make_resolver(db, abi_serializer::create_yield_function( abi_serializer_max_time ));
      try {
         abi_serializer::from_variant(params, *pretty_input, std::move( resolver ), abi_serializer::create_yield_function( abi_serializer_max_time ));
      } EOS_RETHROW_EXCEPTIONS(chain::packed_transaction_type_exception, "Invalid packed transaction")

      app().get_method<incoming::methods::transaction_async>()(pretty_input, true, transaction_metadata::trx_type::input, false,
            [this, next](const std::variant<fc::exception_ptr, transaction_trace_ptr>& result) -> void {
         if (std::holds_alternative<fc::exception_ptr>(result)) {
            next(std::get<fc::exception_ptr>(result));
         } else {
            auto trx_trace_ptr = std::get<transaction_trace_ptr>(result);

            try {
               fc::variant output;
               try {
                  output = db.to_variant_with_abi( *trx_trace_ptr, abi_serializer::create_yield_function( abi_serializer_max_time ) );

                  // Create map of (closest_unnotified_ancestor_action_ordinal, global_sequence) with action trace
                  std::map< std::pair<uint32_t, uint64_t>, fc::mutable_variant_object > act_traces_map;
                  for( const auto& act_trace : output["action_traces"].get_array() ) {
                     if (act_trace["receipt"].is_null() && act_trace["except"].is_null()) continue;
                     auto closest_unnotified_ancestor_action_ordinal =
                           act_trace["closest_unnotified_ancestor_action_ordinal"].as<fc::unsigned_int>().value;
                     auto global_sequence = act_trace["receipt"].is_null() ?
                                                std::numeric_limits<uint64_t>::max() :
                                                act_trace["receipt"]["global_sequence"].as<uint64_t>();
                     act_traces_map.emplace( std::make_pair( closest_unnotified_ancestor_action_ordinal,
                                                             global_sequence ),
                                             act_trace.get_object() );
                  }

                  std::function<vector<fc::variant>(uint32_t)> convert_act_trace_to_tree_struct =
                  [&](uint32_t closest_unnotified_ancestor_action_ordinal) {
                     vector<fc::variant> restructured_act_traces;
                     auto it = act_traces_map.lower_bound(
                                 std::make_pair( closest_unnotified_ancestor_action_ordinal, 0)
                     );
                     for( ;
                        it != act_traces_map.end() && it->first.first == closest_unnotified_ancestor_action_ordinal; ++it )
                     {
                        auto& act_trace_mvo = it->second;

                        auto action_ordinal = act_trace_mvo["action_ordinal"].as<fc::unsigned_int>().value;
                        act_trace_mvo["inline_traces"] = convert_act_trace_to_tree_struct(action_ordinal);
                        if (act_trace_mvo["receipt"].is_null()) {
                           act_trace_mvo["receipt"] = fc::mutable_variant_object()
                              ("abi_sequence", 0)
                              ("act_digest", digest_type::hash(trx_trace_ptr->action_traces[action_ordinal-1].act))
                              ("auth_sequence", flat_map<account_name,uint64_t>())
                              ("code_sequence", 0)
                              ("global_sequence", 0)
                              ("receiver", act_trace_mvo["receiver"])
                              ("recv_sequence", 0);
                        }
                        restructured_act_traces.push_back( std::move(act_trace_mvo) );
                     }
                     return restructured_act_traces;
                  };

                  fc::mutable_variant_object output_mvo(output);
                  output_mvo["action_traces"] = convert_act_trace_to_tree_struct(0);

                  output = output_mvo;
               } catch( chain::abi_exception& ) {
                  output = *trx_trace_ptr;
               }

               const chain::transaction_id_type& id = trx_trace_ptr->id;
               next(read_write::push_transaction_results{id, output});
            } CATCH_AND_CALL(next);
         }
      });
   } catch ( boost::interprocess::bad_alloc& ) {
      chain_plugin::handle_db_exhaustion();
   } catch ( const std::bad_alloc& ) {
      chain_plugin::handle_bad_alloc();
   } CATCH_AND_CALL(next);
}

static void push_recurse(read_write* rw, int index, const std::shared_ptr<read_write::push_transactions_params>& params, const std::shared_ptr<read_write::push_transactions_results>& results, const next_function<read_write::push_transactions_results>& next) {
   auto wrapped_next = [=](const std::variant<fc::exception_ptr, read_write::push_transaction_results>& result) {
      if (std::holds_alternative<fc::exception_ptr>(result)) {
         const auto& e = std::get<fc::exception_ptr>(result);
         results->emplace_back( read_write::push_transaction_results{ transaction_id_type(), fc::mutable_variant_object( "error", e->to_detail_string() ) } );
      } else {
         const auto& r = std::get<read_write::push_transaction_results>(result);
         results->emplace_back( r );
      }

      size_t next_index = index + 1;
      if (next_index < params->size()) {
         push_recurse(rw, next_index, params, results, next );
      } else {
         next(*results);
      }
   };

   rw->push_transaction(params->at(index), wrapped_next);
}

void read_write::push_transactions(const read_write::push_transactions_params& params, next_function<read_write::push_transactions_results> next) {
   try {
      EOS_ASSERT( params.size() <= 1000, too_many_tx_at_once, "Attempt to push too many transactions at once" );
      auto params_copy = std::make_shared<read_write::push_transactions_params>(params.begin(), params.end());
      auto result = std::make_shared<read_write::push_transactions_results>();
      result->reserve(params.size());

      push_recurse(this, 0, params_copy, result, next);
   } catch ( boost::interprocess::bad_alloc& ) {
      chain_plugin::handle_db_exhaustion();
   } catch ( const std::bad_alloc& ) {
      chain_plugin::handle_bad_alloc();
   } CATCH_AND_CALL(next);
}

void read_write::send_transaction(const read_write::send_transaction_params& params, next_function<read_write::send_transaction_results> next) {

   try {
      auto pretty_input = std::make_shared<packed_transaction>();
      auto resolver = make_resolver(db, abi_serializer::create_yield_function( abi_serializer_max_time ));
      try {
         abi_serializer::from_variant(params, *pretty_input, resolver, abi_serializer::create_yield_function( abi_serializer_max_time ));
      } EOS_RETHROW_EXCEPTIONS(chain::packed_transaction_type_exception, "Invalid packed transaction")

      app().get_method<incoming::methods::transaction_async>()(pretty_input, true, transaction_metadata::trx_type::input, false,
            [this, next](const std::variant<fc::exception_ptr, transaction_trace_ptr>& result) -> void {
         if (std::holds_alternative<fc::exception_ptr>(result)) {
            next(std::get<fc::exception_ptr>(result));
         } else {
            auto trx_trace_ptr = std::get<transaction_trace_ptr>(result);

            try {
               fc::variant output;
               try {
                  output = db.to_variant_with_abi( *trx_trace_ptr, abi_serializer::create_yield_function( abi_serializer_max_time ) );
               } catch( chain::abi_exception& ) {
                  output = *trx_trace_ptr;
               }

               const chain::transaction_id_type& id = trx_trace_ptr->id;
               next(read_write::send_transaction_results{id, output});
            } CATCH_AND_CALL(next);
         }
      });
   } catch ( boost::interprocess::bad_alloc& ) {
      chain_plugin::handle_db_exhaustion();
   } catch ( const std::bad_alloc& ) {
      chain_plugin::handle_bad_alloc();
   } CATCH_AND_CALL(next);
}

void read_write::send_transaction2(const read_write::send_transaction2_params& params, next_function<read_write::send_transaction_results> next) {
   try {
      auto ptrx = std::make_shared<packed_transaction>();
      auto resolver = make_resolver(db, abi_serializer::create_yield_function( abi_serializer_max_time ));
      try {
         abi_serializer::from_variant(params.transaction, *ptrx, resolver, abi_serializer::create_yield_function( abi_serializer_max_time ));
      } EOS_RETHROW_EXCEPTIONS(chain::packed_transaction_type_exception, "Invalid packed transaction")

      bool retry = params.retry_trx;
      std::optional<uint16_t> retry_num_blocks = params.retry_trx_num_blocks;

      EOS_ASSERT( !retry || trx_retry.has_value(), unsupported_feature, "Transaction retry not enabled on node" );
      EOS_ASSERT( !retry || (ptrx->expiration() <= trx_retry->get_max_expiration_time()), tx_exp_too_far_exception,
                  "retry transaction expiration ${e} larger than allowed ${m}",
                  ("e", ptrx->expiration())("m", trx_retry->get_max_expiration_time()) );

      app().get_method<incoming::methods::transaction_async>()(ptrx, true, transaction_metadata::trx_type::input, static_cast<bool>(params.return_failure_trace),
         [this, ptrx, next, retry, retry_num_blocks](const std::variant<fc::exception_ptr, transaction_trace_ptr>& result) -> void {
            if( std::holds_alternative<fc::exception_ptr>( result ) ) {
               next( std::get<fc::exception_ptr>( result ) );
            } else {
               try {
                  auto trx_trace_ptr = std::get<transaction_trace_ptr>( result );
                  if( retry && trx_retry.has_value() && !trx_trace_ptr->except) {
                     // will be ack'ed via next later
                     trx_retry->track_transaction( ptrx, retry_num_blocks,
                        [ptrx, next](const std::variant<fc::exception_ptr, std::unique_ptr<fc::variant>>& result ) {
                           if( std::holds_alternative<fc::exception_ptr>( result ) ) {
                              next( std::get<fc::exception_ptr>( result ) );
                           } else {
                              fc::variant& output = *std::get<std::unique_ptr<fc::variant>>( result );
                              next( read_write::send_transaction_results{ptrx->id(), std::move( output )} );
                           }
                        } );
                  } else {
                     fc::variant output;
                     try {
                        output = db.to_variant_with_abi( *trx_trace_ptr, abi_serializer::create_yield_function( abi_serializer_max_time ) );
                     } catch( chain::abi_exception& ) {
                        output = *trx_trace_ptr;
                     }
                     const chain::transaction_id_type& id = trx_trace_ptr->id;
                     next( read_write::send_transaction_results{id, std::move( output )} );
                  }
               } CATCH_AND_CALL( next );
            }
         });
   } catch ( boost::interprocess::bad_alloc& ) {
      chain_plugin::handle_db_exhaustion();
   } catch ( const std::bad_alloc& ) {
      chain_plugin::handle_bad_alloc();
   } CATCH_AND_CALL(next);
}

read_only::get_abi_results read_only::get_abi( const get_abi_params& params, const fc::time_point& deadline )const {
   get_abi_results result;
   result.account_name = params.account_name;
   const auto& d = db.db();
   const auto& accnt  = d.get<account_object,by_name>( params.account_name );

   if( abi_def abi; abi_serializer::to_abi(accnt.abi, abi) ) {
      result.abi = std::move(abi);
   }

   return result;
}

read_only::get_code_results read_only::get_code( const get_code_params& params, const fc::time_point& deadline )const {
   get_code_results result;
   result.account_name = params.account_name;
   const auto& d = db.db();
   const auto& accnt_obj          = d.get<account_object,by_name>( params.account_name );
   const auto& accnt_metadata_obj = d.get<account_metadata_object,by_name>( params.account_name );

   EOS_ASSERT( params.code_as_wasm, unsupported_feature, "Returning WAST from get_code is no longer supported" );

   if( accnt_metadata_obj.code_hash != digest_type() ) {
      const auto& code_obj = d.get<code_object, by_code_hash>(accnt_metadata_obj.code_hash);
      result.wasm = string(code_obj.code.begin(), code_obj.code.end());
      result.code_hash = code_obj.code_hash;
   }

   if( abi_def abi; abi_serializer::to_abi(accnt_obj.abi, abi) ) {
      result.abi = std::move(abi);
   }

   return result;
}

read_only::get_code_hash_results read_only::get_code_hash( const get_code_hash_params& params, const fc::time_point& deadline )const {
   get_code_hash_results result;
   result.account_name = params.account_name;
   const auto& d = db.db();
   const auto& accnt  = d.get<account_metadata_object,by_name>( params.account_name );

   if( accnt.code_hash != digest_type() )
      result.code_hash = accnt.code_hash;

   return result;
}

read_only::get_raw_code_and_abi_results read_only::get_raw_code_and_abi( const get_raw_code_and_abi_params& params, const fc::time_point& deadline)const {
   get_raw_code_and_abi_results result;
   result.account_name = params.account_name;

   const auto& d = db.db();
   const auto& accnt_obj          = d.get<account_object,by_name>(params.account_name);
   const auto& accnt_metadata_obj = d.get<account_metadata_object,by_name>(params.account_name);
   if( accnt_metadata_obj.code_hash != digest_type() ) {
      const auto& code_obj = d.get<code_object, by_code_hash>(accnt_metadata_obj.code_hash);
      result.wasm = blob{{code_obj.code.begin(), code_obj.code.end()}};
   }
   result.abi = blob{{accnt_obj.abi.begin(), accnt_obj.abi.end()}};

   return result;
}

read_only::get_raw_abi_results read_only::get_raw_abi( const get_raw_abi_params& params, const fc::time_point& deadline )const {
   get_raw_abi_results result;
   result.account_name = params.account_name;

   const auto& d = db.db();
   const auto& accnt_obj          = d.get<account_object,by_name>(params.account_name);
   const auto& accnt_metadata_obj = d.get<account_metadata_object,by_name>(params.account_name);
   result.abi_hash = fc::sha256::hash( accnt_obj.abi.data(), accnt_obj.abi.size() );
   if( accnt_metadata_obj.code_hash != digest_type() )
      result.code_hash = accnt_metadata_obj.code_hash;
   if( !params.abi_hash || *params.abi_hash != result.abi_hash )
      result.abi = blob{{accnt_obj.abi.begin(), accnt_obj.abi.end()}};

   return result;
}

read_only::get_account_results read_only::get_account( const get_account_params& params, const fc::time_point& deadline )const {
   get_account_results result;
   result.account_name = params.account_name;

   const auto& d = db.db();
   const auto& rm = db.get_resource_limits_manager();

   result.head_block_num  = db.head_block_num();
   result.head_block_time = db.head_block_time();

   rm.get_account_limits( result.account_name, result.ram_quota, result.net_weight, result.cpu_weight );

   const auto& accnt_obj = db.get_account( result.account_name );
   const auto& accnt_metadata_obj = db.db().get<account_metadata_object,by_name>( result.account_name );

   result.privileged       = accnt_metadata_obj.is_privileged();
   result.last_code_update = accnt_metadata_obj.last_code_update;
   result.created          = accnt_obj.creation_date;

   uint32_t greylist_limit = db.is_resource_greylisted(result.account_name) ? 1 : config::maximum_elastic_resource_multiplier;
   const block_timestamp_type current_usage_time (db.head_block_time());
   result.net_limit.set( rm.get_account_net_limit_ex( result.account_name, greylist_limit, current_usage_time).first );
   if ( result.net_limit.last_usage_update_time && (result.net_limit.last_usage_update_time->slot == 0) ) {   // account has no action yet
      result.net_limit.last_usage_update_time = accnt_obj.creation_date;
   }
   result.cpu_limit.set( rm.get_account_cpu_limit_ex( result.account_name, greylist_limit, current_usage_time).first );
   if ( result.cpu_limit.last_usage_update_time && (result.cpu_limit.last_usage_update_time->slot == 0) ) {   // account has no action yet
      result.cpu_limit.last_usage_update_time = accnt_obj.creation_date;
   }
   result.ram_usage = rm.get_account_ram_usage( result.account_name );

   if ( producer_plug ) {  // producer_plug is null when called from chain_plugin_tests.cpp and get_table_tests.cpp
      eosio::chain::resource_limits::account_resource_limit subjective_cpu_bill_limit;
      subjective_cpu_bill_limit.used = producer_plug->get_subjective_bill( result.account_name, fc::time_point::now() );
      result.subjective_cpu_bill_limit = subjective_cpu_bill_limit;
   }

   const auto linked_action_map = ([&](){
      const auto& links = d.get_index<permission_link_index,by_permission_name>();
      auto iter = links.lower_bound( boost::make_tuple( params.account_name ) );

      std::multimap<name, linked_action> result;
      while (iter != links.end() && iter->account == params.account_name ) {
         auto action = iter->message_type.empty() ? std::optional<name>() : std::optional<name>(iter->message_type);
         result.emplace(std::make_pair(iter->required_permission, linked_action{iter->code, std::move(action)}));
         ++iter;
      }

      return result;
   })();

   auto get_linked_actions = [&](chain::name perm_name) {
      auto link_bounds = linked_action_map.equal_range(perm_name);
      auto linked_actions = std::vector<linked_action>();
      linked_actions.reserve(linked_action_map.count(perm_name));
      for (auto link = link_bounds.first; link != link_bounds.second; ++link) {
         linked_actions.push_back(link->second);
      }
      return linked_actions;
   };

   const auto& permissions = d.get_index<permission_index,by_owner>();
   auto perm = permissions.lower_bound( boost::make_tuple( params.account_name ) );
   while( perm != permissions.end() && perm->owner == params.account_name ) {
      /// TODO: lookup perm->parent name
      name parent;

      // Don't lookup parent if null
      if( perm->parent._id ) {
         const auto* p = d.find<permission_object,by_id>( perm->parent );
         if( p ) {
            EOS_ASSERT(perm->owner == p->owner, invalid_parent_permission, "Invalid parent permission");
            parent = p->name;
         }
      }

      auto linked_actions = get_linked_actions(perm->name);

      result.permissions.push_back( permission{ perm->name, parent, perm->auth.to_authority(), std::move(linked_actions)} );
      ++perm;
   }

   // add eosio.any linked authorizations
   result.eosio_any_linked_actions = get_linked_actions(chain::config::eosio_any_name);

   const auto& code_account = db.db().get<account_object,by_name>( config::system_account_name );

   if( abi_def abi; abi_serializer::to_abi(code_account.abi, abi) ) {
      abi_serializer abis( std::move(abi), abi_serializer::create_yield_function( abi_serializer_max_time ) );

      const auto token_code = "eosio.token"_n;

      auto core_symbol = extract_core_symbol();

      if (params.expected_core_symbol)
         core_symbol = *(params.expected_core_symbol);

      const auto* t_id = d.find<chain::table_id_object, chain::by_code_scope_table>(boost::make_tuple( token_code, params.account_name, "accounts"_n ));
      if( t_id != nullptr ) {
         const auto &idx = d.get_index<key_value_index, by_scope_primary>();
         auto it = idx.find(boost::make_tuple( t_id->id, core_symbol.to_symbol_code() ));
         if( it != idx.end() && it->value.size() >= sizeof(asset) ) {
            asset bal;
            fc::datastream<const char *> ds(it->value.data(), it->value.size());
            fc::raw::unpack(ds, bal);

            if( bal.get_symbol().valid() && bal.get_symbol() == core_symbol ) {
               result.core_liquid_balance = bal;
            }
         }
      }

      t_id = d.find<chain::table_id_object, chain::by_code_scope_table>(boost::make_tuple( config::system_account_name, params.account_name, "userres"_n ));
      if (t_id != nullptr) {
         const auto &idx = d.get_index<key_value_index, by_scope_primary>();
         auto it = idx.find(boost::make_tuple( t_id->id, params.account_name.to_uint64_t() ));
         if ( it != idx.end() ) {
            vector<char> data;
            copy_inline_row(*it, data);
            result.total_resources = abis.binary_to_variant( "user_resources", data, abi_serializer::create_yield_function( abi_serializer_max_time ), shorten_abi_errors );
         }
      }

      t_id = d.find<chain::table_id_object, chain::by_code_scope_table>(boost::make_tuple( config::system_account_name, params.account_name, "delband"_n ));
      if (t_id != nullptr) {
         const auto &idx = d.get_index<key_value_index, by_scope_primary>();
         auto it = idx.find(boost::make_tuple( t_id->id, params.account_name.to_uint64_t() ));
         if ( it != idx.end() ) {
            vector<char> data;
            copy_inline_row(*it, data);
            result.self_delegated_bandwidth = abis.binary_to_variant( "delegated_bandwidth", data, abi_serializer::create_yield_function( abi_serializer_max_time ), shorten_abi_errors );
         }
      }

      t_id = d.find<chain::table_id_object, chain::by_code_scope_table>(boost::make_tuple( config::system_account_name, params.account_name, "refunds"_n ));
      if (t_id != nullptr) {
         const auto &idx = d.get_index<key_value_index, by_scope_primary>();
         auto it = idx.find(boost::make_tuple( t_id->id, params.account_name.to_uint64_t() ));
         if ( it != idx.end() ) {
            vector<char> data;
            copy_inline_row(*it, data);
            result.refund_request = abis.binary_to_variant( "refund_request", data, abi_serializer::create_yield_function( abi_serializer_max_time ), shorten_abi_errors );
         }
      }

      t_id = d.find<chain::table_id_object, chain::by_code_scope_table>(boost::make_tuple( config::system_account_name, config::system_account_name, "voters"_n ));
      if (t_id != nullptr) {
         const auto &idx = d.get_index<key_value_index, by_scope_primary>();
         auto it = idx.find(boost::make_tuple( t_id->id, params.account_name.to_uint64_t() ));
         if ( it != idx.end() ) {
            vector<char> data;
            copy_inline_row(*it, data);
            result.voter_info = abis.binary_to_variant( "voter_info", data, abi_serializer::create_yield_function( abi_serializer_max_time ), shorten_abi_errors );
         }
      }

      t_id = d.find<chain::table_id_object, chain::by_code_scope_table>(boost::make_tuple( config::system_account_name, config::system_account_name, "rexbal"_n ));
      if (t_id != nullptr) {
         const auto &idx = d.get_index<key_value_index, by_scope_primary>();
         auto it = idx.find(boost::make_tuple( t_id->id, params.account_name.to_uint64_t() ));
         if( it != idx.end() ) {
            vector<char> data;
            copy_inline_row(*it, data);
            result.rex_info = abis.binary_to_variant( "rex_balance", data, abi_serializer::create_yield_function( abi_serializer_max_time ), shorten_abi_errors );
         }
      }
   }
   return result;
}

static fc::variant action_abi_to_variant( const account_object* code_account, type_name action_type ) {
   fc::variant v;
   if( abi_def abi; abi_serializer::to_abi(code_account->abi, abi) ) {
      auto it = std::find_if(abi.structs.begin(), abi.structs.end(), [&](auto& x){return x.name == action_type;});
      if( it != abi.structs.end() )
         to_variant( it->fields,  v );
   }
   return v;
};

read_only::abi_json_to_bin_result read_only::abi_json_to_bin( const read_only::abi_json_to_bin_params& params, const fc::time_point& deadline )const try {
   abi_json_to_bin_result result;
   const auto code_account = db.db().find<account_object,by_name>( params.code );
   EOS_ASSERT(code_account != nullptr, contract_query_exception, "Contract can't be found ${contract}", ("contract", params.code));

   if( abi_def abi; abi_serializer::to_abi(code_account->abi, abi) ) {
      abi_serializer abis( std::move(abi), abi_serializer::create_yield_function( abi_serializer_max_time ) );
      auto action_type = abis.get_action_type(params.action);
      EOS_ASSERT(!action_type.empty(), action_validate_exception, "Unknown action ${action} in contract ${contract}", ("action", params.action)("contract", params.code));
      try {
         result.binargs = abis.variant_to_binary( action_type, params.args, abi_serializer::create_yield_function( abi_serializer_max_time ), shorten_abi_errors );
      } EOS_RETHROW_EXCEPTIONS(chain::invalid_action_args_exception,
                                "'${args}' is invalid args for action '${action}' code '${code}'. expected '${proto}'",
                                ("args", params.args)("action", params.action)("code", params.code)("proto", action_abi_to_variant(code_account, action_type)))
   } else {
      EOS_ASSERT(false, abi_not_found_exception, "No ABI found for ${contract}", ("contract", params.code));
   }
   return result;
} FC_RETHROW_EXCEPTIONS( warn, "code: ${code}, action: ${action}, args: ${args}",
                         ("code", params.code)( "action", params.action )( "args", params.args ))

read_only::abi_bin_to_json_result read_only::abi_bin_to_json( const read_only::abi_bin_to_json_params& params, const fc::time_point& deadline )const {
   abi_bin_to_json_result result;
   const auto& code_account = db.db().get<account_object,by_name>( params.code );
   if( abi_def abi; abi_serializer::to_abi(code_account.abi, abi) ) {
      abi_serializer abis( std::move(abi), abi_serializer::create_yield_function( abi_serializer_max_time ) );
      result.args = abis.binary_to_variant( abis.get_action_type( params.action ), params.binargs, abi_serializer::create_yield_function( abi_serializer_max_time ), shorten_abi_errors );
   } else {
      EOS_ASSERT(false, abi_not_found_exception, "No ABI found for ${contract}", ("contract", params.code));
   }
   return result;
}

read_only::get_required_keys_result read_only::get_required_keys( const get_required_keys_params& params, const fc::time_point& deadline )const {
   transaction pretty_input;
   auto resolver = make_resolver(db, abi_serializer::create_yield_function( abi_serializer_max_time ));
   try {
      abi_serializer::from_variant(params.transaction, pretty_input, resolver, abi_serializer::create_yield_function( abi_serializer_max_time ));
   } EOS_RETHROW_EXCEPTIONS(chain::transaction_type_exception, "Invalid transaction")

   auto required_keys_set = db.get_authorization_manager().get_required_keys( pretty_input, params.available_keys, fc::seconds( pretty_input.delay_sec ));
   get_required_keys_result result;
   result.required_keys = required_keys_set;
   return result;
}
void read_only::compute_transaction(const compute_transaction_params& params, next_function<compute_transaction_results> next) const {

    try {
        auto pretty_input = std::make_shared<packed_transaction>();
        auto resolver = make_resolver(db, abi_serializer::create_yield_function( abi_serializer_max_time ));
        try {
            abi_serializer::from_variant(params.transaction, *pretty_input, resolver, abi_serializer::create_yield_function( abi_serializer_max_time ));
        } EOS_RETHROW_EXCEPTIONS(chain::packed_transaction_type_exception, "Invalid packed transaction")

        app().get_method<incoming::methods::transaction_async>()(pretty_input, false, transaction_metadata::trx_type::dry_run, true,
             [this, next](const std::variant<fc::exception_ptr, transaction_trace_ptr>& result) -> void {
                 if (std::holds_alternative<fc::exception_ptr>(result)) {
                     next(std::get<fc::exception_ptr>(result));
                 } else {
                     auto trx_trace_ptr = std::get<transaction_trace_ptr>(result);

                     try {
                         fc::variant output;
                         try {
                             output = db.to_variant_with_abi( *trx_trace_ptr, abi_serializer::create_yield_function( abi_serializer_max_time ) );
                         } catch( chain::abi_exception& ) {
                             output = *trx_trace_ptr;
                         }

                         const chain::transaction_id_type& id = trx_trace_ptr->id;
                         next(compute_transaction_results{id, output});
                     } CATCH_AND_CALL(next);
                 }
             });
    } catch ( boost::interprocess::bad_alloc& ) {
        chain_plugin::handle_db_exhaustion();
    } catch ( const std::bad_alloc& ) {
        chain_plugin::handle_bad_alloc();
    } CATCH_AND_CALL(next);
}
read_only::get_transaction_id_result read_only::get_transaction_id( const read_only::get_transaction_id_params& params, const fc::time_point& deadline)const {
   return params.id();
}


account_query_db::get_accounts_by_authorizers_result
read_only::get_accounts_by_authorizers( const account_query_db::get_accounts_by_authorizers_params& args, const fc::time_point& deadline) const
{
   EOS_ASSERT(aqdb.has_value(), plugin_config_exception, "Account Queries being accessed when not enabled");
   return aqdb->get_accounts_by_authorizers(args);
}

namespace detail {
   struct ram_market_exchange_state_t {
      asset  ignore1;
      asset  ignore2;
      double ignore3;
      asset  core_symbol;
      double ignore4;
   };
}

chain::symbol read_only::extract_core_symbol()const {
   symbol core_symbol(0);

   // The following code makes assumptions about the contract deployed on eosio account (i.e. the system contract) and how it stores its data.
   const auto& d = db.db();
   const auto* t_id = d.find<chain::table_id_object, chain::by_code_scope_table>(boost::make_tuple( "eosio"_n, "eosio"_n, "rammarket"_n ));
   if( t_id != nullptr ) {
      const auto &idx = d.get_index<key_value_index, by_scope_primary>();
      auto it = idx.find(boost::make_tuple( t_id->id, eosio::chain::string_to_symbol_c(4,"RAMCORE") ));
      if( it != idx.end() ) {
         detail::ram_market_exchange_state_t ram_market_exchange_state;

         fc::datastream<const char *> ds( it->value.data(), it->value.size() );

         try {
            fc::raw::unpack(ds, ram_market_exchange_state);
         } catch( ... ) {
            return core_symbol;
         }

         if( ram_market_exchange_state.core_symbol.get_symbol().valid() ) {
            core_symbol = ram_market_exchange_state.core_symbol.get_symbol();
         }
      }
   }

   return core_symbol;
}

read_only::get_consensus_parameters_results
read_only::get_consensus_parameters(const get_consensus_parameters_params&, const fc::time_point& deadline ) const {
   get_consensus_parameters_results results;

   results.chain_config = db.get_global_properties().configuration;
   results.wasm_config = db.get_global_properties().wasm_configuration;

   return results;
}

} // namespace chain_apis

fc::variant chain_plugin::get_log_trx_trace(const transaction_trace_ptr& trx_trace ) const {
    fc::variant pretty_output;
    try {
        abi_serializer::to_log_variant(trx_trace, pretty_output,
                                       chain_apis::make_resolver(chain(), abi_serializer::create_yield_function(get_abi_serializer_max_time())),
                                       abi_serializer::create_yield_function(get_abi_serializer_max_time()));
    } catch (...) {
        pretty_output = trx_trace;
    }
    return pretty_output;
}

fc::variant chain_plugin::get_log_trx(const transaction& trx) const {
    fc::variant pretty_output;
    try {
        abi_serializer::to_log_variant(trx, pretty_output,
                                       chain_apis::make_resolver(chain(), abi_serializer::create_yield_function(get_abi_serializer_max_time())),
                                       abi_serializer::create_yield_function(get_abi_serializer_max_time()));
    } catch (...) {
        pretty_output = trx;
    }
    return pretty_output;
}
} // namespace eosio

FC_REFLECT( eosio::chain_apis::detail::ram_market_exchange_state_t, (ignore1)(ignore2)(ignore3)(core_symbol)(ignore4) )<|MERGE_RESOLUTION|>--- conflicted
+++ resolved
@@ -685,18 +685,9 @@
       bool has_partitioned_block_log_options = options.count("blocks-retained-dir") ||  options.count("blocks-archive-dir")
          || options.count("blocks-log-stride") || options.count("max-retained-block-files");
       bool has_retain_blocks_option = options.count("block-log-retain-blocks");
-<<<<<<< HEAD
-      bool has_fix_irreversible_blocks_option = options.count("fix-irreversible-blocks");
 
       EOS_ASSERT(!has_partitioned_block_log_options || !has_retain_blocks_option, plugin_config_exception,
          "block-log-retain-blocks cannot be specified together with blocks-retained-dir, blocks-archive-dir or blocks-log-stride or max-retained-block-files.");
-      EOS_ASSERT(!has_fix_irreversible_blocks_option || !has_retain_blocks_option, plugin_config_exception,
-         "block-log-retain-blocks cannot be specified together with fix-irreversible-blocks.");
-=======
-
-      EOS_ASSERT(!has_partitioned_block_log_options || !has_retain_blocks_option, plugin_config_exception,
-         "block-log-retain-blocks cannot be specified together with blocks-retained-dir, blocks-archive-dir or blocks-log-stride or max-retained-block-files.");
->>>>>>> bd664892
 
 
       if (has_partitioned_block_log_options) {
@@ -710,15 +701,6 @@
             .max_retained_files = options.count("max-retained-block-files")
                                         ? options.at("max-retained-block-files").as<uint32_t>()
                                         : UINT32_MAX,
-<<<<<<< HEAD
-            .fix_irreversible_blocks =
-                  options.count("fix-irreversible-blocks") ? options.at("fix-irreversible-blocks").as<bool>() : false
-         };
-      } else if (has_fix_irreversible_blocks_option) {
-         my->chain_config->blog = eosio::chain::basic_blocklog_config{
-            .fix_irreversible_blocks = options.at("fix-irreversible-blocks").as<bool>()
-=======
->>>>>>> bd664892
          };
       } else if(has_retain_blocks_option) {
          uint32_t block_log_retain_blocks = options.at("block-log-retain-blocks").as<uint32_t>();
