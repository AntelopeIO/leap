--- conflicted
+++ resolved
@@ -1733,11 +1733,7 @@
 read_only::get_producers( const read_only::get_producers_params& params, const fc::time_point& deadline ) const try {
    const abi_def abi = eosio::chain_apis::get_abi(db, config::system_account_name);
    const auto table_type = get_table_type(abi, "producers"_n);
-<<<<<<< HEAD
-   const abi_serializer abis{ abi, abi_serializer::create_yield_function( abi_serializer_max_time ) };
-=======
    const abi_serializer abis{ abi_def(abi), abi_serializer::create_yield_function( abi_serializer_max_time ) };
->>>>>>> 4957dd5b
    EOS_ASSERT(table_type == KEYi64, chain::contract_table_query_exception, "Invalid table type ${type} for table producers", ("type",table_type));
 
    const auto& d = db.db();
