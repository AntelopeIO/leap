#include <eosio/chain_plugin/chain_plugin.hpp>
#include <eosio/chain_plugin/trx_retry_db.hpp>
#include <eosio/chain/fork_database.hpp>
#include <eosio/chain/block_log.hpp>
#include <eosio/chain/exceptions.hpp>
#include <eosio/chain/authorization_manager.hpp>
#include <eosio/chain/code_object.hpp>
#include <eosio/chain/config.hpp>
#include <eosio/chain/wasm_interface.hpp>
#include <eosio/chain/resource_limits.hpp>
#include <eosio/chain/controller.hpp>
#include <eosio/chain/generated_transaction_object.hpp>
#include <eosio/chain/snapshot.hpp>
#include <eosio/chain/subjective_billing.hpp>
#include <eosio/chain/deep_mind.hpp>
#include <eosio/chain_plugin/trx_finality_status_processing.hpp>
#include <eosio/chain/permission_link_object.hpp>
#include <eosio/chain/global_property_object.hpp>

#include <eosio/resource_monitor_plugin/resource_monitor_plugin.hpp>

#include <chainbase/environment.hpp>

#include <boost/signals2/connection.hpp>
#include <boost/algorithm/string.hpp>
#include <boost/lexical_cast.hpp>

#include <fc/io/json.hpp>
#include <fc/variant.hpp>
#include <cstdlib>

// reflect chainbase::environment for --print-build-info option
FC_REFLECT_ENUM( chainbase::environment::os_t,
                 (OS_LINUX)(OS_MACOS)(OS_WINDOWS)(OS_OTHER) )
FC_REFLECT_ENUM( chainbase::environment::arch_t,
                 (ARCH_X86_64)(ARCH_ARM)(ARCH_RISCV)(ARCH_OTHER) )
FC_REFLECT(chainbase::environment, (debug)(os)(arch)(boost_version)(compiler) )

const std::string deep_mind_logger_name("deep-mind");
eosio::chain::deep_mind_handler _deep_mind_log;

namespace eosio {

//declare operator<< and validate function for read_mode in the same namespace as read_mode itself
namespace chain {

std::ostream& operator<<(std::ostream& osm, eosio::chain::db_read_mode m) {
   if ( m == eosio::chain::db_read_mode::HEAD ) {
      osm << "head";
   } else if ( m == eosio::chain::db_read_mode::IRREVERSIBLE ) {
      osm << "irreversible";
   } else if ( m == eosio::chain::db_read_mode::SPECULATIVE ) {
      osm << "speculative";
   }

   return osm;
}

void validate(boost::any& v,
              const std::vector<std::string>& values,
              eosio::chain::db_read_mode* /* target_type */,
              int)
{
  using namespace boost::program_options;

  // Make sure no previous assignment to 'v' was made.
  validators::check_first_occurrence(v);

  // Extract the first string from 'values'. If there is more than
  // one string, it's an error, and exception will be thrown.
  std::string const& s = validators::get_single_string(values);

  if ( s == "head" ) {
     v = boost::any(eosio::chain::db_read_mode::HEAD);
  } else if ( s == "irreversible" ) {
     v = boost::any(eosio::chain::db_read_mode::IRREVERSIBLE);
  } else if ( s == "speculative" ) {
     v = boost::any(eosio::chain::db_read_mode::SPECULATIVE);
  } else {
     throw validation_error(validation_error::invalid_option_value);
  }
}

std::ostream& operator<<(std::ostream& osm, eosio::chain::validation_mode m) {
   if ( m == eosio::chain::validation_mode::FULL ) {
      osm << "full";
   } else if ( m == eosio::chain::validation_mode::LIGHT ) {
      osm << "light";
   }

   return osm;
}

void validate(boost::any& v,
              const std::vector<std::string>& values,
              eosio::chain::validation_mode* /* target_type */,
              int)
{
  using namespace boost::program_options;

  // Make sure no previous assignment to 'v' was made.
  validators::check_first_occurrence(v);

  // Extract the first string from 'values'. If there is more than
  // one string, it's an error, and exception will be thrown.
  std::string const& s = validators::get_single_string(values);

  if ( s == "full" ) {
     v = boost::any(eosio::chain::validation_mode::FULL);
  } else if ( s == "light" ) {
     v = boost::any(eosio::chain::validation_mode::LIGHT);
  } else {
     throw validation_error(validation_error::invalid_option_value);
  }
}

void validate(boost::any& v,
              const std::vector<std::string>& values,
              wasm_interface::vm_oc_enable* /* target_type */,
              int)
{
  using namespace boost::program_options;

  // Make sure no previous assignment to 'v' was made.
  validators::check_first_occurrence(v);

  // Extract the first string from 'values'. If there is more than
  // one string, it's an error, and exception will be thrown.
  std::string s = validators::get_single_string(values);
  boost::algorithm::to_lower(s);

  if (s == "auto") {
     v = boost::any(wasm_interface::vm_oc_enable::oc_auto);
  } else if (s == "all" || s == "true" || s == "on" || s == "yes" || s == "1") {
     v = boost::any(wasm_interface::vm_oc_enable::oc_all);
  } else if (s == "none" || s == "false" || s == "off" || s == "no" || s == "0") {
     v = boost::any(wasm_interface::vm_oc_enable::oc_none);
  } else {
     throw validation_error(validation_error::invalid_option_value);
  }
}

} // namespace chain

using namespace eosio;
using namespace eosio::chain;
using namespace eosio::chain::config;
using namespace eosio::chain::plugin_interface;
using vm_type = wasm_interface::vm_type;
using fc::flat_map;

using boost::signals2::scoped_connection;

class chain_plugin_impl {
public:
   chain_plugin_impl()
   :pre_accepted_block_channel(app().get_channel<channels::pre_accepted_block>())
   ,accepted_block_header_channel(app().get_channel<channels::accepted_block_header>())
   ,accepted_block_channel(app().get_channel<channels::accepted_block>())
   ,irreversible_block_channel(app().get_channel<channels::irreversible_block>())
   ,accepted_transaction_channel(app().get_channel<channels::accepted_transaction>())
   ,applied_transaction_channel(app().get_channel<channels::applied_transaction>())
   ,incoming_block_sync_method(app().get_method<incoming::methods::block_sync>())
   ,incoming_transaction_async_method(app().get_method<incoming::methods::transaction_async>())
   {}

   std::filesystem::path             blocks_dir;
   std::filesystem::path             state_dir;
   bool                              readonly = false;
   flat_map<uint32_t, block_id_type> loaded_checkpoints;
   bool                              accept_transactions     = false;
   bool                              api_accept_transactions = true;
   bool                              account_queries_enabled = false;

   std::optional<controller::config> chain_config;
   std::optional<controller>         chain;
   std::optional<genesis_state>      genesis;
   std::optional<vm_type>            wasm_runtime;
   fc::microseconds                  abi_serializer_max_time_us;
   std::optional<std::filesystem::path>          snapshot_path;


   // retained references to channels for easy publication
   channels::pre_accepted_block::channel_type&     pre_accepted_block_channel;
   channels::accepted_block_header::channel_type&  accepted_block_header_channel;
   channels::accepted_block::channel_type&         accepted_block_channel;
   channels::irreversible_block::channel_type&     irreversible_block_channel;
   channels::accepted_transaction::channel_type&   accepted_transaction_channel;
   channels::applied_transaction::channel_type&    applied_transaction_channel;

   // retained references to methods for easy calling
   incoming::methods::block_sync::method_type&        incoming_block_sync_method;
   incoming::methods::transaction_async::method_type& incoming_transaction_async_method;

   // method provider handles
   methods::get_block_by_number::method_type::handle                 get_block_by_number_provider;
   methods::get_block_by_id::method_type::handle                     get_block_by_id_provider;
   methods::get_head_block_id::method_type::handle                   get_head_block_id_provider;
   methods::get_last_irreversible_block_number::method_type::handle  get_last_irreversible_block_number_provider;

   // scoped connections for chain controller
   std::optional<scoped_connection>                                   pre_accepted_block_connection;
   std::optional<scoped_connection>                                   accepted_block_header_connection;
   std::optional<scoped_connection>                                   accepted_block_connection;
   std::optional<scoped_connection>                                   irreversible_block_connection;
   std::optional<scoped_connection>                                   accepted_transaction_connection;
   std::optional<scoped_connection>                                   applied_transaction_connection;
   std::optional<scoped_connection>                                   block_start_connection;


   std::optional<chain_apis::account_query_db>                        _account_query_db;
   std::optional<chain_apis::trx_retry_db>                            _trx_retry_db;
   chain_apis::trx_finality_status_processing_ptr                     _trx_finality_status_processing;

   static void handle_guard_exception(const chain::guard_exception& e);
   void do_hard_replay(const variables_map& options);
   void enable_accept_transactions();
   void plugin_initialize(const variables_map& options);
   void plugin_startup();
   void plugin_shutdown();

private:
   static void log_guard_exception(const chain::guard_exception& e);
};

chain_plugin::chain_plugin()
:my(new chain_plugin_impl()) {
   app().register_config_type<eosio::chain::db_read_mode>();
   app().register_config_type<eosio::chain::validation_mode>();
   app().register_config_type<chainbase::pinnable_mapped_file::map_mode>();
   app().register_config_type<eosio::chain::wasm_interface::vm_type>();
   app().register_config_type<eosio::chain::wasm_interface::vm_oc_enable>();
}

chain_plugin::~chain_plugin() = default;

void chain_plugin::set_program_options(options_description& cli, options_description& cfg)
{
   // build wasm_runtime help text
   std::string wasm_runtime_opt = "Override default WASM runtime (";
   std::string wasm_runtime_desc;
   std::string delim;
#ifdef EOSIO_EOS_VM_JIT_RUNTIME_ENABLED
   wasm_runtime_opt += " \"eos-vm-jit\"";
   wasm_runtime_desc += "\"eos-vm-jit\" : A WebAssembly runtime that compiles WebAssembly code to native x86 code prior to execution.\n";
   delim = ", ";
#endif

#ifdef EOSIO_EOS_VM_RUNTIME_ENABLED
   wasm_runtime_opt += delim + "\"eos-vm\"";
   wasm_runtime_desc += "\"eos-vm\" : A WebAssembly interpreter.\n";
   delim = ", ";
#endif

#ifdef EOSIO_EOS_VM_OC_DEVELOPER
   wasm_runtime_opt += delim + "\"eos-vm-oc\"";
   wasm_runtime_desc += "\"eos-vm-oc\" : Unsupported. Instead, use one of the other runtimes along with the option eos-vm-oc-enable.\n";
#endif
   wasm_runtime_opt += ")\n" + wasm_runtime_desc;

   std::string default_wasm_runtime_str= eosio::chain::wasm_interface::vm_type_string(eosio::chain::config::default_wasm_runtime);

   cfg.add_options()
         ("blocks-dir", bpo::value<std::filesystem::path>()->default_value("blocks"),
          "the location of the blocks directory (absolute path or relative to application data dir)")
         ("blocks-log-stride", bpo::value<uint32_t>(),
         "split the block log file when the head block number is the multiple of the stride\n"
         "When the stride is reached, the current block log and index will be renamed '<blocks-retained-dir>/blocks-<start num>-<end num>.log/index'\n"
         "and a new current block log and index will be created with the most recent block. All files following\n"
         "this format will be used to construct an extended block log.")
         ("max-retained-block-files", bpo::value<uint32_t>(),
          "the maximum number of blocks files to retain so that the blocks in those files can be queried.\n"
          "When the number is reached, the oldest block file would be moved to archive dir or deleted if the archive dir is empty.\n"
          "The retained block log files should not be manipulated by users." )
         ("blocks-retained-dir", bpo::value<std::filesystem::path>(),
          "the location of the blocks retained directory (absolute path or relative to blocks dir).\n"
          "If the value is empty, it is set to the value of blocks dir.")
         ("blocks-archive-dir", bpo::value<std::filesystem::path>(),
          "the location of the blocks archive directory (absolute path or relative to blocks dir).\n"
          "If the value is empty, blocks files beyond the retained limit will be deleted.\n"
          "All files in the archive directory are completely under user's control, i.e. they won't be accessed by nodeos anymore.")
         ("state-dir", bpo::value<std::filesystem::path>()->default_value(config::default_state_dir_name),
          "the location of the state directory (absolute path or relative to application data dir)")
         ("protocol-features-dir", bpo::value<std::filesystem::path>()->default_value("protocol_features"),
          "the location of the protocol_features directory (absolute path or relative to application config dir)")
         ("checkpoint", bpo::value<vector<string>>()->composing(), "Pairs of [BLOCK_NUM,BLOCK_ID] that should be enforced as checkpoints.")
         ("wasm-runtime", bpo::value<eosio::chain::wasm_interface::vm_type>()->value_name("runtime")->notifier([](const auto& vm){
#ifndef EOSIO_EOS_VM_OC_DEVELOPER
            //throwing an exception here (like EOS_ASSERT) is just gobbled up with a "Failed to initialize" error :(
            if(vm == wasm_interface::vm_type::eos_vm_oc) {
               elog("EOS VM OC is a tier-up compiler and works in conjunction with the configured base WASM runtime. Enable EOS VM OC via 'eos-vm-oc-enable' option");
               EOS_ASSERT(false, plugin_exception, "");
            }
#endif
         })->default_value(eosio::chain::config::default_wasm_runtime, default_wasm_runtime_str), wasm_runtime_opt.c_str()
         )
         ("profile-account", boost::program_options::value<vector<string>>()->composing(),
          "The name of an account whose code will be profiled")
         ("abi-serializer-max-time-ms", bpo::value<uint32_t>()->default_value(config::default_abi_serializer_max_time_us / 1000),
          "Override default maximum ABI serialization time allowed in ms")
         ("chain-state-db-size-mb", bpo::value<uint64_t>()->default_value(config::default_state_size / (1024  * 1024)), "Maximum size (in MiB) of the chain state database")
         ("chain-state-db-guard-size-mb", bpo::value<uint64_t>()->default_value(config::default_state_guard_size / (1024  * 1024)), "Safely shut down node when free space remaining in the chain state database drops below this size (in MiB).")
         ("signature-cpu-billable-pct", bpo::value<uint32_t>()->default_value(config::default_sig_cpu_bill_pct / config::percent_1),
          "Percentage of actual signature recovery cpu to bill. Whole number percentages, e.g. 50 for 50%")
         ("chain-threads", bpo::value<uint16_t>()->default_value(config::default_controller_thread_pool_size),
          "Number of worker threads in controller thread pool")
         ("contracts-console", bpo::bool_switch()->default_value(false),
          "print contract's output to console")
         ("deep-mind", bpo::bool_switch()->default_value(false),
          "print deeper information about chain operations")
         ("actor-whitelist", boost::program_options::value<vector<string>>()->composing()->multitoken(),
          "Account added to actor whitelist (may specify multiple times)")
         ("actor-blacklist", boost::program_options::value<vector<string>>()->composing()->multitoken(),
          "Account added to actor blacklist (may specify multiple times)")
         ("contract-whitelist", boost::program_options::value<vector<string>>()->composing()->multitoken(),
          "Contract account added to contract whitelist (may specify multiple times)")
         ("contract-blacklist", boost::program_options::value<vector<string>>()->composing()->multitoken(),
          "Contract account added to contract blacklist (may specify multiple times)")
         ("action-blacklist", boost::program_options::value<vector<string>>()->composing()->multitoken(),
          "Action (in the form code::action) added to action blacklist (may specify multiple times)")
         ("key-blacklist", boost::program_options::value<vector<string>>()->composing()->multitoken(),
          "Public key added to blacklist of keys that should not be included in authorities (may specify multiple times)")
         ("sender-bypass-whiteblacklist", boost::program_options::value<vector<string>>()->composing()->multitoken(),
          "Deferred transactions sent by accounts in this list do not have any of the subjective whitelist/blacklist checks applied to them (may specify multiple times)")
         ("read-mode", boost::program_options::value<eosio::chain::db_read_mode>()->default_value(eosio::chain::db_read_mode::HEAD),
          "Database read mode (\"head\", \"irreversible\", \"speculative\").\n"
          "In \"head\" mode: database contains state changes up to the head block; transactions received by the node are relayed if valid.\n"
          "In \"irreversible\" mode: database contains state changes up to the last irreversible block; "
          "transactions received via the P2P network are not relayed and transactions cannot be pushed via the chain API.\n"
          "In \"speculative\" mode: database contains state changes by transactions in the blockchain "
          "up to the head block as well as some transactions not yet included in the blockchain; transactions received by the node are relayed if valid.\n"
          )
         ( "api-accept-transactions", bpo::value<bool>()->default_value(true), "Allow API transactions to be evaluated and relayed if valid.")
         ("validation-mode", boost::program_options::value<eosio::chain::validation_mode>()->default_value(eosio::chain::validation_mode::FULL),
          "Chain validation mode (\"full\" or \"light\").\n"
          "In \"full\" mode all incoming blocks will be fully validated.\n"
          "In \"light\" mode all incoming blocks headers will be fully validated; transactions in those validated blocks will be trusted \n")
         ("disable-ram-billing-notify-checks", bpo::bool_switch()->default_value(false),
          "Disable the check which subjectively fails a transaction if a contract bills more RAM to another account within the context of a notification handler (i.e. when the receiver is not the code of the action).")
#ifdef EOSIO_DEVELOPER
         ("disable-all-subjective-mitigations", bpo::bool_switch()->default_value(false),
          "Disable all subjective mitigations checks in the entire codebase.")
#endif
         ("maximum-variable-signature-length", bpo::value<uint32_t>()->default_value(16384u),
          "Subjectively limit the maximum length of variable components in a variable legnth signature to this size in bytes")
         ("trusted-producer", bpo::value<vector<string>>()->composing(), "Indicate a producer whose blocks headers signed by it will be fully validated, but transactions in those validated blocks will be trusted.")
         ("database-map-mode", bpo::value<chainbase::pinnable_mapped_file::map_mode>()->default_value(chainbase::pinnable_mapped_file::map_mode::mapped),
          "Database map mode (\"mapped\", \"mapped_private\", \"heap\", or \"locked\").\n"
          "In \"mapped\" mode database is memory mapped as a file.\n"
          "In \"mapped_private\" mode database is memory mapped as a file using a private mapping (no disk writeback until program exit).\n"
#ifndef _WIN32
          "In \"heap\" mode database is preloaded in to swappable memory and will use huge pages if available.\n"
          "In \"locked\" mode database is preloaded, locked in to memory, and will use huge pages if available.\n"
#endif
         )

#ifdef EOSIO_EOS_VM_OC_RUNTIME_ENABLED
         ("eos-vm-oc-cache-size-mb", bpo::value<uint64_t>()->default_value(eosvmoc::config().cache_size / (1024u*1024u)), "Maximum size (in MiB) of the EOS VM OC code cache")
         ("eos-vm-oc-compile-threads", bpo::value<uint64_t>()->default_value(1u)->notifier([](const auto t) {
               if(t == 0) {
                  elog("eos-vm-oc-compile-threads must be set to a non-zero value");
                  EOS_ASSERT(false, plugin_exception, "");
               }
         }), "Number of threads to use for EOS VM OC tier-up")
         ("eos-vm-oc-enable", bpo::value<chain::wasm_interface::vm_oc_enable>()->default_value(chain::wasm_interface::vm_oc_enable::oc_auto),
          "Enable EOS VM OC tier-up runtime ('auto', 'all', 'none').\n"
          "'auto' - EOS VM OC tier-up is enabled for eosio.* accounts, read-only trxs, and except on producers applying blocks.\n"
          "'all'  - EOS VM OC tier-up is enabled for all contract execution.\n"
          "'none' - EOS VM OC tier-up is completely disabled.\n")
#endif
         ("enable-account-queries", bpo::value<bool>()->default_value(false), "enable queries to find accounts by various metadata.")
         ("transaction-retry-max-storage-size-gb", bpo::value<uint64_t>(),
          "Maximum size (in GiB) allowed to be allocated for the Transaction Retry feature. Setting above 0 enables this feature.")
         ("transaction-retry-interval-sec", bpo::value<uint32_t>()->default_value(20),
          "How often, in seconds, to resend an incoming transaction to network if not seen in a block.\n"
          "Needs to be at least twice as large as p2p-dedup-cache-expire-time-sec.")
         ("transaction-retry-max-expiration-sec", bpo::value<uint32_t>()->default_value(120),
          "Maximum allowed transaction expiration for retry transactions, will retry transactions up to this value.\n"
          "Should be larger than transaction-retry-interval-sec.")
         ("transaction-finality-status-max-storage-size-gb", bpo::value<uint64_t>(),
          "Maximum size (in GiB) allowed to be allocated for the Transaction Finality Status feature. Setting above 0 enables this feature.")
         ("transaction-finality-status-success-duration-sec", bpo::value<uint64_t>()->default_value(config::default_max_transaction_finality_status_success_duration_sec),
          "Duration (in seconds) a successful transaction's Finality Status will remain available from being first identified.")
         ("transaction-finality-status-failure-duration-sec", bpo::value<uint64_t>()->default_value(config::default_max_transaction_finality_status_failure_duration_sec),
          "Duration (in seconds) a failed transaction's Finality Status will remain available from being first identified.")
         ("disable-replay-opts", bpo::bool_switch()->default_value(false),
          "disable optimizations that specifically target replay")
         ("integrity-hash-on-start", bpo::bool_switch(), "Log the state integrity hash on startup")
         ("integrity-hash-on-stop", bpo::bool_switch(), "Log the state integrity hash on shutdown");

    cfg.add_options()("block-log-retain-blocks", bpo::value<uint32_t>(), "If set to greater than 0, periodically prune the block log to store only configured number of most recent blocks.\n"
        "If set to 0, no blocks are be written to the block log; block log file is removed after startup.");


   cli.add_options()
         ("genesis-json", bpo::value<std::filesystem::path>(), "File to read Genesis State from")
         ("genesis-timestamp", bpo::value<string>(), "override the initial timestamp in the Genesis State file")
         ("print-genesis-json", bpo::bool_switch()->default_value(false),
          "extract genesis_state from blocks.log as JSON, print to console, and exit")
         ("extract-genesis-json", bpo::value<std::filesystem::path>(),
          "extract genesis_state from blocks.log as JSON, write into specified file, and exit")
         ("print-build-info", bpo::bool_switch()->default_value(false),
          "print build environment information to console as JSON and exit")
         ("extract-build-info", bpo::value<std::filesystem::path>(),
          "extract build environment information as JSON, write into specified file, and exit")
         ("force-all-checks", bpo::bool_switch()->default_value(false),
          "do not skip any validation checks while replaying blocks (useful for replaying blocks from untrusted source)")
         ("replay-blockchain", bpo::bool_switch()->default_value(false),
          "clear chain state database and replay all blocks")
         ("hard-replay-blockchain", bpo::bool_switch()->default_value(false),
          "clear chain state database, recover as many blocks as possible from the block log, and then replay those blocks")
         ("delete-all-blocks", bpo::bool_switch()->default_value(false),
          "clear chain state database and block log")
         ("truncate-at-block", bpo::value<uint32_t>()->default_value(0),
          "stop hard replay / block log recovery at this block number (if set to non-zero number)")
         ("terminate-at-block", bpo::value<uint32_t>()->default_value(0),
          "terminate after reaching this block number (if set to a non-zero number)")
         ("snapshot", bpo::value<std::filesystem::path>(), "File to read Snapshot State from")
         ;

}

#define LOAD_VALUE_SET(options, op_name, container) \
if( options.count(op_name) ) { \
   const std::vector<std::string>& ops = options[op_name].as<std::vector<std::string>>(); \
   for( const auto& v : ops ) { \
      container.emplace( eosio::chain::name( v ) ); \
   } \
}

fc::time_point calculate_genesis_timestamp( string tstr ) {
   fc::time_point genesis_timestamp;
   if( strcasecmp (tstr.c_str(), "now") == 0 ) {
      genesis_timestamp = fc::time_point::now();
   } else {
      genesis_timestamp = time_point::from_iso_string( tstr );
   }

   auto epoch_us = genesis_timestamp.time_since_epoch().count();
   auto diff_us = epoch_us % config::block_interval_us;
   if (diff_us > 0) {
      auto delay_us = (config::block_interval_us - diff_us);
      genesis_timestamp += fc::microseconds(delay_us);
      dlog("pausing ${us} microseconds to the next interval",("us",delay_us));
   }

   ilog( "Adjusting genesis timestamp to ${timestamp}", ("timestamp", genesis_timestamp) );
   return genesis_timestamp;
}

void clear_directory_contents( const std::filesystem::path& p ) {
   using std::filesystem::directory_iterator;

   if( !std::filesystem::is_directory( p ) )
      return;

   for( directory_iterator enditr, itr{p}; itr != enditr; ++itr ) {
      std::filesystem::remove_all( itr->path() );
   }
}

<<<<<<< HEAD
void clear_chainbase_files( const std::filesystem::path& p ) {
   if( !std::filesystem::is_directory( p ) )
      return;

   std::filesystem::remove( p / "shared_memory.bin" );
   std::filesystem::remove( p / "shared_memory.meta" );
}

=======
>>>>>>> 70876943
namespace {
  // This can be removed when versions of eosio that support reversible chainbase state file no longer supported.
  void upgrade_from_reversible_to_fork_db(chain_plugin_impl* my) {
          std::filesystem::path old_fork_db = my->chain_config->state_dir / config::forkdb_filename;
     std::filesystem::path new_fork_db = my->blocks_dir / config::reversible_blocks_dir_name / config::forkdb_filename;
     if( std::filesystem::exists( old_fork_db ) && std::filesystem::is_regular_file( old_fork_db ) ) {
        bool copy_file = false;
        if( std::filesystem::exists( new_fork_db ) && std::filesystem::is_regular_file( new_fork_db ) ) {
           if( std::filesystem::last_write_time( old_fork_db ) > std::filesystem::last_write_time( new_fork_db ) ) {
              copy_file = true;
           }
        } else {
           copy_file = true;
           std::filesystem::create_directories( my->blocks_dir / config::reversible_blocks_dir_name );
        }
        if( copy_file ) {
           std::filesystem::rename( old_fork_db, new_fork_db );
        } else {
           std::filesystem::remove( old_fork_db );
        }
     }
  }
}

void
chain_plugin_impl::do_hard_replay(const variables_map& options) {
         ilog( "Hard replay requested: deleting state database" );
         clear_directory_contents( chain_config->state_dir );
         auto backup_dir = block_log::repair_log( blocks_dir, options.at( "truncate-at-block" ).as<uint32_t>(), config::reversible_blocks_dir_name);
}

void chain_plugin_impl::plugin_initialize(const variables_map& options) {
   try {
      ilog("initializing chain plugin");

      try {
         genesis_state gs; // Check if EOSIO_ROOT_KEY is bad
      } catch ( const std::exception& ) {
         elog( "EOSIO_ROOT_KEY ('${root_key}') is invalid. Recompile with a valid public key.",
               ("root_key", genesis_state::eosio_root_key));
         throw;
      }

      chain_config = controller::config();

      if( options.at( "print-build-info" ).as<bool>() || options.count( "extract-build-info") ) {
         if( options.at( "print-build-info" ).as<bool>() ) {
            ilog( "Build environment JSON:\n${e}", ("e", json::to_pretty_string( chainbase::environment() )) );
         }
         if( options.count( "extract-build-info") ) {
            auto p = options.at( "extract-build-info" ).as<std::filesystem::path>();

            if( p.is_relative()) {
               p = std::filesystem::current_path() / p;
            }

            EOS_ASSERT( fc::json::save_to_file( chainbase::environment(), p, true ), misc_exception,
                        "Error occurred while writing build info JSON to '${path}'",
                        ("path", p)
            );

            ilog( "Saved build info JSON to '${path}'", ("path", p) );
         }

         EOS_THROW( node_management_success, "reported build environment information" );
      }

      LOAD_VALUE_SET( options, "sender-bypass-whiteblacklist", chain_config->sender_bypass_whiteblacklist );
      LOAD_VALUE_SET( options, "actor-whitelist", chain_config->actor_whitelist );
      LOAD_VALUE_SET( options, "actor-blacklist", chain_config->actor_blacklist );
      LOAD_VALUE_SET( options, "contract-whitelist", chain_config->contract_whitelist );
      LOAD_VALUE_SET( options, "contract-blacklist", chain_config->contract_blacklist );

      LOAD_VALUE_SET( options, "trusted-producer", chain_config->trusted_producers );

      if( options.count( "action-blacklist" )) {
         const std::vector<std::string>& acts = options["action-blacklist"].as<std::vector<std::string>>();
         auto& list = chain_config->action_blacklist;
         for( const auto& a : acts ) {
            auto pos = a.find( "::" );
            EOS_ASSERT( pos != std::string::npos, plugin_config_exception, "Invalid entry in action-blacklist: '${a}'", ("a", a));
            account_name code( a.substr( 0, pos ));
            action_name act( a.substr( pos + 2 ));
            list.emplace( code, act );
         }
      }

      if( options.count( "key-blacklist" )) {
         const std::vector<std::string>& keys = options["key-blacklist"].as<std::vector<std::string>>();
         auto& list = chain_config->key_blacklist;
         for( const auto& key_str : keys ) {
            list.emplace( key_str );
         }
      }

      if( options.count( "blocks-dir" )) {
         auto bld = options.at( "blocks-dir" ).as<std::filesystem::path>();
         if( bld.is_relative())
            blocks_dir = app().data_dir() / bld;
         else
            blocks_dir = bld;
      }

      if( options.count( "state-dir" )) {
         auto sd = options.at( "state-dir" ).as<std::filesystem::path>();
         if( sd.is_relative())
            state_dir = app().data_dir() / sd;
         else
            state_dir = sd;
      }

      protocol_feature_set pfs;
      {
         std::filesystem::path protocol_features_dir;
         auto pfd = options.at( "protocol-features-dir" ).as<std::filesystem::path>();
         if( pfd.is_relative())
            protocol_features_dir = app().config_dir() / pfd;
         else
            protocol_features_dir = pfd;

         pfs = initialize_protocol_features( protocol_features_dir );
      }

      if( options.count("checkpoint") ) {
         auto cps = options.at("checkpoint").as<vector<string>>();
         loaded_checkpoints.reserve(cps.size());
         for( const auto& cp : cps ) {
            auto item = fc::json::from_string(cp).as<std::pair<uint32_t,block_id_type>>();
            auto itr = loaded_checkpoints.find(item.first);
            if( itr != loaded_checkpoints.end() ) {
               EOS_ASSERT( itr->second == item.second,
                           plugin_config_exception,
                          "redefining existing checkpoint at block number ${num}: original: ${orig} new: ${new}",
                          ("num", item.first)("orig", itr->second)("new", item.second)
               );
            } else {
               loaded_checkpoints[item.first] = item.second;
            }
         }
      }

      if( options.count( "wasm-runtime" ))
         wasm_runtime = options.at( "wasm-runtime" ).as<vm_type>();

      LOAD_VALUE_SET( options, "profile-account", chain_config->profile_accounts );

      abi_serializer_max_time_us = fc::microseconds(options.at("abi-serializer-max-time-ms").as<uint32_t>() * 1000);

      chain_config->blocks_dir = blocks_dir;
      chain_config->state_dir = state_dir;
      chain_config->read_only = readonly;

      if (auto resmon_plugin = app().find_plugin<resource_monitor_plugin>()) {
        resmon_plugin->monitor_directory(chain_config->blocks_dir);
        resmon_plugin->monitor_directory(chain_config->state_dir);
      }

      if( options.count( "chain-state-db-size-mb" )) {
         chain_config->state_size = options.at( "chain-state-db-size-mb" ).as<uint64_t>() * 1024 * 1024;
         EOS_ASSERT( chain_config->state_size <= 8ull * 1024 * 1024 * 1024 * 1024, plugin_config_exception,
                     "The maximum supported size for the chain state db (chain-state-db-size-mb) is 8TiB" );
      }

      if( options.count( "chain-state-db-guard-size-mb" ))
         chain_config->state_guard_size = options.at( "chain-state-db-guard-size-mb" ).as<uint64_t>() * 1024 * 1024;

      if( options.count( "transaction-finality-status-max-storage-size-gb" )) {
         const uint64_t max_storage_size = options.at( "transaction-finality-status-max-storage-size-gb" ).as<uint64_t>() * 1024 * 1024 * 1024;
         if (max_storage_size > 0) {
            const fc::microseconds success_duration = fc::seconds(options.at( "transaction-finality-status-success-duration-sec" ).as<uint64_t>());
            const fc::microseconds failure_duration = fc::seconds(options.at( "transaction-finality-status-failure-duration-sec" ).as<uint64_t>());
            _trx_finality_status_processing.reset(
               new chain_apis::trx_finality_status_processing(max_storage_size, success_duration, failure_duration));
         }
      }

      if( options.count( "chain-threads" )) {
         chain_config->thread_pool_size = options.at( "chain-threads" ).as<uint16_t>();
         EOS_ASSERT( chain_config->thread_pool_size > 0, plugin_config_exception,
                     "chain-threads ${num} must be greater than 0", ("num", chain_config->thread_pool_size) );
      }

      chain_config->sig_cpu_bill_pct = options.at("signature-cpu-billable-pct").as<uint32_t>();
      EOS_ASSERT( chain_config->sig_cpu_bill_pct >= 0 && chain_config->sig_cpu_bill_pct <= 100, plugin_config_exception,
                  "signature-cpu-billable-pct must be 0 - 100, ${pct}", ("pct", chain_config->sig_cpu_bill_pct) );
      chain_config->sig_cpu_bill_pct *= config::percent_1;

      if( wasm_runtime )
         chain_config->wasm_runtime = *wasm_runtime;

      chain_config->force_all_checks = options.at( "force-all-checks" ).as<bool>();
      chain_config->disable_replay_opts = options.at( "disable-replay-opts" ).as<bool>();
      chain_config->contracts_console = options.at( "contracts-console" ).as<bool>();
      chain_config->allow_ram_billing_in_notify = options.at( "disable-ram-billing-notify-checks" ).as<bool>();

#ifdef EOSIO_DEVELOPER
      chain_config->disable_all_subjective_mitigations = options.at( "disable-all-subjective-mitigations" ).as<bool>();
#endif

      chain_config->maximum_variable_signature_length = options.at( "maximum-variable-signature-length" ).as<uint32_t>();

      if( options.count( "terminate-at-block" ))
         chain_config->terminate_at_block = options.at( "terminate-at-block" ).as<uint32_t>();

      // move fork_db to new location
      upgrade_from_reversible_to_fork_db( this );

      bool has_partitioned_block_log_options = options.count("blocks-retained-dir") ||  options.count("blocks-archive-dir")
         || options.count("blocks-log-stride") || options.count("max-retained-block-files");
      bool has_retain_blocks_option = options.count("block-log-retain-blocks");

      EOS_ASSERT(!has_partitioned_block_log_options || !has_retain_blocks_option, plugin_config_exception,
         "block-log-retain-blocks cannot be specified together with blocks-retained-dir, blocks-archive-dir or blocks-log-stride or max-retained-block-files.");

      std::filesystem::path retained_dir;
      if (has_partitioned_block_log_options) {
         retained_dir = options.count("blocks-retained-dir") ? options.at("blocks-retained-dir").as<std::filesystem::path>()
                                                                 : std::filesystem::path("");
         if (retained_dir.is_relative())
            retained_dir = std::filesystem::path{blocks_dir}/retained_dir;
            
         chain_config->blog = eosio::chain::partitioned_blocklog_config{
            .retained_dir = retained_dir,
            .archive_dir  = options.count("blocks-archive-dir") ? options.at("blocks-archive-dir").as<std::filesystem::path>()
                                                               : std::filesystem::path("archive"),
            .stride       = options.count("blocks-log-stride") ? options.at("blocks-log-stride").as<uint32_t>()
                                                               : UINT32_MAX,
            .max_retained_files = options.count("max-retained-block-files")
                                       ? options.at("max-retained-block-files").as<uint32_t>()
                                       : UINT32_MAX,
         };
      } else if(has_retain_blocks_option) {
         uint32_t block_log_retain_blocks = options.at("block-log-retain-blocks").as<uint32_t>();
         if (block_log_retain_blocks == 0)
            chain_config->blog = eosio::chain::empty_blocklog_config{};
         else {
            EOS_ASSERT(cfile::supports_hole_punching(), plugin_config_exception,
                       "block-log-retain-blocks cannot be greater than 0 because the file system does not support hole "
                       "punching");
            chain_config->blog = eosio::chain::prune_blocklog_config{ .prune_blocks = block_log_retain_blocks };
         }
      }

      

      if( options.count( "extract-genesis-json" ) || options.at( "print-genesis-json" ).as<bool>()) {
         std::optional<genesis_state> gs;
         
         gs = block_log::extract_genesis_state( blocks_dir, retained_dir );
         EOS_ASSERT( gs,
                     plugin_config_exception,
                     "Block log at '${path}' does not contain a genesis state, it only has the chain-id.",
                     ("path", (blocks_dir / "blocks.log").generic_string())
         );
         

         if( options.at( "print-genesis-json" ).as<bool>()) {
            ilog( "Genesis JSON:\n${genesis}", ("genesis", json::to_pretty_string( *gs )));
         }

         if( options.count( "extract-genesis-json" )) {
            auto p = options.at( "extract-genesis-json" ).as<std::filesystem::path>();

            if( p.is_relative()) {
               p = std::filesystem::current_path() / p;
            }

            EOS_ASSERT( fc::json::save_to_file( *gs, p, true ),
                        misc_exception,
                        "Error occurred while writing genesis JSON to '${path}'",
                        ("path", p.generic_string())
            );

            ilog( "Saved genesis JSON to '${path}'", ("path", p.generic_string()) );
         }

         EOS_THROW( extract_genesis_state_exception, "extracted genesis state from blocks.log" );
      }

      if( options.at( "delete-all-blocks" ).as<bool>()) {
         ilog( "Deleting state database and blocks" );
         if( options.at( "truncate-at-block" ).as<uint32_t>() > 0 )
            wlog( "The --truncate-at-block option does not make sense when deleting all blocks." );
         clear_directory_contents( chain_config->state_dir );
         clear_directory_contents( blocks_dir );
      } else if( options.at( "hard-replay-blockchain" ).as<bool>()) {
         do_hard_replay(options);
      } else if( options.at( "replay-blockchain" ).as<bool>()) {
         ilog( "Replay requested: deleting state database" );
         if( options.at( "truncate-at-block" ).as<uint32_t>() > 0 )
            wlog( "The --truncate-at-block option does not work for a regular replay of the blockchain." );
<<<<<<< HEAD
         clear_chainbase_files( chain_config->state_dir );
=======
         clear_directory_contents( my->chain_config->state_dir );
>>>>>>> 70876943
      } else if( options.at( "truncate-at-block" ).as<uint32_t>() > 0 ) {
         wlog( "The --truncate-at-block option can only be used with --hard-replay-blockchain." );
      }

      std::optional<chain_id_type> chain_id;
      if (options.count( "snapshot" )) {
         snapshot_path = options.at( "snapshot" ).as<std::filesystem::path>();
         EOS_ASSERT( std::filesystem::exists(*snapshot_path), plugin_config_exception,
                     "Cannot load snapshot, ${name} does not exist", ("name", snapshot_path->generic_string()) );

         // recover genesis information from the snapshot
         // used for validation code below
         auto infile = std::ifstream(snapshot_path->generic_string(), (std::ios::in | std::ios::binary));
         istream_snapshot_reader reader(infile);
         reader.validate();
         chain_id = controller::extract_chain_id(reader);
         infile.close();

         EOS_ASSERT( options.count( "genesis-timestamp" ) == 0,
                 plugin_config_exception,
                 "--snapshot is incompatible with --genesis-timestamp as the snapshot contains genesis information");
         EOS_ASSERT( options.count( "genesis-json" ) == 0,
                     plugin_config_exception,
                     "--snapshot is incompatible with --genesis-json as the snapshot contains genesis information");

         auto shared_mem_path = chain_config->state_dir / "shared_memory.bin";
         EOS_ASSERT( !std::filesystem::is_regular_file(shared_mem_path),
                 plugin_config_exception,
                 "Snapshot can only be used to initialize an empty database." );

         auto block_log_chain_id = block_log::extract_chain_id(blocks_dir, retained_dir);

         if (block_log_chain_id) {
            EOS_ASSERT( *chain_id == *block_log_chain_id,
                           plugin_config_exception,
                           "snapshot chain ID (${snapshot_chain_id}) does not match the chain ID (${block_log_chain_id}) in the block log",
                           ("snapshot_chain_id",  *chain_id)
                           ("block_log_chain_id", *block_log_chain_id)
               );
         }

      } else {

         chain_id = controller::extract_chain_id_from_db( chain_config->state_dir );

         auto chain_context = block_log::extract_chain_context( blocks_dir, retained_dir );
         std::optional<genesis_state> block_log_genesis;
         std::optional<chain_id_type> block_log_chain_id;  

         if (chain_context) {
            std::visit(overloaded {
               [&](const genesis_state& gs) {
                  block_log_genesis = gs;
                  block_log_chain_id = gs.compute_chain_id();
               },
               [&](const chain_id_type& id) {
                  block_log_chain_id = id;
               } 
            }, *chain_context);

            if( chain_id ) {
               EOS_ASSERT( *block_log_chain_id == *chain_id, block_log_exception,
                           "Chain ID in blocks.log (${block_log_chain_id}) does not match the existing "
                           " chain ID in state (${state_chain_id}).",
                           ("block_log_chain_id", *block_log_chain_id)
                           ("state_chain_id", *chain_id)
               );
            } else if (block_log_genesis) {
               ilog( "Starting fresh blockchain state using genesis state extracted from blocks.log." );
               genesis = block_log_genesis;
               // Delay setting chain_id until later so that the code handling genesis-json below can know
               // that chain_id still only represents a chain ID extracted from the state (assuming it exists).
            }
         }

         if( options.count( "genesis-json" ) ) {
            std::filesystem::path genesis_file = options.at( "genesis-json" ).as<std::filesystem::path>();
            if( genesis_file.is_relative()) {
               genesis_file = std::filesystem::current_path() / genesis_file;
            }

            EOS_ASSERT( std::filesystem::is_regular_file( genesis_file ),
                        plugin_config_exception,
                       "Specified genesis file '${genesis}' does not exist.",
                       ("genesis", genesis_file));

            genesis_state provided_genesis = fc::json::from_file( genesis_file ).as<genesis_state>();

            if( options.count( "genesis-timestamp" ) ) {
               provided_genesis.initial_timestamp = calculate_genesis_timestamp( options.at( "genesis-timestamp" ).as<string>() );

               ilog( "Using genesis state provided in '${genesis}' but with adjusted genesis timestamp",
                     ("genesis", genesis_file) );
            } else {
               ilog( "Using genesis state provided in '${genesis}'", ("genesis", genesis_file));
            }

            if( block_log_genesis ) {
               EOS_ASSERT( *block_log_genesis == provided_genesis, plugin_config_exception,
                           "Genesis state, provided via command line arguments, does not match the existing genesis state"
                           " in blocks.log. It is not necessary to provide genesis state arguments when a full blocks.log "
                           "file already exists."
               );
            } else {
               const auto& provided_genesis_chain_id = provided_genesis.compute_chain_id();
               if( chain_id ) {
                  EOS_ASSERT( provided_genesis_chain_id == *chain_id, plugin_config_exception,
                              "Genesis state, provided via command line arguments, has a chain ID (${provided_genesis_chain_id}) "
                              "that does not match the existing chain ID in the database state (${state_chain_id}). "
                              "It is not necessary to provide genesis state arguments when an initialized database state already exists.",
                              ("provided_genesis_chain_id", provided_genesis_chain_id)
                              ("state_chain_id", *chain_id)
                  );
               } else {
                  if( block_log_chain_id ) {
                     EOS_ASSERT( provided_genesis_chain_id == *block_log_chain_id, plugin_config_exception,
                                 "Genesis state, provided via command line arguments, has a chain ID (${provided_genesis_chain_id}) "
                                 "that does not match the existing chain ID in blocks.log (${block_log_chain_id}).",
                                 ("provided_genesis_chain_id", provided_genesis_chain_id)
                                 ("block_log_chain_id", *block_log_chain_id)
                     );
                  }

                  chain_id = provided_genesis_chain_id;

                  ilog( "Starting fresh blockchain state using provided genesis state." );
                  genesis = std::move(provided_genesis);
               }
            }
         } else {
            EOS_ASSERT( options.count( "genesis-timestamp" ) == 0,
                        plugin_config_exception,
                        "--genesis-timestamp is only valid if also passed in with --genesis-json");
         }

         if( !chain_id ) {
            if( genesis ) {
               // Uninitialized state database and genesis state extracted from block log
               chain_id = genesis->compute_chain_id();
            } else {
               // Uninitialized state database and no genesis state provided

               EOS_ASSERT( !block_log_chain_id, plugin_config_exception,
                           "Genesis state is necessary to initialize fresh blockchain state but genesis state could not be "
                           "found in the blocks log. Please either load from snapshot or find a blocks log that starts "
                           "from genesis."
               );

               ilog( "Starting fresh blockchain state using default genesis state." );
               genesis.emplace();
               chain_id = genesis->compute_chain_id();
            }
         }
      }

      if ( options.count("read-mode") ) {
         chain_config->read_mode = options.at("read-mode").as<db_read_mode>();
      }
      api_accept_transactions = options.at( "api-accept-transactions" ).as<bool>();

      if( chain_config->read_mode == db_read_mode::IRREVERSIBLE ) {
         if( api_accept_transactions ) {
            api_accept_transactions = false;
            wlog( "api-accept-transactions set to false due to read-mode: irreversible" );
         }
      }
      if( api_accept_transactions ) {
         enable_accept_transactions();
      }

      if ( options.count("validation-mode") ) {
         chain_config->block_validation_mode = options.at("validation-mode").as<validation_mode>();
      }

      chain_config->db_map_mode = options.at("database-map-mode").as<pinnable_mapped_file::map_mode>();

      // when loading a snapshot, all the state will be modified, so temporarily use the `mapped` mode instead
      // of `mapped_private` to lower memory requirements.
      if (snapshot_path && chain_config->db_map_mode == pinnable_mapped_file::mapped_private) {
        chain_config->db_map_mode = pinnable_mapped_file::mapped;
        chain_config->revert_to_private_mode = true; // revert to `mapped_private` mode after loading snapshot.
      }

#ifdef EOSIO_EOS_VM_OC_RUNTIME_ENABLED
      if( options.count("eos-vm-oc-cache-size-mb") )
         chain_config->eosvmoc_config.cache_size = options.at( "eos-vm-oc-cache-size-mb" ).as<uint64_t>() * 1024u * 1024u;
      if( options.count("eos-vm-oc-compile-threads") )
         chain_config->eosvmoc_config.threads = options.at("eos-vm-oc-compile-threads").as<uint64_t>();
      chain_config->eosvmoc_tierup = options["eos-vm-oc-enable"].as<chain::wasm_interface::vm_oc_enable>();
#endif

      account_queries_enabled = options.at("enable-account-queries").as<bool>();

      chain_config->integrity_hash_on_start = options.at("integrity-hash-on-start").as<bool>();
      chain_config->integrity_hash_on_stop = options.at("integrity-hash-on-stop").as<bool>();

      chain.emplace( *chain_config, std::move(pfs), *chain_id );

      if( options.count( "transaction-retry-max-storage-size-gb" )) {
         EOS_ASSERT( !options.count( "producer-name"), plugin_config_exception,
                     "Transaction retry not allowed on producer nodes." );
         const uint64_t max_storage_size = options.at( "transaction-retry-max-storage-size-gb" ).as<uint64_t>() * 1024 * 1024 * 1024;
         if( max_storage_size > 0 ) {
            const uint32_t p2p_dedup_time_s = options.at( "p2p-dedup-cache-expire-time-sec" ).as<uint32_t>();
            const uint32_t trx_retry_interval = options.at( "transaction-retry-interval-sec" ).as<uint32_t>();
            const uint32_t trx_retry_max_expire = options.at( "transaction-retry-max-expiration-sec" ).as<uint32_t>();
            EOS_ASSERT( trx_retry_interval >= 2 * p2p_dedup_time_s, plugin_config_exception,
                        "transaction-retry-interval-sec ${ri} must be greater than 2 times p2p-dedup-cache-expire-time-sec ${dd}",
                        ("ri", trx_retry_interval)("dd", p2p_dedup_time_s) );
            EOS_ASSERT( trx_retry_max_expire > trx_retry_interval, plugin_config_exception,
                        "transaction-retry-max-expiration-sec ${m} should be configured larger than transaction-retry-interval-sec ${i}",
                        ("m", trx_retry_max_expire)("i", trx_retry_interval) );
            _trx_retry_db.emplace( *chain, max_storage_size,
                                       fc::seconds(trx_retry_interval), fc::seconds(trx_retry_max_expire),
                                       abi_serializer_max_time_us );
         }
      }

      // initialize deep mind logging
      if ( options.at( "deep-mind" ).as<bool>() ) {
         // The actual `fc::dmlog_appender` implementation that is currently used by deep mind
         // logger is using `stdout` to prints it's log line out. Deep mind logging outputs
         // massive amount of data out of the process, which can lead under pressure to some
         // of the system calls (i.e. `fwrite`) to fail abruptly without fully writing the
         // entire line.
         //
         // Recovering from errors on a buffered (line or full) and continuing retrying write
         // is merely impossible to do right, because the buffer is actually held by the
         // underlying `libc` implementation nor the operation system.
         //
         // To ensure good functionalities of deep mind tracer, the `stdout` is made unbuffered
         // and the actual `fc::dmlog_appender` deals with retry when facing error, enabling a much
         // more robust deep mind output.
         //
         // Changing the standard `stdout` behavior from buffered to unbuffered can is disruptive
         // and can lead to weird scenarios in the logging process if `stdout` is used there too.
         //
         // In a future version, the `fc::dmlog_appender` implementation will switch to a `FIFO` file
         // approach, which will remove the dependency on `stdout` and hence this call.
         //
         // For the time being, when `deep-mind = true` is activated, we set `stdout` here to
         // be an unbuffered I/O stream.
         setbuf(stdout, NULL);

         //verify configuration is correct
         EOS_ASSERT( options.at("api-accept-transactions").as<bool>() == false, plugin_config_exception,
            "api-accept-transactions must be set to false in order to enable deep-mind logging.");

         EOS_ASSERT( options.at("p2p-accept-transactions").as<bool>() == false, plugin_config_exception,
            "p2p-accept-transactions must be set to false in order to enable deep-mind logging.");

         chain->enable_deep_mind( &_deep_mind_log );
      }

      // set up method providers
      get_block_by_number_provider = app().get_method<methods::get_block_by_number>().register_provider(
            [this]( uint32_t block_num ) -> signed_block_ptr {
               return chain->fetch_block_by_number( block_num );
            } );

      get_block_by_id_provider = app().get_method<methods::get_block_by_id>().register_provider(
            [this]( block_id_type id ) -> signed_block_ptr {
               return chain->fetch_block_by_id( id );
            } );

      get_head_block_id_provider = app().get_method<methods::get_head_block_id>().register_provider( [this]() {
         return chain->head_block_id();
      } );

      get_last_irreversible_block_number_provider = app().get_method<methods::get_last_irreversible_block_number>().register_provider(
            [this]() {
               return chain->last_irreversible_block_num();
            } );

      // relay signals to channels
      pre_accepted_block_connection = chain->pre_accepted_block.connect([this](const signed_block_ptr& blk) {
         auto itr = loaded_checkpoints.find( blk->block_num() );
         if( itr != loaded_checkpoints.end() ) {
            auto id = blk->calculate_id();
            EOS_ASSERT( itr->second == id, checkpoint_exception,
                        "Checkpoint does not match for block number ${num}: expected: ${expected} actual: ${actual}",
                        ("num", blk->block_num())("expected", itr->second)("actual", id)
            );
         }

         pre_accepted_block_channel.publish(priority::medium, blk);
      });

      accepted_block_header_connection = chain->accepted_block_header.connect(
            [this]( const block_state_ptr& blk ) {
               accepted_block_header_channel.publish( priority::medium, blk );
            } );

      accepted_block_connection = chain->accepted_block.connect( [this]( const block_state_ptr& blk ) {
         if (_account_query_db) {
            _account_query_db->commit_block(blk);
         }

         if (_trx_retry_db) {
            _trx_retry_db->on_accepted_block(blk);
         }

         if (_trx_finality_status_processing) {
            _trx_finality_status_processing->signal_accepted_block(blk);
         }

         accepted_block_channel.publish( priority::high, blk );
      } );

      irreversible_block_connection = chain->irreversible_block.connect( [this]( const block_state_ptr& blk ) {
         if (_trx_retry_db) {
            _trx_retry_db->on_irreversible_block(blk);
         }

         if (_trx_finality_status_processing) {
            _trx_finality_status_processing->signal_irreversible_block(blk);
         }

         irreversible_block_channel.publish( priority::low, blk );
      } );

      accepted_transaction_connection = chain->accepted_transaction.connect(
            [this]( const transaction_metadata_ptr& meta ) {
               accepted_transaction_channel.publish( priority::low, meta );
            } );

      applied_transaction_connection = chain->applied_transaction.connect(
            [this]( std::tuple<const transaction_trace_ptr&, const packed_transaction_ptr&> t ) {
               if (_account_query_db) {
                  _account_query_db->cache_transaction_trace(std::get<0>(t));
               }

               if (_trx_retry_db) {
                  _trx_retry_db->on_applied_transaction(std::get<0>(t), std::get<1>(t));
               }

               if (_trx_finality_status_processing) {
                  _trx_finality_status_processing->signal_applied_transaction(std::get<0>(t), std::get<1>(t));
               }

               applied_transaction_channel.publish( priority::low, std::get<0>(t) );
            } );

      if (_trx_finality_status_processing || _trx_retry_db) {
         block_start_connection = chain->block_start.connect(
            [this]( uint32_t block_num ) {
               if (_trx_retry_db) {
                  _trx_retry_db->on_block_start(block_num);
               }
               if (_trx_finality_status_processing) {
                  _trx_finality_status_processing->signal_block_start( block_num );
               }
            } );
      }
      chain->add_indices();
   } FC_LOG_AND_RETHROW()

}

void chain_plugin::plugin_initialize(const variables_map& options) {
   handle_sighup(); // Sets loggers
   my->plugin_initialize(options);
}

void chain_plugin_impl::plugin_startup()
{ try {
   EOS_ASSERT( chain_config->read_mode != db_read_mode::IRREVERSIBLE || !accept_transactions, plugin_config_exception,
               "read-mode = irreversible. transactions should not be enabled by enable_accept_transactions" );
   try {
      auto shutdown = [](){ return app().quit(); };
      auto check_shutdown = [](){ return app().is_quiting(); };
      if (snapshot_path) {
         auto infile = std::ifstream(snapshot_path->generic_string(), (std::ios::in | std::ios::binary));
         auto reader = std::make_shared<istream_snapshot_reader>(infile);
         chain->startup(shutdown, check_shutdown, reader);
         infile.close();
      } else if( genesis ) {
         chain->startup(shutdown, check_shutdown, *genesis);
      } else {
         chain->startup(shutdown, check_shutdown);
      }
   } catch (const database_guard_exception& e) {
      log_guard_exception(e);
      // make sure to properly close the db
      chain.reset();
      throw;
   }

   if(!readonly) {
      ilog("starting chain in read/write mode");
   }

   if (genesis) {
      ilog("Blockchain started; head block is #${num}, genesis timestamp is ${ts}",
           ("num", chain->head_block_num())("ts", genesis->initial_timestamp));
   }
   else {
      ilog("Blockchain started; head block is #${num}", ("num", chain->head_block_num()));
   }

   chain_config.reset();

   if (account_queries_enabled) {
      account_queries_enabled = false;
      try {
         _account_query_db.emplace(*chain);
         account_queries_enabled = true;
      } FC_LOG_AND_DROP(("Unable to enable account queries"));
   }


} FC_CAPTURE_AND_RETHROW() }

void chain_plugin::plugin_startup() {
   my->plugin_startup();
}

void chain_plugin_impl::plugin_shutdown() {
   pre_accepted_block_connection.reset();
   accepted_block_header_connection.reset();
   accepted_block_connection.reset();
   irreversible_block_connection.reset();
   accepted_transaction_connection.reset();
   applied_transaction_connection.reset();
   block_start_connection.reset();
   chain.reset();
}

void chain_plugin::plugin_shutdown() {
   my->plugin_shutdown();
}

void chain_plugin::handle_sighup() {
   _deep_mind_log.update_logger( deep_mind_logger_name );
}

chain_apis::read_write::read_write(controller& db,
                                   std::optional<trx_retry_db>& trx_retry,
                                   const fc::microseconds& abi_serializer_max_time,
                                   const fc::microseconds& http_max_response_time,
                                   bool api_accept_transactions)
: db(db)
, trx_retry(trx_retry)
, abi_serializer_max_time(abi_serializer_max_time)
, http_max_response_time(http_max_response_time)
, api_accept_transactions(api_accept_transactions)
{
}

void chain_apis::read_write::validate() const {
   EOS_ASSERT( api_accept_transactions, missing_chain_api_plugin_exception,
               "Not allowed, node has api-accept-transactions = false" );
}

chain_apis::read_write chain_plugin::get_read_write_api(const fc::microseconds& http_max_response_time) {
   return chain_apis::read_write(chain(), my->_trx_retry_db, get_abi_serializer_max_time(), http_max_response_time, api_accept_transactions());
}

chain_apis::read_only chain_plugin::get_read_only_api(const fc::microseconds& http_max_response_time) const {
   return chain_apis::read_only(chain(), my->_account_query_db, get_abi_serializer_max_time(), http_max_response_time, my->_trx_finality_status_processing.get());
}


bool chain_plugin::accept_block(const signed_block_ptr& block, const block_id_type& id, const block_state_ptr& bsp ) {
   return my->incoming_block_sync_method(block, id, bsp);
}

void chain_plugin::accept_transaction(const chain::packed_transaction_ptr& trx, next_function<chain::transaction_trace_ptr> next) {
   my->incoming_transaction_async_method(trx, false, transaction_metadata::trx_type::input, false, std::move(next));
}

controller& chain_plugin::chain() { return *my->chain; }
const controller& chain_plugin::chain() const { return *my->chain; }

chain::chain_id_type chain_plugin::get_chain_id()const {
   return my->chain->get_chain_id();
}

fc::microseconds chain_plugin::get_abi_serializer_max_time() const {
   return my->abi_serializer_max_time_us;
}

bool chain_plugin::api_accept_transactions() const{
   return my->api_accept_transactions;
}

bool chain_plugin::accept_transactions() const {
   return my->accept_transactions;
}

void chain_plugin_impl::enable_accept_transactions() {
   accept_transactions = true;
}

void chain_plugin::enable_accept_transactions() {
   my->enable_accept_transactions();
}


void chain_plugin_impl::log_guard_exception(const chain::guard_exception&e ) {
   if (e.code() == chain::database_guard_exception::code_value) {
      elog("Database has reached an unsafe level of usage, shutting down to avoid corrupting the database.  "
           "Please increase the value set for \"chain-state-db-size-mb\" and restart the process!");
   }

   dlog("Details: ${details}", ("details", e.to_detail_string()));
}

void chain_plugin_impl::handle_guard_exception(const chain::guard_exception& e) {
   log_guard_exception(e);

   elog("database chain::guard_exception, quitting..."); // log string searched for in: tests/nodeos_under_min_avail_ram.py
   // quit the app
   app().quit();
}

void chain_plugin::handle_guard_exception(const chain::guard_exception& e) {
   chain_plugin_impl::handle_guard_exception(e);
}

void chain_apis::api_base::handle_db_exhaustion() {
   elog("database memory exhausted: increase chain-state-db-size-mb");
   //return 1 -- it's what programs/nodeos/main.cpp considers "BAD_ALLOC"
   std::_Exit(1);
}

void chain_apis::api_base::handle_bad_alloc() {
   elog("std::bad_alloc - memory exhausted");
   //return -2 -- it's what programs/nodeos/main.cpp reports for std::exception
   std::_Exit(-2);
}

bool chain_plugin::account_queries_enabled() const {
   return my->account_queries_enabled;
}

bool chain_plugin::transaction_finality_status_enabled() const {
   return my->_trx_finality_status_processing.get();
}

namespace chain_apis {

const string read_only::KEYi64 = "i64";

read_only::get_info_results read_only::get_info(const read_only::get_info_params&, const fc::time_point&) const {
   const auto& rm = db.get_resource_limits_manager();

   return {
      itoh(static_cast<uint32_t>(app().version())),
      db.get_chain_id(),
      db.head_block_num(),
      db.last_irreversible_block_num(),
      db.last_irreversible_block_id(),
      db.head_block_id(),
      db.head_block_time(),
      db.head_block_producer(),
      rm.get_virtual_block_cpu_limit(),
      rm.get_virtual_block_net_limit(),
      rm.get_block_cpu_limit(),
      rm.get_block_net_limit(),
      //std::bitset<64>(db.get_dynamic_global_properties().recent_slots_filled).to_string(),
      //__builtin_popcountll(db.get_dynamic_global_properties().recent_slots_filled) / 64.0,
      app().version_string(),
      db.fork_db_head_block_num(),
      db.fork_db_head_block_id(),
      app().full_version_string(),
      rm.get_total_cpu_weight(),
      rm.get_total_net_weight(),
      db.earliest_available_block_num(),
      db.last_irreversible_block_time()
   };
}

read_only::get_transaction_status_results
read_only::get_transaction_status(const read_only::get_transaction_status_params& param, const fc::time_point&) const {
   EOS_ASSERT(trx_finality_status_proc, unsupported_feature, "Transaction Status Interface not enabled.  To enable, configure nodeos with '--transaction-finality-status-max-storage-size-gb <size>'.");

   trx_finality_status_processing::chain_state ch_state = trx_finality_status_proc->get_chain_state();

   const auto trx_st = trx_finality_status_proc->get_trx_state(param.id);
   // check if block_id is set to a valid value, since trx_finality_status_proc does not use optionals for the block data
   const auto trx_block_valid = trx_st && trx_st->block_id != chain::block_id_type{};

   return {
      trx_st ? trx_st->status : "UNKNOWN",
      trx_block_valid ? std::optional<uint32_t>(chain::block_header::num_from_id(trx_st->block_id)) : std::optional<uint32_t>{},
      trx_block_valid ? std::optional<chain::block_id_type>(trx_st->block_id) : std::optional<chain::block_id_type>{},
      trx_block_valid ? std::optional<fc::time_point>(trx_st->block_timestamp) : std::optional<fc::time_point>{},
      trx_st ? std::optional<fc::time_point>(trx_st->expiration) : std::optional<fc::time_point>{},
      chain::block_header::num_from_id(ch_state.head_id),
      ch_state.head_id,
      ch_state.head_block_timestamp,
      chain::block_header::num_from_id(ch_state.irr_id),
      ch_state.irr_id,
      ch_state.irr_block_timestamp,
      ch_state.earliest_tracked_block_id,
      chain::block_header::num_from_id(ch_state.earliest_tracked_block_id)
   };
}

read_only::get_activated_protocol_features_results
read_only::get_activated_protocol_features( const read_only::get_activated_protocol_features_params& params,
                                            const fc::time_point& deadline )const {
   read_only::get_activated_protocol_features_results result;
   const auto& pfm = db.get_protocol_feature_manager();

   uint32_t lower_bound_value = std::numeric_limits<uint32_t>::lowest();
   uint32_t upper_bound_value = std::numeric_limits<uint32_t>::max();

   if( params.lower_bound ) {
      lower_bound_value = *params.lower_bound;
   }

   if( params.upper_bound ) {
      upper_bound_value = *params.upper_bound;
   }

   if( upper_bound_value < lower_bound_value )
      return result;

   auto walk_range = [&]( auto itr, auto end_itr, auto&& convert_iterator ) {
      fc::mutable_variant_object mvo;
      mvo( "activation_ordinal", 0 );
      mvo( "activation_block_num", 0 );

      auto& activation_ordinal_value   = mvo["activation_ordinal"];
      auto& activation_block_num_value = mvo["activation_block_num"];

      // activated protocol features are naturally limited and unlikely to ever reach max_return_items
      for( ; itr != end_itr; ++itr ) {
         const auto& conv_itr = convert_iterator( itr );
         activation_ordinal_value   = conv_itr.activation_ordinal();
         activation_block_num_value = conv_itr.activation_block_num();

         result.activated_protocol_features.emplace_back( conv_itr->to_variant( false, &mvo ) );
      }
   };

   auto get_next_if_not_end = [&pfm]( auto&& itr ) {
      if( itr == pfm.cend() ) return itr;

      ++itr;
      return itr;
   };

   auto lower = ( params.search_by_block_num ? pfm.lower_bound( lower_bound_value )
                                             : pfm.at_activation_ordinal( lower_bound_value ) );

   auto upper = ( params.search_by_block_num ? pfm.upper_bound( upper_bound_value )
                                             : get_next_if_not_end( pfm.at_activation_ordinal( upper_bound_value ) ) );

   if( params.reverse ) {
      walk_range( std::make_reverse_iterator(upper), std::make_reverse_iterator(lower),
                  []( auto&& ritr ) { return --(ritr.base()); } );
   } else {
      walk_range( lower, upper, []( auto&& itr ) { return itr; } );
   }

   return result;
}

uint64_t read_only::get_table_index_name(const read_only::get_table_rows_params& p, bool& primary) {
   using boost::algorithm::starts_with;
   // see multi_index packing of index name
   const uint64_t table = p.table.to_uint64_t();
   uint64_t index = table & 0xFFFFFFFFFFFFFFF0ULL;
   EOS_ASSERT( index == table, chain::contract_table_query_exception, "Unsupported table name: ${n}", ("n", p.table) );

   primary = false;
   uint64_t pos = 0;
   if (p.index_position.empty() || p.index_position == "first" || p.index_position == "primary" || p.index_position == "one") {
      primary = true;
   } else if (starts_with(p.index_position, "sec") || p.index_position == "two") { // second, secondary
   } else if (starts_with(p.index_position , "ter") || starts_with(p.index_position, "th")) { // tertiary, ternary, third, three
      pos = 1;
   } else if (starts_with(p.index_position, "fou")) { // four, fourth
      pos = 2;
   } else if (starts_with(p.index_position, "fi")) { // five, fifth
      pos = 3;
   } else if (starts_with(p.index_position, "six")) { // six, sixth
      pos = 4;
   } else if (starts_with(p.index_position, "sev")) { // seven, seventh
      pos = 5;
   } else if (starts_with(p.index_position, "eig")) { // eight, eighth
      pos = 6;
   } else if (starts_with(p.index_position, "nin")) { // nine, ninth
      pos = 7;
   } else if (starts_with(p.index_position, "ten")) { // ten, tenth
      pos = 8;
   } else {
      try {
         pos = fc::to_uint64( p.index_position );
      } catch(...) {
         EOS_ASSERT( false, chain::contract_table_query_exception, "Invalid index_position: ${p}", ("p", p.index_position));
      }
      if (pos < 2) {
         primary = true;
         pos = 0;
      } else {
         pos -= 2;
      }
   }
   index |= (pos & 0x000000000000000FULL);
   return index;
}

uint64_t convert_to_type(const eosio::name &n, const string &desc) {
   return n.to_uint64_t();
}

template<>
uint64_t convert_to_type(const string& str, const string& desc) {

   try {
      return boost::lexical_cast<uint64_t>(str.c_str(), str.size());
   } catch( ... ) { }

   try {
      auto trimmed_str = str;
      boost::trim(trimmed_str);
      name s(trimmed_str);
      return s.to_uint64_t();
   } catch( ... ) { }

   if (str.find(',') != string::npos) { // fix #6274 only match formats like 4,EOS
      try {
         auto symb = eosio::chain::symbol::from_string(str);
         return symb.value();
      } catch( ... ) { }
   }

   try {
      return ( eosio::chain::string_to_symbol( 0, str.c_str() ) >> 8 );
   } catch( ... ) {
      EOS_ASSERT( false, chain_type_exception, "Could not convert ${desc} string '${str}' to any of the following: "
                        "uint64_t, valid name, or valid symbol (with or without the precision)",
                  ("desc", desc)("str", str));
   }
}

template<>
double convert_to_type(const string& str, const string& desc) {
   double val{};
   try {
      val = fc::variant(str).as<double>();
   } FC_RETHROW_EXCEPTIONS(warn, "Could not convert ${desc} string '${str}' to key type.", ("desc", desc)("str",str) )

   EOS_ASSERT( !std::isnan(val), chain::contract_table_query_exception,
               "Converted ${desc} string '${str}' to NaN which is not a permitted value for the key type", ("desc", desc)("str",str) );

   return val;
}

template<typename Type>
string convert_to_string(const Type& source, const string& key_type, const string& encode_type, const string& desc) {
   try {
      return fc::variant(source).as<string>();
   } FC_RETHROW_EXCEPTIONS(warn, "Could not convert ${desc} from '${source}' to string.", ("desc", desc)("source",source) )
}

template<>
string convert_to_string(const chain::key256_t& source, const string& key_type, const string& encode_type, const string& desc) {
   try {
      if (key_type == chain_apis::sha256 || (key_type == chain_apis::i256 && encode_type == chain_apis::hex)) {
         auto byte_array = fixed_bytes<32>(source).extract_as_byte_array();
         fc::sha256 val(reinterpret_cast<char *>(byte_array.data()), byte_array.size());
         return std::string(val);
      } else if (key_type == chain_apis::i256) {
         auto byte_array = fixed_bytes<32>(source).extract_as_byte_array();
         fc::sha256 val(reinterpret_cast<char *>(byte_array.data()), byte_array.size());
         return std::string("0x") + std::string(val);
      } else if (key_type == chain_apis::ripemd160) {
         auto byte_array = fixed_bytes<20>(source).extract_as_byte_array();
         fc::ripemd160 val;
         memcpy(val._hash, byte_array.data(), byte_array.size() );
         return std::string(val);
      }
      EOS_ASSERT( false, chain_type_exception, "Incompatible key_type and encode_type for key256_t next_key" );

   } FC_RETHROW_EXCEPTIONS(warn, "Could not convert ${desc} source '${source}' to string.", ("desc", desc)("source",source) )
}

template<>
string convert_to_string(const float128_t& source, const string& key_type, const string& encode_type, const string& desc) {
   try {
      float64_t f = f128_to_f64(source);
      return fc::variant(f).as<string>();
   } FC_RETHROW_EXCEPTIONS(warn, "Could not convert ${desc} from '${source}' to string.", ("desc", desc)("source",source) )
}

abi_def get_abi( const controller& db, const name& account ) {
   const auto &d = db.db();
   const account_object *code_accnt = d.find<account_object, by_name>(account);
   EOS_ASSERT(code_accnt != nullptr, chain::account_query_exception, "Fail to retrieve account for ${account}", ("account", account) );
   abi_def abi;
   abi_serializer::to_abi(code_accnt->abi, abi);
   return abi;
}

string get_table_type( const abi_def& abi, const name& table_name ) {
   for( const auto& t : abi.tables ) {
      if( t.name == table_name ){
         return t.index_type;
      }
   }
   EOS_ASSERT( false, chain::contract_table_query_exception, "Table ${table} is not specified in the ABI", ("table",table_name) );
}

read_only::get_table_rows_return_t
read_only::get_table_rows( const read_only::get_table_rows_params& p, const fc::time_point& deadline ) const {
   abi_def abi = eosio::chain_apis::get_abi( db, p.code );
   bool primary = false;
   auto table_with_index = get_table_index_name( p, primary );
   if( primary ) {
      EOS_ASSERT( p.table == table_with_index, chain::contract_table_query_exception, "Invalid table name ${t}", ( "t", p.table ));
      auto table_type = get_table_type( abi, p.table );
      if( table_type == KEYi64 || p.key_type == "i64" || p.key_type == "name" ) {
         return get_table_rows_ex<key_value_index>(p,std::move(abi),deadline);
      }
      EOS_ASSERT( false, chain::contract_table_query_exception,  "Invalid table type ${type}", ("type",table_type)("abi",abi));
   } else {
      EOS_ASSERT( !p.key_type.empty(), chain::contract_table_query_exception, "key type required for non-primary index" );

      if (p.key_type == chain_apis::i64 || p.key_type == "name") {
         return get_table_rows_by_seckey<index64_index, uint64_t>(p, std::move(abi), deadline, [](uint64_t v)->uint64_t {
            return v;
         });
      }
      else if (p.key_type == chain_apis::i128) {
         return get_table_rows_by_seckey<index128_index, uint128_t>(p, std::move(abi), deadline, [](uint128_t v)->uint128_t {
            return v;
         });
      }
      else if (p.key_type == chain_apis::i256) {
         if ( p.encode_type == chain_apis::hex) {
            using  conv = keytype_converter<chain_apis::sha256,chain_apis::hex>;
            return get_table_rows_by_seckey<conv::index_type, conv::input_type>(p, std::move(abi), deadline, conv::function());
         }
         using  conv = keytype_converter<chain_apis::i256>;
         return get_table_rows_by_seckey<conv::index_type, conv::input_type>(p, std::move(abi), deadline, conv::function());
      }
      else if (p.key_type == chain_apis::float64) {
         return get_table_rows_by_seckey<index_double_index, double>(p, std::move(abi), deadline, [](double v)->float64_t {
            float64_t f;
            double_to_float64(v, f);
            return f;
         });
      }
      else if (p.key_type == chain_apis::float128) {
         if ( p.encode_type == chain_apis::hex) {
            return get_table_rows_by_seckey<index_long_double_index, uint128_t>(p, std::move(abi), deadline, [](uint128_t v)->float128_t{
               float128_t f;
               uint128_to_float128(v, f);
               return f;
            });
         }
         return get_table_rows_by_seckey<index_long_double_index, double>(p, std::move(abi), deadline, [](double v)->float128_t{
            float64_t f;
            double_to_float64(v, f);
            float128_t f128;
            f64_to_f128M(f, &f128);
            return f128;
         });
      }
      else if (p.key_type == chain_apis::sha256) {
         using  conv = keytype_converter<chain_apis::sha256,chain_apis::hex>;
         return get_table_rows_by_seckey<conv::index_type, conv::input_type>(p, std::move(abi), deadline, conv::function());
      }
      else if(p.key_type == chain_apis::ripemd160) {
         using  conv = keytype_converter<chain_apis::ripemd160,chain_apis::hex>;
         return get_table_rows_by_seckey<conv::index_type, conv::input_type>(p, std::move(abi), deadline, conv::function());
      }
      EOS_ASSERT(false, chain::contract_table_query_exception,  "Unsupported secondary index type: ${t}", ("t", p.key_type));
   }
}

read_only::get_table_by_scope_result read_only::get_table_by_scope( const read_only::get_table_by_scope_params& p,
                                                                    const fc::time_point& deadline )const {

   fc::time_point params_deadline = p.time_limit_ms ? std::min(fc::time_point::now().safe_add(fc::milliseconds(*p.time_limit_ms)), deadline) : deadline;

   read_only::get_table_by_scope_result result;
   const auto& d = db.db();

   const auto& idx = d.get_index<chain::table_id_multi_index, chain::by_code_scope_table>();
   auto lower_bound_lookup_tuple = std::make_tuple( p.code, name(std::numeric_limits<uint64_t>::lowest()), p.table );
   auto upper_bound_lookup_tuple = std::make_tuple( p.code, name(std::numeric_limits<uint64_t>::max()),
                                                    (p.table.empty() ? name(std::numeric_limits<uint64_t>::max()) : p.table) );

   if( p.lower_bound.size() ) {
      uint64_t scope = convert_to_type<uint64_t>(p.lower_bound, "lower_bound scope");
      std::get<1>(lower_bound_lookup_tuple) = name(scope);
   }

   if( p.upper_bound.size() ) {
      uint64_t scope = convert_to_type<uint64_t>(p.upper_bound, "upper_bound scope");
      std::get<1>(upper_bound_lookup_tuple) = name(scope);
   }

   if( upper_bound_lookup_tuple < lower_bound_lookup_tuple )
      return result;

   auto walk_table_range = [&]( auto itr, auto end_itr ) {
      uint32_t limit = p.limit;
      if (deadline != fc::time_point::maximum() && limit > max_return_items)
         limit = max_return_items;
      for( unsigned int count = 0; count < limit && itr != end_itr; ++itr, ++count ) {
         if( p.table && itr->table != p.table ) continue;

         result.rows.push_back( {itr->code, itr->scope, itr->table, itr->payer, itr->count} );

         if (fc::time_point::now() >= params_deadline)
            break;
      }
      if( itr != end_itr ) {
         result.more = itr->scope.to_string();
      }
   };

   auto lower = idx.lower_bound( lower_bound_lookup_tuple );
   auto upper = idx.upper_bound( upper_bound_lookup_tuple );
   if( p.reverse && *p.reverse ) {
      walk_table_range( boost::make_reverse_iterator(upper), boost::make_reverse_iterator(lower) );
   } else {
      walk_table_range( lower, upper );
   }

   return result;
}

vector<asset> read_only::get_currency_balance( const read_only::get_currency_balance_params& p, const fc::time_point& )const {

   const abi_def abi = eosio::chain_apis::get_abi( db, p.code );
   (void)get_table_type( abi, name("accounts") );

   vector<asset> results;
   walk_key_value_table(p.code, p.account, "accounts"_n, [&](const key_value_object& obj){
      EOS_ASSERT( obj.value.size() >= sizeof(asset), chain::asset_type_exception, "Invalid data on table");

      asset cursor;
      fc::datastream<const char *> ds(obj.value.data(), obj.value.size());
      fc::raw::unpack(ds, cursor);

      EOS_ASSERT( cursor.get_symbol().valid(), chain::asset_type_exception, "Invalid asset");

      if( !p.symbol || boost::iequals(cursor.symbol_name(), *p.symbol) ) {
        results.emplace_back(cursor);
      }

      // return false if we are looking for one and found it, true otherwise
      return !(p.symbol && boost::iequals(cursor.symbol_name(), *p.symbol));
   });

   return results;
}

fc::variant read_only::get_currency_stats( const read_only::get_currency_stats_params& p, const fc::time_point& )const {
   fc::mutable_variant_object results;

   const abi_def abi = eosio::chain_apis::get_abi( db, p.code );
   (void)get_table_type( abi, name("stat") );

   uint64_t scope = ( eosio::chain::string_to_symbol( 0, boost::algorithm::to_upper_copy(p.symbol).c_str() ) >> 8 );

   walk_key_value_table(p.code, name(scope), "stat"_n, [&](const key_value_object& obj){
      EOS_ASSERT( obj.value.size() >= sizeof(read_only::get_currency_stats_result), chain::asset_type_exception, "Invalid data on table");

      fc::datastream<const char *> ds(obj.value.data(), obj.value.size());
      read_only::get_currency_stats_result result;

      fc::raw::unpack(ds, result.supply);
      fc::raw::unpack(ds, result.max_supply);
      fc::raw::unpack(ds, result.issuer);

      results[result.supply.symbol_name()] = result;
      return true;
   });

   return results;
}

fc::variant get_global_row( const database& db, const abi_def& abi, const abi_serializer& abis, const fc::microseconds& abi_serializer_max_time_us, bool shorten_abi_errors ) {
   const auto table_type = get_table_type(abi, "global"_n);
   EOS_ASSERT(table_type == read_only::KEYi64, chain::contract_table_query_exception, "Invalid table type ${type} for table global", ("type",table_type));

   const auto* const table_id = db.find<chain::table_id_object, chain::by_code_scope_table>(boost::make_tuple(config::system_account_name, config::system_account_name, "global"_n));
   EOS_ASSERT(table_id, chain::contract_table_query_exception, "Missing table global");

   const auto& kv_index = db.get_index<key_value_index, by_scope_primary>();
   const auto it = kv_index.find(boost::make_tuple(table_id->id, "global"_n.to_uint64_t()));
   EOS_ASSERT(it != kv_index.end(), chain::contract_table_query_exception, "Missing row in table global");

   vector<char> data;
   read_only::copy_inline_row(*it, data);
   return abis.binary_to_variant(abis.get_table_type("global"_n), data, abi_serializer::create_yield_function( abi_serializer_max_time_us ), shorten_abi_errors );
}

read_only::get_producers_result
read_only::get_producers( const read_only::get_producers_params& params, const fc::time_point& deadline ) const try {
   abi_def abi = eosio::chain_apis::get_abi(db, config::system_account_name);
   const auto table_type = get_table_type(abi, "producers"_n);
   const abi_serializer abis{ abi_def(abi), abi_serializer::create_yield_function( abi_serializer_max_time ) };
   EOS_ASSERT(table_type == KEYi64, chain::contract_table_query_exception, "Invalid table type ${type} for table producers", ("type",table_type));

   const auto& d = db.db();
   const auto lower = name{params.lower_bound};

   static const uint8_t secondary_index_num = 0;
   const auto* const table_id = d.find<chain::table_id_object, chain::by_code_scope_table>(
           boost::make_tuple(config::system_account_name, config::system_account_name, "producers"_n));
   const auto* const secondary_table_id = d.find<chain::table_id_object, chain::by_code_scope_table>(
           boost::make_tuple(config::system_account_name, config::system_account_name, name("producers"_n.to_uint64_t() | secondary_index_num)));
   EOS_ASSERT(table_id && secondary_table_id, chain::contract_table_query_exception, "Missing producers table");

   const auto& kv_index = d.get_index<key_value_index, by_scope_primary>();
   const auto& secondary_index = d.get_index<index_double_index>().indices();
   const auto& secondary_index_by_primary = secondary_index.get<by_primary>();
   const auto& secondary_index_by_secondary = secondary_index.get<by_secondary>();

   read_only::get_producers_result result;
   vector<char> data;

   auto it = [&]{
      if(lower.to_uint64_t() == 0)
         return secondary_index_by_secondary.lower_bound(
            boost::make_tuple(secondary_table_id->id, to_softfloat64(std::numeric_limits<double>::lowest()), 0));
      else
         return secondary_index.project<by_secondary>(
            secondary_index_by_primary.lower_bound(
               boost::make_tuple(secondary_table_id->id, lower.to_uint64_t())));
   }();

   fc::time_point params_deadline = params.time_limit_ms ? std::min(fc::time_point::now().safe_add(fc::milliseconds(*params.time_limit_ms)), deadline) : deadline;
   uint32_t limit = params.limit;
   if (deadline != fc::time_point::maximum() && limit > max_return_items)
      limit = max_return_items;

   for( unsigned int count = 0; count < limit && it != secondary_index_by_secondary.end() && it->t_id == secondary_table_id->id; ++it, ++count ) {
      copy_inline_row(*kv_index.find(boost::make_tuple(table_id->id, it->primary_key)), data);
      if (params.json)
         result.rows.emplace_back( abis.binary_to_variant( abis.get_table_type("producers"_n), data, abi_serializer::create_yield_function( abi_serializer_max_time ), shorten_abi_errors ) );
      else
         result.rows.emplace_back(data);
      if (fc::time_point::now() >= params_deadline)
         break;
   }
   if( it != secondary_index_by_secondary.end() && it->t_id == secondary_table_id->id ) {
      result.more = name{it->primary_key}.to_string();
   }

   result.total_producer_vote_weight = get_global_row(d, abi, abis, abi_serializer_max_time, shorten_abi_errors)["total_producer_vote_weight"].as_double();
   return result;
} catch (...) {
   read_only::get_producers_result result;
   result.rows.reserve(db.active_producers().producers.size());

   for (const auto& p : db.active_producers().producers) {
      auto row = fc::mutable_variant_object()
         ("owner", p.producer_name)
         ("producer_authority", p.authority)
         ("url", "")
         ("total_votes", 0.0f);

      // detect a legacy key and maintain API compatibility for those entries
      if (std::holds_alternative<block_signing_authority_v0>(p.authority)) {
         const auto& auth = std::get<block_signing_authority_v0>(p.authority);
         if (auth.keys.size() == 1 && auth.keys.back().weight == auth.threshold) {
            row("producer_key", auth.keys.back().key);
         }
      }

      result.rows.emplace_back(std::move(row));
   }

   return result;
}

read_only::get_producer_schedule_result read_only::get_producer_schedule( const read_only::get_producer_schedule_params& p, const fc::time_point& ) const {
   read_only::get_producer_schedule_result result;
   to_variant(db.active_producers(), result.active);
   if(!db.pending_producers().producers.empty())
      to_variant(db.pending_producers(), result.pending);
   auto proposed = db.proposed_producers();
   if(proposed && !proposed->producers.empty())
      to_variant(*proposed, result.proposed);
   return result;
}

read_only::get_scheduled_transactions_result
read_only::get_scheduled_transactions( const read_only::get_scheduled_transactions_params& p, const fc::time_point& deadline ) const {

   fc::time_point params_deadline = p.time_limit_ms ? std::min(fc::time_point::now().safe_add(fc::milliseconds(*p.time_limit_ms)), deadline) : deadline;

   const auto& d = db.db();

   const auto& idx_by_delay = d.get_index<generated_transaction_multi_index,by_delay>();
   auto itr = ([&](){
      if (!p.lower_bound.empty()) {
         try {
            auto when = time_point::from_iso_string( p.lower_bound );
            return idx_by_delay.lower_bound(boost::make_tuple(when));
         } catch (...) {
            try {
               auto txid = transaction_id_type(p.lower_bound);
               const auto& by_txid = d.get_index<generated_transaction_multi_index,by_trx_id>();
               auto itr = by_txid.find( txid );
               if (itr == by_txid.end()) {
                  EOS_THROW(transaction_exception, "Unknown Transaction ID: ${txid}", ("txid", txid));
               }

               return d.get_index<generated_transaction_multi_index>().indices().project<by_delay>(itr);

            } catch (...) {
               return idx_by_delay.end();
            }
         }
      } else {
         return idx_by_delay.begin();
      }
   })();

   read_only::get_scheduled_transactions_result result;

   auto resolver = make_resolver(db, abi_serializer_max_time, throw_on_yield::no);

   uint32_t remaining = p.limit;
   if (deadline != fc::time_point::maximum() && remaining > max_return_items)
      remaining = max_return_items;
   while (itr != idx_by_delay.end() && remaining > 0) {
      auto row = fc::mutable_variant_object()
              ("trx_id", itr->trx_id)
              ("sender", itr->sender)
              ("sender_id", itr->sender_id)
              ("payer", itr->payer)
              ("delay_until", itr->delay_until)
              ("expiration", itr->expiration)
              ("published", itr->published)
      ;

      if (p.json) {
         fc::variant pretty_transaction;

         transaction trx;
         fc::datastream<const char*> ds( itr->packed_trx.data(), itr->packed_trx.size() );
         fc::raw::unpack(ds,trx);

         abi_serializer::to_variant(trx, pretty_transaction, resolver, abi_serializer_max_time);
         row("transaction", pretty_transaction);
      } else {
         auto packed_transaction = bytes(itr->packed_trx.begin(), itr->packed_trx.end());
         row("transaction", packed_transaction);
      }

      result.transactions.emplace_back(std::move(row));
      ++itr;
      remaining--;
      if (fc::time_point::now() >= params_deadline)
         break;
   }

   if (itr != idx_by_delay.end()) {
      result.more = string(itr->trx_id);
   }

   return result;
}

chain::signed_block_ptr read_only::get_raw_block(const read_only::get_raw_block_params& params, const fc::time_point&) const {
   signed_block_ptr block;
   std::optional<uint64_t> block_num;

   EOS_ASSERT( !params.block_num_or_id.empty() && params.block_num_or_id.size() <= 64,
               chain::block_id_type_exception,
               "Invalid Block number or ID, must be greater than 0 and less than 65 characters"
   );

   try {
      block_num = fc::to_uint64(params.block_num_or_id);
   } catch( ... ) {}

   if( block_num ) {
      block = db.fetch_block_by_number( *block_num );
   } else {
      try {
         block = db.fetch_block_by_id( fc::variant(params.block_num_or_id).as<block_id_type>() );
      } EOS_RETHROW_EXCEPTIONS(chain::block_id_type_exception, "Invalid block ID: ${block_num_or_id}", ("block_num_or_id", params.block_num_or_id))
   }

   EOS_ASSERT( block, unknown_block_exception, "Could not find block: ${block}", ("block", params.block_num_or_id));

   return block;
}

std::function<chain::t_or_exception<fc::variant>()> read_only::get_block(const get_raw_block_params& params, const fc::time_point& deadline) const {
   chain::signed_block_ptr block = get_raw_block(params, deadline);

   using return_type = t_or_exception<fc::variant>;
   return [this,
           resolver = get_serializers_cache(db, block, abi_serializer_max_time),
           block    = std::move(block)]() mutable -> return_type {
      try {
         return convert_block(block, resolver);
      } CATCH_AND_RETURN(return_type);
   };
}

read_only::get_block_header_result read_only::get_block_header(const read_only::get_block_header_params& params, const fc::time_point& deadline) const{
   std::optional<uint64_t> block_num;

   EOS_ASSERT( !params.block_num_or_id.empty() && params.block_num_or_id.size() <= 64,
               chain::block_id_type_exception,
               "Invalid Block number or ID, must be greater than 0 and less than 65 characters"
   );

   try {
      block_num = fc::to_uint64(params.block_num_or_id);
   } catch( ... ) {}

   if (!params.include_extensions) {
      std::optional<signed_block_header> header;

      if( block_num ) {
         header = db.fetch_block_header_by_number( *block_num );
      } else {
         try {
            header = db.fetch_block_header_by_id( fc::variant(params.block_num_or_id).as<block_id_type>() );
         } EOS_RETHROW_EXCEPTIONS(chain::block_id_type_exception, "Invalid block ID: ${block_num_or_id}", ("block_num_or_id", params.block_num_or_id))
      }
      EOS_ASSERT( header, unknown_block_exception, "Could not find block header: ${block}", ("block", params.block_num_or_id));
      return { header->calculate_id(), fc::variant{*header}, {}};
   } else {
      signed_block_ptr block;
      if( block_num ) {
         block = db.fetch_block_by_number( *block_num );
      } else {
         try {
            block = db.fetch_block_by_id( fc::variant(params.block_num_or_id).as<block_id_type>() );
         } EOS_RETHROW_EXCEPTIONS(chain::block_id_type_exception, "Invalid block ID: ${block_num_or_id}", ("block_num_or_id", params.block_num_or_id))
      }
      EOS_ASSERT( block, unknown_block_exception, "Could not find block header: ${block}", ("block", params.block_num_or_id));
      return { block->calculate_id(), fc::variant{static_cast<signed_block_header>(*block)}, block->block_extensions};
   }
}

abi_resolver
read_only::get_block_serializers( const chain::signed_block_ptr& block, const fc::microseconds& max_time ) const {
   return get_serializers_cache(db, block, max_time);
}

fc::variant read_only::convert_block( const chain::signed_block_ptr& block, abi_resolver& resolver ) const {
   fc::variant pretty_output;
   abi_serializer::to_variant( *block, pretty_output, resolver, abi_serializer_max_time );

   const auto block_id = block->calculate_id();
   uint32_t ref_block_prefix = block_id._hash[1];

   return fc::mutable_variant_object( std::move(pretty_output.get_object()) )
         ( "id", block_id )
         ( "block_num", block->block_num() )
         ( "ref_block_prefix", ref_block_prefix );
}

fc::variant read_only::get_block_info(const read_only::get_block_info_params& params, const fc::time_point&) const {

   signed_block_ptr block;
   try {
         block = db.fetch_block_by_number( params.block_num );
   } catch (...)   {
      // assert below will handle the invalid block num
   }

   EOS_ASSERT( block, unknown_block_exception, "Could not find block: ${block}", ("block", params.block_num));

   const auto id = block->calculate_id();
   const uint32_t ref_block_prefix = id._hash[1];

   return fc::mutable_variant_object ()
         ("block_num", block->block_num())
         ("ref_block_num", static_cast<uint16_t>(block->block_num()))
         ("id", id)
         ("timestamp", block->timestamp)
         ("producer", block->producer)
         ("confirmed", block->confirmed)
         ("previous", block->previous)
         ("transaction_mroot", block->transaction_mroot)
         ("action_mroot", block->action_mroot)
         ("schedule_version", block->schedule_version)
         ("producer_signature", block->producer_signature)
         ("ref_block_prefix", ref_block_prefix);
}

fc::variant read_only::get_block_header_state(const get_block_header_state_params& params, const fc::time_point&) const {
   block_state_ptr b;
   std::optional<uint64_t> block_num;
   std::exception_ptr e;
   try {
      block_num = fc::to_uint64(params.block_num_or_id);
   } catch( ... ) {}

   if( block_num ) {
      b = db.fetch_block_state_by_number(*block_num);
   } else {
      try {
         b = db.fetch_block_state_by_id(fc::variant(params.block_num_or_id).as<block_id_type>());
      } EOS_RETHROW_EXCEPTIONS(chain::block_id_type_exception, "Invalid block ID: ${block_num_or_id}", ("block_num_or_id", params.block_num_or_id))
   }

   EOS_ASSERT( b, unknown_block_exception, "Could not find reversible block: ${block}", ("block", params.block_num_or_id));

   fc::variant vo;
   fc::to_variant( static_cast<const block_header_state&>(*b), vo );
   return vo;
}

void read_write::push_block(read_write::push_block_params&& params, next_function<read_write::push_block_results> next) {
   try {
      app().get_method<incoming::methods::block_sync>()(std::make_shared<signed_block>( std::move(params) ), std::optional<block_id_type>{}, block_state_ptr{});
   } catch ( boost::interprocess::bad_alloc& ) {
      handle_db_exhaustion();
   } catch ( const std::bad_alloc& ) {
      handle_bad_alloc();
   } FC_LOG_AND_DROP()
   next(read_write::push_block_results{});
}

void read_write::push_transaction(const read_write::push_transaction_params& params, next_function<read_write::push_transaction_results> next) {
   try {
      auto pretty_input = std::make_shared<packed_transaction>();
      auto resolver = caching_resolver(make_resolver(db, abi_serializer_max_time, throw_on_yield::yes));
      try {
         abi_serializer::from_variant(params, *pretty_input, resolver, abi_serializer_max_time);
      } EOS_RETHROW_EXCEPTIONS(chain::packed_transaction_type_exception, "Invalid packed transaction")

      app().get_method<incoming::methods::transaction_async>()(pretty_input, true, transaction_metadata::trx_type::input, false,
            [this, next](const next_function_variant<transaction_trace_ptr>& result) -> void {
         if (std::holds_alternative<fc::exception_ptr>(result)) {
            next(std::get<fc::exception_ptr>(result));
         } else {
            auto trx_trace_ptr = std::get<transaction_trace_ptr>(result);

            try {
               fc::variant output;
               try {
                  auto resolver = get_serializers_cache(db, trx_trace_ptr, abi_serializer_max_time);
                  abi_serializer::to_variant(*trx_trace_ptr, output, resolver, abi_serializer_max_time);

                  // Create map of (closest_unnotified_ancestor_action_ordinal, global_sequence) with action trace
                  std::map< std::pair<uint32_t, uint64_t>, fc::mutable_variant_object > act_traces_map;
                  for( const auto& act_trace : output["action_traces"].get_array() ) {
                     if (act_trace["receipt"].is_null() && act_trace["except"].is_null()) continue;
                     auto closest_unnotified_ancestor_action_ordinal =
                           act_trace["closest_unnotified_ancestor_action_ordinal"].as<fc::unsigned_int>().value;
                     auto global_sequence = act_trace["receipt"].is_null() ?
                                                std::numeric_limits<uint64_t>::max() :
                                                act_trace["receipt"]["global_sequence"].as<uint64_t>();
                     act_traces_map.emplace( std::make_pair( closest_unnotified_ancestor_action_ordinal,
                                                             global_sequence ),
                                             act_trace.get_object() );
                  }

                  std::function<vector<fc::variant>(uint32_t)> convert_act_trace_to_tree_struct =
                  [&](uint32_t closest_unnotified_ancestor_action_ordinal) {
                     vector<fc::variant> restructured_act_traces;
                     auto it = act_traces_map.lower_bound(
                                 std::make_pair( closest_unnotified_ancestor_action_ordinal, 0)
                     );
                     for( ;
                        it != act_traces_map.end() && it->first.first == closest_unnotified_ancestor_action_ordinal; ++it )
                     {
                        auto& act_trace_mvo = it->second;

                        auto action_ordinal = act_trace_mvo["action_ordinal"].as<fc::unsigned_int>().value;
                        act_trace_mvo["inline_traces"] = convert_act_trace_to_tree_struct(action_ordinal);
                        if (act_trace_mvo["receipt"].is_null()) {
                           act_trace_mvo["receipt"] = fc::mutable_variant_object()
                              ("abi_sequence", 0)
                              ("act_digest", digest_type::hash(trx_trace_ptr->action_traces[action_ordinal-1].act))
                              ("auth_sequence", flat_map<account_name,uint64_t>())
                              ("code_sequence", 0)
                              ("global_sequence", 0)
                              ("receiver", act_trace_mvo["receiver"])
                              ("recv_sequence", 0);
                        }
                        restructured_act_traces.push_back( std::move(act_trace_mvo) );
                     }
                     return restructured_act_traces;
                  };

                  fc::mutable_variant_object output_mvo(std::move(output.get_object()));
                  output_mvo["action_traces"] = convert_act_trace_to_tree_struct(0);

                  output = std::move(output_mvo);
               } catch( chain::abi_exception& ) {
                  output = *trx_trace_ptr;
               }

               const chain::transaction_id_type& id = trx_trace_ptr->id;
               next(read_write::push_transaction_results{id, output});
            } CATCH_AND_CALL(next);
         }
      });
   } catch ( boost::interprocess::bad_alloc& ) {
      handle_db_exhaustion();
   } catch ( const std::bad_alloc& ) {
      handle_bad_alloc();
   } CATCH_AND_CALL(next);
}

static void push_recurse(read_write* rw, int index, const std::shared_ptr<read_write::push_transactions_params>& params, const std::shared_ptr<read_write::push_transactions_results>& results, const next_function<read_write::push_transactions_results>& next) {
   auto wrapped_next = [=](const next_function_variant<read_write::push_transaction_results>& result) {
      if (std::holds_alternative<fc::exception_ptr>(result)) {
         const auto& e = std::get<fc::exception_ptr>(result);
         results->emplace_back( read_write::push_transaction_results{ transaction_id_type(), fc::mutable_variant_object( "error", e->to_detail_string() ) } );
      } else if (std::holds_alternative<read_write::push_transaction_results>(result)) {
         const auto& r = std::get<read_write::push_transaction_results>(result);
         results->emplace_back( r );
      } else {
         assert(0);
      }

      size_t next_index = index + 1;
      if (next_index < params->size()) {
         push_recurse(rw, next_index, params, results, next );
      } else {
         next(*results);
      }
   };

   rw->push_transaction(params->at(index), wrapped_next);
}

void read_write::push_transactions(const read_write::push_transactions_params& params, next_function<read_write::push_transactions_results> next) {
   try {
      EOS_ASSERT( params.size() <= 1000, too_many_tx_at_once, "Attempt to push too many transactions at once" );
      auto params_copy = std::make_shared<read_write::push_transactions_params>(params.begin(), params.end());
      auto result = std::make_shared<read_write::push_transactions_results>();
      result->reserve(params.size());

      push_recurse(this, 0, params_copy, result, next);
   } catch ( boost::interprocess::bad_alloc& ) {
      handle_db_exhaustion();
   } catch ( const std::bad_alloc& ) {
      handle_bad_alloc();
   } CATCH_AND_CALL(next);
}

// called from read-exclusive thread for read-only
template<class API, class Result>
void api_base::send_transaction_gen(API &api, send_transaction_params_t params, next_function<Result> next) {
   try {
      auto ptrx = std::make_shared<packed_transaction>();
      auto resolver = caching_resolver(make_resolver(api.db, api.abi_serializer_max_time, throw_on_yield::yes));
      try {
         abi_serializer::from_variant(params.transaction, *ptrx, resolver, api.abi_serializer_max_time);
      } EOS_RETHROW_EXCEPTIONS(packed_transaction_type_exception, "Invalid packed transaction")

      bool retry = false;
      std::optional<uint16_t> retry_num_blocks;

      if constexpr (std::is_same_v<API, read_write>) {
         retry = params.retry_trx;
         retry_num_blocks = params.retry_trx_num_blocks;

         EOS_ASSERT( !retry || api.trx_retry.has_value(), unsupported_feature, "Transaction retry not enabled on node. transaction-retry-max-storage-size-gb is 0" );
         EOS_ASSERT( !retry || (ptrx->expiration() <= api.trx_retry->get_max_expiration_time()), tx_exp_too_far_exception,
                     "retry transaction expiration ${e} larger than allowed ${m}",
                     ("e", ptrx->expiration())("m", api.trx_retry->get_max_expiration_time()) );
      }

      app().get_method<incoming::methods::transaction_async>()(ptrx, true, params.trx_type, params.return_failure_trace,
            [&api, ptrx, next, retry, retry_num_blocks](const next_function_variant<transaction_trace_ptr>& result) -> void {
            if( std::holds_alternative<fc::exception_ptr>( result ) ) {
               next( std::get<fc::exception_ptr>( result ) );
            } else {
               try {
                  auto trx_trace_ptr = std::get<transaction_trace_ptr>( result );
                  bool retried = false;
                  if constexpr (std::is_same_v<API, read_write>) {
                     if( retry && api.trx_retry.has_value() && !trx_trace_ptr->except) {
                        // will be ack'ed via next later
                        api.trx_retry->track_transaction( ptrx, retry_num_blocks,
                             [ptrx, next](const next_function_variant<std::unique_ptr<fc::variant>>& result ) {
                                if( std::holds_alternative<fc::exception_ptr>( result ) ) {
                                   next( std::get<fc::exception_ptr>( result ) );
                                } else {
                                   fc::variant& output = *std::get<std::unique_ptr<fc::variant>>( result );
                                   next( Result{ptrx->id(), std::move( output )} );
                                }
                             } );
                        retried = true;
                     }
                  }
                  else {
                     (void)retry; // ref variable to avoid compilation warning
                     (void)retry_num_blocks; // ref variable to avoid compilation warning
                  }
                  if (!retried) {
                     // we are still on main thread here. The lambda passed to `next()` below will be executed on the http thread pool
                     using return_type = t_or_exception<Result>;
                     next([&api,
                           trx_trace_ptr,
                           resolver = get_serializers_cache(api.db, trx_trace_ptr, api.abi_serializer_max_time)]() mutable {
                        try {
                           fc::variant output;
                           try {
                              abi_serializer::to_variant(*trx_trace_ptr, output, resolver, api.abi_serializer_max_time);
                           } catch( abi_exception& ) {
                              output = *trx_trace_ptr;
                           }
                           const transaction_id_type& id = trx_trace_ptr->id;
                           return return_type(Result{id, std::move( output )});
                        } CATCH_AND_RETURN(return_type);
                     });
                  }
               } CATCH_AND_CALL( next );
            }
         });
   } catch ( boost::interprocess::bad_alloc& ) {
      handle_db_exhaustion();
   } catch ( const std::bad_alloc& ) {
      handle_bad_alloc();
   } CATCH_AND_CALL(next);
}

void read_write::send_transaction(read_write::send_transaction_params params, next_function<read_write::send_transaction_results> next) {
   send_transaction_params_t gen_params { .return_failure_trace = false,
                                          .retry_trx            = false,
                                          .retry_trx_num_blocks = std::nullopt,
                                          .trx_type             = transaction_metadata::trx_type::input,
                                          .transaction          = std::move(params) };
   return send_transaction_gen(*this, std::move(gen_params), std::move(next));
}

void read_write::send_transaction2(read_write::send_transaction2_params params, next_function<read_write::send_transaction_results> next) {
   send_transaction_params_t gen_params  { .return_failure_trace = params.return_failure_trace,
                                           .retry_trx            = params.retry_trx,
                                           .retry_trx_num_blocks = std::move(params.retry_trx_num_blocks),
                                           .trx_type             = transaction_metadata::trx_type::input,
                                           .transaction          = std::move(params.transaction) };
   return send_transaction_gen(*this, std::move(gen_params), std::move(next));
}

read_only::get_abi_results read_only::get_abi( const get_abi_params& params, const fc::time_point& )const {
   try {
   get_abi_results result;
   result.account_name = params.account_name;
   const auto& d = db.db();
   const auto& accnt  = d.get<account_object,by_name>( params.account_name );

   if( abi_def abi; abi_serializer::to_abi(accnt.abi, abi) ) {
      result.abi = std::move(abi);
   }

   return result;
   } EOS_RETHROW_EXCEPTIONS(chain::account_query_exception, "unable to retrieve account abi")
}

read_only::get_code_results read_only::get_code( const get_code_params& params, const fc::time_point& )const {
   try {
   get_code_results result;
   result.account_name = params.account_name;
   const auto& d = db.db();
   const auto& accnt_obj          = d.get<account_object,by_name>( params.account_name );
   const auto& accnt_metadata_obj = d.get<account_metadata_object,by_name>( params.account_name );

   EOS_ASSERT( params.code_as_wasm, unsupported_feature, "Returning WAST from get_code is no longer supported" );

   if( accnt_metadata_obj.code_hash != digest_type() ) {
      const auto& code_obj = d.get<code_object, by_code_hash>(accnt_metadata_obj.code_hash);
      result.wasm = string(code_obj.code.begin(), code_obj.code.end());
      result.code_hash = code_obj.code_hash;
   }

   if( abi_def abi; abi_serializer::to_abi(accnt_obj.abi, abi) ) {
      result.abi = std::move(abi);
   }

   return result;
   } EOS_RETHROW_EXCEPTIONS(chain::account_query_exception, "unable to retrieve account code")
}

read_only::get_code_hash_results read_only::get_code_hash( const get_code_hash_params& params, const fc::time_point& )const {
   try {
   get_code_hash_results result;
   result.account_name = params.account_name;
   const auto& d = db.db();
   const auto& accnt  = d.get<account_metadata_object,by_name>( params.account_name );

   if( accnt.code_hash != digest_type() )
      result.code_hash = accnt.code_hash;

   return result;
   } EOS_RETHROW_EXCEPTIONS(chain::account_query_exception, "unable to retrieve account code hash")
}

read_only::get_raw_code_and_abi_results read_only::get_raw_code_and_abi( const get_raw_code_and_abi_params& params, const fc::time_point& )const {
   try {
   get_raw_code_and_abi_results result;
   result.account_name = params.account_name;

   const auto& d = db.db();
   const auto& accnt_obj          = d.get<account_object,by_name>(params.account_name);
   const auto& accnt_metadata_obj = d.get<account_metadata_object,by_name>(params.account_name);
   if( accnt_metadata_obj.code_hash != digest_type() ) {
      const auto& code_obj = d.get<code_object, by_code_hash>(accnt_metadata_obj.code_hash);
      result.wasm = blob{{code_obj.code.begin(), code_obj.code.end()}};
   }
   result.abi = blob{{accnt_obj.abi.begin(), accnt_obj.abi.end()}};

   return result;
   } EOS_RETHROW_EXCEPTIONS(chain::account_query_exception, "unable to retrieve account code/abi")
}

read_only::get_raw_abi_results read_only::get_raw_abi( const get_raw_abi_params& params, const fc::time_point& )const {
   try {
   get_raw_abi_results result;
   result.account_name = params.account_name;

   const auto& d = db.db();
   const auto& accnt_obj          = d.get<account_object,by_name>(params.account_name);
   const auto& accnt_metadata_obj = d.get<account_metadata_object,by_name>(params.account_name);
   result.abi_hash = fc::sha256::hash( accnt_obj.abi.data(), accnt_obj.abi.size() );
   if( accnt_metadata_obj.code_hash != digest_type() )
      result.code_hash = accnt_metadata_obj.code_hash;
   if( !params.abi_hash || *params.abi_hash != result.abi_hash )
      result.abi = blob{{accnt_obj.abi.begin(), accnt_obj.abi.end()}};

   return result;
   } EOS_RETHROW_EXCEPTIONS(chain::account_query_exception, "unable to retrieve account abi")
}

read_only::get_account_return_t read_only::get_account( const get_account_params& params, const fc::time_point& ) const {
   try {
   get_account_results result;
   result.account_name = params.account_name;

   const auto& d = db.db();
   const auto& rm = db.get_resource_limits_manager();

   result.head_block_num  = db.head_block_num();
   result.head_block_time = db.head_block_time();

   rm.get_account_limits( result.account_name, result.ram_quota, result.net_weight, result.cpu_weight );

   const auto& accnt_obj = db.get_account( result.account_name );
   const auto& accnt_metadata_obj = db.db().get<account_metadata_object,by_name>( result.account_name );

   result.privileged       = accnt_metadata_obj.is_privileged();
   result.last_code_update = accnt_metadata_obj.last_code_update;
   result.created          = accnt_obj.creation_date;

   uint32_t greylist_limit = db.is_resource_greylisted(result.account_name) ? 1 : config::maximum_elastic_resource_multiplier;
   const block_timestamp_type current_usage_time (db.head_block_time());
   result.net_limit.set( rm.get_account_net_limit_ex( result.account_name, greylist_limit, current_usage_time).first );
   if ( result.net_limit.last_usage_update_time && (result.net_limit.last_usage_update_time->slot == 0) ) {   // account has no action yet
      result.net_limit.last_usage_update_time = accnt_obj.creation_date;
   }
   result.cpu_limit.set( rm.get_account_cpu_limit_ex( result.account_name, greylist_limit, current_usage_time).first );
   if ( result.cpu_limit.last_usage_update_time && (result.cpu_limit.last_usage_update_time->slot == 0) ) {   // account has no action yet
      result.cpu_limit.last_usage_update_time = accnt_obj.creation_date;
   }
   result.ram_usage = rm.get_account_ram_usage( result.account_name );

   eosio::chain::resource_limits::account_resource_limit subjective_cpu_bill_limit;
   subjective_cpu_bill_limit.used = db.get_subjective_billing().get_subjective_bill( result.account_name, fc::time_point::now() );
   result.subjective_cpu_bill_limit = subjective_cpu_bill_limit;

   const auto linked_action_map = ([&](){
      const auto& links = d.get_index<permission_link_index,by_permission_name>();
      auto iter = links.lower_bound( boost::make_tuple( params.account_name ) );

      std::multimap<name, linked_action> result;
      while (iter != links.end() && iter->account == params.account_name ) {
         auto action_name = iter->message_type.empty() ? std::optional<name>() : std::optional<name>(iter->message_type);
         result.emplace(iter->required_permission, linked_action{iter->code, action_name});
         ++iter;
      }

      return result;
   })();

   auto get_linked_actions = [&](chain::name perm_name) {
      auto link_bounds = linked_action_map.equal_range(perm_name);
      auto linked_actions = std::vector<linked_action>();
      linked_actions.reserve(linked_action_map.count(perm_name));
      for (auto link = link_bounds.first; link != link_bounds.second; ++link) {
         linked_actions.push_back(link->second);
      }
      return linked_actions;
   };

   const auto& permissions = d.get_index<permission_index,by_owner>();
   auto perm = permissions.lower_bound( boost::make_tuple( params.account_name ) );
   while( perm != permissions.end() && perm->owner == params.account_name ) {
      /// TODO: lookup perm->parent name
      name parent;

      // Don't lookup parent if null
      if( perm->parent._id ) {
         const auto* p = d.find<permission_object,by_id>( perm->parent );
         if( p ) {
            EOS_ASSERT(perm->owner == p->owner, invalid_parent_permission, "Invalid parent permission");
            parent = p->name;
         }
      }

      auto linked_actions = get_linked_actions(perm->name);

      result.permissions.push_back( permission{ perm->name, parent, perm->auth.to_authority(), std::move(linked_actions)} );
      ++perm;
   }

   // add eosio.any linked authorizations
   result.eosio_any_linked_actions = get_linked_actions(chain::config::eosio_any_name);

   const auto& code_account = db.db().get<account_object,by_name>( config::system_account_name );
   struct http_params_t {
      std::optional<vector<char>> total_resources;
      std::optional<vector<char>> self_delegated_bandwidth;
      std::optional<vector<char>> refund_request;
      std::optional<vector<char>> voter_info;
      std::optional<vector<char>> rex_info;
   };

   http_params_t http_params;
   
   if( abi_def abi; abi_serializer::to_abi(code_account.abi, abi) ) {

      const auto token_code = "eosio.token"_n;

      auto core_symbol = extract_core_symbol();

      if (params.expected_core_symbol)
         core_symbol = *(params.expected_core_symbol);

      const auto* t_id = d.find<chain::table_id_object, chain::by_code_scope_table>(boost::make_tuple( token_code, params.account_name, "accounts"_n ));
      if( t_id != nullptr ) {
         const auto &idx = d.get_index<key_value_index, by_scope_primary>();
         auto it = idx.find(boost::make_tuple( t_id->id, core_symbol.to_symbol_code() ));
         if( it != idx.end() && it->value.size() >= sizeof(asset) ) {
            asset bal;
            fc::datastream<const char *> ds(it->value.data(), it->value.size());
            fc::raw::unpack(ds, bal);

            if( bal.get_symbol().valid() && bal.get_symbol() == core_symbol ) {
               result.core_liquid_balance = bal;
            }
         }
      }

      auto lookup_object = [&](const name& obj_name, const name& account_name) -> std::optional<vector<char>> {
         auto t_id = d.find<chain::table_id_object, chain::by_code_scope_table>(boost::make_tuple( config::system_account_name, account_name, obj_name ));
         if (t_id != nullptr) {
            const auto& idx = d.get_index<key_value_index, by_scope_primary>();
            auto it = idx.find(boost::make_tuple( t_id->id, params.account_name.to_uint64_t() ));
            if (it != idx.end()) {
               vector<char> data;
               copy_inline_row(*it, data);
               return data;
            }
         }
         return {};
      };
      
      http_params.total_resources          = lookup_object("userres"_n, params.account_name);
      http_params.self_delegated_bandwidth = lookup_object("delband"_n, params.account_name);
      http_params.refund_request           = lookup_object("refunds"_n, params.account_name);
      http_params.voter_info               = lookup_object("voters"_n, config::system_account_name);
      http_params.rex_info                 = lookup_object("rexbal"_n, config::system_account_name);
      
      return [http_params = std::move(http_params), result = std::move(result), abi=std::move(abi), shorten_abi_errors=shorten_abi_errors,
              abi_serializer_max_time=abi_serializer_max_time]() mutable ->  chain::t_or_exception<read_only::get_account_results> {
         auto yield = [&]() { return abi_serializer::create_yield_function(abi_serializer_max_time); };
         abi_serializer abis(std::move(abi), yield());
         
         if (http_params.total_resources)
            result.total_resources = abis.binary_to_variant("user_resources", *http_params.total_resources, yield(), shorten_abi_errors);
         if (http_params.self_delegated_bandwidth)
            result.self_delegated_bandwidth = abis.binary_to_variant("delegated_bandwidth", *http_params.self_delegated_bandwidth, yield(), shorten_abi_errors);
         if (http_params.refund_request)
            result.refund_request = abis.binary_to_variant("refund_request", *http_params.refund_request, yield(), shorten_abi_errors);
         if (http_params.voter_info)
            result.voter_info = abis.binary_to_variant("voter_info", *http_params.voter_info, yield(), shorten_abi_errors);
         if (http_params.rex_info)
            result.rex_info = abis.binary_to_variant("rex_balance", *http_params.rex_info, yield(), shorten_abi_errors);
         return std::move(result);
      };
   }
   return [result = std::move(result)]() mutable -> chain::t_or_exception<read_only::get_account_results> {
      return std::move(result);
   };
   } EOS_RETHROW_EXCEPTIONS(chain::account_query_exception, "unable to retrieve account info")
}

read_only::get_required_keys_result read_only::get_required_keys( const get_required_keys_params& params, const fc::time_point& )const {
   transaction pretty_input;
   auto resolver = caching_resolver(make_resolver(db, abi_serializer_max_time, throw_on_yield::yes));
   try {
      abi_serializer::from_variant(params.transaction, pretty_input, resolver, abi_serializer_max_time);
   } EOS_RETHROW_EXCEPTIONS(chain::transaction_type_exception, "Invalid transaction")

   auto required_keys_set = db.get_authorization_manager().get_required_keys( pretty_input, params.available_keys, fc::seconds( pretty_input.delay_sec ));
   get_required_keys_result result;
   result.required_keys = required_keys_set;
   return result;
}

void read_only::compute_transaction(compute_transaction_params params, next_function<compute_transaction_results> next) {
   send_transaction_params_t gen_params { .return_failure_trace = false,
                                          .retry_trx            = false,
                                          .retry_trx_num_blocks = std::nullopt,
                                          .trx_type             = transaction_metadata::trx_type::dry_run,
                                          .transaction          = std::move(params.transaction) };
   return send_transaction_gen(*this, std::move(gen_params), std::move(next));
}

void read_only::send_read_only_transaction(send_read_only_transaction_params params, next_function<send_read_only_transaction_results> next) {
   static bool read_only_enabled = app().executor().get_read_threads() > 0;
   EOS_ASSERT( read_only_enabled, unsupported_feature,
               "read-only transactions execution not enabled on API node. Set read-only-threads > 0" );

   send_transaction_params_t gen_params { .return_failure_trace = false,
                                          .retry_trx            = false,
                                          .retry_trx_num_blocks = std::nullopt,
                                          .trx_type             = transaction_metadata::trx_type::read_only,
                                          .transaction          = std::move(params.transaction) };
   // run read-only trx exclusively on read-only threads
   app().executor().post(priority::low, exec_queue::read_exclusive, [this, gen_params{std::move(gen_params)}, next{std::move(next)}]() mutable {
      send_transaction_gen(*this, std::move(gen_params), std::move(next));
   });
}

read_only::get_transaction_id_result read_only::get_transaction_id( const read_only::get_transaction_id_params& params, const fc::time_point& ) const {
   return params.id();
}


account_query_db::get_accounts_by_authorizers_result
read_only::get_accounts_by_authorizers( const account_query_db::get_accounts_by_authorizers_params& args, const fc::time_point& ) const
{
   EOS_ASSERT(aqdb.has_value(), plugin_config_exception, "Account Queries being accessed when not enabled");
   return aqdb->get_accounts_by_authorizers(args);
}

namespace detail {
   struct ram_market_exchange_state_t {
      asset  ignore1;
      asset  ignore2;
      double ignore3;
      asset  core_symbol;
      double ignore4;
   };
}

chain::symbol read_only::extract_core_symbol()const {
   symbol core_symbol(0);

   // The following code makes assumptions about the contract deployed on eosio account (i.e. the system contract) and how it stores its data.
   const auto& d = db.db();
   const auto* t_id = d.find<chain::table_id_object, chain::by_code_scope_table>(boost::make_tuple( "eosio"_n, "eosio"_n, "rammarket"_n ));
   if( t_id != nullptr ) {
      const auto &idx = d.get_index<key_value_index, by_scope_primary>();
      auto it = idx.find(boost::make_tuple( t_id->id, eosio::chain::string_to_symbol_c(4,"RAMCORE") ));
      if( it != idx.end() ) {
         detail::ram_market_exchange_state_t ram_market_exchange_state;

         fc::datastream<const char *> ds( it->value.data(), it->value.size() );

         try {
            fc::raw::unpack(ds, ram_market_exchange_state);
         } catch( ... ) {
            return core_symbol;
         }

         if( ram_market_exchange_state.core_symbol.get_symbol().valid() ) {
            core_symbol = ram_market_exchange_state.core_symbol.get_symbol();
         }
      }
   }

   return core_symbol;
}

read_only::get_consensus_parameters_results
read_only::get_consensus_parameters(const get_consensus_parameters_params&, const fc::time_point& ) const {
   get_consensus_parameters_results results;

   results.chain_config = db.get_global_properties().configuration;
   if (db.is_builtin_activated(builtin_protocol_feature_t::configurable_wasm_limits)) {
      results.wasm_config = db.get_global_properties().wasm_configuration;
   }

   return results;
}

} // namespace chain_apis

fc::variant chain_plugin::get_log_trx_trace(const transaction_trace_ptr& trx_trace ) const {
    fc::variant pretty_output;
    try {
        abi_serializer::to_log_variant(trx_trace, pretty_output,
                                       caching_resolver(make_resolver(chain(), get_abi_serializer_max_time(), throw_on_yield::no)),
                                       get_abi_serializer_max_time());
    } catch (...) {
        pretty_output = trx_trace;
    }
    return pretty_output;
}

fc::variant chain_plugin::get_log_trx(const transaction& trx) const {
    fc::variant pretty_output;
    try {
        abi_serializer::to_log_variant(trx, pretty_output,
                                       caching_resolver(make_resolver(chain(), get_abi_serializer_max_time(), throw_on_yield::no)),
                                       get_abi_serializer_max_time());
    } catch (...) {
        pretty_output = trx;
    }
    return pretty_output;
}

const controller::config& chain_plugin::chain_config() const {
   EOS_ASSERT(my->chain_config.has_value(), plugin_exception, "chain_config not initialized");
   return *my->chain_config;
}
} // namespace eosio

FC_REFLECT( eosio::chain_apis::detail::ram_market_exchange_state_t, (ignore1)(ignore2)(ignore3)(core_symbol)(ignore4) )<|MERGE_RESOLUTION|>--- conflicted
+++ resolved
@@ -459,17 +459,6 @@
    }
 }
 
-<<<<<<< HEAD
-void clear_chainbase_files( const std::filesystem::path& p ) {
-   if( !std::filesystem::is_directory( p ) )
-      return;
-
-   std::filesystem::remove( p / "shared_memory.bin" );
-   std::filesystem::remove( p / "shared_memory.meta" );
-}
-
-=======
->>>>>>> 70876943
 namespace {
   // This can be removed when versions of eosio that support reversible chainbase state file no longer supported.
   void upgrade_from_reversible_to_fork_db(chain_plugin_impl* my) {
@@ -761,11 +750,7 @@
          ilog( "Replay requested: deleting state database" );
          if( options.at( "truncate-at-block" ).as<uint32_t>() > 0 )
             wlog( "The --truncate-at-block option does not work for a regular replay of the blockchain." );
-<<<<<<< HEAD
-         clear_chainbase_files( chain_config->state_dir );
-=======
-         clear_directory_contents( my->chain_config->state_dir );
->>>>>>> 70876943
+         clear_directory_contents( chain_config->state_dir );
       } else if( options.at( "truncate-at-block" ).as<uint32_t>() > 0 ) {
          wlog( "The --truncate-at-block option can only be used with --hard-replay-blockchain." );
       }
