#include <eosio/chain_plugin/chain_plugin.hpp>
#include <eosio/chain_plugin/trx_retry_db.hpp>
#include <eosio/chain/fork_database.hpp>
#include <eosio/chain/block_log.hpp>
#include <eosio/chain/exceptions.hpp>
#include <eosio/chain/authorization_manager.hpp>
#include <eosio/chain/code_object.hpp>
#include <eosio/chain/config.hpp>
#include <eosio/chain/wasm_interface.hpp>
#include <eosio/chain/resource_limits.hpp>
#include <eosio/chain/controller.hpp>
#include <eosio/chain/generated_transaction_object.hpp>
#include <eosio/chain/snapshot.hpp>
#include <eosio/chain/subjective_billing.hpp>
#include <eosio/chain/deep_mind.hpp>
#include <eosio/chain_plugin/trx_finality_status_processing.hpp>
#include <eosio/chain/permission_link_object.hpp>
#include <eosio/chain/global_property_object.hpp>

#include <eosio/resource_monitor_plugin/resource_monitor_plugin.hpp>

#include <chainbase/environment.hpp>

#include <boost/signals2/connection.hpp>
#include <boost/algorithm/string.hpp>
#include <boost/lexical_cast.hpp>

#include <fc/io/json.hpp>
#include <fc/variant.hpp>
#include <cstdlib>

// reflect chainbase::environment for --print-build-info option
FC_REFLECT_ENUM( chainbase::environment::os_t,
                 (OS_LINUX)(OS_MACOS)(OS_WINDOWS)(OS_OTHER) )
FC_REFLECT_ENUM( chainbase::environment::arch_t,
                 (ARCH_X86_64)(ARCH_ARM)(ARCH_RISCV)(ARCH_OTHER) )
FC_REFLECT(chainbase::environment, (debug)(os)(arch)(boost_version)(compiler) )

const std::string deep_mind_logger_name("deep-mind");
eosio::chain::deep_mind_handler _deep_mind_log;

namespace eosio {

//declare operator<< and validate function for read_mode in the same namespace as read_mode itself
namespace chain {

std::ostream& operator<<(std::ostream& osm, eosio::chain::db_read_mode m) {
   if ( m == eosio::chain::db_read_mode::HEAD ) {
      osm << "head";
   } else if ( m == eosio::chain::db_read_mode::IRREVERSIBLE ) {
      osm << "irreversible";
   } else if ( m == eosio::chain::db_read_mode::SPECULATIVE ) {
      osm << "speculative";
   }

   return osm;
}

void validate(boost::any& v,
              const std::vector<std::string>& values,
              eosio::chain::db_read_mode* /* target_type */,
              int)
{
  using namespace boost::program_options;

  // Make sure no previous assignment to 'v' was made.
  validators::check_first_occurrence(v);

  // Extract the first string from 'values'. If there is more than
  // one string, it's an error, and exception will be thrown.
  std::string const& s = validators::get_single_string(values);

  if ( s == "head" ) {
     v = boost::any(eosio::chain::db_read_mode::HEAD);
  } else if ( s == "irreversible" ) {
     v = boost::any(eosio::chain::db_read_mode::IRREVERSIBLE);
  } else if ( s == "speculative" ) {
     v = boost::any(eosio::chain::db_read_mode::SPECULATIVE);
  } else {
     throw validation_error(validation_error::invalid_option_value);
  }
}

std::ostream& operator<<(std::ostream& osm, eosio::chain::validation_mode m) {
   if ( m == eosio::chain::validation_mode::FULL ) {
      osm << "full";
   } else if ( m == eosio::chain::validation_mode::LIGHT ) {
      osm << "light";
   }

   return osm;
}

void validate(boost::any& v,
              const std::vector<std::string>& values,
              eosio::chain::validation_mode* /* target_type */,
              int)
{
  using namespace boost::program_options;

  // Make sure no previous assignment to 'v' was made.
  validators::check_first_occurrence(v);

  // Extract the first string from 'values'. If there is more than
  // one string, it's an error, and exception will be thrown.
  std::string const& s = validators::get_single_string(values);

  if ( s == "full" ) {
     v = boost::any(eosio::chain::validation_mode::FULL);
  } else if ( s == "light" ) {
     v = boost::any(eosio::chain::validation_mode::LIGHT);
  } else {
     throw validation_error(validation_error::invalid_option_value);
  }
}

void validate(boost::any& v,
              const std::vector<std::string>& values,
              wasm_interface::vm_oc_enable* /* target_type */,
              int)
{
  using namespace boost::program_options;

  // Make sure no previous assignment to 'v' was made.
  validators::check_first_occurrence(v);

  // Extract the first string from 'values'. If there is more than
  // one string, it's an error, and exception will be thrown.
  std::string s = validators::get_single_string(values);
  boost::algorithm::to_lower(s);

  if (s == "auto") {
     v = boost::any(wasm_interface::vm_oc_enable::oc_auto);
  } else if (s == "all" || s == "true" || s == "on" || s == "yes" || s == "1") {
     v = boost::any(wasm_interface::vm_oc_enable::oc_all);
  } else if (s == "none" || s == "false" || s == "off" || s == "no" || s == "0") {
     v = boost::any(wasm_interface::vm_oc_enable::oc_none);
  } else {
     throw validation_error(validation_error::invalid_option_value);
  }
}

} // namespace chain

using namespace eosio;
using namespace eosio::chain;
using namespace eosio::chain::config;
using namespace eosio::chain::plugin_interface;
using vm_type = wasm_interface::vm_type;
using fc::flat_map;

using boost::signals2::scoped_connection;

class chain_plugin_impl {
public:
   chain_plugin_impl()
   :pre_accepted_block_channel(app().get_channel<channels::pre_accepted_block>())
   ,accepted_block_header_channel(app().get_channel<channels::accepted_block_header>())
   ,accepted_block_channel(app().get_channel<channels::accepted_block>())
   ,irreversible_block_channel(app().get_channel<channels::irreversible_block>())
   ,accepted_transaction_channel(app().get_channel<channels::accepted_transaction>())
   ,applied_transaction_channel(app().get_channel<channels::applied_transaction>())
   ,incoming_block_sync_method(app().get_method<incoming::methods::block_sync>())
   ,incoming_transaction_async_method(app().get_method<incoming::methods::transaction_async>())
   {}

   std::filesystem::path             blocks_dir;
   std::filesystem::path             state_dir;
   bool                              readonly = false;
   flat_map<uint32_t, block_id_type> loaded_checkpoints;
   bool                              accept_transactions     = false;
   bool                              api_accept_transactions = true;
   bool                              account_queries_enabled = false;

   std::optional<controller::config> chain_config;
   std::optional<controller>         chain;
   std::optional<genesis_state>      genesis;
   std::optional<vm_type>            wasm_runtime;
   fc::microseconds                  abi_serializer_max_time_us;
   std::optional<std::filesystem::path>          snapshot_path;


   // retained references to channels for easy publication
   channels::pre_accepted_block::channel_type&     pre_accepted_block_channel;
   channels::accepted_block_header::channel_type&  accepted_block_header_channel;
   channels::accepted_block::channel_type&         accepted_block_channel;
   channels::irreversible_block::channel_type&     irreversible_block_channel;
   channels::accepted_transaction::channel_type&   accepted_transaction_channel;
   channels::applied_transaction::channel_type&    applied_transaction_channel;

   // retained references to methods for easy calling
   incoming::methods::block_sync::method_type&        incoming_block_sync_method;
   incoming::methods::transaction_async::method_type& incoming_transaction_async_method;

   // method provider handles
   methods::get_block_by_number::method_type::handle                 get_block_by_number_provider;
   methods::get_block_by_id::method_type::handle                     get_block_by_id_provider;
   methods::get_head_block_id::method_type::handle                   get_head_block_id_provider;
   methods::get_last_irreversible_block_number::method_type::handle  get_last_irreversible_block_number_provider;

   // scoped connections for chain controller
   std::optional<scoped_connection>                                   pre_accepted_block_connection;
   std::optional<scoped_connection>                                   accepted_block_header_connection;
   std::optional<scoped_connection>                                   accepted_block_connection;
   std::optional<scoped_connection>                                   irreversible_block_connection;
   std::optional<scoped_connection>                                   accepted_transaction_connection;
   std::optional<scoped_connection>                                   applied_transaction_connection;
   std::optional<scoped_connection>                                   block_start_connection;

   std::optional<chain_apis::account_query_db>                        _account_query_db;
   std::optional<chain_apis::trx_retry_db>                            _trx_retry_db;
   chain_apis::trx_finality_status_processing_ptr                     _trx_finality_status_processing;

   static void handle_guard_exception(const chain::guard_exception& e);
   void do_hard_replay(const variables_map& options);
   void enable_accept_transactions();
   void plugin_initialize(const variables_map& options);
   void plugin_startup();
   void plugin_shutdown();

private:
   static void log_guard_exception(const chain::guard_exception& e);
};

chain_plugin::chain_plugin()
:my(new chain_plugin_impl()) {
   app().register_config_type<eosio::chain::db_read_mode>();
   app().register_config_type<eosio::chain::validation_mode>();
   app().register_config_type<chainbase::pinnable_mapped_file::map_mode>();
   app().register_config_type<eosio::chain::wasm_interface::vm_type>();
   app().register_config_type<eosio::chain::wasm_interface::vm_oc_enable>();
}

chain_plugin::~chain_plugin() = default;

void chain_plugin::set_program_options(options_description& cli, options_description& cfg)
{
   // build wasm_runtime help text
   std::string wasm_runtime_opt = "Override default WASM runtime (";
   std::string wasm_runtime_desc;
   std::string delim;
#ifdef EOSIO_EOS_VM_JIT_RUNTIME_ENABLED
   wasm_runtime_opt += " \"eos-vm-jit\"";
   wasm_runtime_desc += "\"eos-vm-jit\" : A WebAssembly runtime that compiles WebAssembly code to native x86 code prior to execution.\n";
   delim = ", ";
#endif

#ifdef EOSIO_EOS_VM_RUNTIME_ENABLED
   wasm_runtime_opt += delim + "\"eos-vm\"";
   wasm_runtime_desc += "\"eos-vm\" : A WebAssembly interpreter.\n";
   delim = ", ";
#endif

#ifdef EOSIO_EOS_VM_OC_DEVELOPER
   wasm_runtime_opt += delim + "\"eos-vm-oc\"";
   wasm_runtime_desc += "\"eos-vm-oc\" : Unsupported. Instead, use one of the other runtimes along with the option eos-vm-oc-enable.\n";
#endif
   wasm_runtime_opt += ")\n" + wasm_runtime_desc;

   std::string default_wasm_runtime_str= eosio::chain::wasm_interface::vm_type_string(eosio::chain::config::default_wasm_runtime);

   cfg.add_options()
         ("blocks-dir", bpo::value<std::filesystem::path>()->default_value("blocks"),
          "the location of the blocks directory (absolute path or relative to application data dir)")
         ("blocks-log-stride", bpo::value<uint32_t>(),
         "split the block log file when the head block number is the multiple of the stride\n"
         "When the stride is reached, the current block log and index will be renamed '<blocks-retained-dir>/blocks-<start num>-<end num>.log/index'\n"
         "and a new current block log and index will be created with the most recent block. All files following\n"
         "this format will be used to construct an extended block log.")
         ("max-retained-block-files", bpo::value<uint32_t>(),
          "the maximum number of blocks files to retain so that the blocks in those files can be queried.\n"
          "When the number is reached, the oldest block file would be moved to archive dir or deleted if the archive dir is empty.\n"
          "The retained block log files should not be manipulated by users." )
         ("blocks-retained-dir", bpo::value<std::filesystem::path>(),
          "the location of the blocks retained directory (absolute path or relative to blocks dir).\n"
          "If the value is empty, it is set to the value of blocks dir.")
         ("blocks-archive-dir", bpo::value<std::filesystem::path>(),
          "the location of the blocks archive directory (absolute path or relative to blocks dir).\n"
          "If the value is empty, blocks files beyond the retained limit will be deleted.\n"
          "All files in the archive directory are completely under user's control, i.e. they won't be accessed by nodeos anymore.")
         ("state-dir", bpo::value<std::filesystem::path>()->default_value(config::default_state_dir_name),
          "the location of the state directory (absolute path or relative to application data dir)")
         ("protocol-features-dir", bpo::value<std::filesystem::path>()->default_value("protocol_features"),
          "the location of the protocol_features directory (absolute path or relative to application config dir)")
         ("checkpoint", bpo::value<vector<string>>()->composing(), "Pairs of [BLOCK_NUM,BLOCK_ID] that should be enforced as checkpoints.")
         ("wasm-runtime", bpo::value<eosio::chain::wasm_interface::vm_type>()->value_name("runtime")->notifier([](const auto& vm){
#ifndef EOSIO_EOS_VM_OC_DEVELOPER
            //throwing an exception here (like EOS_ASSERT) is just gobbled up with a "Failed to initialize" error :(
            if(vm == wasm_interface::vm_type::eos_vm_oc) {
               elog("EOS VM OC is a tier-up compiler and works in conjunction with the configured base WASM runtime. Enable EOS VM OC via 'eos-vm-oc-enable' option");
               EOS_ASSERT(false, plugin_exception, "");
            }
#endif
         })->default_value(eosio::chain::config::default_wasm_runtime, default_wasm_runtime_str), wasm_runtime_opt.c_str()
         )
         ("profile-account", boost::program_options::value<vector<string>>()->composing(),
          "The name of an account whose code will be profiled")
         ("abi-serializer-max-time-ms", bpo::value<uint32_t>()->default_value(config::default_abi_serializer_max_time_us / 1000),
          "Override default maximum ABI serialization time allowed in ms")
         ("chain-state-db-size-mb", bpo::value<uint64_t>()->default_value(config::default_state_size / (1024  * 1024)), "Maximum size (in MiB) of the chain state database")
         ("chain-state-db-guard-size-mb", bpo::value<uint64_t>()->default_value(config::default_state_guard_size / (1024  * 1024)), "Safely shut down node when free space remaining in the chain state database drops below this size (in MiB).")
         ("signature-cpu-billable-pct", bpo::value<uint32_t>()->default_value(config::default_sig_cpu_bill_pct / config::percent_1),
          "Percentage of actual signature recovery cpu to bill. Whole number percentages, e.g. 50 for 50%")
         ("chain-threads", bpo::value<uint16_t>()->default_value(config::default_controller_thread_pool_size),
          "Number of worker threads in controller thread pool")
         ("contracts-console", bpo::bool_switch()->default_value(false),
          "print contract's output to console")
         ("deep-mind", bpo::bool_switch()->default_value(false),
          "print deeper information about chain operations")
         ("actor-whitelist", boost::program_options::value<vector<string>>()->composing()->multitoken(),
          "Account added to actor whitelist (may specify multiple times)")
         ("actor-blacklist", boost::program_options::value<vector<string>>()->composing()->multitoken(),
          "Account added to actor blacklist (may specify multiple times)")
         ("contract-whitelist", boost::program_options::value<vector<string>>()->composing()->multitoken(),
          "Contract account added to contract whitelist (may specify multiple times)")
         ("contract-blacklist", boost::program_options::value<vector<string>>()->composing()->multitoken(),
          "Contract account added to contract blacklist (may specify multiple times)")
         ("action-blacklist", boost::program_options::value<vector<string>>()->composing()->multitoken(),
          "Action (in the form code::action) added to action blacklist (may specify multiple times)")
         ("key-blacklist", boost::program_options::value<vector<string>>()->composing()->multitoken(),
          "Public key added to blacklist of keys that should not be included in authorities (may specify multiple times)")
         ("sender-bypass-whiteblacklist", boost::program_options::value<vector<string>>()->composing()->multitoken(),
          "Deferred transactions sent by accounts in this list do not have any of the subjective whitelist/blacklist checks applied to them (may specify multiple times)")
         ("read-mode", boost::program_options::value<eosio::chain::db_read_mode>()->default_value(eosio::chain::db_read_mode::HEAD),
          "Database read mode (\"head\", \"irreversible\", \"speculative\").\n"
          "In \"head\" mode: database contains state changes up to the head block; transactions received by the node are relayed if valid.\n"
          "In \"irreversible\" mode: database contains state changes up to the last irreversible block; "
          "transactions received via the P2P network are not relayed and transactions cannot be pushed via the chain API.\n"
          "In \"speculative\" mode: database contains state changes by transactions in the blockchain "
          "up to the head block as well as some transactions not yet included in the blockchain; transactions received by the node are relayed if valid.\n"
          )
         ( "api-accept-transactions", bpo::value<bool>()->default_value(true), "Allow API transactions to be evaluated and relayed if valid.")
         ("validation-mode", boost::program_options::value<eosio::chain::validation_mode>()->default_value(eosio::chain::validation_mode::FULL),
          "Chain validation mode (\"full\" or \"light\").\n"
          "In \"full\" mode all incoming blocks will be fully validated.\n"
          "In \"light\" mode all incoming blocks headers will be fully validated; transactions in those validated blocks will be trusted \n")
         ("disable-ram-billing-notify-checks", bpo::bool_switch()->default_value(false),
          "Disable the check which subjectively fails a transaction if a contract bills more RAM to another account within the context of a notification handler (i.e. when the receiver is not the code of the action).")
#ifdef EOSIO_DEVELOPER
         ("disable-all-subjective-mitigations", bpo::bool_switch()->default_value(false),
          "Disable all subjective mitigations checks in the entire codebase.")
#endif
         ("maximum-variable-signature-length", bpo::value<uint32_t>()->default_value(16384u),
          "Subjectively limit the maximum length of variable components in a variable legnth signature to this size in bytes")
         ("trusted-producer", bpo::value<vector<string>>()->composing(), "Indicate a producer whose blocks headers signed by it will be fully validated, but transactions in those validated blocks will be trusted.")
         ("database-map-mode", bpo::value<chainbase::pinnable_mapped_file::map_mode>()->default_value(chainbase::pinnable_mapped_file::map_mode::mapped),
          "Database map mode (\"mapped\", \"mapped_private\", \"heap\", or \"locked\").\n"
          "In \"mapped\" mode database is memory mapped as a file.\n"
          "In \"mapped_private\" mode database is memory mapped as a file using a private mapping (no disk writeback until program exit).\n"
#ifndef _WIN32
          "In \"heap\" mode database is preloaded in to swappable memory and will use huge pages if available.\n"
          "In \"locked\" mode database is preloaded, locked in to memory, and will use huge pages if available.\n"
#endif
         )

#ifdef EOSIO_EOS_VM_OC_RUNTIME_ENABLED
         ("eos-vm-oc-cache-size-mb", bpo::value<uint64_t>()->default_value(eosvmoc::config().cache_size / (1024u*1024u)), "Maximum size (in MiB) of the EOS VM OC code cache")
         ("eos-vm-oc-compile-threads", bpo::value<uint64_t>()->default_value(1u)->notifier([](const auto t) {
               if(t == 0) {
                  elog("eos-vm-oc-compile-threads must be set to a non-zero value");
                  EOS_ASSERT(false, plugin_exception, "");
               }
         }), "Number of threads to use for EOS VM OC tier-up")
         ("eos-vm-oc-enable", bpo::value<chain::wasm_interface::vm_oc_enable>()->default_value(chain::wasm_interface::vm_oc_enable::oc_auto),
          "Enable EOS VM OC tier-up runtime ('auto', 'all', 'none').\n"
          "'auto' - EOS VM OC tier-up is enabled for eosio.* accounts, read-only trxs, and except on producers applying blocks.\n"
          "'all'  - EOS VM OC tier-up is enabled for all contract execution.\n"
          "'none' - EOS VM OC tier-up is completely disabled.\n")
#endif
         ("enable-account-queries", bpo::value<bool>()->default_value(false), "enable queries to find accounts by various metadata.")
         ("transaction-retry-max-storage-size-gb", bpo::value<uint64_t>(),
          "Maximum size (in GiB) allowed to be allocated for the Transaction Retry feature. Setting above 0 enables this feature.")
         ("transaction-retry-interval-sec", bpo::value<uint32_t>()->default_value(20),
          "How often, in seconds, to resend an incoming transaction to network if not seen in a block.\n"
          "Needs to be at least twice as large as p2p-dedup-cache-expire-time-sec.")
         ("transaction-retry-max-expiration-sec", bpo::value<uint32_t>()->default_value(120),
          "Maximum allowed transaction expiration for retry transactions, will retry transactions up to this value.\n"
          "Should be larger than transaction-retry-interval-sec.")
         ("transaction-finality-status-max-storage-size-gb", bpo::value<uint64_t>(),
          "Maximum size (in GiB) allowed to be allocated for the Transaction Finality Status feature. Setting above 0 enables this feature.")
         ("transaction-finality-status-success-duration-sec", bpo::value<uint64_t>()->default_value(config::default_max_transaction_finality_status_success_duration_sec),
          "Duration (in seconds) a successful transaction's Finality Status will remain available from being first identified.")
         ("transaction-finality-status-failure-duration-sec", bpo::value<uint64_t>()->default_value(config::default_max_transaction_finality_status_failure_duration_sec),
          "Duration (in seconds) a failed transaction's Finality Status will remain available from being first identified.")
         ("disable-replay-opts", bpo::bool_switch()->default_value(false),
          "disable optimizations that specifically target replay")
         ("integrity-hash-on-start", bpo::bool_switch(), "Log the state integrity hash on startup")
         ("integrity-hash-on-stop", bpo::bool_switch(), "Log the state integrity hash on shutdown");

    cfg.add_options()("block-log-retain-blocks", bpo::value<uint32_t>(), "If set to greater than 0, periodically prune the block log to store only configured number of most recent blocks.\n"
        "If set to 0, no blocks are be written to the block log; block log file is removed after startup.");


   cli.add_options()
         ("genesis-json", bpo::value<std::filesystem::path>(), "File to read Genesis State from")
         ("genesis-timestamp", bpo::value<string>(), "override the initial timestamp in the Genesis State file")
         ("print-genesis-json", bpo::bool_switch()->default_value(false),
          "extract genesis_state from blocks.log as JSON, print to console, and exit")
         ("extract-genesis-json", bpo::value<std::filesystem::path>(),
          "extract genesis_state from blocks.log as JSON, write into specified file, and exit")
         ("print-build-info", bpo::bool_switch()->default_value(false),
          "print build environment information to console as JSON and exit")
         ("extract-build-info", bpo::value<std::filesystem::path>(),
          "extract build environment information as JSON, write into specified file, and exit")
         ("force-all-checks", bpo::bool_switch()->default_value(false),
          "do not skip any validation checks while replaying blocks (useful for replaying blocks from untrusted source)")
         ("replay-blockchain", bpo::bool_switch()->default_value(false),
          "clear chain state database and replay all blocks")
         ("hard-replay-blockchain", bpo::bool_switch()->default_value(false),
          "clear chain state database, recover as many blocks as possible from the block log, and then replay those blocks")
         ("delete-all-blocks", bpo::bool_switch()->default_value(false),
          "clear chain state database and block log")
         ("truncate-at-block", bpo::value<uint32_t>()->default_value(0),
          "stop hard replay / block log recovery at this block number (if set to non-zero number)")
         ("terminate-at-block", bpo::value<uint32_t>()->default_value(0),
          "terminate after reaching this block number (if set to a non-zero number)")
         ("snapshot", bpo::value<std::filesystem::path>(), "File to read Snapshot State from")
         ;

}

#define LOAD_VALUE_SET(options, op_name, container) \
if( options.count(op_name) ) { \
   const std::vector<std::string>& ops = options[op_name].as<std::vector<std::string>>(); \
   for( const auto& v : ops ) { \
      container.emplace( eosio::chain::name( v ) ); \
   } \
}

fc::time_point calculate_genesis_timestamp( string tstr ) {
   fc::time_point genesis_timestamp;
   if( strcasecmp (tstr.c_str(), "now") == 0 ) {
      genesis_timestamp = fc::time_point::now();
   } else {
      genesis_timestamp = time_point::from_iso_string( tstr );
   }

   auto epoch_us = genesis_timestamp.time_since_epoch().count();
   auto diff_us = epoch_us % config::block_interval_us;
   if (diff_us > 0) {
      auto delay_us = (config::block_interval_us - diff_us);
      genesis_timestamp += fc::microseconds(delay_us);
      dlog("pausing ${us} microseconds to the next interval",("us",delay_us));
   }

   ilog( "Adjusting genesis timestamp to ${timestamp}", ("timestamp", genesis_timestamp) );
   return genesis_timestamp;
}

void clear_directory_contents( const std::filesystem::path& p ) {
   using std::filesystem::directory_iterator;

   if( !std::filesystem::is_directory( p ) )
      return;

   for( directory_iterator enditr, itr{p}; itr != enditr; ++itr ) {
      std::filesystem::remove_all( itr->path() );
   }
}

namespace {
  // This can be removed when versions of eosio that support reversible chainbase state file no longer supported.
  void upgrade_from_reversible_to_fork_db(chain_plugin_impl* my) {
          std::filesystem::path old_fork_db = my->chain_config->state_dir / config::forkdb_filename;
     std::filesystem::path new_fork_db = my->blocks_dir / config::reversible_blocks_dir_name / config::forkdb_filename;
     if( std::filesystem::exists( old_fork_db ) && std::filesystem::is_regular_file( old_fork_db ) ) {
        bool copy_file = false;
        if( std::filesystem::exists( new_fork_db ) && std::filesystem::is_regular_file( new_fork_db ) ) {
           if( std::filesystem::last_write_time( old_fork_db ) > std::filesystem::last_write_time( new_fork_db ) ) {
              copy_file = true;
           }
        } else {
           copy_file = true;
           std::filesystem::create_directories( my->blocks_dir / config::reversible_blocks_dir_name );
        }
        if( copy_file ) {
           std::filesystem::rename( old_fork_db, new_fork_db );
        } else {
           std::filesystem::remove( old_fork_db );
        }
     }
  }
}

void
chain_plugin_impl::do_hard_replay(const variables_map& options) {
         ilog( "Hard replay requested: deleting state database" );
         clear_directory_contents( chain_config->state_dir );
         auto backup_dir = block_log::repair_log( blocks_dir, options.at( "truncate-at-block" ).as<uint32_t>(), config::reversible_blocks_dir_name);
}

void chain_plugin_impl::plugin_initialize(const variables_map& options) {
   try {
      ilog("initializing chain plugin");

      try {
         genesis_state gs; // Check if EOSIO_ROOT_KEY is bad
      } catch ( const std::exception& ) {
         elog( "EOSIO_ROOT_KEY ('${root_key}') is invalid. Recompile with a valid public key.",
               ("root_key", genesis_state::eosio_root_key));
         throw;
      }

      chain_config = controller::config();

      if( options.at( "print-build-info" ).as<bool>() || options.count( "extract-build-info") ) {
         if( options.at( "print-build-info" ).as<bool>() ) {
            ilog( "Build environment JSON:\n${e}", ("e", json::to_pretty_string( chainbase::environment() )) );
         }
         if( options.count( "extract-build-info") ) {
            auto p = options.at( "extract-build-info" ).as<std::filesystem::path>();

            if( p.is_relative()) {
               p = std::filesystem::current_path() / p;
            }

            EOS_ASSERT( fc::json::save_to_file( chainbase::environment(), p, true ), misc_exception,
                        "Error occurred while writing build info JSON to '${path}'",
                        ("path", p)
            );

            ilog( "Saved build info JSON to '${path}'", ("path", p) );
         }

         EOS_THROW( node_management_success, "reported build environment information" );
      }

      LOAD_VALUE_SET( options, "sender-bypass-whiteblacklist", chain_config->sender_bypass_whiteblacklist );
      LOAD_VALUE_SET( options, "actor-whitelist", chain_config->actor_whitelist );
      LOAD_VALUE_SET( options, "actor-blacklist", chain_config->actor_blacklist );
      LOAD_VALUE_SET( options, "contract-whitelist", chain_config->contract_whitelist );
      LOAD_VALUE_SET( options, "contract-blacklist", chain_config->contract_blacklist );

      LOAD_VALUE_SET( options, "trusted-producer", chain_config->trusted_producers );

      if( options.count( "action-blacklist" )) {
         const std::vector<std::string>& acts = options["action-blacklist"].as<std::vector<std::string>>();
         auto& list = chain_config->action_blacklist;
         for( const auto& a : acts ) {
            auto pos = a.find( "::" );
            EOS_ASSERT( pos != std::string::npos, plugin_config_exception, "Invalid entry in action-blacklist: '${a}'", ("a", a));
            account_name code( a.substr( 0, pos ));
            action_name act( a.substr( pos + 2 ));
            list.emplace( code, act );
         }
      }

      if( options.count( "key-blacklist" )) {
         const std::vector<std::string>& keys = options["key-blacklist"].as<std::vector<std::string>>();
         auto& list = chain_config->key_blacklist;
         for( const auto& key_str : keys ) {
            list.emplace( key_str );
         }
      }

      if( options.count( "blocks-dir" )) {
         auto bld = options.at( "blocks-dir" ).as<std::filesystem::path>();
         if( bld.is_relative())
            blocks_dir = app().data_dir() / bld;
         else
            blocks_dir = bld;
      }

      if( options.count( "state-dir" )) {
         auto sd = options.at( "state-dir" ).as<std::filesystem::path>();
         if( sd.is_relative())
            state_dir = app().data_dir() / sd;
         else
            state_dir = sd;
      }

      protocol_feature_set pfs;
      {
         std::filesystem::path protocol_features_dir;
         auto pfd = options.at( "protocol-features-dir" ).as<std::filesystem::path>();
         if( pfd.is_relative())
            protocol_features_dir = app().config_dir() / pfd;
         else
            protocol_features_dir = pfd;

         pfs = initialize_protocol_features( protocol_features_dir );
      }

      if( options.count("checkpoint") ) {
         auto cps = options.at("checkpoint").as<vector<string>>();
         loaded_checkpoints.reserve(cps.size());
         for( const auto& cp : cps ) {
            auto item = fc::json::from_string(cp).as<std::pair<uint32_t,block_id_type>>();
            auto itr = loaded_checkpoints.find(item.first);
            if( itr != loaded_checkpoints.end() ) {
               EOS_ASSERT( itr->second == item.second,
                           plugin_config_exception,
                          "redefining existing checkpoint at block number ${num}: original: ${orig} new: ${new}",
                          ("num", item.first)("orig", itr->second)("new", item.second)
               );
            } else {
               loaded_checkpoints[item.first] = item.second;
            }
         }
      }

      if( options.count( "wasm-runtime" ))
         wasm_runtime = options.at( "wasm-runtime" ).as<vm_type>();

      LOAD_VALUE_SET( options, "profile-account", chain_config->profile_accounts );

      abi_serializer_max_time_us = fc::microseconds(options.at("abi-serializer-max-time-ms").as<uint32_t>() * 1000);

      chain_config->blocks_dir = blocks_dir;
      chain_config->state_dir = state_dir;
      chain_config->read_only = readonly;

      if (auto resmon_plugin = app().find_plugin<resource_monitor_plugin>()) {
        resmon_plugin->monitor_directory(chain_config->blocks_dir);
        resmon_plugin->monitor_directory(chain_config->state_dir);
      }

      if( options.count( "chain-state-db-size-mb" )) {
         chain_config->state_size = options.at( "chain-state-db-size-mb" ).as<uint64_t>() * 1024 * 1024;
         EOS_ASSERT( chain_config->state_size <= 8ull * 1024 * 1024 * 1024 * 1024, plugin_config_exception,
                     "The maximum supported size for the chain state db (chain-state-db-size-mb) is 8TiB" );
      }

      if( options.count( "chain-state-db-guard-size-mb" ))
         chain_config->state_guard_size = options.at( "chain-state-db-guard-size-mb" ).as<uint64_t>() * 1024 * 1024;

      if( options.count( "transaction-finality-status-max-storage-size-gb" )) {
         const uint64_t max_storage_size = options.at( "transaction-finality-status-max-storage-size-gb" ).as<uint64_t>() * 1024 * 1024 * 1024;
         if (max_storage_size > 0) {
            const fc::microseconds success_duration = fc::seconds(options.at( "transaction-finality-status-success-duration-sec" ).as<uint64_t>());
            const fc::microseconds failure_duration = fc::seconds(options.at( "transaction-finality-status-failure-duration-sec" ).as<uint64_t>());
            _trx_finality_status_processing.reset(
               new chain_apis::trx_finality_status_processing(max_storage_size, success_duration, failure_duration));
         }
      }

      if( options.count( "chain-threads" )) {
         chain_config->thread_pool_size = options.at( "chain-threads" ).as<uint16_t>();
         EOS_ASSERT( chain_config->thread_pool_size > 0, plugin_config_exception,
                     "chain-threads ${num} must be greater than 0", ("num", chain_config->thread_pool_size) );
      }

      chain_config->sig_cpu_bill_pct = options.at("signature-cpu-billable-pct").as<uint32_t>();
      EOS_ASSERT( chain_config->sig_cpu_bill_pct >= 0 && chain_config->sig_cpu_bill_pct <= 100, plugin_config_exception,
                  "signature-cpu-billable-pct must be 0 - 100, ${pct}", ("pct", chain_config->sig_cpu_bill_pct) );
      chain_config->sig_cpu_bill_pct *= config::percent_1;

      if( wasm_runtime )
         chain_config->wasm_runtime = *wasm_runtime;

      chain_config->force_all_checks = options.at( "force-all-checks" ).as<bool>();
      chain_config->disable_replay_opts = options.at( "disable-replay-opts" ).as<bool>();
      chain_config->contracts_console = options.at( "contracts-console" ).as<bool>();
      chain_config->allow_ram_billing_in_notify = options.at( "disable-ram-billing-notify-checks" ).as<bool>();

#ifdef EOSIO_DEVELOPER
      chain_config->disable_all_subjective_mitigations = options.at( "disable-all-subjective-mitigations" ).as<bool>();
#endif

      chain_config->maximum_variable_signature_length = options.at( "maximum-variable-signature-length" ).as<uint32_t>();

      if( options.count( "terminate-at-block" ))
         chain_config->terminate_at_block = options.at( "terminate-at-block" ).as<uint32_t>();

      // move fork_db to new location
      upgrade_from_reversible_to_fork_db( this );

      bool has_partitioned_block_log_options = options.count("blocks-retained-dir") ||  options.count("blocks-archive-dir")
         || options.count("blocks-log-stride") || options.count("max-retained-block-files");
      bool has_retain_blocks_option = options.count("block-log-retain-blocks");

      EOS_ASSERT(!has_partitioned_block_log_options || !has_retain_blocks_option, plugin_config_exception,
         "block-log-retain-blocks cannot be specified together with blocks-retained-dir, blocks-archive-dir or blocks-log-stride or max-retained-block-files.");

      std::filesystem::path retained_dir;
      if (has_partitioned_block_log_options) {
         retained_dir = options.count("blocks-retained-dir") ? options.at("blocks-retained-dir").as<std::filesystem::path>()
                                                                 : std::filesystem::path("");
         if (retained_dir.is_relative())
            retained_dir = std::filesystem::path{blocks_dir}/retained_dir;
            
         chain_config->blog = eosio::chain::partitioned_blocklog_config{
            .retained_dir = retained_dir,
            .archive_dir  = options.count("blocks-archive-dir") ? options.at("blocks-archive-dir").as<std::filesystem::path>()
                                                               : std::filesystem::path("archive"),
            .stride       = options.count("blocks-log-stride") ? options.at("blocks-log-stride").as<uint32_t>()
                                                               : UINT32_MAX,
            .max_retained_files = options.count("max-retained-block-files")
                                       ? options.at("max-retained-block-files").as<uint32_t>()
                                       : UINT32_MAX,
         };
      } else if(has_retain_blocks_option) {
         uint32_t block_log_retain_blocks = options.at("block-log-retain-blocks").as<uint32_t>();
         if (block_log_retain_blocks == 0)
            chain_config->blog = eosio::chain::empty_blocklog_config{};
         else {
            EOS_ASSERT(cfile::supports_hole_punching(), plugin_config_exception,
                       "block-log-retain-blocks cannot be greater than 0 because the file system does not support hole "
                       "punching");
            chain_config->blog = eosio::chain::prune_blocklog_config{ .prune_blocks = block_log_retain_blocks };
         }
      }

      

      if( options.count( "extract-genesis-json" ) || options.at( "print-genesis-json" ).as<bool>()) {
         std::optional<genesis_state> gs;
         
         gs = block_log::extract_genesis_state( blocks_dir, retained_dir );
         EOS_ASSERT( gs,
                     plugin_config_exception,
                     "Block log at '${path}' does not contain a genesis state, it only has the chain-id.",
                     ("path", (blocks_dir / "blocks.log").generic_string())
         );
         

         if( options.at( "print-genesis-json" ).as<bool>()) {
            ilog( "Genesis JSON:\n${genesis}", ("genesis", json::to_pretty_string( *gs )));
         }

         if( options.count( "extract-genesis-json" )) {
            auto p = options.at( "extract-genesis-json" ).as<std::filesystem::path>();

            if( p.is_relative()) {
               p = std::filesystem::current_path() / p;
            }

            EOS_ASSERT( fc::json::save_to_file( *gs, p, true ),
                        misc_exception,
                        "Error occurred while writing genesis JSON to '${path}'",
                        ("path", p.generic_string())
            );

            ilog( "Saved genesis JSON to '${path}'", ("path", p.generic_string()) );
         }

         EOS_THROW( extract_genesis_state_exception, "extracted genesis state from blocks.log" );
      }

      if( options.at( "delete-all-blocks" ).as<bool>()) {
         ilog( "Deleting state database and blocks" );
         if( options.at( "truncate-at-block" ).as<uint32_t>() > 0 )
            wlog( "The --truncate-at-block option does not make sense when deleting all blocks." );
         clear_directory_contents( chain_config->state_dir );
         clear_directory_contents( blocks_dir );
      } else if( options.at( "hard-replay-blockchain" ).as<bool>()) {
         do_hard_replay(options);
      } else if( options.at( "replay-blockchain" ).as<bool>()) {
         ilog( "Replay requested: deleting state database" );
         if( options.at( "truncate-at-block" ).as<uint32_t>() > 0 )
            wlog( "The --truncate-at-block option does not work for a regular replay of the blockchain." );
         clear_directory_contents( chain_config->state_dir );
      } else if( options.at( "truncate-at-block" ).as<uint32_t>() > 0 ) {
         wlog( "The --truncate-at-block option can only be used with --hard-replay-blockchain." );
      }

      std::optional<chain_id_type> chain_id;
      if (options.count( "snapshot" )) {
         snapshot_path = options.at( "snapshot" ).as<std::filesystem::path>();
         EOS_ASSERT( std::filesystem::exists(*snapshot_path), plugin_config_exception,
                     "Cannot load snapshot, ${name} does not exist", ("name", snapshot_path->generic_string()) );

         // recover genesis information from the snapshot
         // used for validation code below
         auto infile = std::ifstream(snapshot_path->generic_string(), (std::ios::in | std::ios::binary));
         istream_snapshot_reader reader(infile);
         reader.validate();
         chain_id = controller::extract_chain_id(reader);
         infile.close();

         EOS_ASSERT( options.count( "genesis-timestamp" ) == 0,
                 plugin_config_exception,
                 "--snapshot is incompatible with --genesis-timestamp as the snapshot contains genesis information");
         EOS_ASSERT( options.count( "genesis-json" ) == 0,
                     plugin_config_exception,
                     "--snapshot is incompatible with --genesis-json as the snapshot contains genesis information");

         auto shared_mem_path = chain_config->state_dir / "shared_memory.bin";
         EOS_ASSERT( !std::filesystem::is_regular_file(shared_mem_path),
                 plugin_config_exception,
                 "Snapshot can only be used to initialize an empty database." );

         auto block_log_chain_id = block_log::extract_chain_id(blocks_dir, retained_dir);

         if (block_log_chain_id) {
            EOS_ASSERT( *chain_id == *block_log_chain_id,
                           plugin_config_exception,
                           "snapshot chain ID (${snapshot_chain_id}) does not match the chain ID (${block_log_chain_id}) in the block log",
                           ("snapshot_chain_id",  *chain_id)
                           ("block_log_chain_id", *block_log_chain_id)
               );
         }

      } else {

         chain_id = controller::extract_chain_id_from_db( chain_config->state_dir );

         auto chain_context = block_log::extract_chain_context( blocks_dir, retained_dir );
         std::optional<genesis_state> block_log_genesis;
         std::optional<chain_id_type> block_log_chain_id;  

         if (chain_context) {
            std::visit(overloaded {
               [&](const genesis_state& gs) {
                  block_log_genesis = gs;
                  block_log_chain_id = gs.compute_chain_id();
               },
               [&](const chain_id_type& id) {
                  block_log_chain_id = id;
               } 
            }, *chain_context);

            if( chain_id ) {
               EOS_ASSERT( *block_log_chain_id == *chain_id, block_log_exception,
                           "Chain ID in blocks.log (${block_log_chain_id}) does not match the existing "
                           " chain ID in state (${state_chain_id}).",
                           ("block_log_chain_id", *block_log_chain_id)
                           ("state_chain_id", *chain_id)
               );
            } else if (block_log_genesis) {
               ilog( "Starting fresh blockchain state using genesis state extracted from blocks.log." );
               genesis = block_log_genesis;
               // Delay setting chain_id until later so that the code handling genesis-json below can know
               // that chain_id still only represents a chain ID extracted from the state (assuming it exists).
            }
         }

         if( options.count( "genesis-json" ) ) {
            std::filesystem::path genesis_file = options.at( "genesis-json" ).as<std::filesystem::path>();
            if( genesis_file.is_relative()) {
               genesis_file = std::filesystem::current_path() / genesis_file;
            }

            EOS_ASSERT( std::filesystem::is_regular_file( genesis_file ),
                        plugin_config_exception,
                       "Specified genesis file '${genesis}' does not exist.",
                       ("genesis", genesis_file));

            genesis_state provided_genesis = fc::json::from_file( genesis_file ).as<genesis_state>();

            if( options.count( "genesis-timestamp" ) ) {
               provided_genesis.initial_timestamp = calculate_genesis_timestamp( options.at( "genesis-timestamp" ).as<string>() );

               ilog( "Using genesis state provided in '${genesis}' but with adjusted genesis timestamp",
                     ("genesis", genesis_file) );
            } else {
               ilog( "Using genesis state provided in '${genesis}'", ("genesis", genesis_file));
            }

            if( block_log_genesis ) {
               EOS_ASSERT( *block_log_genesis == provided_genesis, plugin_config_exception,
                           "Genesis state, provided via command line arguments, does not match the existing genesis state"
                           " in blocks.log. It is not necessary to provide genesis state arguments when a full blocks.log "
                           "file already exists."
               );
            } else {
               const auto& provided_genesis_chain_id = provided_genesis.compute_chain_id();
               if( chain_id ) {
                  EOS_ASSERT( provided_genesis_chain_id == *chain_id, plugin_config_exception,
                              "Genesis state, provided via command line arguments, has a chain ID (${provided_genesis_chain_id}) "
                              "that does not match the existing chain ID in the database state (${state_chain_id}). "
                              "It is not necessary to provide genesis state arguments when an initialized database state already exists.",
                              ("provided_genesis_chain_id", provided_genesis_chain_id)
                              ("state_chain_id", *chain_id)
                  );
               } else {
                  if( block_log_chain_id ) {
                     EOS_ASSERT( provided_genesis_chain_id == *block_log_chain_id, plugin_config_exception,
                                 "Genesis state, provided via command line arguments, has a chain ID (${provided_genesis_chain_id}) "
                                 "that does not match the existing chain ID in blocks.log (${block_log_chain_id}).",
                                 ("provided_genesis_chain_id", provided_genesis_chain_id)
                                 ("block_log_chain_id", *block_log_chain_id)
                     );
                  }

                  chain_id = provided_genesis_chain_id;

                  ilog( "Starting fresh blockchain state using provided genesis state." );
                  genesis = std::move(provided_genesis);
               }
            }
         } else {
            EOS_ASSERT( options.count( "genesis-timestamp" ) == 0,
                        plugin_config_exception,
                        "--genesis-timestamp is only valid if also passed in with --genesis-json");
         }

         if( !chain_id ) {
            if( genesis ) {
               // Uninitialized state database and genesis state extracted from block log
               chain_id = genesis->compute_chain_id();
            } else {
               // Uninitialized state database and no genesis state provided

               EOS_ASSERT( !block_log_chain_id, plugin_config_exception,
                           "Genesis state is necessary to initialize fresh blockchain state but genesis state could not be "
                           "found in the blocks log. Please either load from snapshot or find a blocks log that starts "
                           "from genesis."
               );

               ilog( "Starting fresh blockchain state using default genesis state." );
               genesis.emplace();
               chain_id = genesis->compute_chain_id();
            }
         }
      }

      if ( options.count("read-mode") ) {
         chain_config->read_mode = options.at("read-mode").as<db_read_mode>();
      }
      api_accept_transactions = options.at( "api-accept-transactions" ).as<bool>();

      if( chain_config->read_mode == db_read_mode::IRREVERSIBLE ) {
         if( api_accept_transactions ) {
            api_accept_transactions = false;
            wlog( "api-accept-transactions set to false due to read-mode: irreversible" );
         }
      }
      if( api_accept_transactions ) {
         enable_accept_transactions();
      }

      if ( options.count("validation-mode") ) {
         chain_config->block_validation_mode = options.at("validation-mode").as<validation_mode>();
      }

      chain_config->db_map_mode = options.at("database-map-mode").as<pinnable_mapped_file::map_mode>();

#ifdef EOSIO_EOS_VM_OC_RUNTIME_ENABLED
      if( options.count("eos-vm-oc-cache-size-mb") )
         chain_config->eosvmoc_config.cache_size = options.at( "eos-vm-oc-cache-size-mb" ).as<uint64_t>() * 1024u * 1024u;
      if( options.count("eos-vm-oc-compile-threads") )
         chain_config->eosvmoc_config.threads = options.at("eos-vm-oc-compile-threads").as<uint64_t>();
      chain_config->eosvmoc_tierup = options["eos-vm-oc-enable"].as<chain::wasm_interface::vm_oc_enable>();
#endif

      account_queries_enabled = options.at("enable-account-queries").as<bool>();

      chain_config->integrity_hash_on_start = options.at("integrity-hash-on-start").as<bool>();
      chain_config->integrity_hash_on_stop = options.at("integrity-hash-on-stop").as<bool>();

      chain.emplace( *chain_config, std::move(pfs), *chain_id );

      if( options.count( "transaction-retry-max-storage-size-gb" )) {
         EOS_ASSERT( !options.count( "producer-name"), plugin_config_exception,
                     "Transaction retry not allowed on producer nodes." );
         const uint64_t max_storage_size = options.at( "transaction-retry-max-storage-size-gb" ).as<uint64_t>() * 1024 * 1024 * 1024;
         if( max_storage_size > 0 ) {
            const uint32_t p2p_dedup_time_s = options.at( "p2p-dedup-cache-expire-time-sec" ).as<uint32_t>();
            const uint32_t trx_retry_interval = options.at( "transaction-retry-interval-sec" ).as<uint32_t>();
            const uint32_t trx_retry_max_expire = options.at( "transaction-retry-max-expiration-sec" ).as<uint32_t>();
            EOS_ASSERT( trx_retry_interval >= 2 * p2p_dedup_time_s, plugin_config_exception,
                        "transaction-retry-interval-sec ${ri} must be greater than 2 times p2p-dedup-cache-expire-time-sec ${dd}",
                        ("ri", trx_retry_interval)("dd", p2p_dedup_time_s) );
            EOS_ASSERT( trx_retry_max_expire > trx_retry_interval, plugin_config_exception,
                        "transaction-retry-max-expiration-sec ${m} should be configured larger than transaction-retry-interval-sec ${i}",
                        ("m", trx_retry_max_expire)("i", trx_retry_interval) );
            _trx_retry_db.emplace( *chain, max_storage_size,
                                       fc::seconds(trx_retry_interval), fc::seconds(trx_retry_max_expire),
                                       abi_serializer_max_time_us );
         }
      }

      // initialize deep mind logging
      if ( options.at( "deep-mind" ).as<bool>() ) {
         // The actual `fc::dmlog_appender` implementation that is currently used by deep mind
         // logger is using `stdout` to prints it's log line out. Deep mind logging outputs
         // massive amount of data out of the process, which can lead under pressure to some
         // of the system calls (i.e. `fwrite`) to fail abruptly without fully writing the
         // entire line.
         //
         // Recovering from errors on a buffered (line or full) and continuing retrying write
         // is merely impossible to do right, because the buffer is actually held by the
         // underlying `libc` implementation nor the operation system.
         //
         // To ensure good functionalities of deep mind tracer, the `stdout` is made unbuffered
         // and the actual `fc::dmlog_appender` deals with retry when facing error, enabling a much
         // more robust deep mind output.
         //
         // Changing the standard `stdout` behavior from buffered to unbuffered can is disruptive
         // and can lead to weird scenarios in the logging process if `stdout` is used there too.
         //
         // In a future version, the `fc::dmlog_appender` implementation will switch to a `FIFO` file
         // approach, which will remove the dependency on `stdout` and hence this call.
         //
         // For the time being, when `deep-mind = true` is activated, we set `stdout` here to
         // be an unbuffered I/O stream.
         setbuf(stdout, NULL);

         //verify configuration is correct
         EOS_ASSERT( options.at("api-accept-transactions").as<bool>() == false, plugin_config_exception,
            "api-accept-transactions must be set to false in order to enable deep-mind logging.");

         EOS_ASSERT( options.at("p2p-accept-transactions").as<bool>() == false, plugin_config_exception,
            "p2p-accept-transactions must be set to false in order to enable deep-mind logging.");

         chain->enable_deep_mind( &_deep_mind_log );
      }

      // set up method providers
      get_block_by_number_provider = app().get_method<methods::get_block_by_number>().register_provider(
            [this]( uint32_t block_num ) -> signed_block_ptr {
               return chain->fetch_block_by_number( block_num );
            } );

      get_block_by_id_provider = app().get_method<methods::get_block_by_id>().register_provider(
            [this]( block_id_type id ) -> signed_block_ptr {
               return chain->fetch_block_by_id( id );
            } );

      get_head_block_id_provider = app().get_method<methods::get_head_block_id>().register_provider( [this]() {
         return chain->head_block_id();
      } );

      get_last_irreversible_block_number_provider = app().get_method<methods::get_last_irreversible_block_number>().register_provider(
            [this]() {
               return chain->last_irreversible_block_num();
            } );

      // relay signals to channels
      pre_accepted_block_connection = chain->pre_accepted_block.connect([this](const signed_block_ptr& blk) {
         auto itr = loaded_checkpoints.find( blk->block_num() );
         if( itr != loaded_checkpoints.end() ) {
            auto id = blk->calculate_id();
            EOS_ASSERT( itr->second == id, checkpoint_exception,
                        "Checkpoint does not match for block number ${num}: expected: ${expected} actual: ${actual}",
                        ("num", blk->block_num())("expected", itr->second)("actual", id)
            );
         }

         pre_accepted_block_channel.publish(priority::medium, blk);
      });

      accepted_block_header_connection = chain->accepted_block_header.connect(
            [this]( const block_state_ptr& blk ) {
               accepted_block_header_channel.publish( priority::medium, blk );
            } );

      accepted_block_connection = chain->accepted_block.connect( [this]( const block_state_ptr& blk ) {
         if (_account_query_db) {
            _account_query_db->commit_block(blk);
         }

         if (_trx_retry_db) {
            _trx_retry_db->on_accepted_block(blk);
         }

         if (_trx_finality_status_processing) {
            _trx_finality_status_processing->signal_accepted_block(blk);
         }

         accepted_block_channel.publish( priority::high, blk );
      } );

      irreversible_block_connection = chain->irreversible_block.connect( [this]( const block_state_ptr& blk ) {
         if (_trx_retry_db) {
            _trx_retry_db->on_irreversible_block(blk);
         }

         if (_trx_finality_status_processing) {
            _trx_finality_status_processing->signal_irreversible_block(blk);
         }

         irreversible_block_channel.publish( priority::low, blk );
      } );

      accepted_transaction_connection = chain->accepted_transaction.connect(
            [this]( const transaction_metadata_ptr& meta ) {
               accepted_transaction_channel.publish( priority::low, meta );
            } );

      applied_transaction_connection = chain->applied_transaction.connect(
            [this]( std::tuple<const transaction_trace_ptr&, const packed_transaction_ptr&> t ) {
               if (_account_query_db) {
                  _account_query_db->cache_transaction_trace(std::get<0>(t));
               }

               if (_trx_retry_db) {
                  _trx_retry_db->on_applied_transaction(std::get<0>(t), std::get<1>(t));
               }

               if (_trx_finality_status_processing) {
                  _trx_finality_status_processing->signal_applied_transaction(std::get<0>(t), std::get<1>(t));
               }

               applied_transaction_channel.publish( priority::low, std::get<0>(t) );
            } );

      if (_trx_finality_status_processing || _trx_retry_db) {
         block_start_connection = chain->block_start.connect(
            [this]( uint32_t block_num ) {
               if (_trx_retry_db) {
                  _trx_retry_db->on_block_start(block_num);
               }
               if (_trx_finality_status_processing) {
                  _trx_finality_status_processing->signal_block_start( block_num );
               }
            } );
      }
      chain->add_indices();
   } FC_LOG_AND_RETHROW()
}

void chain_plugin::plugin_initialize(const variables_map& options) {
   handle_sighup(); // Sets loggers
   my->plugin_initialize(options);
}

void chain_plugin_impl::plugin_startup()
{ try {
   EOS_ASSERT( chain_config->read_mode != db_read_mode::IRREVERSIBLE || !accept_transactions, plugin_config_exception,
               "read-mode = irreversible. transactions should not be enabled by enable_accept_transactions" );
   try {
      auto shutdown = [](){ return app().quit(); };
      auto check_shutdown = [](){ return app().is_quiting(); };
      if (snapshot_path) {
         auto infile = std::ifstream(snapshot_path->generic_string(), (std::ios::in | std::ios::binary));
         auto reader = std::make_shared<istream_snapshot_reader>(infile);
         chain->startup(shutdown, check_shutdown, reader);
         infile.close();
      } else if( genesis ) {
         chain->startup(shutdown, check_shutdown, *genesis);
      } else {
         chain->startup(shutdown, check_shutdown);
      }
   } catch (const database_guard_exception& e) {
      log_guard_exception(e);
      // make sure to properly close the db
      chain.reset();
      throw;
   }

   if(!readonly) {
      ilog("starting chain in read/write mode");
   }

   if (genesis) {
      ilog("Blockchain started; head block is #${num}, genesis timestamp is ${ts}",
           ("num", chain->head_block_num())("ts", genesis->initial_timestamp));
   }
   else {
      ilog("Blockchain started; head block is #${num}", ("num", chain->head_block_num()));
   }

   chain_config.reset();

   if (account_queries_enabled) {
      account_queries_enabled = false;
      try {
         _account_query_db.emplace(*chain);
         account_queries_enabled = true;
      } FC_LOG_AND_DROP(("Unable to enable account queries"));
   }


} FC_CAPTURE_AND_RETHROW() }

void chain_plugin::plugin_startup() {
   my->plugin_startup();
}

void chain_plugin_impl::plugin_shutdown() {
   pre_accepted_block_connection.reset();
   accepted_block_header_connection.reset();
   accepted_block_connection.reset();
   irreversible_block_connection.reset();
   accepted_transaction_connection.reset();
   applied_transaction_connection.reset();
   block_start_connection.reset();
   chain.reset();
}

void chain_plugin::plugin_shutdown() {
   my->plugin_shutdown();
}

void chain_plugin::handle_sighup() {
   _deep_mind_log.update_logger( deep_mind_logger_name );
}

chain_apis::read_write::read_write(controller& db,
                                   std::optional<trx_retry_db>& trx_retry,
                                   const fc::microseconds& abi_serializer_max_time,
                                   const fc::microseconds& http_max_response_time,
                                   bool api_accept_transactions)
: db(db)
, trx_retry(trx_retry)
, abi_serializer_max_time(abi_serializer_max_time)
, http_max_response_time(http_max_response_time)
, api_accept_transactions(api_accept_transactions)
{
}

void chain_apis::read_write::validate() const {
   EOS_ASSERT( api_accept_transactions, missing_chain_api_plugin_exception,
               "Not allowed, node has api-accept-transactions = false" );
}

chain_apis::read_write chain_plugin::get_read_write_api(const fc::microseconds& http_max_response_time) {
   return chain_apis::read_write(chain(), my->_trx_retry_db, get_abi_serializer_max_time(), http_max_response_time, api_accept_transactions());
}

chain_apis::read_only chain_plugin::get_read_only_api(const fc::microseconds& http_max_response_time) const {
   return chain_apis::read_only(chain(), my->_account_query_db, get_abi_serializer_max_time(), http_max_response_time, my->_trx_finality_status_processing.get());
}


bool chain_plugin::accept_block(const signed_block_ptr& block, const block_id_type& id, const block_state_ptr& bsp ) {
   return my->incoming_block_sync_method(block, id, bsp);
}

void chain_plugin::accept_transaction(const chain::packed_transaction_ptr& trx, next_function<chain::transaction_trace_ptr> next) {
   my->incoming_transaction_async_method(trx, false, transaction_metadata::trx_type::input, false, std::move(next));
}

controller& chain_plugin::chain() { return *my->chain; }
const controller& chain_plugin::chain() const { return *my->chain; }

chain::chain_id_type chain_plugin::get_chain_id()const {
   return my->chain->get_chain_id();
}

fc::microseconds chain_plugin::get_abi_serializer_max_time() const {
   return my->abi_serializer_max_time_us;
}

bool chain_plugin::api_accept_transactions() const{
   return my->api_accept_transactions;
}

bool chain_plugin::accept_transactions() const {
   return my->accept_transactions;
}

void chain_plugin_impl::enable_accept_transactions() {
   accept_transactions = true;
}

void chain_plugin::enable_accept_transactions() {
   my->enable_accept_transactions();
}


void chain_plugin_impl::log_guard_exception(const chain::guard_exception&e ) {
   if (e.code() == chain::database_guard_exception::code_value) {
      elog("Database has reached an unsafe level of usage, shutting down to avoid corrupting the database.  "
           "Please increase the value set for \"chain-state-db-size-mb\" and restart the process!");
   }

   dlog("Details: ${details}", ("details", e.to_detail_string()));
}

void chain_plugin_impl::handle_guard_exception(const chain::guard_exception& e) {
   log_guard_exception(e);

   elog("database chain::guard_exception, quitting..."); // log string searched for in: tests/nodeos_under_min_avail_ram.py
   // quit the app
   app().quit();
}

void chain_plugin::handle_guard_exception(const chain::guard_exception& e) {
   chain_plugin_impl::handle_guard_exception(e);
}

void chain_apis::api_base::handle_db_exhaustion() {
   elog("database memory exhausted: increase chain-state-db-size-mb");
   //return 1 -- it's what programs/nodeos/main.cpp considers "BAD_ALLOC"
   std::_Exit(1);
}

void chain_apis::api_base::handle_bad_alloc() {
   elog("std::bad_alloc - memory exhausted");
   //return -2 -- it's what programs/nodeos/main.cpp reports for std::exception
   std::_Exit(-2);
}

bool chain_plugin::account_queries_enabled() const {
   return my->account_queries_enabled;
}

bool chain_plugin::transaction_finality_status_enabled() const {
   return my->_trx_finality_status_processing.get();
}

namespace chain_apis {

const string read_only::KEYi64 = "i64";

read_only::get_info_results read_only::get_info(const read_only::get_info_params&, const fc::time_point&) const {
   const auto& rm = db.get_resource_limits_manager();

   return {
      itoh(static_cast<uint32_t>(app().version())),
      db.get_chain_id(),
      db.head_block_num(),
      db.last_irreversible_block_num(),
      db.last_irreversible_block_id(),
      db.head_block_id(),
      db.head_block_time(),
      db.head_block_producer(),
      rm.get_virtual_block_cpu_limit(),
      rm.get_virtual_block_net_limit(),
      rm.get_block_cpu_limit(),
      rm.get_block_net_limit(),
      //std::bitset<64>(db.get_dynamic_global_properties().recent_slots_filled).to_string(),
      //__builtin_popcountll(db.get_dynamic_global_properties().recent_slots_filled) / 64.0,
      app().version_string(),
      db.fork_db_head_block_num(),
      db.fork_db_head_block_id(),
      app().full_version_string(),
      rm.get_total_cpu_weight(),
      rm.get_total_net_weight(),
      db.earliest_available_block_num(),
      db.last_irreversible_block_time()
   };
}

read_only::get_transaction_status_results
read_only::get_transaction_status(const read_only::get_transaction_status_params& param, const fc::time_point&) const {
   EOS_ASSERT(trx_finality_status_proc, unsupported_feature, "Transaction Status Interface not enabled.  To enable, configure nodeos with '--transaction-finality-status-max-storage-size-gb <size>'.");

   trx_finality_status_processing::chain_state ch_state = trx_finality_status_proc->get_chain_state();

   const auto trx_st = trx_finality_status_proc->get_trx_state(param.id);
   // check if block_id is set to a valid value, since trx_finality_status_proc does not use optionals for the block data
   const auto trx_block_valid = trx_st && trx_st->block_id != chain::block_id_type{};

   return {
      trx_st ? trx_st->status : "UNKNOWN",
      trx_block_valid ? std::optional<uint32_t>(chain::block_header::num_from_id(trx_st->block_id)) : std::optional<uint32_t>{},
      trx_block_valid ? std::optional<chain::block_id_type>(trx_st->block_id) : std::optional<chain::block_id_type>{},
      trx_block_valid ? std::optional<fc::time_point>(trx_st->block_timestamp) : std::optional<fc::time_point>{},
      trx_st ? std::optional<fc::time_point>(trx_st->expiration) : std::optional<fc::time_point>{},
      chain::block_header::num_from_id(ch_state.head_id),
      ch_state.head_id,
      ch_state.head_block_timestamp,
      chain::block_header::num_from_id(ch_state.irr_id),
      ch_state.irr_id,
      ch_state.irr_block_timestamp,
      ch_state.earliest_tracked_block_id,
      chain::block_header::num_from_id(ch_state.earliest_tracked_block_id)
   };
}

read_only::get_activated_protocol_features_results
read_only::get_activated_protocol_features( const read_only::get_activated_protocol_features_params& params,
                                            const fc::time_point& deadline )const {
   read_only::get_activated_protocol_features_results result;
   const auto& pfm = db.get_protocol_feature_manager();

   uint32_t lower_bound_value = std::numeric_limits<uint32_t>::lowest();
   uint32_t upper_bound_value = std::numeric_limits<uint32_t>::max();

   if( params.lower_bound ) {
      lower_bound_value = *params.lower_bound;
   }

   if( params.upper_bound ) {
      upper_bound_value = *params.upper_bound;
   }

   if( upper_bound_value < lower_bound_value )
      return result;

   auto walk_range = [&]( auto itr, auto end_itr, auto&& convert_iterator ) {
      fc::mutable_variant_object mvo;
      mvo( "activation_ordinal", 0 );
      mvo( "activation_block_num", 0 );

      auto& activation_ordinal_value   = mvo["activation_ordinal"];
      auto& activation_block_num_value = mvo["activation_block_num"];

      // activated protocol features are naturally limited and unlikely to ever reach max_return_items
      for( ; itr != end_itr; ++itr ) {
         const auto& conv_itr = convert_iterator( itr );
         activation_ordinal_value   = conv_itr.activation_ordinal();
         activation_block_num_value = conv_itr.activation_block_num();

         result.activated_protocol_features.emplace_back( conv_itr->to_variant( false, &mvo ) );
      }
   };

   auto get_next_if_not_end = [&pfm]( auto&& itr ) {
      if( itr == pfm.cend() ) return itr;

      ++itr;
      return itr;
   };

   auto lower = ( params.search_by_block_num ? pfm.lower_bound( lower_bound_value )
                                             : pfm.at_activation_ordinal( lower_bound_value ) );

   auto upper = ( params.search_by_block_num ? pfm.upper_bound( upper_bound_value )
                                             : get_next_if_not_end( pfm.at_activation_ordinal( upper_bound_value ) ) );

   if( params.reverse ) {
      walk_range( std::make_reverse_iterator(upper), std::make_reverse_iterator(lower),
                  []( auto&& ritr ) { return --(ritr.base()); } );
   } else {
      walk_range( lower, upper, []( auto&& itr ) { return itr; } );
   }

   return result;
}

uint64_t read_only::get_table_index_name(const read_only::get_table_rows_params& p, bool& primary) {
   using boost::algorithm::starts_with;
   // see multi_index packing of index name
   const uint64_t table = p.table.to_uint64_t();
   uint64_t index = table & 0xFFFFFFFFFFFFFFF0ULL;
   EOS_ASSERT( index == table, chain::contract_table_query_exception, "Unsupported table name: ${n}", ("n", p.table) );

   primary = false;
   uint64_t pos = 0;
   if (p.index_position.empty() || p.index_position == "first" || p.index_position == "primary" || p.index_position == "one") {
      primary = true;
   } else if (starts_with(p.index_position, "sec") || p.index_position == "two") { // second, secondary
   } else if (starts_with(p.index_position , "ter") || starts_with(p.index_position, "th")) { // tertiary, ternary, third, three
      pos = 1;
   } else if (starts_with(p.index_position, "fou")) { // four, fourth
      pos = 2;
   } else if (starts_with(p.index_position, "fi")) { // five, fifth
      pos = 3;
   } else if (starts_with(p.index_position, "six")) { // six, sixth
      pos = 4;
   } else if (starts_with(p.index_position, "sev")) { // seven, seventh
      pos = 5;
   } else if (starts_with(p.index_position, "eig")) { // eight, eighth
      pos = 6;
   } else if (starts_with(p.index_position, "nin")) { // nine, ninth
      pos = 7;
   } else if (starts_with(p.index_position, "ten")) { // ten, tenth
      pos = 8;
   } else {
      try {
         pos = fc::to_uint64( p.index_position );
      } catch(...) {
         EOS_ASSERT( false, chain::contract_table_query_exception, "Invalid index_position: ${p}", ("p", p.index_position));
      }
      if (pos < 2) {
         primary = true;
         pos = 0;
      } else {
         pos -= 2;
      }
   }
   index |= (pos & 0x000000000000000FULL);
   return index;
}

uint64_t convert_to_type(const eosio::name &n, const string &desc) {
   return n.to_uint64_t();
}

template<>
uint64_t convert_to_type(const string& str, const string& desc) {

   try {
      return boost::lexical_cast<uint64_t>(str.c_str(), str.size());
   } catch( ... ) { }

   try {
      auto trimmed_str = str;
      boost::trim(trimmed_str);
      name s(trimmed_str);
      return s.to_uint64_t();
   } catch( ... ) { }

   if (str.find(',') != string::npos) { // fix #6274 only match formats like 4,EOS
      try {
         auto symb = eosio::chain::symbol::from_string(str);
         return symb.value();
      } catch( ... ) { }
   }

   try {
      return ( eosio::chain::string_to_symbol( 0, str.c_str() ) >> 8 );
   } catch( ... ) {
      EOS_ASSERT( false, chain_type_exception, "Could not convert ${desc} string '${str}' to any of the following: "
                        "uint64_t, valid name, or valid symbol (with or without the precision)",
                  ("desc", desc)("str", str));
   }
}

template<>
double convert_to_type(const string& str, const string& desc) {
   double val{};
   try {
      val = fc::variant(str).as<double>();
   } FC_RETHROW_EXCEPTIONS(warn, "Could not convert ${desc} string '${str}' to key type.", ("desc", desc)("str",str) )

   EOS_ASSERT( !std::isnan(val), chain::contract_table_query_exception,
               "Converted ${desc} string '${str}' to NaN which is not a permitted value for the key type", ("desc", desc)("str",str) );

   return val;
}

template<typename Type>
string convert_to_string(const Type& source, const string& key_type, const string& encode_type, const string& desc) {
   try {
      return fc::variant(source).as<string>();
   } FC_RETHROW_EXCEPTIONS(warn, "Could not convert ${desc} from '${source}' to string.", ("desc", desc)("source",source) )
}

template<>
string convert_to_string(const chain::key256_t& source, const string& key_type, const string& encode_type, const string& desc) {
   try {
      if (key_type == chain_apis::sha256 || (key_type == chain_apis::i256 && encode_type == chain_apis::hex)) {
         auto byte_array = fixed_bytes<32>(source).extract_as_byte_array();
         fc::sha256 val(reinterpret_cast<char *>(byte_array.data()), byte_array.size());
         return std::string(val);
      } else if (key_type == chain_apis::i256) {
         auto byte_array = fixed_bytes<32>(source).extract_as_byte_array();
         fc::sha256 val(reinterpret_cast<char *>(byte_array.data()), byte_array.size());
         return std::string("0x") + std::string(val);
      } else if (key_type == chain_apis::ripemd160) {
         auto byte_array = fixed_bytes<20>(source).extract_as_byte_array();
         fc::ripemd160 val;
         memcpy(val._hash, byte_array.data(), byte_array.size() );
         return std::string(val);
      }
      EOS_ASSERT( false, chain_type_exception, "Incompatible key_type and encode_type for key256_t next_key" );

   } FC_RETHROW_EXCEPTIONS(warn, "Could not convert ${desc} source '${source}' to string.", ("desc", desc)("source",source) )
}

template<>
string convert_to_string(const float128_t& source, const string& key_type, const string& encode_type, const string& desc) {
   try {
      float64_t f = f128_to_f64(source);
      return fc::variant(f).as<string>();
   } FC_RETHROW_EXCEPTIONS(warn, "Could not convert ${desc} from '${source}' to string.", ("desc", desc)("source",source) )
}

abi_def get_abi( const controller& db, const name& account ) {
   const auto &d = db.db();
   const account_object *code_accnt = d.find<account_object, by_name>(account);
   EOS_ASSERT(code_accnt != nullptr, chain::account_query_exception, "Fail to retrieve account for ${account}", ("account", account) );
   abi_def abi;
   abi_serializer::to_abi(code_accnt->abi, abi);
   return abi;
}

string get_table_type( const abi_def& abi, const name& table_name ) {
   for( const auto& t : abi.tables ) {
      if( t.name == table_name ){
         return t.index_type;
      }
   }
   EOS_ASSERT( false, chain::contract_table_query_exception, "Table ${table} is not specified in the ABI", ("table",table_name) );
}

read_only::get_table_rows_return_t
read_only::get_table_rows( const read_only::get_table_rows_params& p, const fc::time_point& deadline ) const {
   abi_def abi = eosio::chain_apis::get_abi( db, p.code );
   bool primary = false;
   auto table_with_index = get_table_index_name( p, primary );
   if( primary ) {
      EOS_ASSERT( p.table == table_with_index, chain::contract_table_query_exception, "Invalid table name ${t}", ( "t", p.table ));
      auto table_type = get_table_type( abi, p.table );
      if( table_type == KEYi64 || p.key_type == "i64" || p.key_type == "name" ) {
         return get_table_rows_ex<key_value_index>(p,std::move(abi),deadline);
      }
      EOS_ASSERT( false, chain::contract_table_query_exception,  "Invalid table type ${type}", ("type",table_type)("abi",abi));
   } else {
      EOS_ASSERT( !p.key_type.empty(), chain::contract_table_query_exception, "key type required for non-primary index" );

      if (p.key_type == chain_apis::i64 || p.key_type == "name") {
         return get_table_rows_by_seckey<index64_index, uint64_t>(p, std::move(abi), deadline, [](uint64_t v)->uint64_t {
            return v;
         });
      }
      else if (p.key_type == chain_apis::i128) {
         return get_table_rows_by_seckey<index128_index, uint128_t>(p, std::move(abi), deadline, [](uint128_t v)->uint128_t {
            return v;
         });
      }
      else if (p.key_type == chain_apis::i256) {
         if ( p.encode_type == chain_apis::hex) {
            using  conv = keytype_converter<chain_apis::sha256,chain_apis::hex>;
            return get_table_rows_by_seckey<conv::index_type, conv::input_type>(p, std::move(abi), deadline, conv::function());
         }
         using  conv = keytype_converter<chain_apis::i256>;
         return get_table_rows_by_seckey<conv::index_type, conv::input_type>(p, std::move(abi), deadline, conv::function());
      }
      else if (p.key_type == chain_apis::float64) {
         return get_table_rows_by_seckey<index_double_index, double>(p, std::move(abi), deadline, [](double v)->float64_t {
            float64_t f;
            double_to_float64(v, f);
            return f;
         });
      }
      else if (p.key_type == chain_apis::float128) {
         if ( p.encode_type == chain_apis::hex) {
            return get_table_rows_by_seckey<index_long_double_index, uint128_t>(p, std::move(abi), deadline, [](uint128_t v)->float128_t{
               float128_t f;
               uint128_to_float128(v, f);
               return f;
            });
         }
         return get_table_rows_by_seckey<index_long_double_index, double>(p, std::move(abi), deadline, [](double v)->float128_t{
            float64_t f;
            double_to_float64(v, f);
            float128_t f128;
            f64_to_f128M(f, &f128);
            return f128;
         });
      }
      else if (p.key_type == chain_apis::sha256) {
         using  conv = keytype_converter<chain_apis::sha256,chain_apis::hex>;
         return get_table_rows_by_seckey<conv::index_type, conv::input_type>(p, std::move(abi), deadline, conv::function());
      }
      else if(p.key_type == chain_apis::ripemd160) {
         using  conv = keytype_converter<chain_apis::ripemd160,chain_apis::hex>;
         return get_table_rows_by_seckey<conv::index_type, conv::input_type>(p, std::move(abi), deadline, conv::function());
      }
      EOS_ASSERT(false, chain::contract_table_query_exception,  "Unsupported secondary index type: ${t}", ("t", p.key_type));
   }
}

read_only::get_table_by_scope_result read_only::get_table_by_scope( const read_only::get_table_by_scope_params& p,
                                                                    const fc::time_point& deadline )const {

   fc::time_point params_deadline = p.time_limit_ms ? std::min(fc::time_point::now().safe_add(fc::milliseconds(*p.time_limit_ms)), deadline) : deadline;

   read_only::get_table_by_scope_result result;
   const auto& d = db.db();

   const auto& idx = d.get_index<chain::table_id_multi_index, chain::by_code_scope_table>();
   auto lower_bound_lookup_tuple = std::make_tuple( p.code, name(std::numeric_limits<uint64_t>::lowest()), p.table );
   auto upper_bound_lookup_tuple = std::make_tuple( p.code, name(std::numeric_limits<uint64_t>::max()),
                                                    (p.table.empty() ? name(std::numeric_limits<uint64_t>::max()) : p.table) );

   if( p.lower_bound.size() ) {
      uint64_t scope = convert_to_type<uint64_t>(p.lower_bound, "lower_bound scope");
      std::get<1>(lower_bound_lookup_tuple) = name(scope);
   }

   if( p.upper_bound.size() ) {
      uint64_t scope = convert_to_type<uint64_t>(p.upper_bound, "upper_bound scope");
      std::get<1>(upper_bound_lookup_tuple) = name(scope);
   }

   if( upper_bound_lookup_tuple < lower_bound_lookup_tuple )
      return result;

   auto walk_table_range = [&]( auto itr, auto end_itr ) {
      uint32_t limit = p.limit;
      if (deadline != fc::time_point::maximum() && limit > max_return_items)
         limit = max_return_items;
      for( unsigned int count = 0; count < limit && itr != end_itr; ++itr, ++count ) {
         if( p.table && itr->table != p.table ) continue;

         result.rows.push_back( {itr->code, itr->scope, itr->table, itr->payer, itr->count} );

         if (fc::time_point::now() >= params_deadline)
            break;
      }
      if( itr != end_itr ) {
         result.more = itr->scope.to_string();
      }
   };

   auto lower = idx.lower_bound( lower_bound_lookup_tuple );
   auto upper = idx.upper_bound( upper_bound_lookup_tuple );
   if( p.reverse && *p.reverse ) {
      walk_table_range( boost::make_reverse_iterator(upper), boost::make_reverse_iterator(lower) );
   } else {
      walk_table_range( lower, upper );
   }

   return result;
}

vector<asset> read_only::get_currency_balance( const read_only::get_currency_balance_params& p, const fc::time_point& )const {

   const abi_def abi = eosio::chain_apis::get_abi( db, p.code );
   (void)get_table_type( abi, name("accounts") );

   vector<asset> results;
   walk_key_value_table(p.code, p.account, "accounts"_n, [&](const key_value_object& obj){
      EOS_ASSERT( obj.value.size() >= sizeof(asset), chain::asset_type_exception, "Invalid data on table");

      asset cursor;
      fc::datastream<const char *> ds(obj.value.data(), obj.value.size());
      fc::raw::unpack(ds, cursor);

      EOS_ASSERT( cursor.get_symbol().valid(), chain::asset_type_exception, "Invalid asset");

      if( !p.symbol || boost::iequals(cursor.symbol_name(), *p.symbol) ) {
        results.emplace_back(cursor);
      }

      // return false if we are looking for one and found it, true otherwise
      return !(p.symbol && boost::iequals(cursor.symbol_name(), *p.symbol));
   });

   return results;
}

fc::variant read_only::get_currency_stats( const read_only::get_currency_stats_params& p, const fc::time_point& )const {
   fc::mutable_variant_object results;

   const abi_def abi = eosio::chain_apis::get_abi( db, p.code );
   (void)get_table_type( abi, name("stat") );

   uint64_t scope = ( eosio::chain::string_to_symbol( 0, boost::algorithm::to_upper_copy(p.symbol).c_str() ) >> 8 );

   walk_key_value_table(p.code, name(scope), "stat"_n, [&](const key_value_object& obj){
      EOS_ASSERT( obj.value.size() >= sizeof(read_only::get_currency_stats_result), chain::asset_type_exception, "Invalid data on table");

      fc::datastream<const char *> ds(obj.value.data(), obj.value.size());
      read_only::get_currency_stats_result result;

      fc::raw::unpack(ds, result.supply);
      fc::raw::unpack(ds, result.max_supply);
      fc::raw::unpack(ds, result.issuer);

      results[result.supply.symbol_name()] = result;
      return true;
   });

   return results;
}

fc::variant get_global_row( const database& db, const abi_def& abi, const abi_serializer& abis, const fc::microseconds& abi_serializer_max_time_us, bool shorten_abi_errors ) {
   const auto table_type = get_table_type(abi, "global"_n);
   EOS_ASSERT(table_type == read_only::KEYi64, chain::contract_table_query_exception, "Invalid table type ${type} for table global", ("type",table_type));

   const auto* const table_id = db.find<chain::table_id_object, chain::by_code_scope_table>(boost::make_tuple(config::system_account_name, config::system_account_name, "global"_n));
   EOS_ASSERT(table_id, chain::contract_table_query_exception, "Missing table global");

   const auto& kv_index = db.get_index<key_value_index, by_scope_primary>();
   const auto it = kv_index.find(boost::make_tuple(table_id->id, "global"_n.to_uint64_t()));
   EOS_ASSERT(it != kv_index.end(), chain::contract_table_query_exception, "Missing row in table global");

   vector<char> data;
   read_only::copy_inline_row(*it, data);
   return abis.binary_to_variant(abis.get_table_type("global"_n), data, abi_serializer::create_yield_function( abi_serializer_max_time_us ), shorten_abi_errors );
}

read_only::get_producers_result
read_only::get_producers( const read_only::get_producers_params& params, const fc::time_point& deadline ) const try {
   abi_def abi = eosio::chain_apis::get_abi(db, config::system_account_name);
   const auto table_type = get_table_type(abi, "producers"_n);
   const abi_serializer abis{ abi_def(abi), abi_serializer::create_yield_function( abi_serializer_max_time ) };
   EOS_ASSERT(table_type == KEYi64, chain::contract_table_query_exception, "Invalid table type ${type} for table producers", ("type",table_type));

   const auto& d = db.db();
   const auto lower = name{params.lower_bound};

   static const uint8_t secondary_index_num = 0;
   const auto* const table_id = d.find<chain::table_id_object, chain::by_code_scope_table>(
           boost::make_tuple(config::system_account_name, config::system_account_name, "producers"_n));
   const auto* const secondary_table_id = d.find<chain::table_id_object, chain::by_code_scope_table>(
           boost::make_tuple(config::system_account_name, config::system_account_name, name("producers"_n.to_uint64_t() | secondary_index_num)));
   EOS_ASSERT(table_id && secondary_table_id, chain::contract_table_query_exception, "Missing producers table");

   const auto& kv_index = d.get_index<key_value_index, by_scope_primary>();
   const auto& secondary_index = d.get_index<index_double_index>().indices();
   const auto& secondary_index_by_primary = secondary_index.get<by_primary>();
   const auto& secondary_index_by_secondary = secondary_index.get<by_secondary>();

   read_only::get_producers_result result;
   vector<char> data;

   auto it = [&]{
      if(lower.to_uint64_t() == 0)
         return secondary_index_by_secondary.lower_bound(
            boost::make_tuple(secondary_table_id->id, to_softfloat64(std::numeric_limits<double>::lowest()), 0));
      else
         return secondary_index.project<by_secondary>(
            secondary_index_by_primary.lower_bound(
               boost::make_tuple(secondary_table_id->id, lower.to_uint64_t())));
   }();

   fc::time_point params_deadline = params.time_limit_ms ? std::min(fc::time_point::now().safe_add(fc::milliseconds(*params.time_limit_ms)), deadline) : deadline;
   uint32_t limit = params.limit;
   if (deadline != fc::time_point::maximum() && limit > max_return_items)
      limit = max_return_items;

   for( unsigned int count = 0; count < limit && it != secondary_index_by_secondary.end() && it->t_id == secondary_table_id->id; ++it, ++count ) {
      copy_inline_row(*kv_index.find(boost::make_tuple(table_id->id, it->primary_key)), data);
      if (params.json)
         result.rows.emplace_back( abis.binary_to_variant( abis.get_table_type("producers"_n), data, abi_serializer::create_yield_function( abi_serializer_max_time ), shorten_abi_errors ) );
      else
         result.rows.emplace_back(data);
      if (fc::time_point::now() >= params_deadline)
         break;
   }
   if( it != secondary_index_by_secondary.end() && it->t_id == secondary_table_id->id ) {
      result.more = name{it->primary_key}.to_string();
   }

   result.total_producer_vote_weight = get_global_row(d, abi, abis, abi_serializer_max_time, shorten_abi_errors)["total_producer_vote_weight"].as_double();
   return result;
} catch (...) {
   read_only::get_producers_result result;
   result.rows.reserve(db.active_producers().producers.size());

   for (const auto& p : db.active_producers().producers) {
      auto row = fc::mutable_variant_object()
         ("owner", p.producer_name)
         ("producer_authority", p.authority)
         ("url", "")
         ("total_votes", 0.0f);

      // detect a legacy key and maintain API compatibility for those entries
      if (std::holds_alternative<block_signing_authority_v0>(p.authority)) {
         const auto& auth = std::get<block_signing_authority_v0>(p.authority);
         if (auth.keys.size() == 1 && auth.keys.back().weight == auth.threshold) {
            row("producer_key", auth.keys.back().key);
         }
      }

      result.rows.emplace_back(std::move(row));
   }

   return result;
}

read_only::get_producer_schedule_result read_only::get_producer_schedule( const read_only::get_producer_schedule_params& p, const fc::time_point& ) const {
   read_only::get_producer_schedule_result result;
   to_variant(db.active_producers(), result.active);
   if(!db.pending_producers().producers.empty())
      to_variant(db.pending_producers(), result.pending);
   auto proposed = db.proposed_producers();
   if(proposed && !proposed->producers.empty())
      to_variant(*proposed, result.proposed);
   return result;
}

read_only::get_scheduled_transactions_result
read_only::get_scheduled_transactions( const read_only::get_scheduled_transactions_params& p, const fc::time_point& deadline ) const {

   fc::time_point params_deadline = p.time_limit_ms ? std::min(fc::time_point::now().safe_add(fc::milliseconds(*p.time_limit_ms)), deadline) : deadline;

   const auto& d = db.db();

   const auto& idx_by_delay = d.get_index<generated_transaction_multi_index,by_delay>();
   auto itr = ([&](){
      if (!p.lower_bound.empty()) {
         try {
            auto when = time_point::from_iso_string( p.lower_bound );
            return idx_by_delay.lower_bound(boost::make_tuple(when));
         } catch (...) {
            try {
               auto txid = transaction_id_type(p.lower_bound);
               const auto& by_txid = d.get_index<generated_transaction_multi_index,by_trx_id>();
               auto itr = by_txid.find( txid );
               if (itr == by_txid.end()) {
                  EOS_THROW(transaction_exception, "Unknown Transaction ID: ${txid}", ("txid", txid));
               }

               return d.get_index<generated_transaction_multi_index>().indices().project<by_delay>(itr);

            } catch (...) {
               return idx_by_delay.end();
            }
         }
      } else {
         return idx_by_delay.begin();
      }
   })();

   read_only::get_scheduled_transactions_result result;

   auto resolver = make_resolver(db, abi_serializer_max_time, throw_on_yield::no);

   uint32_t remaining = p.limit;
   if (deadline != fc::time_point::maximum() && remaining > max_return_items)
      remaining = max_return_items;
   while (itr != idx_by_delay.end() && remaining > 0) {
      auto row = fc::mutable_variant_object()
              ("trx_id", itr->trx_id)
              ("sender", itr->sender)
              ("sender_id", itr->sender_id)
              ("payer", itr->payer)
              ("delay_until", itr->delay_until)
              ("expiration", itr->expiration)
              ("published", itr->published)
      ;

      if (p.json) {
         fc::variant pretty_transaction;

         transaction trx;
         fc::datastream<const char*> ds( itr->packed_trx.data(), itr->packed_trx.size() );
         fc::raw::unpack(ds,trx);

         abi_serializer::to_variant(trx, pretty_transaction, resolver, abi_serializer_max_time);
         row("transaction", pretty_transaction);
      } else {
         auto packed_transaction = bytes(itr->packed_trx.begin(), itr->packed_trx.end());
         row("transaction", packed_transaction);
      }

      result.transactions.emplace_back(std::move(row));
      ++itr;
      remaining--;
      if (fc::time_point::now() >= params_deadline)
         break;
   }

   if (itr != idx_by_delay.end()) {
      result.more = string(itr->trx_id);
   }

   return result;
}

chain::signed_block_ptr read_only::get_raw_block(const read_only::get_raw_block_params& params, const fc::time_point&) const {
   signed_block_ptr block;
   std::optional<uint64_t> block_num;

   EOS_ASSERT( !params.block_num_or_id.empty() && params.block_num_or_id.size() <= 64,
               chain::block_id_type_exception,
               "Invalid Block number or ID, must be greater than 0 and less than 65 characters"
   );

   try {
      block_num = fc::to_uint64(params.block_num_or_id);
   } catch( ... ) {}

   if( block_num ) {
      block = db.fetch_block_by_number( *block_num );
   } else {
      try {
         block = db.fetch_block_by_id( fc::variant(params.block_num_or_id).as<block_id_type>() );
      } EOS_RETHROW_EXCEPTIONS(chain::block_id_type_exception, "Invalid block ID: ${block_num_or_id}", ("block_num_or_id", params.block_num_or_id))
   }

   EOS_ASSERT( block, unknown_block_exception, "Could not find block: ${block}", ("block", params.block_num_or_id));

   return block;
}

std::function<chain::t_or_exception<fc::variant>()> read_only::get_block(const get_raw_block_params& params, const fc::time_point& deadline) const {
   chain::signed_block_ptr block = get_raw_block(params, deadline);

   using return_type = t_or_exception<fc::variant>;
   return [this,
           resolver = get_serializers_cache(db, block, abi_serializer_max_time),
           block    = std::move(block)]() mutable -> return_type {
      try {
         return convert_block(block, resolver);
      } CATCH_AND_RETURN(return_type);
   };
}

read_only::get_block_header_result read_only::get_block_header(const read_only::get_block_header_params& params, const fc::time_point& deadline) const{
   std::optional<uint64_t> block_num;

   EOS_ASSERT( !params.block_num_or_id.empty() && params.block_num_or_id.size() <= 64,
               chain::block_id_type_exception,
               "Invalid Block number or ID, must be greater than 0 and less than 65 characters"
   );

   try {
      block_num = fc::to_uint64(params.block_num_or_id);
   } catch( ... ) {}

   if (!params.include_extensions) {
      std::optional<signed_block_header> header;

      if( block_num ) {
         header = db.fetch_block_header_by_number( *block_num );
      } else {
         try {
            header = db.fetch_block_header_by_id( fc::variant(params.block_num_or_id).as<block_id_type>() );
         } EOS_RETHROW_EXCEPTIONS(chain::block_id_type_exception, "Invalid block ID: ${block_num_or_id}", ("block_num_or_id", params.block_num_or_id))
      }
      EOS_ASSERT( header, unknown_block_exception, "Could not find block header: ${block}", ("block", params.block_num_or_id));
      return { header->calculate_id(), fc::variant{*header}, {}};
   } else {
      signed_block_ptr block;
      if( block_num ) {
         block = db.fetch_block_by_number( *block_num );
      } else {
         try {
            block = db.fetch_block_by_id( fc::variant(params.block_num_or_id).as<block_id_type>() );
         } EOS_RETHROW_EXCEPTIONS(chain::block_id_type_exception, "Invalid block ID: ${block_num_or_id}", ("block_num_or_id", params.block_num_or_id))
      }
      EOS_ASSERT( block, unknown_block_exception, "Could not find block header: ${block}", ("block", params.block_num_or_id));
      return { block->calculate_id(), fc::variant{static_cast<signed_block_header>(*block)}, block->block_extensions};
   }
}

abi_resolver
read_only::get_block_serializers( const chain::signed_block_ptr& block, const fc::microseconds& max_time ) const {
   return get_serializers_cache(db, block, max_time);
}

fc::variant read_only::convert_block( const chain::signed_block_ptr& block, abi_resolver& resolver ) const {
   fc::variant pretty_output;
   abi_serializer::to_variant( *block, pretty_output, resolver, abi_serializer_max_time );

   const auto block_id = block->calculate_id();
   uint32_t ref_block_prefix = block_id._hash[1];

   return fc::mutable_variant_object( std::move(pretty_output.get_object()) )
         ( "id", block_id )
         ( "block_num", block->block_num() )
         ( "ref_block_prefix", ref_block_prefix );
}

fc::variant read_only::get_block_info(const read_only::get_block_info_params& params, const fc::time_point&) const {

   signed_block_ptr block;
   try {
         block = db.fetch_block_by_number( params.block_num );
   } catch (...)   {
      // assert below will handle the invalid block num
   }

   EOS_ASSERT( block, unknown_block_exception, "Could not find block: ${block}", ("block", params.block_num));

   const auto id = block->calculate_id();
   const uint32_t ref_block_prefix = id._hash[1];

   return fc::mutable_variant_object ()
         ("block_num", block->block_num())
         ("ref_block_num", static_cast<uint16_t>(block->block_num()))
         ("id", id)
         ("timestamp", block->timestamp)
         ("producer", block->producer)
         ("confirmed", block->confirmed)
         ("previous", block->previous)
         ("transaction_mroot", block->transaction_mroot)
         ("action_mroot", block->action_mroot)
         ("schedule_version", block->schedule_version)
         ("producer_signature", block->producer_signature)
         ("ref_block_prefix", ref_block_prefix);
}

fc::variant read_only::get_block_header_state(const get_block_header_state_params& params, const fc::time_point&) const {
   block_state_ptr b;
   std::optional<uint64_t> block_num;
   std::exception_ptr e;
   try {
      block_num = fc::to_uint64(params.block_num_or_id);
   } catch( ... ) {}

   if( block_num ) {
      b = db.fetch_block_state_by_number(*block_num);
   } else {
      try {
         b = db.fetch_block_state_by_id(fc::variant(params.block_num_or_id).as<block_id_type>());
      } EOS_RETHROW_EXCEPTIONS(chain::block_id_type_exception, "Invalid block ID: ${block_num_or_id}", ("block_num_or_id", params.block_num_or_id))
   }

   EOS_ASSERT( b, unknown_block_exception, "Could not find reversible block: ${block}", ("block", params.block_num_or_id));

   fc::variant vo;
   fc::to_variant( static_cast<const block_header_state&>(*b), vo );
   return vo;
}

void read_write::push_block(read_write::push_block_params&& params, next_function<read_write::push_block_results> next) {
   try {
      app().get_method<incoming::methods::block_sync>()(std::make_shared<signed_block>( std::move(params) ), std::optional<block_id_type>{}, block_state_ptr{});
   } catch ( boost::interprocess::bad_alloc& ) {
      handle_db_exhaustion();
   } catch ( const std::bad_alloc& ) {
      handle_bad_alloc();
   } FC_LOG_AND_DROP()
   next(read_write::push_block_results{});
}

void read_write::push_transaction(const read_write::push_transaction_params& params, next_function<read_write::push_transaction_results> next) {
   try {
      auto pretty_input = std::make_shared<packed_transaction>();
      auto resolver = caching_resolver(make_resolver(db, abi_serializer_max_time, throw_on_yield::yes));
      try {
         abi_serializer::from_variant(params, *pretty_input, resolver, abi_serializer_max_time);
      } EOS_RETHROW_EXCEPTIONS(chain::packed_transaction_type_exception, "Invalid packed transaction")

      app().get_method<incoming::methods::transaction_async>()(pretty_input, true, transaction_metadata::trx_type::input, false,
            [this, next](const next_function_variant<transaction_trace_ptr>& result) -> void {
         if (std::holds_alternative<fc::exception_ptr>(result)) {
            next(std::get<fc::exception_ptr>(result));
         } else {
            auto trx_trace_ptr = std::get<transaction_trace_ptr>(result);

            try {
               fc::variant output;
               try {
                  auto resolver = get_serializers_cache(db, trx_trace_ptr, abi_serializer_max_time);
                  abi_serializer::to_variant(*trx_trace_ptr, output, resolver, abi_serializer_max_time);

                  // Create map of (closest_unnotified_ancestor_action_ordinal, global_sequence) with action trace
                  std::map< std::pair<uint32_t, uint64_t>, fc::mutable_variant_object > act_traces_map;
                  for( const auto& act_trace : output["action_traces"].get_array() ) {
                     if (act_trace["receipt"].is_null() && act_trace["except"].is_null()) continue;
                     auto closest_unnotified_ancestor_action_ordinal =
                           act_trace["closest_unnotified_ancestor_action_ordinal"].as<fc::unsigned_int>().value;
                     auto global_sequence = act_trace["receipt"].is_null() ?
                                                std::numeric_limits<uint64_t>::max() :
                                                act_trace["receipt"]["global_sequence"].as<uint64_t>();
                     act_traces_map.emplace( std::make_pair( closest_unnotified_ancestor_action_ordinal,
                                                             global_sequence ),
                                             act_trace.get_object() );
                  }

                  std::function<vector<fc::variant>(uint32_t)> convert_act_trace_to_tree_struct =
                  [&](uint32_t closest_unnotified_ancestor_action_ordinal) {
                     vector<fc::variant> restructured_act_traces;
                     auto it = act_traces_map.lower_bound(
                                 std::make_pair( closest_unnotified_ancestor_action_ordinal, 0)
                     );
                     for( ;
                        it != act_traces_map.end() && it->first.first == closest_unnotified_ancestor_action_ordinal; ++it )
                     {
                        auto& act_trace_mvo = it->second;

                        auto action_ordinal = act_trace_mvo["action_ordinal"].as<fc::unsigned_int>().value;
                        act_trace_mvo["inline_traces"] = convert_act_trace_to_tree_struct(action_ordinal);
                        if (act_trace_mvo["receipt"].is_null()) {
                           act_trace_mvo["receipt"] = fc::mutable_variant_object()
                              ("abi_sequence", 0)
                              ("act_digest", digest_type::hash(trx_trace_ptr->action_traces[action_ordinal-1].act))
                              ("auth_sequence", flat_map<account_name,uint64_t>())
                              ("code_sequence", 0)
                              ("global_sequence", 0)
                              ("receiver", act_trace_mvo["receiver"])
                              ("recv_sequence", 0);
                        }
                        restructured_act_traces.push_back( std::move(act_trace_mvo) );
                     }
                     return restructured_act_traces;
                  };

                  fc::mutable_variant_object output_mvo(std::move(output.get_object()));
                  output_mvo["action_traces"] = convert_act_trace_to_tree_struct(0);

                  output = std::move(output_mvo);
               } catch( chain::abi_exception& ) {
                  output = *trx_trace_ptr;
               }

               const chain::transaction_id_type& id = trx_trace_ptr->id;
               next(read_write::push_transaction_results{id, output});
            } CATCH_AND_CALL(next);
         }
      });
   } catch ( boost::interprocess::bad_alloc& ) {
      handle_db_exhaustion();
   } catch ( const std::bad_alloc& ) {
      handle_bad_alloc();
   } CATCH_AND_CALL(next);
}

static void push_recurse(read_write* rw, int index, const std::shared_ptr<read_write::push_transactions_params>& params, const std::shared_ptr<read_write::push_transactions_results>& results, const next_function<read_write::push_transactions_results>& next) {
   auto wrapped_next = [=](const next_function_variant<read_write::push_transaction_results>& result) {
      if (std::holds_alternative<fc::exception_ptr>(result)) {
         const auto& e = std::get<fc::exception_ptr>(result);
         results->emplace_back( read_write::push_transaction_results{ transaction_id_type(), fc::mutable_variant_object( "error", e->to_detail_string() ) } );
      } else if (std::holds_alternative<read_write::push_transaction_results>(result)) {
         const auto& r = std::get<read_write::push_transaction_results>(result);
         results->emplace_back( r );
      } else {
         assert(0);
      }

      size_t next_index = index + 1;
      if (next_index < params->size()) {
         push_recurse(rw, next_index, params, results, next );
      } else {
         next(*results);
      }
   };

   rw->push_transaction(params->at(index), wrapped_next);
}

void read_write::push_transactions(const read_write::push_transactions_params& params, next_function<read_write::push_transactions_results> next) {
   try {
      EOS_ASSERT( params.size() <= 1000, too_many_tx_at_once, "Attempt to push too many transactions at once" );
      auto params_copy = std::make_shared<read_write::push_transactions_params>(params.begin(), params.end());
      auto result = std::make_shared<read_write::push_transactions_results>();
      result->reserve(params.size());

      push_recurse(this, 0, params_copy, result, next);
   } catch ( boost::interprocess::bad_alloc& ) {
      handle_db_exhaustion();
   } catch ( const std::bad_alloc& ) {
      handle_bad_alloc();
   } CATCH_AND_CALL(next);
}

// called from read-exclusive thread for read-only
template<class API, class Result>
void api_base::send_transaction_gen(API &api, send_transaction_params_t params, next_function<Result> next) {
   try {
      auto ptrx = std::make_shared<packed_transaction>();
      auto resolver = caching_resolver(make_resolver(api.db, api.abi_serializer_max_time, throw_on_yield::yes));
      try {
         abi_serializer::from_variant(params.transaction, *ptrx, resolver, api.abi_serializer_max_time);
      } EOS_RETHROW_EXCEPTIONS(packed_transaction_type_exception, "Invalid packed transaction")

      bool retry = false;
      std::optional<uint16_t> retry_num_blocks;

      if constexpr (std::is_same_v<API, read_write>) {
         retry = params.retry_trx;
         retry_num_blocks = params.retry_trx_num_blocks;

         EOS_ASSERT( !retry || api.trx_retry.has_value(), unsupported_feature, "Transaction retry not enabled on node. transaction-retry-max-storage-size-gb is 0" );
         EOS_ASSERT( !retry || (ptrx->expiration() <= api.trx_retry->get_max_expiration_time()), tx_exp_too_far_exception,
                     "retry transaction expiration ${e} larger than allowed ${m}",
                     ("e", ptrx->expiration())("m", api.trx_retry->get_max_expiration_time()) );
      }

      app().get_method<incoming::methods::transaction_async>()(ptrx, true, params.trx_type, params.return_failure_trace,
            [&api, ptrx, next, retry, retry_num_blocks](const next_function_variant<transaction_trace_ptr>& result) -> void {
            if( std::holds_alternative<fc::exception_ptr>( result ) ) {
               next( std::get<fc::exception_ptr>( result ) );
            } else {
               try {
                  auto trx_trace_ptr = std::get<transaction_trace_ptr>( result );
                  bool retried = false;
                  if constexpr (std::is_same_v<API, read_write>) {
                     if( retry && api.trx_retry.has_value() && !trx_trace_ptr->except) {
                        // will be ack'ed via next later
                        api.trx_retry->track_transaction( ptrx, retry_num_blocks,
                             [ptrx, next](const next_function_variant<std::unique_ptr<fc::variant>>& result ) {
                                if( std::holds_alternative<fc::exception_ptr>( result ) ) {
                                   next( std::get<fc::exception_ptr>( result ) );
                                } else {
                                   fc::variant& output = *std::get<std::unique_ptr<fc::variant>>( result );
                                   next( Result{ptrx->id(), std::move( output )} );
                                }
                             } );
                        retried = true;
                     }
                  }
                  else {
                     (void)retry; // ref variable to avoid compilation warning
                     (void)retry_num_blocks; // ref variable to avoid compilation warning
                  }
                  if (!retried) {
                     // we are still on main thread here. The lambda passed to `next()` below will be executed on the http thread pool
                     using return_type = t_or_exception<Result>;
                     next([&api,
                           trx_trace_ptr,
                           resolver = get_serializers_cache(api.db, trx_trace_ptr, api.abi_serializer_max_time)]() mutable {
                        try {
                           fc::variant output;
                           try {
                              abi_serializer::to_variant(*trx_trace_ptr, output, resolver, api.abi_serializer_max_time);
                           } catch( abi_exception& ) {
                              output = *trx_trace_ptr;
                           }
                           const transaction_id_type& id = trx_trace_ptr->id;
                           return return_type(Result{id, std::move( output )});
                        } CATCH_AND_RETURN(return_type);
                     });
                  }
               } CATCH_AND_CALL( next );
            }
         });
   } catch ( boost::interprocess::bad_alloc& ) {
      handle_db_exhaustion();
   } catch ( const std::bad_alloc& ) {
      handle_bad_alloc();
   } CATCH_AND_CALL(next);
}

void read_write::send_transaction(read_write::send_transaction_params params, next_function<read_write::send_transaction_results> next) {
   send_transaction_params_t gen_params { .return_failure_trace = false,
                                          .retry_trx            = false,
                                          .retry_trx_num_blocks = std::nullopt,
                                          .trx_type             = transaction_metadata::trx_type::input,
                                          .transaction          = std::move(params) };
   return send_transaction_gen(*this, std::move(gen_params), std::move(next));
}

void read_write::send_transaction2(read_write::send_transaction2_params params, next_function<read_write::send_transaction_results> next) {
   send_transaction_params_t gen_params  { .return_failure_trace = params.return_failure_trace,
                                           .retry_trx            = params.retry_trx,
                                           .retry_trx_num_blocks = std::move(params.retry_trx_num_blocks),
                                           .trx_type             = transaction_metadata::trx_type::input,
                                           .transaction          = std::move(params.transaction) };
   return send_transaction_gen(*this, std::move(gen_params), std::move(next));
}

read_only::get_abi_results read_only::get_abi( const get_abi_params& params, const fc::time_point& )const {
   try {
   get_abi_results result;
   result.account_name = params.account_name;
   const auto& d = db.db();
   const auto& accnt  = d.get<account_object,by_name>( params.account_name );

   if( abi_def abi; abi_serializer::to_abi(accnt.abi, abi) ) {
      result.abi = std::move(abi);
   }

   return result;
   } EOS_RETHROW_EXCEPTIONS(chain::account_query_exception, "unable to retrieve account abi")
}

read_only::get_code_results read_only::get_code( const get_code_params& params, const fc::time_point& )const {
   try {
   get_code_results result;
   result.account_name = params.account_name;
   const auto& d = db.db();
   const auto& accnt_obj          = d.get<account_object,by_name>( params.account_name );
   const auto& accnt_metadata_obj = d.get<account_metadata_object,by_name>( params.account_name );

   EOS_ASSERT( params.code_as_wasm, unsupported_feature, "Returning WAST from get_code is no longer supported" );

   if( accnt_metadata_obj.code_hash != digest_type() ) {
      const auto& code_obj = d.get<code_object, by_code_hash>(accnt_metadata_obj.code_hash);
      result.wasm = string(code_obj.code.begin(), code_obj.code.end());
      result.code_hash = code_obj.code_hash;
   }

   if( abi_def abi; abi_serializer::to_abi(accnt_obj.abi, abi) ) {
      result.abi = std::move(abi);
   }

   return result;
   } EOS_RETHROW_EXCEPTIONS(chain::account_query_exception, "unable to retrieve account code")
}

read_only::get_code_hash_results read_only::get_code_hash( const get_code_hash_params& params, const fc::time_point& )const {
   try {
   get_code_hash_results result;
   result.account_name = params.account_name;
   const auto& d = db.db();
   const auto& accnt  = d.get<account_metadata_object,by_name>( params.account_name );

   if( accnt.code_hash != digest_type() )
      result.code_hash = accnt.code_hash;

   return result;
   } EOS_RETHROW_EXCEPTIONS(chain::account_query_exception, "unable to retrieve account code hash")
}

read_only::get_raw_code_and_abi_results read_only::get_raw_code_and_abi( const get_raw_code_and_abi_params& params, const fc::time_point& )const {
   try {
   get_raw_code_and_abi_results result;
   result.account_name = params.account_name;

   const auto& d = db.db();
   const auto& accnt_obj          = d.get<account_object,by_name>(params.account_name);
   const auto& accnt_metadata_obj = d.get<account_metadata_object,by_name>(params.account_name);
   if( accnt_metadata_obj.code_hash != digest_type() ) {
      const auto& code_obj = d.get<code_object, by_code_hash>(accnt_metadata_obj.code_hash);
      result.wasm = blob{{code_obj.code.begin(), code_obj.code.end()}};
   }
   result.abi = blob{{accnt_obj.abi.begin(), accnt_obj.abi.end()}};

   return result;
   } EOS_RETHROW_EXCEPTIONS(chain::account_query_exception, "unable to retrieve account code/abi")
}

read_only::get_raw_abi_results read_only::get_raw_abi( const get_raw_abi_params& params, const fc::time_point& )const {
   try {
   get_raw_abi_results result;
   result.account_name = params.account_name;

   const auto& d = db.db();
   const auto& accnt_obj          = d.get<account_object,by_name>(params.account_name);
   const auto& accnt_metadata_obj = d.get<account_metadata_object,by_name>(params.account_name);
   result.abi_hash = fc::sha256::hash( accnt_obj.abi.data(), accnt_obj.abi.size() );
   if( accnt_metadata_obj.code_hash != digest_type() )
      result.code_hash = accnt_metadata_obj.code_hash;
   if( !params.abi_hash || *params.abi_hash != result.abi_hash )
      result.abi = blob{{accnt_obj.abi.begin(), accnt_obj.abi.end()}};

   return result;
   } EOS_RETHROW_EXCEPTIONS(chain::account_query_exception, "unable to retrieve account abi")
}

read_only::get_account_return_t read_only::get_account( const get_account_params& params, const fc::time_point& ) const {
   try {
   get_account_results result;
   result.account_name = params.account_name;

   const auto& d = db.db();
   const auto& rm = db.get_resource_limits_manager();

   result.head_block_num  = db.head_block_num();
   result.head_block_time = db.head_block_time();

   rm.get_account_limits( result.account_name, result.ram_quota, result.net_weight, result.cpu_weight );

   const auto& accnt_obj = db.get_account( result.account_name );
   const auto& accnt_metadata_obj = db.db().get<account_metadata_object,by_name>( result.account_name );

   result.privileged       = accnt_metadata_obj.is_privileged();
   result.last_code_update = accnt_metadata_obj.last_code_update;
   result.created          = accnt_obj.creation_date;

   uint32_t greylist_limit = db.is_resource_greylisted(result.account_name) ? 1 : config::maximum_elastic_resource_multiplier;
   const block_timestamp_type current_usage_time (db.head_block_time());
   result.net_limit.set( rm.get_account_net_limit_ex( result.account_name, greylist_limit, current_usage_time).first );
   if ( result.net_limit.last_usage_update_time && (result.net_limit.last_usage_update_time->slot == 0) ) {   // account has no action yet
      result.net_limit.last_usage_update_time = accnt_obj.creation_date;
   }
   result.cpu_limit.set( rm.get_account_cpu_limit_ex( result.account_name, greylist_limit, current_usage_time).first );
   if ( result.cpu_limit.last_usage_update_time && (result.cpu_limit.last_usage_update_time->slot == 0) ) {   // account has no action yet
      result.cpu_limit.last_usage_update_time = accnt_obj.creation_date;
   }
   result.ram_usage = rm.get_account_ram_usage( result.account_name );

   eosio::chain::resource_limits::account_resource_limit subjective_cpu_bill_limit;
   subjective_cpu_bill_limit.used = db.get_subjective_billing().get_subjective_bill( result.account_name, fc::time_point::now() );
   result.subjective_cpu_bill_limit = subjective_cpu_bill_limit;

   const auto linked_action_map = ([&](){
      const auto& links = d.get_index<permission_link_index,by_permission_name>();
      auto iter = links.lower_bound( boost::make_tuple( params.account_name ) );

      std::multimap<name, linked_action> result;
      while (iter != links.end() && iter->account == params.account_name ) {
         auto action_name = iter->message_type.empty() ? std::optional<name>() : std::optional<name>(iter->message_type);
         result.emplace(iter->required_permission, linked_action{iter->code, action_name});
         ++iter;
      }

      return result;
   })();

   auto get_linked_actions = [&](chain::name perm_name) {
      auto link_bounds = linked_action_map.equal_range(perm_name);
      auto linked_actions = std::vector<linked_action>();
      linked_actions.reserve(linked_action_map.count(perm_name));
      for (auto link = link_bounds.first; link != link_bounds.second; ++link) {
         linked_actions.push_back(link->second);
      }
      return linked_actions;
   };

   const auto& permissions = d.get_index<permission_index,by_owner>();
   auto perm = permissions.lower_bound( boost::make_tuple( params.account_name ) );
   while( perm != permissions.end() && perm->owner == params.account_name ) {
      /// TODO: lookup perm->parent name
      name parent;

      // Don't lookup parent if null
      if( perm->parent._id ) {
         const auto* p = d.find<permission_object,by_id>( perm->parent );
         if( p ) {
            EOS_ASSERT(perm->owner == p->owner, invalid_parent_permission, "Invalid parent permission");
            parent = p->name;
         }
      }

      auto linked_actions = get_linked_actions(perm->name);

      result.permissions.push_back( permission{ perm->name, parent, perm->auth.to_authority(), std::move(linked_actions)} );
      ++perm;
   }

   // add eosio.any linked authorizations
   result.eosio_any_linked_actions = get_linked_actions(chain::config::eosio_any_name);

   const auto& code_account = db.db().get<account_object,by_name>( config::system_account_name );
   struct http_params_t {
      std::optional<vector<char>> total_resources;
      std::optional<vector<char>> self_delegated_bandwidth;
      std::optional<vector<char>> refund_request;
      std::optional<vector<char>> voter_info;
      std::optional<vector<char>> rex_info;
   };

   http_params_t http_params;
   
   if( abi_def abi; abi_serializer::to_abi(code_account.abi, abi) ) {

      const auto token_code = "eosio.token"_n;

      auto core_symbol = extract_core_symbol();

      if (params.expected_core_symbol)
         core_symbol = *(params.expected_core_symbol);

      const auto* t_id = d.find<chain::table_id_object, chain::by_code_scope_table>(boost::make_tuple( token_code, params.account_name, "accounts"_n ));
      if( t_id != nullptr ) {
         const auto &idx = d.get_index<key_value_index, by_scope_primary>();
         auto it = idx.find(boost::make_tuple( t_id->id, core_symbol.to_symbol_code() ));
         if( it != idx.end() && it->value.size() >= sizeof(asset) ) {
            asset bal;
            fc::datastream<const char *> ds(it->value.data(), it->value.size());
            fc::raw::unpack(ds, bal);

            if( bal.get_symbol().valid() && bal.get_symbol() == core_symbol ) {
               result.core_liquid_balance = bal;
            }
         }
      }

      auto lookup_object = [&](const name& obj_name, const name& account_name) -> std::optional<vector<char>> {
         auto t_id = d.find<chain::table_id_object, chain::by_code_scope_table>(boost::make_tuple( config::system_account_name, account_name, obj_name ));
         if (t_id != nullptr) {
            const auto& idx = d.get_index<key_value_index, by_scope_primary>();
            auto it = idx.find(boost::make_tuple( t_id->id, params.account_name.to_uint64_t() ));
            if (it != idx.end()) {
               vector<char> data;
               copy_inline_row(*it, data);
               return data;
            }
         }
         return {};
      };
      
      http_params.total_resources          = lookup_object("userres"_n, params.account_name);
      http_params.self_delegated_bandwidth = lookup_object("delband"_n, params.account_name);
      http_params.refund_request           = lookup_object("refunds"_n, params.account_name);
      http_params.voter_info               = lookup_object("voters"_n, config::system_account_name);
      http_params.rex_info                 = lookup_object("rexbal"_n, config::system_account_name);
      
      return [http_params = std::move(http_params), result = std::move(result), abi=std::move(abi), shorten_abi_errors=shorten_abi_errors,
              abi_serializer_max_time=abi_serializer_max_time]() mutable ->  chain::t_or_exception<read_only::get_account_results> {
         auto yield = [&]() { return abi_serializer::create_yield_function(abi_serializer_max_time); };
         abi_serializer abis(std::move(abi), yield());
         
         if (http_params.total_resources)
            result.total_resources = abis.binary_to_variant("user_resources", *http_params.total_resources, yield(), shorten_abi_errors);
         if (http_params.self_delegated_bandwidth)
            result.self_delegated_bandwidth = abis.binary_to_variant("delegated_bandwidth", *http_params.self_delegated_bandwidth, yield(), shorten_abi_errors);
         if (http_params.refund_request)
            result.refund_request = abis.binary_to_variant("refund_request", *http_params.refund_request, yield(), shorten_abi_errors);
         if (http_params.voter_info)
            result.voter_info = abis.binary_to_variant("voter_info", *http_params.voter_info, yield(), shorten_abi_errors);
         if (http_params.rex_info)
            result.rex_info = abis.binary_to_variant("rex_balance", *http_params.rex_info, yield(), shorten_abi_errors);
         return std::move(result);
      };
   }
   return [result = std::move(result)]() mutable -> chain::t_or_exception<read_only::get_account_results> {
      return std::move(result);
   };
   } EOS_RETHROW_EXCEPTIONS(chain::account_query_exception, "unable to retrieve account info")
}

read_only::get_required_keys_result read_only::get_required_keys( const get_required_keys_params& params, const fc::time_point& )const {
   transaction pretty_input;
   auto resolver = caching_resolver(make_resolver(db, abi_serializer_max_time, throw_on_yield::yes));
   try {
      abi_serializer::from_variant(params.transaction, pretty_input, resolver, abi_serializer_max_time);
   } EOS_RETHROW_EXCEPTIONS(chain::transaction_type_exception, "Invalid transaction")

   auto required_keys_set = db.get_authorization_manager().get_required_keys( pretty_input, params.available_keys, fc::seconds( pretty_input.delay_sec ));
   get_required_keys_result result;
   result.required_keys = required_keys_set;
   return result;
}

void read_only::compute_transaction(compute_transaction_params params, next_function<compute_transaction_results> next) {
   send_transaction_params_t gen_params { .return_failure_trace = false,
                                          .retry_trx            = false,
                                          .retry_trx_num_blocks = std::nullopt,
                                          .trx_type             = transaction_metadata::trx_type::dry_run,
                                          .transaction          = std::move(params.transaction) };
   return send_transaction_gen(*this, std::move(gen_params), std::move(next));
}

void read_only::send_read_only_transaction(send_read_only_transaction_params params, next_function<send_read_only_transaction_results> next) {
   static bool read_only_enabled = app().executor().get_read_threads() > 0;
   EOS_ASSERT( read_only_enabled, unsupported_feature,
               "read-only transactions execution not enabled on API node. Set read-only-threads > 0" );

   send_transaction_params_t gen_params { .return_failure_trace = false,
                                          .retry_trx            = false,
                                          .retry_trx_num_blocks = std::nullopt,
                                          .trx_type             = transaction_metadata::trx_type::read_only,
                                          .transaction          = std::move(params.transaction) };
   // run read-only trx exclusively on read-only threads
   app().executor().post(priority::low, exec_queue::read_exclusive, [this, gen_params{std::move(gen_params)}, next{std::move(next)}]() mutable {
      send_transaction_gen(*this, std::move(gen_params), std::move(next));
   });
}

read_only::get_transaction_id_result read_only::get_transaction_id( const read_only::get_transaction_id_params& params, const fc::time_point& ) const {
   return params.id();
}


account_query_db::get_accounts_by_authorizers_result
read_only::get_accounts_by_authorizers( const account_query_db::get_accounts_by_authorizers_params& args, const fc::time_point& ) const
{
   EOS_ASSERT(aqdb.has_value(), plugin_config_exception, "Account Queries being accessed when not enabled");
   return aqdb->get_accounts_by_authorizers(args);
}

namespace detail {
   struct ram_market_exchange_state_t {
      asset  ignore1;
      asset  ignore2;
      double ignore3;
      asset  core_symbol;
      double ignore4;
   };
}

chain::symbol read_only::extract_core_symbol()const {
   symbol core_symbol(0);

   // The following code makes assumptions about the contract deployed on eosio account (i.e. the system contract) and how it stores its data.
   const auto& d = db.db();
   const auto* t_id = d.find<chain::table_id_object, chain::by_code_scope_table>(boost::make_tuple( "eosio"_n, "eosio"_n, "rammarket"_n ));
   if( t_id != nullptr ) {
      const auto &idx = d.get_index<key_value_index, by_scope_primary>();
      auto it = idx.find(boost::make_tuple( t_id->id, eosio::chain::string_to_symbol_c(4,"RAMCORE") ));
      if( it != idx.end() ) {
         detail::ram_market_exchange_state_t ram_market_exchange_state;

         fc::datastream<const char *> ds( it->value.data(), it->value.size() );

         try {
            fc::raw::unpack(ds, ram_market_exchange_state);
         } catch( ... ) {
            return core_symbol;
         }

         if( ram_market_exchange_state.core_symbol.get_symbol().valid() ) {
            core_symbol = ram_market_exchange_state.core_symbol.get_symbol();
         }
      }
   }

   return core_symbol;
}

read_only::get_consensus_parameters_results
read_only::get_consensus_parameters(const get_consensus_parameters_params&, const fc::time_point& ) const {
   get_consensus_parameters_results results;

   results.chain_config = db.get_global_properties().configuration;
   if (db.is_builtin_activated(builtin_protocol_feature_t::configurable_wasm_limits)) {
      results.wasm_config = db.get_global_properties().wasm_configuration;
   }

   return results;
}

read_only::get_finalizer_state_results
read_only::get_finalizer_state(const get_finalizer_state_params&, const fc::time_point& deadline ) const {
   get_finalizer_state_results results;

<<<<<<< HEAD
   if ( chain_pacemaker ) {  // is null when called from chain_plugin_tests.cpp and get_table_tests.cpp
      finalizer_state fs;
      chain_pacemaker->get_state( fs );
      results.b_leaf                 = fs.b_leaf;
      results.b_lock                 = fs.b_lock;
      results.b_exec                 = fs.b_exec;
      results.b_finality_violation   = fs.b_finality_violation;
      results.block_exec             = fs.block_exec;
      results.pending_proposal_block = fs.pending_proposal_block;
      results.v_height               = fs.v_height;
      results.high_qc                = fs.high_qc;
      results.current_qc             = fs.current_qc;
      results.schedule               = fs.schedule;
      results.proposals.reserve( fs.proposals.size() );
      for (const auto& proposal : fs.proposals) {
         const chain::hs_proposal_message& p = proposal.second;
         results.proposals.push_back( hs_complete_proposal_message( p ) );
      }
=======
   hotstuff::finalizer_state fs;
   db.get_finalizer_state( fs );
   results.chained_mode           = fs.chained_mode;
   results.b_leaf                 = fs.b_leaf;
   results.b_lock                 = fs.b_lock;
   results.b_exec                 = fs.b_exec;
   results.b_finality_violation   = fs.b_finality_violation;
   results.block_exec             = fs.block_exec;
   results.pending_proposal_block = fs.pending_proposal_block;
   results.v_height               = fs.v_height;
   results.high_qc                = fs.high_qc;
   results.current_qc             = fs.current_qc;
   results.schedule               = fs.schedule;
   results.proposals.reserve( fs.proposals.size() );
   for (const auto& proposal : fs.proposals) {
      const hotstuff::hs_proposal_message& p = proposal.second;
      results.proposals.push_back( hs_complete_proposal_message( p ) );
>>>>>>> 51323b21
   }
   return results;
}

} // namespace chain_apis

fc::variant chain_plugin::get_log_trx_trace(const transaction_trace_ptr& trx_trace ) const {
    fc::variant pretty_output;
    try {
        abi_serializer::to_log_variant(trx_trace, pretty_output,
                                       caching_resolver(make_resolver(chain(), get_abi_serializer_max_time(), throw_on_yield::no)),
                                       get_abi_serializer_max_time());
    } catch (...) {
        pretty_output = trx_trace;
    }
    return pretty_output;
}

fc::variant chain_plugin::get_log_trx(const transaction& trx) const {
    fc::variant pretty_output;
    try {
        abi_serializer::to_log_variant(trx, pretty_output,
                                       caching_resolver(make_resolver(chain(), get_abi_serializer_max_time(), throw_on_yield::no)),
                                       get_abi_serializer_max_time());
    } catch (...) {
        pretty_output = trx;
    }
    return pretty_output;
}

const controller::config& chain_plugin::chain_config() const {
   EOS_ASSERT(my->chain_config.has_value(), plugin_exception, "chain_config not initialized");
   return *my->chain_config;
}
} // namespace eosio

FC_REFLECT( eosio::chain_apis::detail::ram_market_exchange_state_t, (ignore1)(ignore2)(ignore3)(core_symbol)(ignore4) )<|MERGE_RESOLUTION|>--- conflicted
+++ resolved
@@ -2641,29 +2641,8 @@
 read_only::get_finalizer_state(const get_finalizer_state_params&, const fc::time_point& deadline ) const {
    get_finalizer_state_results results;
 
-<<<<<<< HEAD
-   if ( chain_pacemaker ) {  // is null when called from chain_plugin_tests.cpp and get_table_tests.cpp
-      finalizer_state fs;
-      chain_pacemaker->get_state( fs );
-      results.b_leaf                 = fs.b_leaf;
-      results.b_lock                 = fs.b_lock;
-      results.b_exec                 = fs.b_exec;
-      results.b_finality_violation   = fs.b_finality_violation;
-      results.block_exec             = fs.block_exec;
-      results.pending_proposal_block = fs.pending_proposal_block;
-      results.v_height               = fs.v_height;
-      results.high_qc                = fs.high_qc;
-      results.current_qc             = fs.current_qc;
-      results.schedule               = fs.schedule;
-      results.proposals.reserve( fs.proposals.size() );
-      for (const auto& proposal : fs.proposals) {
-         const chain::hs_proposal_message& p = proposal.second;
-         results.proposals.push_back( hs_complete_proposal_message( p ) );
-      }
-=======
    hotstuff::finalizer_state fs;
    db.get_finalizer_state( fs );
-   results.chained_mode           = fs.chained_mode;
    results.b_leaf                 = fs.b_leaf;
    results.b_lock                 = fs.b_lock;
    results.b_exec                 = fs.b_exec;
@@ -2678,7 +2657,6 @@
    for (const auto& proposal : fs.proposals) {
       const hotstuff::hs_proposal_message& p = proposal.second;
       results.proposals.push_back( hs_complete_proposal_message( p ) );
->>>>>>> 51323b21
    }
    return results;
 }
