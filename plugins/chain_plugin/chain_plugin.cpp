--- conflicted
+++ resolved
@@ -325,14 +325,6 @@
 #endif
          ("enable-account-queries", bpo::value<bool>()->default_value(false), "enable queries to find accounts by various metadata.")
          ("max-nonprivileged-inline-action-size", bpo::value<uint32_t>()->default_value(config::default_max_nonprivileged_inline_action_size), "maximum allowed size (in bytes) of an inline action for a nonprivileged account")
-<<<<<<< HEAD
-         ("transaction-retry-max-storage-size-gb", bpo::value<uint64_t>(), "Maximum size (in GiB) allowed to be allocated for the Transaction Retry feature. Setting above 0 enables this feature.")
-         ("transaction-finality-status-max-storage-size-gb", bpo::value<uint64_t>(), "Maximum size (in GiB) allowed to be allocated for the Transaction Finality Status feature. Setting above 0 enables this feature.")
-         ("transaction-finality-status-success-duration-sec", bpo::value<uint64_t>()->default_value(config::default_max_transaction_finality_status_success_duration_sec),
-          "Duration (in seconds) a successful transaction's Finality Status will remain available from being first identified.")
-         ("transaction-finality-status-failure-duration-sec", bpo::value<uint64_t>()->default_value(config::default_max_transaction_finality_status_failure_duration_sec),
-          "Duration (in seconds) a failed transaction's Finality Status will remain available from being first identified.")
-=======
          ("transaction-retry-max-storage-size-gb", bpo::value<uint64_t>(),
           "Maximum size (in GiB) allowed to be allocated for the Transaction Retry feature. Setting above 0 enables this feature.")
          ("transaction-retry-interval-sec", bpo::value<uint32_t>()->default_value(20),
@@ -341,7 +333,10 @@
           "Maximum allowed transaction expiration for retry transactions, will retry transactions up to this value.")
          ("transaction-finality-status-max-storage-size-gb", bpo::value<uint64_t>(),
           "Maximum size (in GiB) allowed to be allocated for the Transaction Finality Status feature. Setting above 0 enables this feature.")
->>>>>>> 6f69bd3d
+         ("transaction-finality-status-success-duration-sec", bpo::value<uint64_t>()->default_value(config::default_max_transaction_finality_status_success_duration_sec),
+          "Duration (in seconds) a successful transaction's Finality Status will remain available from being first identified.")
+         ("transaction-finality-status-failure-duration-sec", bpo::value<uint64_t>()->default_value(config::default_max_transaction_finality_status_failure_duration_sec),
+          "Duration (in seconds) a failed transaction's Finality Status will remain available from being first identified.")
          ;
 
 // TODO: rate limiting
