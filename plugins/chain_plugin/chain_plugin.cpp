--- conflicted
+++ resolved
@@ -629,48 +629,6 @@
       if( options.count( "terminate-at-block" ))
          my->chain_config->terminate_at_block = options.at( "terminate-at-block" ).as<uint32_t>();
 
-<<<<<<< HEAD
-      if( options.count( "extract-genesis-json" ) || options.at( "print-genesis-json" ).as<bool>()) {
-         std::optional<genesis_state> gs;
-
-         if( std::filesystem::exists( my->blocks_dir / "blocks.log" )) {
-            gs = block_log::extract_genesis_state( my->blocks_dir );
-            EOS_ASSERT( gs,
-                        plugin_config_exception,
-                        "Block log at '${path}' does not contain a genesis state, it only has the chain-id.",
-                        ("path", (my->blocks_dir / "blocks.log"))
-            );
-         } else {
-            wlog( "No blocks.log found at '${p}'. Using default genesis state.",
-                  ("p", (my->blocks_dir / "blocks.log")));
-            gs.emplace();
-         }
-
-         if( options.at( "print-genesis-json" ).as<bool>()) {
-            ilog( "Genesis JSON:\n${genesis}", ("genesis", json::to_pretty_string( *gs )));
-         }
-
-         if( options.count( "extract-genesis-json" )) {
-            auto p = options.at( "extract-genesis-json" ).as<std::filesystem::path>();
-
-            if( p.is_relative()) {
-               p = std::filesystem::current_path() / p;
-            }
-
-            EOS_ASSERT( fc::json::save_to_file( *gs, p, true ),
-                        misc_exception,
-                        "Error occurred while writing genesis JSON to '${path}'",
-                        ("path", p)
-            );
-
-            ilog( "Saved genesis JSON to '${path}'", ("path", p) );
-         }
-
-         EOS_THROW( extract_genesis_state_exception, "extracted genesis state from blocks.log" );
-      }
-
-=======
->>>>>>> f36725e1
       // move fork_db to new location
       upgrade_from_reversible_to_fork_db( my.get() );
 
@@ -681,28 +639,22 @@
       EOS_ASSERT(!has_partitioned_block_log_options || !has_retain_blocks_option, plugin_config_exception,
          "block-log-retain-blocks cannot be specified together with blocks-retained-dir, blocks-archive-dir or blocks-log-stride or max-retained-block-files.");
 
-      fc::path retained_dir;
+      std::filesystem::path retained_dir;
       if (has_partitioned_block_log_options) {
-         retained_dir = options.count("blocks-retained-dir") ? options.at("blocks-retained-dir").as<bfs::path>()
-                                                                 : bfs::path("");
+         retained_dir = options.count("blocks-retained-dir") ? options.at("blocks-retained-dir").as<std::filesystem::path>()
+                                                                 : std::filesystem::path("");
          if (retained_dir.is_relative())
-            retained_dir = fc::path{my->blocks_dir}/retained_dir;
+            retained_dir = std::filesystem::path{my->blocks_dir}/retained_dir;
+            
          my->chain_config->blog = eosio::chain::partitioned_blocklog_config{
-<<<<<<< HEAD
-            .retained_dir = options.count("blocks-retained-dir") ? options.at("blocks-retained-dir").as<std::filesystem::path>()
-                                                                 : std::filesystem::path(""),
+            .retained_dir = retained_dir,
             .archive_dir  = options.count("blocks-archive-dir") ? options.at("blocks-archive-dir").as<std::filesystem::path>()
-                                                                : std::filesystem::path("archive"),
-=======
-            .retained_dir = retained_dir,
-            .archive_dir  = options.count("blocks-archive-dir") ? options.at("blocks-archive-dir").as<bfs::path>()
-                                                                : bfs::path("archive"),
->>>>>>> f36725e1
+                                                               : std::filesystem::path("archive"),
             .stride       = options.count("blocks-log-stride") ? options.at("blocks-log-stride").as<uint32_t>()
                                                                : UINT32_MAX,
             .max_retained_files = options.count("max-retained-block-files")
-                                        ? options.at("max-retained-block-files").as<uint32_t>()
-                                        : UINT32_MAX,
+                                       ? options.at("max-retained-block-files").as<uint32_t>()
+                                       : UINT32_MAX,
          };
       } else if(has_retain_blocks_option) {
          uint32_t block_log_retain_blocks = options.at("block-log-retain-blocks").as<uint32_t>();
@@ -734,10 +686,10 @@
          }
 
          if( options.count( "extract-genesis-json" )) {
-            auto p = options.at( "extract-genesis-json" ).as<bfs::path>();
+            auto p = options.at( "extract-genesis-json" ).as<std::filesystem::path>();
 
             if( p.is_relative()) {
-               p = bfs::current_path() / p;
+               p = std::filesystem::current_path() / p;
             }
 
             EOS_ASSERT( fc::json::save_to_file( *gs, p, true ),
@@ -795,26 +747,10 @@
                  plugin_config_exception,
                  "Snapshot can only be used to initialize an empty database." );
 
-<<<<<<< HEAD
-         if( std::filesystem::is_regular_file( my->blocks_dir / "blocks.log" )) {
-            auto block_log_genesis = block_log::extract_genesis_state(my->blocks_dir);
-            if( block_log_genesis ) {
-               const auto& block_log_chain_id = block_log_genesis->compute_chain_id();
-               EOS_ASSERT( *chain_id == block_log_chain_id,
-                           plugin_config_exception,
-                           "snapshot chain ID (${snapshot_chain_id}) does not match the chain ID from the genesis state in the block log (${block_log_chain_id})",
-                           ("snapshot_chain_id",  *chain_id)
-                           ("block_log_chain_id", block_log_chain_id)
-               );
-            } else {
-               const auto& block_log_chain_id = block_log::extract_chain_id(my->blocks_dir);
-               EOS_ASSERT( *chain_id == block_log_chain_id,
-=======
          auto block_log_chain_id = block_log::extract_chain_id(my->blocks_dir, retained_dir);
 
          if (block_log_chain_id) {
             EOS_ASSERT( *chain_id == *block_log_chain_id,
->>>>>>> f36725e1
                            plugin_config_exception,
                            "snapshot chain ID (${snapshot_chain_id}) does not match the chain ID (${block_log_chain_id}) in the block log",
                            ("snapshot_chain_id",  *chain_id)
@@ -828,17 +764,6 @@
 
          auto chain_context = block_log::extract_chain_context( my->blocks_dir, retained_dir );
          std::optional<genesis_state> block_log_genesis;
-<<<<<<< HEAD
-         std::optional<chain_id_type> block_log_chain_id;
-
-         if( std::filesystem::is_regular_file( my->blocks_dir / "blocks.log" ) ) {
-            block_log_genesis = block_log::extract_genesis_state( my->blocks_dir );
-            if( block_log_genesis ) {
-               block_log_chain_id = block_log_genesis->compute_chain_id();
-            } else {
-               block_log_chain_id = block_log::extract_chain_id( my->blocks_dir );
-            }
-=======
          std::optional<chain_id_type> block_log_chain_id;  
 
          if (chain_context) {
@@ -851,7 +776,6 @@
                   block_log_chain_id = id;
                } 
             }, *chain_context);
->>>>>>> f36725e1
 
             if( chain_id ) {
                EOS_ASSERT( *block_log_chain_id == *chain_id, block_log_exception,
