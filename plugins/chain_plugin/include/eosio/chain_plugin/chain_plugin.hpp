--- conflicted
+++ resolved
@@ -100,7 +100,6 @@
    using get_info_params = empty;
 
    struct get_info_results {
-<<<<<<< HEAD
       string                               server_version;
       chain::chain_id_type                 chain_id;
       uint32_t                             head_block_num = 0;
@@ -121,30 +120,8 @@
       std::optional<uint32_t>              fork_db_head_block_num;
       std::optional<chain::block_id_type>  fork_db_head_block_id;
       std::optional<string>                server_full_version_string;
-=======
-      string                  server_version;
-      chain::chain_id_type    chain_id;
-      uint32_t                head_block_num = 0;
-      uint32_t                last_irreversible_block_num = 0;
-      chain::block_id_type    last_irreversible_block_id;
-      chain::block_id_type    head_block_id;
-      fc::time_point          head_block_time;
-      account_name            head_block_producer;
-
-      uint64_t                virtual_block_cpu_limit = 0;
-      uint64_t                virtual_block_net_limit = 0;
-
-      uint64_t                block_cpu_limit = 0;
-      uint64_t                block_net_limit = 0;
-      //string                  recent_slots;
-      //double                  participation_rate = 0;
-      optional<string>        server_version_string;
-      optional<uint32_t>              fork_db_head_block_num;
-      optional<chain::block_id_type>  fork_db_head_block_id;
-      optional<string>        server_full_version_string;
-      optional<uint64_t>      total_cpu_weight;
-      optional<uint64_t>      total_net_weight;
->>>>>>> 173261f4
+      std::optional<uint64_t>              total_cpu_weight;
+      std::optional<uint64_t>              total_net_weight;
    };
    get_info_results get_info(const get_info_params&) const;
 
