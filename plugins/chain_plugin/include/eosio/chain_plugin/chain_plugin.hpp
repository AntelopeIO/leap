--- conflicted
+++ resolved
@@ -828,7 +828,6 @@
      chain::wasm_config         wasm_config;
    };
    get_consensus_parameters_results get_consensus_parameters(const get_consensus_parameters_params&, const fc::time_point& deadline) const;
-<<<<<<< HEAD
 
    struct hs_complete_proposal_message {
       fc::sha256                 proposal_id     = chain::NULL_PROPOSAL_ID;
@@ -867,13 +866,8 @@
       chain::extended_schedule schedule;
       vector<hs_complete_proposal_message> proposals;
    };
+
    get_finalizer_state_results get_finalizer_state(const get_finalizer_state_params&, const fc::time_point& deadline) const;
-
-private:
-   template<typename Params, typename Results>
-   void send_transient_transaction(const Params& params, next_function<Results> next, chain::transaction_metadata::trx_type trx_type) const;
-=======
->>>>>>> a78b8a9b
 };
 
 class read_write : public api_base {
