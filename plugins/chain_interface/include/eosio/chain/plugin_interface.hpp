#pragma once

#include <appbase/channel.hpp>
#include <appbase/method.hpp>

#include <eosio/chain/block.hpp>
#include <eosio/chain/block_state.hpp>
#include <eosio/chain/transaction_metadata.hpp>
#include <eosio/chain/trace.hpp>

namespace eosio { namespace chain { namespace plugin_interface {
   using namespace eosio::chain;
   using namespace appbase;

   template<typename T>
   using next_function = std::function<void(const std::variant<fc::exception_ptr, T>&)>;

   struct chain_plugin_interface;

   namespace channels {
      using pre_accepted_block     = channel_decl<struct pre_accepted_block_tag,    signed_block_ptr>;
      using rejected_block         = channel_decl<struct rejected_block_tag,        signed_block_ptr>;
      using accepted_block_header  = channel_decl<struct accepted_block_header_tag, block_state_ptr>;
      using accepted_block         = channel_decl<struct accepted_block_tag,        block_state_ptr>;
      using irreversible_block     = channel_decl<struct irreversible_block_tag,    block_state_ptr>;
      using accepted_transaction   = channel_decl<struct accepted_transaction_tag,  transaction_metadata_ptr>;
      using applied_transaction    = channel_decl<struct applied_transaction_tag,   transaction_trace_ptr>;
   }

   namespace methods {
      using get_block_by_number    = method_decl<chain_plugin_interface, signed_block_ptr(uint32_t block_num)>;
      using get_block_by_id        = method_decl<chain_plugin_interface, signed_block_ptr(const block_id_type& block_id)>;
      using get_head_block_id      = method_decl<chain_plugin_interface, block_id_type ()>;
      using get_lib_block_id       = method_decl<chain_plugin_interface, block_id_type ()>;

      using get_last_irreversible_block_number = method_decl<chain_plugin_interface, uint32_t ()>;
   }

   namespace incoming {
<<<<<<< HEAD
      namespace channels {
         using transaction           = channel_decl<struct transaction_tag, packed_transaction_ptr>;
      }

=======
>>>>>>> 9b5ec62e
      namespace methods {
         // synchronously push a block/trx to a single provider, block_state_ptr may be null
         using block_sync            = method_decl<chain_plugin_interface, bool(const signed_block_ptr&, const std::optional<block_id_type>&, const block_state_ptr&), first_provider_policy>;
         using transaction_async     = method_decl<chain_plugin_interface, void(const packed_transaction_ptr&, bool, bool, bool, next_function<transaction_trace_ptr>), first_provider_policy>;
      }
   }

   namespace compat {
      namespace channels {
         using transaction_ack       = channel_decl<struct accepted_transaction_tag, std::pair<fc::exception_ptr, packed_transaction_ptr>>;
      }
   }

} } }<|MERGE_RESOLUTION|>--- conflicted
+++ resolved
@@ -37,13 +37,6 @@
    }
 
    namespace incoming {
-<<<<<<< HEAD
-      namespace channels {
-         using transaction           = channel_decl<struct transaction_tag, packed_transaction_ptr>;
-      }
-
-=======
->>>>>>> 9b5ec62e
       namespace methods {
          // synchronously push a block/trx to a single provider, block_state_ptr may be null
          using block_sync            = method_decl<chain_plugin_interface, bool(const signed_block_ptr&, const std::optional<block_id_type>&, const block_state_ptr&), first_provider_policy>;
