--- conflicted
+++ resolved
@@ -1310,17 +1310,6 @@
       if( has_last_req && !shutdown ) {
          my_impl->dispatcher->retry_fetch( shared_from_this() );
       }
-<<<<<<< HEAD
-      self->peer_lib_num = 0;
-      self->peer_requested.reset();
-      self->sent_handshake_count = 0;
-      if( !shutdown) my_impl->sync_master->sync_reset_lib_num( self->shared_from_this(), true );
-      peer_ilog( self, "closing" );
-      self->cancel_wait();
-      self->sync_last_requested_block = 0;
-      self->org = 0;
-      self->set_state(connection_state::closed);
-=======
       peer_lib_num = 0;
       peer_requested.reset();
       sent_handshake_count = 0;
@@ -1328,8 +1317,8 @@
       peer_ilog( this, "closing" );
       cancel_wait();
       sync_last_requested_block = 0;
+      org = 0;
       set_state(connection_state::closed);
->>>>>>> 9cfcbf0b
 
       if( reconnect && !shutdown ) {
          my_impl->connections.start_conn_timer( std::chrono::milliseconds( 100 ), connection_wptr() );
