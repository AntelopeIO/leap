--- conflicted
+++ resolved
@@ -928,16 +928,11 @@
    }
 
    void connection::blk_send_branch() {
-<<<<<<< HEAD
       uint32_t head_num = 0;
       block_id_type head_id;
       std::tie( std::ignore, std::ignore, head_num,
                 std::ignore, std::ignore, head_id ) = my_impl->get_chain_info();
 
-=======
-      controller& cc = my_impl->chain_plug->chain();
-      uint32_t head_num = cc.fork_db_pending_head_block_num();
->>>>>>> 39ef959a
       notice_message note;
       note.known_blocks.mode = normal;
       note.known_blocks.pending = 0;
@@ -948,32 +943,11 @@
       }
       block_id_type remote_head_id;
       uint32_t remote_head_num = 0;
-<<<<<<< HEAD
       std::unique_lock<std::mutex> g_conn( conn_mtx );
       if( last_handshake_recv.generation >= 1 ) {
          remote_head_id = last_handshake_recv.head_id;
          remote_head_num = block_header::num_from_id(remote_head_id);
          fc_dlog( logger, "maybe truncating branch at = ${h}:${id}", ("h", remote_head_num)( "id", remote_head_id ) );
-=======
-      try {
-         if (last_handshake_recv.generation >= 1) {
-            remote_head_id = last_handshake_recv.head_id;
-            remote_head_num = block_header::num_from_id(remote_head_id);
-            fc_dlog(logger, "maybe truncating branch at  = ${h}:${id}",("h",remote_head_num)("id",remote_head_id));
-         }
-
-         lib_id = last_handshake_recv.last_irreversible_block_id;
-         head_id = cc.fork_db_pending_head_block_id();
-      }
-      catch (const assert_exception& ex) {
-         fc_elog( logger, "unable to retrieve block info: ${n} for ${p}",("n",ex.to_string())("p",peer_name()) );
-         enqueue(note);
-         return;
-      }
-      catch (const fc::exception& ex) {
-      }
-      catch (...) {
->>>>>>> 39ef959a
       }
 
       block_id_type lib_id = last_handshake_recv.last_irreversible_block_id;
@@ -1338,19 +1312,10 @@
       sync_state = newstate;
    }
 
-<<<<<<< HEAD
    bool sync_manager::block_while_syncing_with_other_peer( const connection_ptr& c ) const {
       if( syncing_with_peer() ) {
          std::lock_guard<std::mutex> g( sync_mtx );
          return c != sync_source;
-=======
-   bool sync_manager::is_active(const connection_ptr& c) {
-      if (state == head_catchup && c) {
-         bool fhset = c->fork_head != block_id_type();
-         fc_dlog(logger, "fork_head_num = ${fn} fork_head set = ${s}",
-                 ("fn", c->fork_head_num)("s", fhset));
-            return c->fork_head != block_id_type() && c->fork_head_num < chain_plug->chain().fork_db_pending_head_block_num();
->>>>>>> 39ef959a
       }
       return false;
    }
@@ -1372,25 +1337,12 @@
       }
    }
 
-<<<<<<< HEAD
    // call with g_sync locked
    void sync_manager::request_next_chunk( std::unique_lock<std::mutex> g_sync, const connection_ptr& conn ) {
       uint32_t fork_head_block_num = 0;
       uint32_t lib_block_num = 0;
       std::tie( lib_block_num, std::ignore, fork_head_block_num,
                 std::ignore, std::ignore, std::ignore ) = my_impl->get_chain_info();
-=======
-   bool sync_manager::sync_required() {
-      fc_dlog(logger, "last req = ${req}, last recv = ${recv} known = ${known} our head = ${head}",
-              ("req",sync_last_requested_num)("recv",sync_next_expected_num)("known",sync_known_lib_num)("head",chain_plug->chain().fork_db_pending_head_block_num()));
-
-      return( sync_last_requested_num < sync_known_lib_num ||
-              chain_plug->chain().fork_db_pending_head_block_num() < sync_last_requested_num );
-   }
-
-   void sync_manager::request_next_chunk( const connection_ptr& conn ) {
-      uint32_t head_block = chain_plug->chain().fork_db_pending_head_block_num();
->>>>>>> 39ef959a
 
       if( fork_head_block_num < sync_last_requested_num && sync_source && sync_source->current() ) {
          fc_ilog( logger, "ignoring request, head is ${h} last req = ${r} source is ${p}",
@@ -1503,18 +1455,12 @@
          sync_known_lib_num = target;
       }
 
-<<<<<<< HEAD
       uint32_t lib_num = 0;
       uint32_t fork_head_block_num = 0;
       std::tie( lib_num, std::ignore, fork_head_block_num,
                 std::ignore, std::ignore, std::ignore ) = my_impl->get_chain_info();
 
       if( !is_sync_required( fork_head_block_num ) ) {
-=======
-      if (!sync_required()) {
-         uint32_t bnum = chain_plug->chain().last_irreversible_block_num();
-         uint32_t hnum = chain_plug->chain().fork_db_pending_head_block_num();
->>>>>>> 39ef959a
          fc_dlog( logger, "We are already caught up, my irr = ${b}, head = ${h}, target = ${t}",
                   ("b", lib_num)( "h", fork_head_block_num )( "t", target ) );
          return;
@@ -1567,11 +1513,6 @@
       //
       //-----------------------------
 
-<<<<<<< HEAD
-=======
-      uint32_t head = cc.fork_db_pending_head_block_num();
-      block_id_type head_id = cc.fork_db_pending_head_block_id();
->>>>>>> 39ef959a
       if (head_id == msg.head_id) {
          fc_dlog(logger, "sync check state 0");
          c->syncing = false;
@@ -3123,34 +3064,8 @@
 #endif
       hello.agent = my_impl->user_agent_name;
 
-<<<<<<< HEAD
       std::tie( hello.last_irreversible_block_num, std::ignore, hello.head_num,
                 hello.last_irreversible_block_id, std::ignore, hello.head_id ) = my_impl->get_chain_info();
-=======
-
-      controller& cc = my_impl->chain_plug->chain();
-      hello.head_id = fc::sha256();
-      hello.last_irreversible_block_id = fc::sha256();
-      hello.head_num = cc.fork_db_pending_head_block_num();
-      hello.last_irreversible_block_num = cc.last_irreversible_block_num();
-      if( hello.last_irreversible_block_num ) {
-         try {
-            hello.last_irreversible_block_id = cc.get_block_id_for_num(hello.last_irreversible_block_num);
-         }
-         catch( const unknown_block_exception &ex) {
-            fc_wlog( logger, "caught unkown_block" );
-            hello.last_irreversible_block_num = 0;
-         }
-      }
-      if( hello.head_num ) {
-         try {
-            hello.head_id = cc.get_block_id_for_num( hello.head_num );
-         }
-         catch( const unknown_block_exception &ex) {
-           hello.head_num = 0;
-         }
-      }
->>>>>>> 39ef959a
    }
 
    net_plugin::net_plugin()
