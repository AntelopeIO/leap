#include <eosio/net_plugin/net_plugin.hpp>
#include <eosio/net_plugin/protocol.hpp>
#include <eosio/net_plugin/auto_bp_peering.hpp>
#include <eosio/chain/types.hpp>
#include <eosio/chain/controller.hpp>
#include <eosio/chain/exceptions.hpp>
#include <eosio/chain/block.hpp>
#include <eosio/chain/plugin_interface.hpp>
#include <eosio/chain/thread_utils.hpp>
#include <eosio/producer_plugin/producer_plugin.hpp>
#include <eosio/chain/contract_types.hpp>

#include <fc/bitutil.hpp>
#include <fc/network/message_buffer.hpp>
#include <fc/io/json.hpp>
#include <fc/io/raw.hpp>
#include <fc/reflect/variant.hpp>
#include <fc/crypto/rand.hpp>
#include <fc/exception/exception.hpp>
#include <fc/time.hpp>
#include <fc/mutex.hpp>
#include <fc/network/listener.hpp>

#include <boost/asio/ip/tcp.hpp>
#include <boost/asio/ip/host_name.hpp>
#include <boost/asio/steady_timer.hpp>

#include <atomic>
#include <cmath>
#include <memory>
#include <new>

// should be defined for c++17, but clang++16 still has not implemented it
#ifdef __cpp_lib_hardware_interference_size
   using std::hardware_constructive_interference_size;
   using std::hardware_destructive_interference_size;
#else
   // 64 bytes on x86-64 │ L1_CACHE_BYTES │ L1_CACHE_SHIFT │ __cacheline_aligned │ ...
   [[maybe_unused]] constexpr std::size_t hardware_constructive_interference_size = 64;
   [[maybe_unused]] constexpr std::size_t hardware_destructive_interference_size = 64;
#endif

using namespace eosio::chain::plugin_interface;

namespace eosio {
   static auto _net_plugin = application::register_plugin<net_plugin>();

   using std::vector;

   using boost::asio::ip::tcp;
   using boost::asio::ip::address_v4;
   using boost::asio::ip::host_name;
   using boost::multi_index_container;

   using fc::time_point;
   using fc::time_point_sec;
   using eosio::chain::transaction_id_type;
   using eosio::chain::sha256_less;

   class connection;

   using connection_ptr = std::shared_ptr<connection>;
   using connection_wptr = std::weak_ptr<connection>;

   static constexpr int64_t block_interval_ns =
      std::chrono::duration_cast<std::chrono::nanoseconds>(std::chrono::milliseconds(config::block_interval_ms)).count();

   const std::string logger_name("net_plugin_impl");
   fc::logger logger;
   std::string peer_log_format;

   template <typename Strand>
   void verify_strand_in_this_thread(const Strand& strand, const char* func, int line) {
      if( !strand.running_in_this_thread() ) {
         fc_elog( logger, "wrong strand: ${f} : line ${n}, exiting", ("f", func)("n", line) );
         app().quit();
      }
   }

   struct node_transaction_state {
      transaction_id_type id;
      time_point_sec  expires;        /// time after which this may be purged.
      uint32_t        connection_id = 0;
   };

   struct by_expiry;

   typedef multi_index_container<
      node_transaction_state,
      indexed_by<
         ordered_unique<
            tag<by_id>,
            composite_key< node_transaction_state,
               member<node_transaction_state, transaction_id_type, &node_transaction_state::id>,
               member<node_transaction_state, uint32_t, &node_transaction_state::connection_id>
            >,
            composite_key_compare< sha256_less, std::less<> >
         >,
         ordered_non_unique<
            tag< by_expiry >,
            member< node_transaction_state, fc::time_point_sec, &node_transaction_state::expires > >
         >
      >
   node_transaction_index;

   struct peer_block_state {
      block_id_type id;
      uint32_t      connection_id = 0;

      uint32_t block_num() const { return block_header::num_from_id(id); }
   };

   struct by_connection_id;

   typedef multi_index_container<
      eosio::peer_block_state,
      indexed_by<
         ordered_unique< tag<by_connection_id>,
               composite_key< peer_block_state,
                     const_mem_fun<peer_block_state, uint32_t , &eosio::peer_block_state::block_num>,
                     member<peer_block_state, block_id_type, &eosio::peer_block_state::id>,
                     member<peer_block_state, uint32_t, &eosio::peer_block_state::connection_id>
               >,
               composite_key_compare< std::less<>, sha256_less, std::less<> >
         >
      >
      > peer_block_state_index;

   struct unlinkable_block_state {
      block_id_type    id;
      signed_block_ptr block;

      uint32_t block_num() const { return block_header::num_from_id(id); }
      const block_id_type& prev() const { return block->previous; }
      const block_timestamp_type& timestamp() const { return block->timestamp; }
   };

   class unlinkable_block_state_cache {
   private:
      struct by_timestamp;
      struct by_block_num_id;
      struct by_prev;
      using unlinkable_block_state_index = multi_index_container<
            eosio::unlinkable_block_state,
            indexed_by<
                  ordered_unique<tag<by_block_num_id>,
                        composite_key<unlinkable_block_state,
                              const_mem_fun<unlinkable_block_state, uint32_t, &eosio::unlinkable_block_state::block_num>,
                              member<unlinkable_block_state, block_id_type, &eosio::unlinkable_block_state::id>
                        >,
                        composite_key_compare<std::less<>, sha256_less>
                  >,
                  ordered_non_unique<tag<by_timestamp>,
                        const_mem_fun<unlinkable_block_state, const block_timestamp_type&, &unlinkable_block_state::timestamp>
                  >,
                  ordered_non_unique<tag<by_prev>,
                        const_mem_fun<unlinkable_block_state, const block_id_type&, &unlinkable_block_state::prev>
                  >
            >
      >;

      alignas(hardware_destructive_interference_size)
      mutable fc::mutex            unlinkable_blk_state_mtx;
      unlinkable_block_state_index unlinkable_blk_state GUARDED_BY(unlinkable_blk_state_mtx);
      // 30 should be plenty large enough as any unlinkable block that will be usable is likely to be usable
      // almost immediately (blocks came in from multiple peers out of order). 30 allows for one block per
      // producer round until lib. When queue larger than max, remove by block timestamp farthest in the past.
      static constexpr size_t max_unlinkable_cache_size = 30;

   public:
      // returns block id of any block removed because of a full cache
      std::optional<block_id_type> add_unlinkable_block( signed_block_ptr b, const block_id_type& id ) {
         fc::lock_guard g(unlinkable_blk_state_mtx);
         unlinkable_blk_state.insert( {id, std::move(b)} ); // does not insert if already there
         if (unlinkable_blk_state.size() > max_unlinkable_cache_size) {
            auto& index = unlinkable_blk_state.get<by_timestamp>();
            auto begin = index.begin();
            block_id_type rm_block_id = begin->id;
            index.erase( begin );
            return rm_block_id;
         }
         return {};
      }

      unlinkable_block_state pop_possible_linkable_block(const block_id_type& blkid) {
         fc::lock_guard g(unlinkable_blk_state_mtx);
         auto& index = unlinkable_blk_state.get<by_prev>();
         auto blk_itr = index.find( blkid );
         if (blk_itr != index.end()) {
            unlinkable_block_state result = *blk_itr;
            index.erase(blk_itr);
            return result;
         }
         return {};
      }

      void expire_blocks( uint32_t lib_num ) {
         fc::lock_guard g(unlinkable_blk_state_mtx);
         auto& stale_blk = unlinkable_blk_state.get<by_block_num_id>();
         stale_blk.erase( stale_blk.lower_bound( 1 ), stale_blk.upper_bound( lib_num ) );
      }
   };

   class sync_manager {
   private:
      enum stages {
         lib_catchup,
         head_catchup,
         in_sync
      };

      alignas(hardware_destructive_interference_size)
      fc::mutex      sync_mtx;
      uint32_t       sync_known_lib_num      GUARDED_BY(sync_mtx) {0};  // highest known lib num from currently connected peers
      uint32_t       sync_last_requested_num GUARDED_BY(sync_mtx) {0};  // end block number of the last requested range, inclusive
      uint32_t       sync_next_expected_num  GUARDED_BY(sync_mtx) {0};  // the next block number we need from peer
      connection_ptr sync_source             GUARDED_BY(sync_mtx);      // connection we are currently syncing from

      const uint32_t sync_req_span {0};
      const uint32_t sync_peer_limit {0};

      alignas(hardware_destructive_interference_size)
      std::atomic<stages> sync_state{in_sync};
      std::atomic<uint32_t> sync_ordinal{0};

   private:
      constexpr static auto stage_str( stages s );
      bool set_state( stages newstate );
      bool is_sync_required( uint32_t fork_head_block_num ); // call with locked mutex
      void request_next_chunk( const connection_ptr& conn = connection_ptr() ) REQUIRES(sync_mtx);
      connection_ptr find_next_sync_node(); // call with locked mutex
      void start_sync( const connection_ptr& c, uint32_t target ); // locks mutex
      bool verify_catchup( const connection_ptr& c, uint32_t num, const block_id_type& id ); // locks mutex

   public:
      explicit sync_manager( uint32_t span, uint32_t sync_peer_limit );
      static void send_handshakes();
      bool syncing_from_peer() const { return sync_state == lib_catchup; }
      bool is_in_sync() const { return sync_state == in_sync; }
      void sync_reset_lib_num( const connection_ptr& conn, bool closing );
      void sync_reassign_fetch( const connection_ptr& c, go_away_reason reason );
      void rejected_block( const connection_ptr& c, uint32_t blk_num );
      void sync_recv_block( const connection_ptr& c, const block_id_type& blk_id, uint32_t blk_num, bool blk_applied );
      void recv_handshake( const connection_ptr& c, const handshake_message& msg, uint32_t nblk_combined_latency );
      void sync_recv_notice( const connection_ptr& c, const notice_message& msg );
   };

   class dispatch_manager {
      alignas(hardware_destructive_interference_size)
      mutable fc::mutex      blk_state_mtx;
      peer_block_state_index  blk_state GUARDED_BY(blk_state_mtx);

      alignas(hardware_destructive_interference_size)
      mutable fc::mutex      local_txns_mtx;
      node_transaction_index  local_txns GUARDED_BY(local_txns_mtx);

      unlinkable_block_state_cache unlinkable_block_cache;

   public:
      boost::asio::io_context::strand  strand;

      explicit dispatch_manager(boost::asio::io_context& io_context)
      : strand( io_context ) {}

      void bcast_transaction(const packed_transaction_ptr& trx);
      void rejected_transaction(const packed_transaction_ptr& trx);
      void bcast_block( const signed_block_ptr& b, const block_id_type& id );
      void rejected_block(const block_id_type& id);

      void recv_block(const connection_ptr& c, const block_id_type& id, uint32_t bnum);
      void expire_blocks( uint32_t lib_num );
      void recv_notice(const connection_ptr& conn, const notice_message& msg, bool generated);

      void retry_fetch(const connection_ptr& conn);

      bool add_peer_block( const block_id_type& blkid, uint32_t connection_id );
      bool peer_has_block(const block_id_type& blkid, uint32_t connection_id) const;
      bool have_block(const block_id_type& blkid) const;
      void rm_block(const block_id_type& blkid);

      bool add_peer_txn( const transaction_id_type& id, const time_point_sec& trx_expires, uint32_t connection_id,
                         const time_point_sec& now = time_point_sec(time_point::now()) );
      bool have_txn( const transaction_id_type& tid ) const;
      void expire_txns();

      void add_unlinkable_block( signed_block_ptr b, const block_id_type& id ) {
         std::optional<block_id_type> rm_blk_id = unlinkable_block_cache.add_unlinkable_block(std::move(b), id);
         if (rm_blk_id) {
            // rm_block since we are no longer tracking this not applied block, allowing it to flow back in if needed
            rm_block(*rm_blk_id);
         }
      }
      unlinkable_block_state pop_possible_linkable_block( const block_id_type& blkid ) {
         return unlinkable_block_cache.pop_possible_linkable_block(blkid);
      }
   };

   /**
    * default value initializers
    */
   constexpr auto     def_send_buffer_size_mb = 4;
   constexpr auto     def_send_buffer_size = 1024*1024*def_send_buffer_size_mb;
   constexpr auto     def_max_write_queue_size = def_send_buffer_size*10;
   constexpr auto     def_max_trx_in_progress_size = 100*1024*1024; // 100 MB
   constexpr auto     def_max_consecutive_immediate_connection_close = 9; // back off if client keeps closing
   constexpr auto     def_max_clients = 25; // 0 for unlimited clients
   constexpr auto     def_max_nodes_per_host = 1;
   constexpr auto     def_conn_retry_wait = 30;
   constexpr auto     def_txn_expire_wait = std::chrono::seconds(3);
   constexpr auto     def_resp_expected_wait = std::chrono::seconds(5);
   constexpr auto     def_sync_fetch_span = 1000;
   constexpr auto     def_keepalive_interval = 10000;

   constexpr auto     message_header_size = sizeof(uint32_t);
   constexpr uint32_t signed_block_which       = fc::get_index<net_message, signed_block>();       // see protocol net_message
   constexpr uint32_t packed_transaction_which = fc::get_index<net_message, packed_transaction>(); // see protocol net_message

   class connections_manager {
      alignas(hardware_destructive_interference_size)
      mutable std::shared_mutex        connections_mtx;
      chain::flat_set<connection_ptr>  connections;
      chain::flat_set<string>          supplied_peers;

      alignas(hardware_destructive_interference_size)
      fc::mutex                             connector_check_timer_mtx;
      unique_ptr<boost::asio::steady_timer> connector_check_timer GUARDED_BY(connector_check_timer_mtx);

      /// thread safe, only modified on startup
      std::chrono::milliseconds                                heartbeat_timeout{def_keepalive_interval*2};
      fc::microseconds                                         max_cleanup_time;
      boost::asio::steady_timer::duration                      connector_period{0};
      uint32_t                                                 max_client_count{def_max_clients};
      std::function<void(net_plugin::p2p_connections_metrics)> update_p2p_connection_metrics;

   private: // must call with held mutex
      connection_ptr find_connection_i(const string& host) const;
      void add_i(connection_ptr&& c);
      void connect_i(const string& peer);

      void connection_monitor(const std::weak_ptr<connection>& from_connection);

   public:
      size_t number_connections() const;
      void add_supplied_peers(const vector<string>& peers );

      // not thread safe, only call on startup
      void init(std::chrono::milliseconds heartbeat_timeout_ms,
                fc::microseconds conn_max_cleanup_time,
                boost::asio::steady_timer::duration conn_period,
                uint32_t maximum_client_count);

      uint32_t get_max_client_count() const { return max_client_count; }

      fc::microseconds get_connector_period() const;

      void register_update_p2p_connection_metrics(std::function<void(net_plugin::p2p_connections_metrics)>&& fun);

      void connect_supplied_peers();

      void start_conn_timer();
      void start_conn_timer(boost::asio::steady_timer::duration du, std::weak_ptr<connection> from_connection);
      void stop_conn_timer();

      void add(connection_ptr c);
      string connect(const string& host);
      string disconnect(const string& host);
      void close_all();

      std::optional<connection_status> status(const string& host) const;
      vector<connection_status> connection_statuses() const;

      template <typename Function>
      void for_each_connection(Function&& f) const;

      template <typename Function>
      void for_each_block_connection(Function&& f) const;

      template <typename UnaryPredicate>
      bool any_of_connections(UnaryPredicate&& p) const;

      template <typename UnaryPredicate>
      bool any_of_block_connections(UnaryPredicate&& p) const;
   };

   class net_plugin_impl : public std::enable_shared_from_this<net_plugin_impl>,
                           public auto_bp_peering::bp_connection_manager<net_plugin_impl, connection> {
    public:
      std::atomic<uint32_t>            current_connection_id{0};

      unique_ptr< sync_manager >       sync_master;
      unique_ptr< dispatch_manager >   dispatcher;
      connections_manager              connections;

      /**
       * Thread safe, only updated in plugin initialize
       *  @{
       */
      string                                p2p_address;
      string                                p2p_server_address;

      vector<chain::public_key_type>        allowed_peers; ///< peer keys allowed to connect
      std::map<chain::public_key_type,
               chain::private_key_type>     private_keys; ///< overlapping with producer keys, also authenticating non-producing nodes
      enum possible_connections : char {
         None = 0,
            Producers = 1 << 0,
            Specified = 1 << 1,
            Any = 1 << 2
            };
      possible_connections                  allowed_connections{None};

      boost::asio::steady_timer::duration   txn_exp_period{0};
      boost::asio::steady_timer::duration   resp_expected_period{0};
      std::chrono::milliseconds             keepalive_interval{std::chrono::milliseconds{def_keepalive_interval}};

      uint32_t                              max_nodes_per_host = 1;
      bool                                  p2p_accept_transactions = true;
      fc::microseconds                      p2p_dedup_cache_expire_time_us{};

      chain_id_type                         chain_id;
      fc::sha256                            node_id;
      string                                user_agent_name;

      chain_plugin*                         chain_plug = nullptr;
      producer_plugin*                      producer_plug = nullptr;
      bool                                  use_socket_read_watermark = false;
      /** @} */

      alignas(hardware_destructive_interference_size)
      fc::mutex                             expire_timer_mtx;
      unique_ptr<boost::asio::steady_timer> expire_timer GUARDED_BY(expire_timer_mtx);

      alignas(hardware_destructive_interference_size)
      fc::mutex                             keepalive_timer_mtx;
      unique_ptr<boost::asio::steady_timer> keepalive_timer GUARDED_BY(keepalive_timer_mtx);

      alignas(hardware_destructive_interference_size)
      std::atomic<bool>                     in_shutdown{false};

      alignas(hardware_destructive_interference_size)
      compat::channels::transaction_ack::channel_type::handle  incoming_transaction_ack_subscription;

      uint16_t                                    thread_pool_size = 4;
      eosio::chain::named_thread_pool<struct net> thread_pool;

      boost::asio::deadline_timer           accept_error_timer{thread_pool.get_executor()};


      struct chain_info_t {
         uint32_t      lib_num = 0;
         block_id_type lib_id;
         uint32_t      head_num = 0;
         block_id_type head_id;
      };

      
      std::function<void()> increment_failed_p2p_connections;
      std::function<void()> increment_dropped_trxs;
      
   private:
      alignas(hardware_destructive_interference_size)
      mutable fc::mutex             chain_info_mtx; // protects chain_info_t
      chain_info_t                  chain_info GUARDED_BY(chain_info_mtx);

   public:
      void update_chain_info();
      chain_info_t get_chain_info() const;
      uint32_t get_chain_lib_num() const;
      uint32_t get_chain_head_num() const;

      void on_accepted_block_header( const block_state_ptr& bs );
      void on_accepted_block( const block_state_ptr& bs );

      void transaction_ack(const std::pair<fc::exception_ptr, packed_transaction_ptr>&);
      void on_irreversible_block( const block_state_ptr& block );

      void start_expire_timer();
      void start_monitors();

      void expire();
      /** \name Peer Timestamps
       *  Time message handling
       *  @{
       */
      /** \brief Peer heartbeat ticker.
       */
      void ticker();
      /** @} */
      /** \brief Determine if a peer is allowed to connect.
       *
       * Checks current connection mode and key authentication.
       *
       * \return False if the peer should not connect, true otherwise.
       */
      bool authenticate_peer(const handshake_message& msg) const;
      /** \brief Retrieve public key used to authenticate with peers.
       *
       * Finds a key to use for authentication.  If this node is a producer, use
       * the front of the producer key map.  If the node is not a producer but has
       * a configured private key, use it.  If the node is neither a producer nor has
       * a private key, returns an empty key.
       *
       * \note On a node with multiple private keys configured, the key with the first
       *       numerically smaller byte will always be used.
       */
      chain::public_key_type get_authentication_key() const;
      /** \brief Returns a signature of the digest using the corresponding private key of the signer.
       *
       * If there are no configured private keys, returns an empty signature.
       */
      chain::signature_type sign_compact(const chain::public_key_type& signer, const fc::sha256& digest) const;

      constexpr static uint16_t to_protocol_version(uint16_t v);

      void plugin_initialize(const variables_map& options);
      void plugin_startup();
      void plugin_shutdown();
      bool in_sync() const;
      fc::logger& get_logger() { return logger; }

      void create_session(tcp::socket&& socket);
   };

   // peer_[x]log must be called from thread in connection strand
#define peer_dlog( PEER, FORMAT, ... ) \
  FC_MULTILINE_MACRO_BEGIN \
   if( logger.is_enabled( fc::log_level::debug ) ) { \
      verify_strand_in_this_thread( PEER->strand, __func__, __LINE__ ); \
      logger.log( FC_LOG_MESSAGE( debug, peer_log_format + FORMAT, __VA_ARGS__ (PEER->get_logger_variant()) ) ); \
   } \
  FC_MULTILINE_MACRO_END

#define peer_ilog( PEER, FORMAT, ... ) \
  FC_MULTILINE_MACRO_BEGIN \
   if( logger.is_enabled( fc::log_level::info ) ) { \
      verify_strand_in_this_thread( PEER->strand, __func__, __LINE__ ); \
      logger.log( FC_LOG_MESSAGE( info, peer_log_format + FORMAT, __VA_ARGS__ (PEER->get_logger_variant()) ) ); \
   } \
  FC_MULTILINE_MACRO_END

#define peer_wlog( PEER, FORMAT, ... ) \
  FC_MULTILINE_MACRO_BEGIN \
   if( logger.is_enabled( fc::log_level::warn ) ) { \
      verify_strand_in_this_thread( PEER->strand, __func__, __LINE__ ); \
      logger.log( FC_LOG_MESSAGE( warn, peer_log_format + FORMAT, __VA_ARGS__ (PEER->get_logger_variant()) ) ); \
   } \
  FC_MULTILINE_MACRO_END

#define peer_elog( PEER, FORMAT, ... ) \
  FC_MULTILINE_MACRO_BEGIN \
   if( logger.is_enabled( fc::log_level::error ) ) { \
      verify_strand_in_this_thread( PEER->strand, __func__, __LINE__ ); \
      logger.log( FC_LOG_MESSAGE( error, peer_log_format + FORMAT, __VA_ARGS__ (PEER->get_logger_variant()) ) ); \
   } \
  FC_MULTILINE_MACRO_END


   template<class enum_type, class=typename std::enable_if<std::is_enum<enum_type>::value>::type>
   inline enum_type& operator|=(enum_type& lhs, const enum_type& rhs)
   {
      using T = std::underlying_type_t <enum_type>;
      return lhs = static_cast<enum_type>(static_cast<T>(lhs) | static_cast<T>(rhs));
   }

   static net_plugin_impl *my_impl;

   /**
    *  For a while, network version was a 16 bit value equal to the second set of 16 bits
    *  of the current build's git commit id. We are now replacing that with an integer protocol
    *  identifier. Based on historical analysis of all git commit identifiers, the larges gap
    *  between ajacent commit id values is shown below.
    *  these numbers were found with the following commands on the master branch:
    *
    *  git log | grep "^commit" | awk '{print substr($2,5,4)}' | sort -u > sorted.txt
    *  rm -f gap.txt; prev=0; for a in $(cat sorted.txt); do echo $prev $((0x$a - 0x$prev)) $a >> gap.txt; prev=$a; done; sort -k2 -n gap.txt | tail
    *
    *  DO NOT EDIT net_version_base OR net_version_range!
    */
   constexpr uint16_t net_version_base = 0x04b5;
   constexpr uint16_t net_version_range = 106;
   /**
    *  If there is a change to network protocol or behavior, increment net version to identify
    *  the need for compatibility hooks
    */
#pragma GCC diagnostic push
#pragma GCC diagnostic ignored "-Wunused-variable"
   constexpr uint16_t proto_base = 0;
   constexpr uint16_t proto_explicit_sync = 1;       // version at time of eosio 1.0
   constexpr uint16_t proto_block_id_notify = 2;     // reserved. feature was removed. next net_version should be 3
   constexpr uint16_t proto_pruned_types = 3;        // eosio 2.1: supports new signed_block & packed_transaction types
   constexpr uint16_t proto_heartbeat_interval = 4;        // eosio 2.1: supports configurable heartbeat interval
   constexpr uint16_t proto_dup_goaway_resolution = 5;     // eosio 2.1: support peer address based duplicate connection resolution
   constexpr uint16_t proto_dup_node_id_goaway = 6;        // eosio 2.1: support peer node_id based duplicate connection resolution
   constexpr uint16_t proto_leap_initial = 7;              // leap client, needed because none of the 2.1 versions are supported
   constexpr uint16_t proto_block_range = 8;               // include block range in notice_message
#pragma GCC diagnostic pop

   constexpr uint16_t net_version_max = proto_leap_initial;

   /**
    * Index by start_block_num
    */
   struct peer_sync_state {
      explicit peer_sync_state(uint32_t start = 0, uint32_t end = 0, uint32_t last_acted = 0)
         :start_block( start ), end_block( end ), last( last_acted ),
          start_time(time_point::now())
      {}
      uint32_t     start_block;
      uint32_t     end_block;
      uint32_t     last; ///< last sent or received
      time_point   start_time; ///< time request made or received
   };

   // thread safe
   class queued_buffer : boost::noncopyable {
   public:
      void clear_write_queue() {
         fc::lock_guard g( _mtx );
         _write_queue.clear();
         _sync_write_queue.clear();
         _write_queue_size = 0;
      }

      void clear_out_queue() {
         fc::lock_guard g( _mtx );
         while ( !_out_queue.empty() ) {
            _out_queue.pop_front();
         }
      }

      uint32_t write_queue_size() const {
         fc::lock_guard g( _mtx );
         return _write_queue_size;
      }

      bool is_out_queue_empty() const {
         fc::lock_guard g( _mtx );
         return _out_queue.empty();
      }

      bool ready_to_send() const {
         fc::lock_guard g( _mtx );
         // if out_queue is not empty then async_write is in progress
         return ((!_sync_write_queue.empty() || !_write_queue.empty()) && _out_queue.empty());
      }

      // @param callback must not callback into queued_buffer
      bool add_write_queue( const std::shared_ptr<vector<char>>& buff,
                            std::function<void( boost::system::error_code, std::size_t )> callback,
                            bool to_sync_queue ) {
         fc::lock_guard g( _mtx );
         if( to_sync_queue ) {
            _sync_write_queue.push_back( {buff, std::move(callback)} );
         } else {
            _write_queue.push_back( {buff, std::move(callback)} );
         }
         _write_queue_size += buff->size();
         if( _write_queue_size > 2 * def_max_write_queue_size ) {
            return false;
         }
         return true;
      }

      void fill_out_buffer( std::vector<boost::asio::const_buffer>& bufs ) {
         fc::lock_guard g( _mtx );
         if( !_sync_write_queue.empty() ) { // always send msgs from sync_write_queue first
            fill_out_buffer( bufs, _sync_write_queue );
         } else { // postpone real_time write_queue if sync queue is not empty
            fill_out_buffer( bufs, _write_queue );
            EOS_ASSERT( _write_queue_size == 0, plugin_exception, "write queue size expected to be zero" );
         }
      }

      void out_callback( boost::system::error_code ec, std::size_t w ) {
         fc::lock_guard g( _mtx );
         for( auto& m : _out_queue ) {
            m.callback( ec, w );
         }
      }

   private:
      struct queued_write;
      void fill_out_buffer( std::vector<boost::asio::const_buffer>& bufs,
                            deque<queued_write>& w_queue ) REQUIRES(_mtx) {
         while ( !w_queue.empty() ) {
            auto& m = w_queue.front();
            bufs.emplace_back( m.buff->data(), m.buff->size() );
            _write_queue_size -= m.buff->size();
            _out_queue.emplace_back( m );
            w_queue.pop_front();
         }
      }

   private:
      struct queued_write {
         std::shared_ptr<vector<char>> buff;
         std::function<void( boost::system::error_code, std::size_t )> callback;
      };

      alignas(hardware_destructive_interference_size)
      mutable fc::mutex   _mtx;
      uint32_t            _write_queue_size GUARDED_BY(_mtx) {0};
      deque<queued_write> _write_queue      GUARDED_BY(_mtx);
      deque<queued_write> _sync_write_queue GUARDED_BY(_mtx); // sync_write_queue will be sent first
      deque<queued_write> _out_queue        GUARDED_BY(_mtx);

   }; // queued_buffer


   /// monitors the status of blocks as to whether a block is accepted (sync'd) or
   /// rejected. It groups consecutive rejected blocks in a (configurable) time
   /// window (rbw) and maintains a metric of the number of consecutive rejected block
   /// time windows (rbws).
   class block_status_monitor {
   private:
      bool in_accepted_state_ {true};              ///< indicates of accepted(true) or rejected(false) state
      fc::microseconds window_size_{2*1000};       ///< rbw time interval (2ms)
      fc::time_point   window_start_;              ///< The start of the recent rbw (0 implies not started)
      uint32_t         events_{0};                 ///< The number of consecutive rbws
      const uint32_t   max_consecutive_rejected_windows_{13};

   public:
      /// ctor
      ///
      /// @param[in] window_size          The time, in microseconds, of the rejected block window
      /// @param[in] max_rejected_windows The max consecutive number of rejected block windows
      /// @note   Copy ctor is not allowed
      explicit block_status_monitor(fc::microseconds window_size = fc::microseconds(2*1000),
            uint32_t max_rejected_windows = 13) :
         window_size_(window_size) {}
      block_status_monitor( const block_status_monitor& ) = delete;
      block_status_monitor( block_status_monitor&& ) = delete;
      ~block_status_monitor() = default;
      /// reset to initial state
      void reset();
      /// called when a block is accepted (sync_recv_block)
      void accepted() { reset(); }
      /// called when a block is rejected
      void rejected();
      /// returns number of consecutive rbws
      auto events() const { return events_; }
      /// indicates if the max number of consecutive rbws has been reached or exceeded
      bool max_events_violated() const { return events_ >= max_consecutive_rejected_windows_; }
      /// assignment not allowed
      block_status_monitor& operator=( const block_status_monitor& ) = delete;
      block_status_monitor& operator=( block_status_monitor&& ) = delete;
   };

   class connection : public std::enable_shared_from_this<connection> {
   public:
      enum class connection_state { connecting, connected, closing, closed  };

      explicit connection( const string& endpoint );
      explicit connection( tcp::socket&& socket );
      ~connection() = default;

      connection( const connection& ) = delete;
      connection( connection&& ) = delete;
      connection& operator=( const connection& ) = delete;
      connection& operator=( connection&& ) = delete;

      bool start_session();

      bool socket_is_open() const { return socket_open.load(); } // thread safe, atomic
      connection_state state() const { return conn_state.load(); } // thread safe atomic
      void set_state(connection_state s);
      static std::string state_str(connection_state s);
      const string& peer_address() const { return peer_addr; } // thread safe, const

      void set_connection_type( const string& peer_addr );
      bool is_transactions_only_connection()const { return connection_type == transactions_only; } // thread safe, atomic
      bool is_blocks_only_connection()const { return connection_type == blocks_only; }
      bool is_transactions_connection() const { return connection_type != blocks_only; } // thread safe, atomic
      bool is_blocks_connection() const { return connection_type != transactions_only; } // thread safe, atomic
      void set_heartbeat_timeout(std::chrono::milliseconds msec) {
         hb_timeout = msec;
      }

      uint64_t get_peer_ping_time_ns() const { return peer_ping_time_ns; }

   private:
      static const string unknown;

      std::atomic<uint64_t> peer_ping_time_ns = std::numeric_limits<uint64_t>::max();

      std::optional<peer_sync_state> peer_requested;  // this peer is requesting info from us

      alignas(hardware_destructive_interference_size)
      std::atomic<bool> socket_open{false};

      std::atomic<connection_state> conn_state{connection_state::connecting};

      const string            peer_addr;
      enum connection_types : char {
         both,
         transactions_only,
         blocks_only
      };

      std::atomic<connection_types>   connection_type{both};
      std::atomic<uint32_t>           peer_start_block_num{0};
      std::atomic<uint32_t>           peer_head_block_num{0};

   public:
      boost::asio::io_context::strand           strand;
      std::shared_ptr<tcp::socket>              socket; // only accessed through strand after construction

      fc::message_buffer<1024*1024>    pending_message_buffer;
      std::size_t                      outstanding_read_bytes{0}; // accessed only from strand threads

      queued_buffer           buffer_queue;

      fc::sha256              conn_node_id;
      string                  short_conn_node_id;
      string                  log_p2p_address;
      string                  log_remote_endpoint_ip;
      string                  log_remote_endpoint_port;
      string                  local_endpoint_ip;
      string                  local_endpoint_port;
      // kept in sync with last_handshake_recv.last_irreversible_block_num, only accessed from connection strand
      uint32_t                peer_lib_num = 0;

      std::atomic<uint32_t>   sync_ordinal{0};
      // when syncing from a peer, the last block expected of the current range
      uint32_t                sync_last_requested_block{0};

      alignas(hardware_destructive_interference_size)
      std::atomic<uint32_t>   trx_in_progress_size{0};

      fc::time_point          last_dropped_trx_msg_time;
      const uint32_t          connection_id;
      int16_t                 sent_handshake_count = 0;

      alignas(hardware_destructive_interference_size)
      std::atomic<bool>       peer_syncing_from_us{false};

      std::atomic<uint16_t>   protocol_version = 0;
      uint16_t                net_version = net_version_max;
      std::atomic<uint16_t>   consecutive_immediate_connection_close = 0;
      std::atomic<bool>       is_bp_connection = false;
      block_status_monitor    block_status_monitor_;

      alignas(hardware_destructive_interference_size)
      fc::mutex                        response_expected_timer_mtx;
      boost::asio::steady_timer        response_expected_timer GUARDED_BY(response_expected_timer_mtx);

      alignas(hardware_destructive_interference_size)
      std::atomic<go_away_reason>      no_retry{no_reason};

      alignas(hardware_destructive_interference_size)
      mutable fc::mutex                conn_mtx; //< mtx for last_req .. remote_endpoint_ip
      std::optional<request_message>   last_req            GUARDED_BY(conn_mtx);
      handshake_message                last_handshake_recv GUARDED_BY(conn_mtx);
      handshake_message                last_handshake_sent GUARDED_BY(conn_mtx);
      block_id_type                    fork_head           GUARDED_BY(conn_mtx);
      uint32_t                         fork_head_num       GUARDED_BY(conn_mtx) {0};
      fc::time_point                   last_close          GUARDED_BY(conn_mtx);
      string                           remote_endpoint_ip  GUARDED_BY(conn_mtx);

      connection_status get_status()const;

      /** \name Peer Timestamps
       *  Time message handling
       *  @{
       */
      // See NTP protocol. https://datatracker.ietf.org/doc/rfc5905/
      std::chrono::nanoseconds               org{0}; //!< origin timestamp. Time at the client when the request departed for the server.
      // std::chrono::nanoseconds (not used) rec{0}; //!< receive timestamp. Time at the server when the request arrived from the client.
      std::chrono::nanoseconds               xmt{0}; //!< transmit timestamp, Time at the server when the response left for the client.
      // std::chrono::nanoseconds (not used) dst{0}; //!< destination timestamp, Time at the client when the reply arrived from the server.
      /** @} */
      // timestamp for the lastest message
      std::chrono::system_clock::time_point       latest_msg_time{std::chrono::system_clock::time_point::min()};
      std::chrono::milliseconds                   hb_timeout{std::chrono::milliseconds{def_keepalive_interval}};
      std::chrono::system_clock::time_point       latest_blk_time{std::chrono::system_clock::time_point::min()};

      bool connected() const;
      bool closed() const; // socket is not open or is closed or closing, thread safe
      bool current() const;
      bool should_sync_from(uint32_t sync_next_expected_num, uint32_t sync_known_lib_num) const;

      /// @param reconnect true if we should try and reconnect immediately after close
      /// @param shutdown true only if plugin is shutting down
      void close( bool reconnect = true, bool shutdown = false );
   private:
      void _close( bool reconnect, bool shutdown ); // for easy capture

      bool process_next_block_message(uint32_t message_length);
      bool process_next_trx_message(uint32_t message_length);
      void update_endpoints();
   public:

      bool populate_handshake( handshake_message& hello ) const;

      bool resolve_and_connect();
      void connect( const std::shared_ptr<tcp::resolver>& resolver, const tcp::resolver::results_type& endpoints );
      void start_read_message();

      /** \brief Process the next message from the pending message buffer
       *
       * Process the next message from the pending_message_buffer.
       * message_length is the already determined length of the data
       * part of the message that will handle the message.
       * Returns true is successful. Returns false if an error was
       * encountered unpacking or processing the message.
       */
      bool process_next_message(uint32_t message_length);

      void send_handshake();

      /** \name Peer Timestamps
       *  Time message handling
       */
      /**  \brief Check heartbeat time and send Time_message
       */
      void check_heartbeat( std::chrono::system_clock::time_point current_time );
      /**  \brief Populate and queue time_message
       */
      void send_time();
      /** \brief Populate and queue time_message immediately using incoming time_message
       */
      void send_time(const time_message& msg);
      /** \brief Read system time and convert to a 64 bit integer.
       *
       * There are only two calls on this routine in the program.  One
       * when a packet arrives from the network and the other when a
       * packet is placed on the send queue.  Calls the kernel time of
       * day routine and converts to a (at least) 64 bit integer.
       */
      static std::chrono::nanoseconds get_time() {
         return std::chrono::duration_cast<std::chrono::nanoseconds>(std::chrono::system_clock::now().time_since_epoch());
      }
      /** @} */

      void blk_send_branch( const block_id_type& msg_head_id );
      void blk_send_branch( uint32_t msg_head_num, uint32_t lib_num, uint32_t head_num );
      void blk_send(const block_id_type& blkid);
      void stop_send();

      void enqueue( const net_message &msg );
      void enqueue_block( const signed_block_ptr& sb, bool to_sync_queue = false);
      void enqueue_buffer( const std::shared_ptr<std::vector<char>>& send_buffer,
                           go_away_reason close_after_send,
                           bool to_sync_queue = false);
      void cancel_sync(go_away_reason reason);
      void flush_queues();
      bool enqueue_sync_block();
      void request_sync_blocks(uint32_t start, uint32_t end);

      void cancel_wait();
      void sync_wait();
      void fetch_wait();
      void sync_timeout(boost::system::error_code ec);
      void fetch_timeout(boost::system::error_code ec);

      void queue_write(const std::shared_ptr<vector<char>>& buff,
                       std::function<void(boost::system::error_code, std::size_t)> callback,
                       bool to_sync_queue = false);
      void do_queue_write();

      bool is_valid( const handshake_message& msg ) const;

      void handle_message( const handshake_message& msg );
      void handle_message( const chain_size_message& msg );
      void handle_message( const go_away_message& msg );
      /** \name Peer Timestamps
       *  Time message handling
       *  @{
       */
      /** \brief Process time_message
       *
       * Calculate offset, delay and dispersion.  Note carefully the
       * implied processing.  The first-order difference is done
       * directly in 64-bit arithmetic, then the result is converted
       * to floating double.  All further processing is in
       * floating-double arithmetic with rounding done by the hardware.
       * This is necessary in order to avoid overflow and preserve precision.
       */
      void handle_message( const time_message& msg );
      /** @} */
      void handle_message( const notice_message& msg );
      void handle_message( const request_message& msg );
      void handle_message( const sync_request_message& msg );
      void handle_message( const signed_block& msg ) = delete; // signed_block_ptr overload used instead
      void handle_message( const block_id_type& id, signed_block_ptr ptr );
      void handle_message( const packed_transaction& msg ) = delete; // packed_transaction_ptr overload used instead
      void handle_message( packed_transaction_ptr trx );

      // returns calculated number of blocks combined latency
      uint32_t calc_block_latency();

      void process_signed_block( const block_id_type& id, signed_block_ptr block, block_state_ptr bsp );

      fc::variant_object get_logger_variant() const {
         fc::mutable_variant_object mvo;
         mvo( "_name", log_p2p_address)
            ( "_cid", connection_id )
            ( "_id", conn_node_id )
            ( "_sid", short_conn_node_id )
            ( "_ip", log_remote_endpoint_ip )
            ( "_port", log_remote_endpoint_port )
            ( "_lip", local_endpoint_ip )
            ( "_lport", local_endpoint_port );
         return mvo;
      }

      bool incoming() const { return peer_address().empty(); } // thread safe becuase of peer_address
      bool incoming_and_handshake_received() const {
         if (!incoming()) return false;
         fc::lock_guard g_conn( conn_mtx );
         return !last_handshake_recv.p2p_address.empty();
      }
   }; // class connection

   const string connection::unknown = "<unknown>";

   // called from connection strand
   struct msg_handler : public fc::visitor<void> {
      connection_ptr c;
      explicit msg_handler( connection_ptr conn) : c(std::move(conn)) {}

      template<typename T>
      void operator()( const T& ) const {
         EOS_ASSERT( false, plugin_config_exception, "Not implemented, call handle_message directly instead" );
      }

      void operator()( const handshake_message& msg ) const {
         // continue call to handle_message on connection strand
         peer_dlog( c, "handle handshake_message" );
         c->handle_message( msg );
      }

      void operator()( const chain_size_message& msg ) const {
         // continue call to handle_message on connection strand
         peer_dlog( c, "handle chain_size_message" );
         c->handle_message( msg );
      }

      void operator()( const go_away_message& msg ) const {
         // continue call to handle_message on connection strand
         peer_dlog( c, "handle go_away_message" );
         c->handle_message( msg );
      }

      void operator()( const time_message& msg ) const {
         // continue call to handle_message on connection strand
         peer_dlog( c, "handle time_message" );
         c->handle_message( msg );
      }

      void operator()( const notice_message& msg ) const {
         // continue call to handle_message on connection strand
         peer_dlog( c, "handle notice_message" );
         c->handle_message( msg );
      }

      void operator()( const request_message& msg ) const {
         // continue call to handle_message on connection strand
         peer_dlog( c, "handle request_message" );
         c->handle_message( msg );
      }

      void operator()( const sync_request_message& msg ) const {
         // continue call to handle_message on connection strand
         peer_dlog( c, "handle sync_request_message" );
         c->handle_message( msg );
      }
   };

   

   std::tuple<std::string, std::string, std::string> split_host_port_type(const std::string& peer_add) {
      // host:port:[<trx>|<blk>]
      if (peer_add.empty()) return {};

      string::size_type p = peer_add[0] == '[' ? peer_add.find(']') : 0;
      if (p == string::npos) {
         fc_wlog( logger, "Invalid peer address: ${peer}", ("peer", peer_add) );
         return {};
      }
      string::size_type colon = peer_add.find(':', p);
      string::size_type colon2 = peer_add.find(':', colon + 1);
      string::size_type end = colon2 == string::npos
            ? string::npos : peer_add.find_first_of( " :+=.,<>!$%^&(*)|-#@\t", colon2 + 1 ); // future proof by including most symbols without using regex
      string host = (p > 0) ? peer_add.substr( 1, p-1 ) : peer_add.substr( 0, colon );
      string port = peer_add.substr( colon + 1, colon2 == string::npos ? string::npos : colon2 - (colon + 1));
      string type = colon2 == string::npos ? "" : end == string::npos ?
         peer_add.substr( colon2 + 1 ) : peer_add.substr( colon2 + 1, end - (colon2 + 1) );
      return {std::move(host), std::move(port), std::move(type)};
   }


   template<typename Function>
   void connections_manager::for_each_connection( Function&& f ) const {
      std::shared_lock g( connections_mtx );
      std::for_each(connections.begin(), connections.end(), std::forward<Function>(f));
   }

   template<typename Function>
   void connections_manager::for_each_block_connection( Function&& f ) const {
      std::shared_lock g( connections_mtx );
      for( auto& c : connections ) {
         if (c->is_blocks_connection()) {
            f(c);
         }
      }
   }

   template <typename UnaryPredicate>
   bool connections_manager::any_of_connections(UnaryPredicate&& p) const {
      std::shared_lock g(connections_mtx);
      return std::any_of(connections.cbegin(), connections.cend(), std::forward<UnaryPredicate>(p));
   }

   template <typename UnaryPredicate>
   bool connections_manager::any_of_block_connections(UnaryPredicate&& p) const {
      std::shared_lock g( connections_mtx );
      for( auto& c : connections ) {
         if( c->is_blocks_connection() ) {
            if (p(c))
              return true;
         }
      }
      return false;
   }


   //---------------------------------------------------------------------------

   connection::connection( const string& endpoint )
      : peer_addr( endpoint ),
        strand( my_impl->thread_pool.get_executor() ),
        socket( new tcp::socket( my_impl->thread_pool.get_executor() ) ),
        log_p2p_address( endpoint ),
        connection_id( ++my_impl->current_connection_id ),
        response_expected_timer( my_impl->thread_pool.get_executor() ),
        last_handshake_recv(),
        last_handshake_sent()
   {
      my_impl->mark_bp_connection(this);
      fc_ilog( logger, "created connection ${c} to ${n}", ("c", connection_id)("n", endpoint) );
   }

   connection::connection(tcp::socket&& s)
      : peer_addr(),
        strand( my_impl->thread_pool.get_executor() ),
        socket( new tcp::socket( std::move(s) ) ),
        connection_id( ++my_impl->current_connection_id ),
        response_expected_timer( my_impl->thread_pool.get_executor() ),
        last_handshake_recv(),
        last_handshake_sent()
   {
      fc_dlog( logger, "new connection object created" );
   }

   // called from connection strand
   void connection::update_endpoints() {
      boost::system::error_code ec;
      boost::system::error_code ec2;
      auto rep = socket->remote_endpoint(ec);
      auto lep = socket->local_endpoint(ec2);
      log_remote_endpoint_ip = ec ? unknown : rep.address().to_string();
      log_remote_endpoint_port = ec ? unknown : std::to_string(rep.port());
      local_endpoint_ip = ec2 ? unknown : lep.address().to_string();
      local_endpoint_port = ec2 ? unknown : std::to_string(lep.port());
      fc::lock_guard g_conn( conn_mtx );
      remote_endpoint_ip = log_remote_endpoint_ip;
   }

   // called from connection strand
   void connection::set_connection_type( const std::string& peer_add ) {      
      auto [host, port, type] = split_host_port_type(peer_add);
      if( type.empty() ) {
         fc_dlog( logger, "Setting connection ${c} type for: ${peer} to both transactions and blocks", ("c", connection_id)("peer", peer_add) );
         connection_type = both;
      } else if( type == "trx" ) {
         fc_dlog( logger, "Setting connection ${c} type for: ${peer} to transactions only", ("c", connection_id)("peer", peer_add) );
         connection_type = transactions_only;
      } else if( type == "blk" ) {
         fc_dlog( logger, "Setting connection ${c} type for: ${peer} to blocks only", ("c", connection_id)("peer", peer_add) );
         connection_type = blocks_only;
      } else {
         fc_wlog( logger, "Unknown connection ${c} type: ${t}, for ${peer}", ("c", connection_id)("t", type)("peer", peer_add) );
      }
   }

   std::string connection::state_str(connection_state s) {
      switch (s) {
      case connection_state::connecting:
         return "connecting";
      case connection_state::connected:
         return "connected";
      case connection_state::closing:
         return "closing";
      case connection_state::closed:
         return "closed";
      }
      return "unknown";
   }

   void connection::set_state(connection_state s) {
      auto curr = state();
      if (curr == s)
         return;
      if (s == connection_state::connected && curr != connection_state::connecting)
         return;
      fc_dlog(logger, "old connection ${id} state ${os} becoming ${ns}", ("id", connection_id)("os", state_str(curr))("ns", state_str(s)));

      conn_state = s;
   }

   connection_status connection::get_status()const {
      connection_status stat;
      stat.peer = peer_addr;
      stat.connecting = state() == connection_state::connecting;
      stat.syncing = peer_syncing_from_us;
      stat.is_bp_peer = is_bp_connection;
      fc::lock_guard g( conn_mtx );
      stat.last_handshake = last_handshake_recv;
      return stat;
   }

   // called from connection stand
   bool connection::start_session() {
      verify_strand_in_this_thread( strand, __func__, __LINE__ );

      update_endpoints();
      boost::asio::ip::tcp::no_delay nodelay( true );
      boost::system::error_code ec;
      socket->set_option( nodelay, ec );
      if( ec ) {
         peer_elog( this, "connection failed (set_option): ${e1}", ( "e1", ec.message() ) );
         close();
         return false;
      } else {
         peer_dlog( this, "connected" );
         socket_open = true;
         start_read_message();
         return true;
      }
   }

   // thread safe, all atomics
   bool connection::connected() const {
      return socket_is_open() && state() == connection_state::connected;
   }

   bool connection::closed() const {
      return !socket_is_open()
             || state() == connection_state::closing
             || state() == connection_state::closed;
   }

   // thread safe, all atomics
   bool connection::current() const {
      return (connected() && !peer_syncing_from_us);
   }

   // thread safe
   bool connection::should_sync_from(uint32_t sync_next_expected_num, uint32_t sync_known_lib_num) const {
      fc_dlog(logger, "id: ${id} blocks conn: ${t} current: ${c} socket_open: ${so} syncing from us: ${s} state: ${con} peer_start_block: ${sb} peer_head: ${h} ping: ${p}us no_retry: ${g}",
              ("id", connection_id)("t", is_blocks_connection())
              ("c", current())("so", socket_is_open())("s", peer_syncing_from_us.load())("con", state_str(state()))
              ("sb", peer_start_block_num.load())("h", peer_head_block_num.load())("p", get_peer_ping_time_ns()/1000)("g", reason_str(no_retry)));
      if (is_blocks_connection() && current()) {
         if (no_retry == go_away_reason::no_reason) {
            if (peer_start_block_num <= sync_next_expected_num) { // has blocks we want
               if (peer_head_block_num >= sync_known_lib_num) { // is in sync
                  return true;
               }
            }
         }
      }
      return false;
   }

   void connection::flush_queues() {
      buffer_queue.clear_write_queue();
   }

   void connection::close( bool reconnect, bool shutdown ) {
      set_state(connection_state::closing);
      strand.post( [self = shared_from_this(), reconnect, shutdown]() {
         self->_close( reconnect, shutdown );
      });
   }

   // called from connection strand
   void connection::_close( bool reconnect, bool shutdown ) {
      socket_open = false;
      boost::system::error_code ec;
      if( socket->is_open() ) {
         socket->shutdown( tcp::socket::shutdown_both, ec );
         socket->close( ec );
      }
      socket.reset( new tcp::socket( my_impl->thread_pool.get_executor() ) );
      flush_queues();
      peer_syncing_from_us = false;
      block_status_monitor_.reset();
      ++consecutive_immediate_connection_close;
      bool has_last_req = false;
      {
         fc::lock_guard g_conn( conn_mtx );
         has_last_req = last_req.has_value();
         last_handshake_recv = handshake_message();
         last_handshake_sent = handshake_message();
         last_close = fc::time_point::now();
         conn_node_id = fc::sha256();
      }
      if( has_last_req && !shutdown ) {
         my_impl->dispatcher->retry_fetch( shared_from_this() );
      }
      peer_lib_num = 0;
      peer_requested.reset();
      sent_handshake_count = 0;
      if( !shutdown) my_impl->sync_master->sync_reset_lib_num( shared_from_this(), true );
      peer_ilog( this, "closing" );
      cancel_wait();
      sync_last_requested_block = 0;
      org = std::chrono::nanoseconds{0};
      latest_msg_time = std::chrono::system_clock::time_point::min();
      latest_blk_time = std::chrono::system_clock::time_point::min();
      set_state(connection_state::closed);

      if( reconnect && !shutdown ) {
         my_impl->connections.start_conn_timer( std::chrono::milliseconds( 100 ), connection_wptr() );
      }
   }

   // called from connection strand
   void connection::blk_send_branch( const block_id_type& msg_head_id ) {
      uint32_t head_num = my_impl->get_chain_head_num();

      peer_dlog(this, "head_num = ${h}",("h",head_num));
      if(head_num == 0) {
         notice_message note;
         note.known_blocks.mode = normal;
         note.known_blocks.pending = 0;
         enqueue(note);
         return;
      }

      if( logger.is_enabled( fc::log_level::debug ) ) {
         fc::unique_lock g_conn( conn_mtx );
         if( last_handshake_recv.generation >= 1 ) {
            peer_dlog( this, "maybe truncating branch at = ${h}:${id}",
                       ("h", block_header::num_from_id(last_handshake_recv.head_id))("id", last_handshake_recv.head_id) );
         }
      }
      const auto lib_num = peer_lib_num;
      if( lib_num == 0 ) return; // if last_irreversible_block_id is null (we have not received handshake or reset)

      auto msg_head_num = block_header::num_from_id(msg_head_id);
      bool on_fork = msg_head_num == 0;
      bool unknown_block = false;
      if( !on_fork ) {
         try {
            const controller& cc = my_impl->chain_plug->chain();
            block_id_type my_id = cc.get_block_id_for_num( msg_head_num ); // thread-safe
            on_fork = my_id != msg_head_id;
         } catch( const unknown_block_exception& ) {
            unknown_block = true;
         } catch( ... ) {
            on_fork = true;
         }
      }
      if( unknown_block ) {
         peer_ilog( this, "Peer asked for unknown block ${mn}, sending: benign_other go away", ("mn", msg_head_num) );
         no_retry = benign_other;
         enqueue( go_away_message( benign_other ) );
      } else {
         if( on_fork ) msg_head_num = 0;
         // if peer on fork, start at their last lib, otherwise we can start at msg_head+1
         blk_send_branch( msg_head_num, lib_num, head_num );
      }
   }

   // called from connection strand
   void connection::blk_send_branch( uint32_t msg_head_num, uint32_t lib_num, uint32_t head_num ) {
      if( !peer_requested ) {
         auto last = msg_head_num != 0 ? msg_head_num : lib_num;
         peer_requested = peer_sync_state( last+1, head_num, last );
      } else {
         auto last = msg_head_num != 0 ? msg_head_num : std::min( peer_requested->last, lib_num );
         uint32_t end   = std::max( peer_requested->end_block, head_num );
         peer_requested = peer_sync_state( last+1, end, last );
      }
      if( peer_requested->start_block <= peer_requested->end_block ) {
         peer_ilog( this, "enqueue ${s} - ${e}", ("s", peer_requested->start_block)("e", peer_requested->end_block) );
         enqueue_sync_block();
      } else {
         peer_ilog( this, "nothing to enqueue" );
         peer_requested.reset();
      }
   }

   // called from connection strand
   void connection::blk_send( const block_id_type& blkid ) {
      try {
         controller& cc = my_impl->chain_plug->chain();
         signed_block_ptr b = cc.fetch_block_by_id( blkid ); // thread-safe
         if( b ) {
            peer_dlog( this, "fetch_block_by_id num ${n}", ("n", b->block_num()) );
            enqueue_block( b );
         } else {
            peer_ilog( this, "fetch block by id returned null, id ${id}", ("id", blkid) );
         }
      } catch( const assert_exception& ex ) {
         peer_elog( this, "caught assert on fetch_block_by_id, ${ex}, id ${id}", ("ex", ex.to_string())("id", blkid) );
      } catch( ... ) {
         peer_elog( this, "caught other exception fetching block id ${id}", ("id", blkid) );
      }
   }

   void connection::stop_send() {
      peer_syncing_from_us = false;
   }

   void connection::send_handshake() {
      if (closed())
         return;
      strand.post( [c = shared_from_this()]() {
         fc::unique_lock g_conn( c->conn_mtx );
         if( c->populate_handshake( c->last_handshake_sent ) ) {
            static_assert( std::is_same_v<decltype( c->sent_handshake_count ), int16_t>, "INT16_MAX based on int16_t" );
            if( c->sent_handshake_count == INT16_MAX ) c->sent_handshake_count = 1; // do not wrap
            c->last_handshake_sent.generation = ++c->sent_handshake_count;
            auto last_handshake = c->last_handshake_sent;
            g_conn.unlock();
            peer_ilog( c, "Sending handshake generation ${g}, lib ${lib}, head ${head}, id ${id}",
                       ("g", last_handshake.generation)
                       ("lib", last_handshake.last_irreversible_block_num)
                       ("head", last_handshake.head_num)("id", last_handshake.head_id.str().substr(8,16)) );
            c->enqueue( last_handshake );
         }
      });
   }

   // called from connection strand
   void connection::check_heartbeat( std::chrono::system_clock::time_point current_time ) {
      if( latest_msg_time > std::chrono::system_clock::time_point::min() ) {
         if( current_time > latest_msg_time + hb_timeout ) {
            no_retry = benign_other;
            if( !peer_address().empty() ) {
               peer_wlog(this, "heartbeat timed out for peer address");
               close(true);
            } else {
               peer_wlog(this, "heartbeat timed out");
               close(false);
            }
            return;
         }
         if (!my_impl->sync_master->syncing_from_peer()) {
            const std::chrono::milliseconds timeout = std::max(hb_timeout/2, 2*std::chrono::milliseconds(config::block_interval_ms));
            if (current_time > latest_blk_time + timeout) {
               peer_wlog(this, "half heartbeat timed out, sending handshake");
               send_handshake();
               return;
            }
         }

      }

      org = std::chrono::nanoseconds{0};
      send_time();
   }

   // called from connection strand
   void connection::send_time() {
      if (org == std::chrono::nanoseconds{0}) { // do not send if there is already a time loop in progress
         org = get_time();
         // xpkt.org == 0 means we are initiating a ping. Actual origin time is in xpkt.xmt.
         time_message xpkt{
            .org = 0,
            .rec = 0,
            .xmt = org.count(),
            .dst = 0 };
         peer_dlog(this, "send init time_message: ${t}", ("t", xpkt));
         enqueue(xpkt);
      }
   }

   // called from connection strand
   void connection::send_time(const time_message& msg) {
      time_message xpkt{
         .org = msg.xmt,
         .rec = msg.dst,
         .xmt = get_time().count(),
         .dst = 0 };
      peer_dlog( this, "send time_message: ${t}, org: ${o}", ("t", xpkt)("o", org.count()) );
      enqueue(xpkt);
   }

   // called from connection strand
   void connection::queue_write(const std::shared_ptr<vector<char>>& buff,
                                std::function<void(boost::system::error_code, std::size_t)> callback,
                                bool to_sync_queue) {
      if( !buffer_queue.add_write_queue( buff, std::move(callback), to_sync_queue )) {
         peer_wlog( this, "write_queue full ${s} bytes, giving up on connection", ("s", buffer_queue.write_queue_size()) );
         close();
         return;
      }
      do_queue_write();
   }

   // called from connection strand
   void connection::do_queue_write() {
      if( !buffer_queue.ready_to_send() || closed() )
         return;
      connection_ptr c(shared_from_this());

      std::vector<boost::asio::const_buffer> bufs;
      buffer_queue.fill_out_buffer( bufs );

      strand.post( [c{std::move(c)}, bufs{std::move(bufs)}]() {
         boost::asio::async_write( *c->socket, bufs,
            boost::asio::bind_executor( c->strand, [c, socket=c->socket]( boost::system::error_code ec, std::size_t w ) {
            try {
               c->buffer_queue.clear_out_queue();
               // May have closed connection and cleared buffer_queue
               if( !c->socket_is_open() || socket != c->socket ) {
                  peer_ilog( c, "async write socket ${r} before callback", ("r", c->socket_is_open() ? "changed" : "closed") );
                  c->close();
                  return;
               }

               if( ec ) {
                  if( ec.value() != boost::asio::error::eof ) {
                     peer_elog( c, "Error sending to peer: ${i}", ( "i", ec.message() ) );
                  } else {
                     peer_wlog( c, "connection closure detected on write" );
                  }
                  c->close();
                  return;
               }

               c->buffer_queue.out_callback( ec, w );

               c->enqueue_sync_block();
               c->do_queue_write();
            } catch ( const std::bad_alloc& ) {
              throw;
            } catch ( const boost::interprocess::bad_alloc& ) {
              throw;
            } catch( const fc::exception& ex ) {
               peer_elog( c, "fc::exception in do_queue_write: ${s}", ("s", ex.to_string()) );
            } catch( const std::exception& ex ) {
               peer_elog( c, "std::exception in do_queue_write: ${s}", ("s", ex.what()) );
            } catch( ... ) {
               peer_elog( c, "Unknown exception in do_queue_write" );
            }
         }));
      });
   }

   // called from connection strand
   void connection::cancel_sync(go_away_reason reason) {
      peer_dlog( this, "cancel sync reason = ${m}, write queue size ${o} bytes",
                 ("m", reason_str( reason ))("o", buffer_queue.write_queue_size()) );
      cancel_wait();
      sync_last_requested_block = 0;
      flush_queues();
      switch (reason) {
      case validation :
      case fatal_other : {
         no_retry = reason;
         enqueue( go_away_message( reason ));
         break;
      }
      default:
         peer_ilog(this, "sending empty request but not calling sync wait");
         enqueue( ( sync_request_message ) {0,0} );
      }
   }

   // called from connection strand
   bool connection::enqueue_sync_block() {
      if( !peer_requested ) {
         return false;
      } else {
         peer_dlog( this, "enqueue sync block ${num}", ("num", peer_requested->last + 1) );
      }
      uint32_t num = ++peer_requested->last;
      if(num == peer_requested->end_block) {
         peer_requested.reset();
         peer_dlog( this, "completing enqueue_sync_block ${num}", ("num", num) );
      }

      controller& cc = my_impl->chain_plug->chain();
      signed_block_ptr sb;
      try {
         sb = cc.fetch_block_by_number( num ); // thread-safe
      } FC_LOG_AND_DROP();
      if( sb ) {
         enqueue_block( sb, true );
      } else {
         peer_ilog( this, "enqueue sync, unable to fetch block ${num}, sending benign_other go away", ("num", num) );
         peer_requested.reset(); // unable to provide requested blocks
         no_retry = benign_other;
         enqueue( go_away_message( benign_other ) );
      }

      return true;
   }

   //------------------------------------------------------------------------

   using send_buffer_type = std::shared_ptr<std::vector<char>>;

   struct buffer_factory {

      /// caches result for subsequent calls, only provide same net_message instance for each invocation
      const send_buffer_type& get_send_buffer( const net_message& m ) {
         if( !send_buffer ) {
            send_buffer = create_send_buffer( m );
         }
         return send_buffer;
      }

   protected:
      send_buffer_type send_buffer;

   protected:
      static send_buffer_type create_send_buffer( const net_message& m ) {
         const uint32_t payload_size = fc::raw::pack_size( m );

         const char* const header = reinterpret_cast<const char* const>(&payload_size); // avoid variable size encoding of uint32_t
         const size_t buffer_size = message_header_size + payload_size;

         auto send_buffer = std::make_shared<vector<char>>(buffer_size);
         fc::datastream<char*> ds( send_buffer->data(), buffer_size);
         ds.write( header, message_header_size );
         fc::raw::pack( ds, m );

         return send_buffer;
      }

      template< typename T>
      static send_buffer_type create_send_buffer( uint32_t which, const T& v ) {
         // match net_message static_variant pack
         const uint32_t which_size = fc::raw::pack_size( unsigned_int( which ) );
         const uint32_t payload_size = which_size + fc::raw::pack_size( v );

         const char* const header = reinterpret_cast<const char* const>(&payload_size); // avoid variable size encoding of uint32_t
         const size_t buffer_size = message_header_size + payload_size;

         auto send_buffer = std::make_shared<vector<char>>( buffer_size );
         fc::datastream<char*> ds( send_buffer->data(), buffer_size );
         ds.write( header, message_header_size );
         fc::raw::pack( ds, unsigned_int( which ) );
         fc::raw::pack( ds, v );

         return send_buffer;
      }

   };

   struct block_buffer_factory : public buffer_factory {

      /// caches result for subsequent calls, only provide same signed_block_ptr instance for each invocation.
      const send_buffer_type& get_send_buffer( const signed_block_ptr& sb ) {
         if( !send_buffer ) {
            send_buffer = create_send_buffer( sb );
         }
         return send_buffer;
      }

   private:

      static std::shared_ptr<std::vector<char>> create_send_buffer( const signed_block_ptr& sb ) {
         static_assert( signed_block_which == fc::get_index<net_message, signed_block>() );
         // this implementation is to avoid copy of signed_block to net_message
         // matches which of net_message for signed_block
         fc_dlog( logger, "sending block ${bn}", ("bn", sb->block_num()) );
         return buffer_factory::create_send_buffer( signed_block_which, *sb );
      }
   };

   struct trx_buffer_factory : public buffer_factory {

      /// caches result for subsequent calls, only provide same packed_transaction_ptr instance for each invocation.
      const send_buffer_type& get_send_buffer( const packed_transaction_ptr& trx ) {
         if( !send_buffer ) {
            send_buffer = create_send_buffer( trx );
         }
         return send_buffer;
      }

   private:

      static std::shared_ptr<std::vector<char>> create_send_buffer( const packed_transaction_ptr& trx ) {
         static_assert( packed_transaction_which == fc::get_index<net_message, packed_transaction>() );
         // this implementation is to avoid copy of packed_transaction to net_message
         // matches which of net_message for packed_transaction
         return buffer_factory::create_send_buffer( packed_transaction_which, *trx );
      }
   };

   //------------------------------------------------------------------------

   // called from connection strand
   void connection::enqueue( const net_message& m ) {
      verify_strand_in_this_thread( strand, __func__, __LINE__ );
      go_away_reason close_after_send = no_reason;
      if (std::holds_alternative<go_away_message>(m)) {
         close_after_send = std::get<go_away_message>(m).reason;
      }

      buffer_factory buff_factory;
      auto send_buffer = buff_factory.get_send_buffer( m );
      enqueue_buffer( send_buffer, close_after_send );
   }

   // called from connection strand
   void connection::enqueue_block( const signed_block_ptr& b, bool to_sync_queue) {
      peer_dlog( this, "enqueue block ${num}", ("num", b->block_num()) );
      verify_strand_in_this_thread( strand, __func__, __LINE__ );

      block_buffer_factory buff_factory;
      auto sb = buff_factory.get_send_buffer( b );
      latest_blk_time = std::chrono::system_clock::now();
      enqueue_buffer( sb, no_reason, to_sync_queue);
   }

   // called from connection strand
   void connection::enqueue_buffer( const std::shared_ptr<std::vector<char>>& send_buffer,
                                    go_away_reason close_after_send,
                                    bool to_sync_queue)
   {
      connection_ptr self = shared_from_this();
      queue_write(send_buffer,
            [conn{std::move(self)}, close_after_send](boost::system::error_code ec, std::size_t ) {
                        if (ec) return;
                        if (close_after_send != no_reason) {
                           fc_ilog( logger, "sent a go away message: ${r}, closing connection ${cid}",
                                    ("r", reason_str(close_after_send))("cid", conn->connection_id) );
                           conn->close();
                           return;
                        }
                  },
                  to_sync_queue);
   }

   // thread safe
   void connection::cancel_wait() {
      fc::lock_guard g( response_expected_timer_mtx );
      response_expected_timer.cancel();
   }

   // thread safe
   void connection::sync_wait() {
      connection_ptr c(shared_from_this());
      fc::lock_guard g( response_expected_timer_mtx );
      response_expected_timer.expires_from_now( my_impl->resp_expected_period );
      response_expected_timer.async_wait(
            boost::asio::bind_executor( c->strand, [c]( boost::system::error_code ec ) {
               c->sync_timeout( ec );
            } ) );
   }

   // thread safe
   void connection::fetch_wait() {
      connection_ptr c( shared_from_this() );
      fc::lock_guard g( response_expected_timer_mtx );
      response_expected_timer.expires_from_now( my_impl->resp_expected_period );
      response_expected_timer.async_wait(
            boost::asio::bind_executor( c->strand, [c]( boost::system::error_code ec ) {
               c->fetch_timeout(ec);
            } ) );
   }

   // called from connection strand
   void connection::sync_timeout( boost::system::error_code ec ) {
      if( !ec ) {
         my_impl->sync_master->sync_reassign_fetch( shared_from_this(), benign_other );
         close(true);
      } else if( ec != boost::asio::error::operation_aborted ) { // don't log on operation_aborted, called on destroy
         peer_elog( this, "setting timer for sync request got error ${ec}", ("ec", ec.message()) );
      }
   }

   // called from connection strand
   void connection::fetch_timeout( boost::system::error_code ec ) {
      if( !ec ) {
         my_impl->dispatcher->retry_fetch( shared_from_this() );
      } else if( ec != boost::asio::error::operation_aborted ) { // don't log on operation_aborted, called on destroy
         peer_elog( this, "setting timer for fetch request got error ${ec}", ("ec", ec.message() ) );
      }
   }

   // called from connection strand
   void connection::request_sync_blocks(uint32_t start, uint32_t end) {
      sync_last_requested_block = end;
      sync_request_message srm = {start,end};
      enqueue( net_message(srm) );
      sync_wait();
   }

   //-----------------------------------------------------------
   void block_status_monitor::reset() {
      in_accepted_state_ = true;
      events_ = 0;
   }

   void block_status_monitor::rejected() {
      const auto now = fc::time_point::now();

      // in rejected state
      if(!in_accepted_state_) {
         const auto elapsed = now - window_start_;
         if( elapsed < window_size_ ) {
            return;
         }
         ++events_;
         window_start_ = now;
         return;
      }

      // switching to rejected state
      in_accepted_state_ = false;
      window_start_ = now;
      events_ = 0;
   }
   //-----------------------------------------------------------

    sync_manager::sync_manager( uint32_t span, uint32_t sync_peer_limit )
      :sync_known_lib_num( 0 )
      ,sync_last_requested_num( 0 )
      ,sync_next_expected_num( 1 )
      ,sync_source()
      ,sync_req_span( span )
      ,sync_peer_limit( sync_peer_limit )
      ,sync_state(in_sync)
   {
   }

   constexpr auto sync_manager::stage_str(stages s) {
    switch (s) {
    case in_sync : return "in sync";
    case lib_catchup: return "lib catchup";
    case head_catchup : return "head catchup";
    default : return "unkown";
    }
  }

   bool sync_manager::set_state(stages newstate) {
      if( sync_state == newstate ) {
         return false;
      }
      fc_ilog( logger, "old state ${os} becoming ${ns}", ("os", stage_str( sync_state ))( "ns", stage_str( newstate ) ) );
      sync_state = newstate;
      return true;
   }

   // called from c's connection strand
   void sync_manager::sync_reset_lib_num(const connection_ptr& c, bool closing) {
      fc::unique_lock g( sync_mtx );
      if( sync_state == in_sync ) {
         sync_source.reset();
      }
      if( !c ) return;
      if( !closing ) {
         if( c->peer_lib_num > sync_known_lib_num ) {
            sync_known_lib_num = c->peer_lib_num;
         }
      } else {
         // Closing connection, therefore its view of LIB can no longer be considered as we will no longer be connected.
         // Determine current LIB of remaining peers as our sync_known_lib_num.
         uint32_t highest_lib_num = 0;
         my_impl->connections.for_each_block_connection( [&highest_lib_num]( const auto& cc ) {
            fc::lock_guard g_conn( cc->conn_mtx );
            if( cc->current() && cc->last_handshake_recv.last_irreversible_block_num > highest_lib_num ) {
               highest_lib_num = cc->last_handshake_recv.last_irreversible_block_num;
            }
         } );
         sync_known_lib_num = highest_lib_num;

         // if closing the connection we are currently syncing from then request from a diff peer
         if( c == sync_source ) {
            sync_last_requested_num = 0;
            // if starting to sync need to always start from lib as we might be on our own fork
            uint32_t lib_num = my_impl->get_chain_lib_num();
            sync_next_expected_num = std::max( lib_num + 1, sync_next_expected_num );
            request_next_chunk();
         }
      }
   }

   connection_ptr sync_manager::find_next_sync_node() REQUIRES(sync_mtx) {
      fc_dlog(logger, "Number connections ${s}, sync_next_expected_num: ${e}, sync_known_lib_num: ${l}",
              ("s", my_impl->connections.number_connections())("e", sync_next_expected_num)("l", sync_known_lib_num));
      deque<connection_ptr> conns;
      my_impl->connections.for_each_block_connection([sync_next_expected_num = sync_next_expected_num,
                                                      sync_known_lib_num = sync_known_lib_num,
                                                      &conns](const auto& c) {
         if (c->should_sync_from(sync_next_expected_num, sync_known_lib_num)) {
            conns.push_back(c);
         }
      });
      if (conns.size() > sync_peer_limit) {
         std::partial_sort(conns.begin(), conns.begin() + sync_peer_limit, conns.end(), [](const connection_ptr& lhs, const connection_ptr& rhs) {
            return lhs->get_peer_ping_time_ns() < rhs->get_peer_ping_time_ns();
         });
         conns.resize(sync_peer_limit);
      }

      fc_dlog(logger, "Valid sync peers ${s}, sync_ordinal ${so}", ("s", conns.size())("so", sync_ordinal.load()));

      if (conns.empty()) {
         return {};
      }
      if (conns.size() == 1) { // only one available
         ++sync_ordinal;
         conns.front()->sync_ordinal = sync_ordinal.load();
         return conns.front();
      }

      // keep track of which node was synced from last; round-robin among the current (sync_peer_limit) lowest latency peers
      ++sync_ordinal;
      // example: sync_ordinal is 6 after inc above then there may be connections with 3,4,5 (5 being the last synced from)
      // Choose from the lowest sync_ordinal of the sync_peer_limit of lowest latency, note 0 means not synced from yet
      size_t the_one = 0;
      uint32_t lowest_ordinal = std::numeric_limits<uint32_t>::max();
      for (size_t i = 0; i < conns.size() && lowest_ordinal != 0; ++i) {
         uint32_t sync_ord = conns[i]->sync_ordinal;
         fc_dlog(logger, "compare sync ords, conn: ${lcid}, ord: ${l} < ${r}, ping: ${p}us",
                 ("lcid", conns[i]->connection_id)("l", sync_ord)("r", lowest_ordinal)("p", conns[i]->get_peer_ping_time_ns()/1000));
         if (sync_ord < lowest_ordinal) {
            the_one = i;
            lowest_ordinal = sync_ord;
         }
      }
      fc_dlog(logger, "sync from ${c}", ("c", conns[the_one]->connection_id));
      conns[the_one]->sync_ordinal = sync_ordinal.load();
      return conns[the_one];
   }

   // call with g_sync locked, called from conn's connection strand
   void sync_manager::request_next_chunk( const connection_ptr& conn ) REQUIRES(sync_mtx) {
      auto chain_info = my_impl->get_chain_info();

      fc_dlog( logger, "sync_last_requested_num: ${r}, sync_next_expected_num: ${e}, sync_known_lib_num: ${k}, sync_req_span: ${s}, head: ${h}",
               ("r", sync_last_requested_num)("e", sync_next_expected_num)("k", sync_known_lib_num)("s", sync_req_span)("h", chain_info.head_num) );

      if( chain_info.head_num + sync_req_span < sync_last_requested_num && sync_source && sync_source->current() ) {
         fc_dlog( logger, "ignoring request, head is ${h} last req = ${r}, sync_next_expected_num: ${e}, sync_known_lib_num: ${k}, sync_req_span: ${s}, source connection ${c}",
                  ("h", chain_info.head_num)("r", sync_last_requested_num)("e", sync_next_expected_num)
                  ("k", sync_known_lib_num)("s", sync_req_span)("c", sync_source->connection_id) );
         return;
      }

      if (conn) {
         // p2p_high_latency_test.py test depends on this exact log statement.
         peer_ilog(conn, "Catching up with chain, our last req is ${cc}, theirs is ${t}, next expected ${n}, head ${h}",
                   ("cc", sync_last_requested_num)("t", sync_known_lib_num)("n", sync_next_expected_num)("h", chain_info.head_num));
      }

      /* ----------
       * next chunk provider selection criteria
       * a provider is supplied and able to be used, use it.
       * otherwise select the next available from the list, round-robin style.
       */

      connection_ptr new_sync_source = (conn && conn->current()) ? conn :
                                                                 find_next_sync_node();

      // verify there is an available source
      if( !new_sync_source ) {
         fc_elog( logger, "Unable to continue syncing at this time");
         sync_source.reset();
         sync_known_lib_num = chain_info.lib_num;
         sync_last_requested_num = 0;
         set_state( in_sync ); // probably not, but we can't do anything else
         return;
      }

      bool request_sent = false;
      if( sync_last_requested_num != sync_known_lib_num ) {
         uint32_t start = sync_next_expected_num;
         uint32_t end = start + sync_req_span - 1;
         if( end > sync_known_lib_num )
            end = sync_known_lib_num;
         if( end > 0 && end >= start ) {
            sync_last_requested_num = end;
            sync_source = new_sync_source;
            request_sent = true;
            new_sync_source->strand.post( [new_sync_source, start, end, head_num=chain_info.head_num]() {
               peer_ilog( new_sync_source, "requesting range ${s} to ${e}, head ${h}", ("s", start)("e", end)("h", head_num) );
               new_sync_source->request_sync_blocks( start, end );
            } );
         }
      }
      if( !request_sent ) {
         sync_source.reset();
         fc_wlog(logger, "Unable to request range, sending handshakes to everyone");
         send_handshakes();
      }
   }

   // static, thread safe
   void sync_manager::send_handshakes() {
      my_impl->connections.for_each_connection( []( auto& ci ) {
         if( ci->current() ) {
            ci->send_handshake();
         }
      } );
   }

   bool sync_manager::is_sync_required( uint32_t fork_head_block_num ) REQUIRES(sync_mtx) {
      fc_dlog( logger, "last req = ${req}, last recv = ${recv} known = ${known} our head = ${head}",
               ("req", sync_last_requested_num)( "recv", sync_next_expected_num )( "known", sync_known_lib_num )
               ("head", fork_head_block_num ) );

      return( sync_last_requested_num < sync_known_lib_num ||
              sync_next_expected_num < sync_last_requested_num );
   }

   // called from c's connection strand
   void sync_manager::start_sync(const connection_ptr& c, uint32_t target) {
      fc::unique_lock g_sync( sync_mtx );
      if( target > sync_known_lib_num) {
         sync_known_lib_num = target;
      }

      auto chain_info = my_impl->get_chain_info();
      if( !is_sync_required( chain_info.head_num ) || target <= chain_info.lib_num ) {
         peer_dlog( c, "We are already caught up, my irr = ${b}, head = ${h}, target = ${t}",
                  ("b", chain_info.lib_num)( "h", chain_info.head_num )( "t", target ) );
         return;
      }

      if( sync_state == in_sync ) {
         set_state( lib_catchup );
      }
      sync_next_expected_num = std::max( chain_info.lib_num + 1, sync_next_expected_num );

      request_next_chunk( c );
   }

   // called from connection strand
   void sync_manager::sync_reassign_fetch(const connection_ptr& c, go_away_reason reason) {
      fc::unique_lock g( sync_mtx );
      peer_ilog( c, "reassign_fetch, our last req is ${cc}, next expected is ${ne}",
               ("cc", sync_last_requested_num)("ne", sync_next_expected_num) );

      if( c == sync_source ) {
         c->cancel_sync(reason);
         sync_last_requested_num = 0;
         request_next_chunk();
      }
   }

   inline block_id_type make_block_id( uint32_t block_num ) {
      chain::block_id_type block_id;
      block_id._hash[0] = fc::endian_reverse_u32(block_num);
      return block_id;
   }

   // called from c's connection strand
   void sync_manager::recv_handshake( const connection_ptr& c, const handshake_message& msg, uint32_t nblk_combined_latency ) {

      if (!c->is_blocks_connection())
         return;

      auto chain_info = my_impl->get_chain_info();

      sync_reset_lib_num(c, false);

      //--------------------------------
      // sync need checks; (lib == last irreversible block)
      //
      // 0. my head block id == peer head id means we are all caught up block wise
      // 1. my head block num < peer lib - start sync locally
      // 2. my lib > peer head num + nblk_combined_latency - send last_irr_catch_up notice if not the first generation
      //
      // 3  my head block num + nblk_combined_latency < peer head block num - update sync state and send a catchup request
      // 4  my head block num >= peer block num + nblk_combined_latency send a notice catchup if this is not the first generation
      //    4.1 if peer appears to be on a different fork ( our_id_for( msg.head_num ) != msg.head_id )
      //        then request peer's blocks
      //
      //-----------------------------

      if (chain_info.head_id == msg.head_id) {
         peer_ilog( c, "handshake lib ${lib}, head ${head}, head id ${id}.. sync 0, lib ${l}",
                    ("lib", msg.last_irreversible_block_num)("head", msg.head_num)("id", msg.head_id.str().substr(8,16))("l", chain_info.lib_num) );
         c->peer_syncing_from_us = false;
         return;
      }
      if (chain_info.head_num < msg.last_irreversible_block_num) {
         peer_ilog( c, "handshake lib ${lib}, head ${head}, head id ${id}.. sync 1, head ${h}, lib ${l}",
                    ("lib", msg.last_irreversible_block_num)("head", msg.head_num)("id", msg.head_id.str().substr(8,16))
                    ("h", chain_info.head_num)("l", chain_info.lib_num) );
         c->peer_syncing_from_us = false;
         if (c->sent_handshake_count > 0) {
            c->send_handshake();
         }
         return;
      }
      if (chain_info.lib_num > msg.head_num + nblk_combined_latency) {
         peer_ilog( c, "handshake lib ${lib}, head ${head}, head id ${id}.. sync 2, head ${h}, lib ${l}",
                    ("lib", msg.last_irreversible_block_num)("head", msg.head_num)("id", msg.head_id.str().substr(8,16))
                    ("h", chain_info.head_num)("l", chain_info.lib_num) );
         if (msg.generation > 1 || c->protocol_version > proto_base) {
            controller& cc = my_impl->chain_plug->chain();
            notice_message note;
            note.known_trx.pending = chain_info.lib_num;
            note.known_trx.mode = last_irr_catch_up;
            note.known_blocks.mode = last_irr_catch_up;
            note.known_blocks.pending = chain_info.head_num;
            note.known_blocks.ids.push_back(chain_info.head_id);
            if (c->protocol_version >= proto_block_range) {
               // begin, more efficient to encode a block num instead of retrieving actual block id
               note.known_blocks.ids.push_back(make_block_id(cc.earliest_available_block_num()));
            }
            c->enqueue( note );
         }
         c->peer_syncing_from_us = true;
         return;
      }

      if (chain_info.head_num + nblk_combined_latency < msg.head_num ) {
         peer_ilog( c, "handshake lib ${lib}, head ${head}, head id ${id}.. sync 3, head ${h}, lib ${l}",
                    ("lib", msg.last_irreversible_block_num)("head", msg.head_num)("id", msg.head_id.str().substr(8,16))
                    ("h", chain_info.head_num)("l", chain_info.lib_num) );
         c->peer_syncing_from_us = false;
         verify_catchup(c, msg.head_num, msg.head_id);
         return;
      } else if(chain_info.head_num >= msg.head_num + nblk_combined_latency) {
         peer_ilog( c, "handshake lib ${lib}, head ${head}, head id ${id}.. sync 4, head ${h}, lib ${l}",
                    ("lib", msg.last_irreversible_block_num)("head", msg.head_num)("id", msg.head_id.str().substr(8,16))
                    ("h", chain_info.head_num)("l", chain_info.lib_num) );
         if (msg.generation > 1 ||  c->protocol_version > proto_base) {
            controller& cc = my_impl->chain_plug->chain();
            notice_message note;
            note.known_trx.mode = none;
            note.known_blocks.mode = catch_up;
            note.known_blocks.pending = chain_info.head_num;
            note.known_blocks.ids.push_back(chain_info.head_id);
            if (c->protocol_version >= proto_block_range) {
               // begin, more efficient to encode a block num instead of retrieving actual block id
               note.known_blocks.ids.push_back(make_block_id(cc.earliest_available_block_num()));
            }
            c->enqueue( note );
         }
         c->peer_syncing_from_us = false;
         bool on_fork = true;
         try {
            controller& cc = my_impl->chain_plug->chain();
            on_fork = cc.get_block_id_for_num( msg.head_num ) != msg.head_id; // thread-safe
         } catch( ... ) {}
         if( on_fork ) {
            request_message req;
            req.req_blocks.mode = catch_up;
            req.req_trx.mode = none;
            c->enqueue( req );
         }
         return;
      } else {
         peer_dlog( c, "Block discrepancy is within network latency range.");
      }
   }

   // called from c's connection strand
   bool sync_manager::verify_catchup(const connection_ptr& c, uint32_t num, const block_id_type& id) {
      request_message req;
      req.req_blocks.mode = catch_up;
      auto is_fork_head_greater = [num, &id, &req]( const auto& cc ) {
         fc::lock_guard g_conn( cc->conn_mtx );
         if( cc->fork_head_num > num || cc->fork_head == id ) {
            req.req_blocks.mode = none;
            return true;
         }
         return false;
      };
      if (my_impl->connections.any_of_block_connections(is_fork_head_greater)) {
         req.req_blocks.mode = none;
      }
      if( req.req_blocks.mode == catch_up ) {
         {
            fc::lock_guard g( sync_mtx );
            peer_ilog( c, "catch_up while in ${s}, fork head num = ${fhn} "
                          "target LIB = ${lib} next_expected = ${ne}, id ${id}...",
                     ("s", stage_str( sync_state ))("fhn", num)("lib", sync_known_lib_num)
                     ("ne", sync_next_expected_num)("id", id.str().substr( 8, 16 )) );
         }
         auto chain_info = my_impl->get_chain_info();
         if( sync_state == lib_catchup || num < chain_info.lib_num )
            return false;
         set_state( head_catchup );
         {
            fc::lock_guard g_conn( c->conn_mtx );
            c->fork_head = id;
            c->fork_head_num = num;
         }

         req.req_blocks.ids.emplace_back( chain_info.head_id );
      } else {
         peer_ilog( c, "none notice while in ${s}, fork head num = ${fhn}, id ${id}...",
                  ("s", stage_str( sync_state ))("fhn", num)("id", id.str().substr(8,16)) );
         fc::lock_guard g_conn( c->conn_mtx );
         c->fork_head = block_id_type();
         c->fork_head_num = 0;
      }
      req.req_trx.mode = none;
      c->enqueue( req );
      return true;
   }

   // called from c's connection strand
   void sync_manager::sync_recv_notice( const connection_ptr& c, const notice_message& msg) {
      peer_dlog( c, "sync_manager got ${m} block notice", ("m", modes_str( msg.known_blocks.mode )) );
      EOS_ASSERT( msg.known_blocks.mode == catch_up || msg.known_blocks.mode == last_irr_catch_up, plugin_exception,
                  "sync_recv_notice only called on catch_up" );
      if (msg.known_blocks.mode == catch_up) {
         if (msg.known_blocks.ids.empty()) {
            peer_elog( c, "got a catch up with ids size = 0" );
         } else {
            const block_id_type& id = msg.known_blocks.ids.back();
            peer_ilog( c, "notice_message, pending ${p}, blk_num ${n}, id ${id}...",
                     ("p", msg.known_blocks.pending)("n", block_header::num_from_id(id))("id",id.str().substr(8,16)) );
            if( !my_impl->dispatcher->have_block( id ) ) {
               verify_catchup( c, msg.known_blocks.pending, id );
            } else {
               // we already have the block, so update peer with our view of the world
               peer_dlog(c, "Already have block, sending handshake");
               c->send_handshake();
            }
         }
      } else if (msg.known_blocks.mode == last_irr_catch_up) {
         {
            c->peer_lib_num = msg.known_trx.pending;
            fc::lock_guard g_conn( c->conn_mtx );
            c->last_handshake_recv.last_irreversible_block_num = msg.known_trx.pending;
         }
         sync_reset_lib_num(c, false);
         start_sync(c, msg.known_trx.pending);
      }
   }

   // called from connection strand
   void sync_manager::rejected_block( const connection_ptr& c, uint32_t blk_num ) {
      c->block_status_monitor_.rejected();
      fc::unique_lock g( sync_mtx );
      sync_last_requested_num = 0;
      if (blk_num < sync_next_expected_num) {
         sync_next_expected_num = my_impl->get_chain_lib_num();
      }
      if( c->block_status_monitor_.max_events_violated()) {
         peer_wlog( c, "block ${bn} not accepted, closing connection", ("bn", blk_num) );
         sync_source.reset();
         g.unlock();
         c->close();
      } else {
         g.unlock();
         peer_dlog(c, "rejected block ${bn}, sending handshake", ("bn", blk_num));
         c->send_handshake();
      }
   }

   // called from c's connection strand
   void sync_manager::sync_recv_block(const connection_ptr& c, const block_id_type& blk_id, uint32_t blk_num, bool blk_applied) {
      peer_dlog( c, "${d} block ${bn}", ("d", blk_applied ? "applied" : "got")("bn", blk_num) );
      if( app().is_quiting() ) {
         c->close( false, true );
         return;
      }
      c->latest_blk_time = std::chrono::system_clock::now();
      c->block_status_monitor_.accepted();
      stages state = sync_state;
      peer_dlog( c, "state ${s}", ("s", stage_str( state )) );
      if( state == head_catchup ) {
         fc::unique_lock g_sync( sync_mtx );
         peer_dlog( c, "sync_manager in head_catchup state" );
         sync_source.reset();
         g_sync.unlock();

         block_id_type null_id;
         bool set_state_to_head_catchup = false;
         my_impl->connections.for_each_block_connection( [&null_id, blk_num, &blk_id, &c, &set_state_to_head_catchup]( const auto& cp ) {
            fc::unique_lock g_cp_conn( cp->conn_mtx );
            uint32_t fork_head_num = cp->fork_head_num;
            block_id_type fork_head_id = cp->fork_head;
            g_cp_conn.unlock();
            if( fork_head_id == null_id ) {
               // continue
            } else if( fork_head_num < blk_num || fork_head_id == blk_id ) {
               fc::lock_guard g_conn( c->conn_mtx );
               c->fork_head = null_id;
               c->fork_head_num = 0;
            } else {
               set_state_to_head_catchup = true;
            }
         } );

         if( set_state_to_head_catchup ) {
            if( set_state( head_catchup ) ) {
               peer_dlog( c, "Switching to head_catchup, sending handshakes" );
               send_handshakes();
            }
         } else {
            set_state( in_sync );
            peer_dlog( c, "Switching to in_sync, sending handshakes" );
            send_handshakes();
         }
      } else if( state == lib_catchup ) {
         fc::unique_lock g_sync( sync_mtx );
         if( blk_applied && blk_num >= sync_known_lib_num ) {
            peer_dlog( c, "All caught up with last known last irreversible block resending handshake" );
            set_state( in_sync );
            g_sync.unlock();
            send_handshakes();
         } else {
            if (!blk_applied) {
               if (blk_num >= c->sync_last_requested_block) {
                  peer_dlog(c, "calling cancel_wait, block ${b}", ("b", blk_num));
                  c->cancel_wait();
               } else {
                  peer_dlog(c, "calling sync_wait, block ${b}", ("b", blk_num));
                  c->sync_wait();
               }

               sync_next_expected_num = blk_num + 1;
            }

            uint32_t head = my_impl->get_chain_head_num();
            if (head + sync_req_span > sync_last_requested_num) { // don't allow to get too far head (one sync_req_span)
               if (sync_next_expected_num > sync_last_requested_num && sync_last_requested_num < sync_known_lib_num) {
                  fc_dlog(logger, "Requesting range ahead, head: ${h} blk_num: ${bn} sync_next_expected_num ${nen} sync_last_requested_num: ${lrn}",
                          ("h", head)("bn", blk_num)("nen", sync_next_expected_num)("lrn", sync_last_requested_num));
                  request_next_chunk();
               }
            }

         }
      }
   }

   //------------------------------------------------------------------------
   // thread safe

   bool dispatch_manager::add_peer_block( const block_id_type& blkid, uint32_t connection_id) {
      uint32_t block_num = block_header::num_from_id(blkid);
      fc::lock_guard g( blk_state_mtx );
      auto bptr = blk_state.get<by_connection_id>().find( std::make_tuple(block_num, std::ref(blkid), connection_id) );
      bool added = (bptr == blk_state.end());
      if( added ) {
         blk_state.insert( {blkid, connection_id} );
      }
      return added;
   }

   bool dispatch_manager::peer_has_block( const block_id_type& blkid, uint32_t connection_id ) const {
      uint32_t block_num = block_header::num_from_id(blkid);
      fc::lock_guard g(blk_state_mtx);
      const auto blk_itr = blk_state.get<by_connection_id>().find( std::make_tuple(block_num, std::ref(blkid), connection_id) );
      return blk_itr != blk_state.end();
   }

   bool dispatch_manager::have_block( const block_id_type& blkid ) const {
      uint32_t block_num = block_header::num_from_id(blkid);
      fc::lock_guard g(blk_state_mtx);
      const auto& index = blk_state.get<by_connection_id>();
      auto blk_itr = index.find( std::make_tuple(block_num, std::ref(blkid)) );
      return blk_itr != index.end();
   }

   void dispatch_manager::rm_block( const block_id_type& blkid ) {
      uint32_t block_num = block_header::num_from_id(blkid);
      fc_dlog( logger, "rm_block ${n}, id: ${id}", ("n", block_num)("id", blkid));
      fc::lock_guard g(blk_state_mtx);
      auto& index = blk_state.get<by_connection_id>();
      auto p = index.equal_range( std::make_tuple(block_num, std::ref(blkid)) );
      index.erase(p.first, p.second);
   }

   bool dispatch_manager::add_peer_txn( const transaction_id_type& id, const time_point_sec& trx_expires,
                                        uint32_t connection_id, const time_point_sec& now ) {
      fc::lock_guard g( local_txns_mtx );
      auto tptr = local_txns.get<by_id>().find( std::make_tuple( std::ref( id ), connection_id ) );
      bool added = (tptr == local_txns.end());
      if( added ) {
         // expire at either transaction expiration or configured max expire time whichever is less
         time_point_sec expires{now.to_time_point() + my_impl->p2p_dedup_cache_expire_time_us};
         expires = std::min( trx_expires, expires );
         local_txns.insert( node_transaction_state{
            .id = id,
            .expires = expires,
            .connection_id = connection_id} );
      }
      return added;
   }

   bool dispatch_manager::have_txn( const transaction_id_type& tid ) const {
      fc::lock_guard g( local_txns_mtx );
      const auto tptr = local_txns.get<by_id>().find( tid );
      return tptr != local_txns.end();
   }

   void dispatch_manager::expire_txns() {
      size_t start_size = 0, end_size = 0;
      fc::time_point_sec now{time_point::now()};

      fc::unique_lock g( local_txns_mtx );
      start_size = local_txns.size();
      auto& old = local_txns.get<by_expiry>();
      auto ex_lo = old.lower_bound( fc::time_point_sec( 0 ) );
      auto ex_up = old.upper_bound( now );
      old.erase( ex_lo, ex_up );
      g.unlock();

      fc_dlog( logger, "expire_local_txns size ${s} removed ${r}", ("s", start_size)( "r", start_size - end_size ) );
   }

   void dispatch_manager::expire_blocks( uint32_t lib_num ) {
      unlinkable_block_cache.expire_blocks( lib_num );

      fc::lock_guard g( blk_state_mtx );
      auto& stale_blk = blk_state.get<by_connection_id>();
      stale_blk.erase( stale_blk.lower_bound( 1 ), stale_blk.upper_bound( lib_num ) );
   }

   // thread safe
   void dispatch_manager::bcast_block(const signed_block_ptr& b, const block_id_type& id) {
      fc_dlog( logger, "bcast block ${b}", ("b", b->block_num()) );

      if(my_impl->sync_master->syncing_from_peer() ) return;

      block_buffer_factory buff_factory;
      const auto bnum = b->block_num();
      my_impl->connections.for_each_block_connection( [this, &id, &bnum, &b, &buff_factory]( auto& cp ) {
         fc_dlog( logger, "socket_is_open ${s}, state ${c}, syncing ${ss}, connection ${cid}",
                  ("s", cp->socket_is_open())("c", connection::state_str(cp->state()))("ss", cp->peer_syncing_from_us.load())("cid", cp->connection_id) );
         if( !cp->current() ) return;

         if( !add_peer_block( id, cp->connection_id ) ) {
            fc_dlog( logger, "not bcast block ${b} to connection ${cid}", ("b", bnum)("cid", cp->connection_id) );
            return;
         }

         send_buffer_type sb = buff_factory.get_send_buffer( b );

         cp->strand.post( [cp, bnum, sb{std::move(sb)}]() {
            cp->latest_blk_time = std::chrono::system_clock::now();
            bool has_block = cp->peer_lib_num >= bnum;
            if( !has_block ) {
               peer_dlog( cp, "bcast block ${b}", ("b", bnum) );
               cp->enqueue_buffer( sb, no_reason );
            }
         });
      } );
   }

   // called from c's connection strand
   void dispatch_manager::recv_block(const connection_ptr& c, const block_id_type& id, uint32_t bnum) {
      fc::unique_lock g( c->conn_mtx );
      if (c &&
          c->last_req &&
          c->last_req->req_blocks.mode != none &&
          !c->last_req->req_blocks.ids.empty() &&
          c->last_req->req_blocks.ids.back() == id) {
         peer_dlog( c, "resetting last_req" );
         c->last_req.reset();
      }
      g.unlock();

      peer_dlog(c, "canceling wait");
      c->cancel_wait();
   }

   void dispatch_manager::rejected_block(const block_id_type& id) {
      fc_dlog( logger, "rejected block ${id}", ("id", id) );
   }

   // called from any thread
   void dispatch_manager::bcast_transaction(const packed_transaction_ptr& trx) {
      trx_buffer_factory buff_factory;
      const fc::time_point_sec now{fc::time_point::now()};
      my_impl->connections.for_each_connection( [this, &trx, &now, &buff_factory]( auto& cp ) {
         if( !cp->is_transactions_connection() || !cp->current() ) {
            return;
         }
         if( !add_peer_txn(trx->id(), trx->expiration(), cp->connection_id, now) ) {
            return;
         }

         send_buffer_type sb = buff_factory.get_send_buffer( trx );
         fc_dlog( logger, "sending trx: ${id}, to connection ${cid}", ("id", trx->id())("cid", cp->connection_id) );
         cp->strand.post( [cp, sb{std::move(sb)}]() {
            cp->enqueue_buffer( sb, no_reason );
         } );
      } );
   }

   // called from any thread
   void dispatch_manager::rejected_transaction(const packed_transaction_ptr& trx) {
      fc_dlog( logger, "not sending rejected transaction ${tid}", ("tid", trx->id()) );
      // keep rejected transaction around for awhile so we don't broadcast it, don't remove from local_txns
   }

   // called from c's connection strand
   void dispatch_manager::recv_notice(const connection_ptr& c, const notice_message& msg, bool generated) {
      if (msg.known_trx.mode == normal) {
      } else if (msg.known_trx.mode != none) {
         peer_elog( c, "passed a notice_message with something other than a normal on none known_trx" );
         return;
      }
      if (msg.known_blocks.mode == normal) {
         // known_blocks.ids is never > 1
         if( !msg.known_blocks.ids.empty() ) {
            if( msg.known_blocks.pending == 1 ) { // block id notify of 2.0.0, ignore
               return;
            }
         }
      } else if (msg.known_blocks.mode != none) {
         peer_elog( c, "passed a notice_message with something other than a normal on none known_blocks" );
         return;
      }
   }

   // called from c's connection strand
   void dispatch_manager::retry_fetch(const connection_ptr& c) {
      peer_dlog( c, "retry fetch" );
      request_message last_req;
      block_id_type bid;
      {
         fc::lock_guard g_c_conn( c->conn_mtx );
         if( !c->last_req ) {
            return;
         }
         peer_wlog( c, "failed to fetch from peer" );
         if( c->last_req->req_blocks.mode == normal && !c->last_req->req_blocks.ids.empty() ) {
            bid = c->last_req->req_blocks.ids.back();
         } else {
            peer_wlog( c, "no retry, block mpde = ${b} trx mode = ${t}",
                       ("b", modes_str( c->last_req->req_blocks.mode ))( "t", modes_str( c->last_req->req_trx.mode ) ) );
            return;
         }
         last_req = *c->last_req;
      }
      auto request_from_peer = [this, &c, &last_req, &bid]( auto& conn ) {
         if( conn == c )
            return false;

         {
            fc::lock_guard guard( conn->conn_mtx );
            if( conn->last_req ) {
               return false;
            }
         }

         bool sendit = peer_has_block( bid, conn->connection_id );
         if( sendit ) {
            conn->strand.post( [conn, last_req{std::move(last_req)}]() {
               conn->enqueue( last_req );
               conn->fetch_wait();
               fc::lock_guard g_conn_conn( conn->conn_mtx );
               conn->last_req = last_req;
            } );
            return true;
         }
         return false;
      };

      if (!my_impl->connections.any_of_block_connections(request_from_peer)) {
         // at this point no other peer has it, re-request or do nothing?
         peer_wlog(c, "no peer has last_req");
         if (c->connected()) {
            c->enqueue(last_req);
            c->fetch_wait();
         }
      }
   }

   //------------------------------------------------------------------------

   // called from any thread
   bool connection::resolve_and_connect() {
      switch ( no_retry ) {
         case no_reason:
         case wrong_version:
         case benign_other:
         case duplicate: // attempt reconnect in case connection has been dropped, should quickly disconnect if duplicate
            break;
         default:
            fc_dlog( logger, "Skipping connect due to go_away reason ${r}",("r", reason_str( no_retry )));
            return false;
      }

      string::size_type colon = peer_address().find(':');
      if (colon == std::string::npos || colon == 0) {
         fc_elog( logger, "Invalid peer address. must be \"host:port[:<blk>|<trx>]\": ${p}", ("p", peer_address()) );
         return false;
      }

      connection_ptr c = shared_from_this();

      if( consecutive_immediate_connection_close > def_max_consecutive_immediate_connection_close || no_retry == benign_other ) {
         fc::microseconds connector_period = my_impl->connections.get_connector_period();
         fc::lock_guard g( conn_mtx );
         if( last_close == fc::time_point() || last_close > fc::time_point::now() - connector_period ) {
            return true; // true so doesn't remove from valid connections
         }
      }

      strand.post([c]() {
         auto [host, port, type] = split_host_port_type(c->peer_address());
         c->set_connection_type( c->peer_address() );

         auto resolver = std::make_shared<tcp::resolver>( my_impl->thread_pool.get_executor() );
         connection_wptr weak_conn = c;
         // Note: need to add support for IPv6 too
         resolver->async_resolve(host, port, boost::asio::bind_executor( c->strand,
            [resolver, weak_conn, host = host, port = port]( const boost::system::error_code& err, const tcp::resolver::results_type& endpoints ) {
               auto c = weak_conn.lock();
               if( !c ) return;
               if( !err ) {
                  c->connect( resolver, endpoints );
               } else {
                  fc_elog( logger, "Unable to resolve ${host}:${port} ${error}",
                           ("host", host)("port", port)( "error", err.message() ) );
                  c->set_state(connection_state::closed);
                  ++c->consecutive_immediate_connection_close;
               }
         } ) );
      } );
      return true;
   }

   // called from connection strand
   void connection::connect( const std::shared_ptr<tcp::resolver>& resolver, const tcp::resolver::results_type& endpoints ) {
      set_state(connection_state::connecting);
      pending_message_buffer.reset();
      buffer_queue.clear_out_queue();
      boost::asio::async_connect( *socket, endpoints,
         boost::asio::bind_executor( strand,
               [resolver, c = shared_from_this(), socket=socket]( const boost::system::error_code& err, const tcp::endpoint& endpoint ) {
            if( !err && socket->is_open() && socket == c->socket ) {
               if( c->start_session() ) {
                  c->send_handshake();
                  c->send_time();
               }
            } else {
               fc_elog( logger, "connection failed to ${a}, ${error}", ("a", c->peer_address())( "error", err.message()));
               c->close( false );
               if (my_impl->increment_failed_p2p_connections) {
                  my_impl->increment_failed_p2p_connections();
               }
            }
      } ) );
   }

   

      

<<<<<<< HEAD
   void net_plugin_impl::create_session(tcp::socket&& socket) {
      uint32_t                  visitors  = 0;
      uint32_t                  from_addr = 0;
      boost::system::error_code rec;
      const auto&               paddr_add = socket.remote_endpoint(rec).address();
      string                    paddr_str;
      if (rec) {
         fc_elog(logger, "Error getting remote endpoint: ${m}", ("m", rec.message()));
      } else {
         paddr_str        = paddr_add.to_string();
         connections.for_each_connection([&visitors, &from_addr, &paddr_str](auto& conn) {
            if (conn->socket_is_open()) {
               if (conn->peer_address().empty()) {
                  ++visitors;
                  std::lock_guard<std::mutex> g_conn(conn->conn_mtx);
                  if (paddr_str == conn->remote_endpoint_ip) {
                     ++from_addr;
=======
      void create_session(tcp::socket&& socket) {
         uint32_t                  visitors  = 0;
         uint32_t                  from_addr = 0;
         boost::system::error_code rec;
         const auto&               paddr_add = socket.remote_endpoint(rec).address();
         string                    paddr_str;
         if (rec) {
            fc_elog(logger, "Error getting remote endpoint: ${m}", ("m", rec.message()));
         } else {
            paddr_str        = paddr_add.to_string();
            state_->connections.for_each_connection([&visitors, &from_addr, &paddr_str](auto& conn) {
               if (conn->socket_is_open()) {
                  if (conn->peer_address().empty()) {
                     ++visitors;
                     fc::lock_guard g_conn(conn->conn_mtx);
                     if (paddr_str == conn->remote_endpoint_ip) {
                        ++from_addr;
                     }
>>>>>>> d5386423
                  }
               }
            }
         });
         if (from_addr < max_nodes_per_host &&
               (auto_bp_peering_enabled() || connections.get_max_client_count() == 0 ||
               visitors < connections.get_max_client_count())) {
            fc_ilog(logger, "Accepted new connection: " + paddr_str);

            connection_ptr new_connection = std::make_shared<connection>(std::move(socket));
            new_connection->strand.post([new_connection, this]() {
               if (new_connection->start_session()) {
                  connections.add(new_connection);
               }
            });

         } else {
            if (from_addr >= max_nodes_per_host) {
               fc_dlog(logger, "Number of connections (${n}) from ${ra} exceeds limit ${l}",
                        ("n", from_addr + 1)("ra", paddr_str)("l", max_nodes_per_host));
            } else {
               fc_dlog(logger, "max_client_count ${m} exceeded", ("m", connections.get_max_client_count()));
            }
            // new_connection never added to connections and start_session not called, lifetime will end
            boost::system::error_code ec;
            socket.shutdown(tcp::socket::shutdown_both, ec);
            socket.close(ec);
         }
      }
   }

   // only called from strand thread
   void connection::start_read_message() {
      try {
         std::size_t minimum_read = outstanding_read_bytes != 0 ? outstanding_read_bytes : message_header_size;
         outstanding_read_bytes = 0;

         if (my_impl->use_socket_read_watermark) {
            const size_t max_socket_read_watermark = 4096;
            std::size_t socket_read_watermark = std::min<std::size_t>(minimum_read, max_socket_read_watermark);
            boost::asio::socket_base::receive_low_watermark read_watermark_opt(socket_read_watermark);
            boost::system::error_code ec;
            socket->set_option( read_watermark_opt, ec );
            if( ec ) {
               peer_elog( this, "unable to set read watermark: ${e1}", ("e1", ec.message()) );
            }
         }

         auto completion_handler = [minimum_read](boost::system::error_code ec, std::size_t bytes_transferred) -> std::size_t {
            if (ec || bytes_transferred >= minimum_read ) {
               return 0;
            } else {
               return minimum_read - bytes_transferred;
            }
         };

         uint32_t write_queue_size = buffer_queue.write_queue_size();
         if( write_queue_size > def_max_write_queue_size ) {
            peer_elog( this, "write queue full ${s} bytes, giving up on connection, closing", ("s", write_queue_size) );
            close( false );
            return;
         }

         boost::asio::async_read( *socket,
            pending_message_buffer.get_buffer_sequence_for_boost_async_read(), completion_handler,
            boost::asio::bind_executor( strand,
              [conn = shared_from_this(), socket=socket]( boost::system::error_code ec, std::size_t bytes_transferred ) {
               // may have closed connection and cleared pending_message_buffer
               if( !conn->socket_is_open() || socket != conn->socket ) return;

               bool close_connection = false;
               try {
                  if( !ec ) {
                     if (bytes_transferred > conn->pending_message_buffer.bytes_to_write()) {
                        peer_elog( conn, "async_read_some callback: bytes_transfered = ${bt}, buffer.bytes_to_write = ${btw}",
                                   ("bt",bytes_transferred)("btw",conn->pending_message_buffer.bytes_to_write()) );
                     }
                     EOS_ASSERT(bytes_transferred <= conn->pending_message_buffer.bytes_to_write(), plugin_exception, "");
                     conn->pending_message_buffer.advance_write_ptr(bytes_transferred);
                     while (conn->pending_message_buffer.bytes_to_read() > 0) {
                        uint32_t bytes_in_buffer = conn->pending_message_buffer.bytes_to_read();

                        if (bytes_in_buffer < message_header_size) {
                           conn->outstanding_read_bytes = message_header_size - bytes_in_buffer;
                           break;
                        } else {
                           uint32_t message_length;
                           auto index = conn->pending_message_buffer.read_index();
                           conn->pending_message_buffer.peek(&message_length, sizeof(message_length), index);
                           if(message_length > def_send_buffer_size*2 || message_length == 0) {
                              peer_elog( conn, "incoming message length unexpected (${i})", ("i", message_length) );
                              close_connection = true;
                              break;
                           }

                           auto total_message_bytes = message_length + message_header_size;

                           if (bytes_in_buffer >= total_message_bytes) {
                              conn->pending_message_buffer.advance_read_ptr(message_header_size);
                              conn->consecutive_immediate_connection_close = 0;
                              if (!conn->process_next_message(message_length)) {
                                 return;
                              }
                           } else {
                              auto outstanding_message_bytes = total_message_bytes - bytes_in_buffer;
                              auto available_buffer_bytes = conn->pending_message_buffer.bytes_to_write();
                              if (outstanding_message_bytes > available_buffer_bytes) {
                                 conn->pending_message_buffer.add_space( outstanding_message_bytes - available_buffer_bytes );
                              }

                              conn->outstanding_read_bytes = outstanding_message_bytes;
                              break;
                           }
                        }
                     }
                     if( !close_connection ) conn->start_read_message();
                  } else {
                     if (ec.value() != boost::asio::error::eof) {
                        peer_elog( conn, "Error reading message: ${m}", ( "m", ec.message() ) );
                     } else {
                        peer_ilog( conn, "Peer closed connection" );
                     }
                     close_connection = true;
                  }
               }
               catch ( const std::bad_alloc& )
               {
                 throw;
               }
               catch ( const boost::interprocess::bad_alloc& )
               {
                 throw;
               }
               catch(const fc::exception &ex)
               {
                  peer_elog( conn, "Exception in handling read data ${s}", ("s",ex.to_string()) );
                  close_connection = true;
               }
               catch(const std::exception &ex) {
                  peer_elog( conn, "Exception in handling read data: ${s}", ("s",ex.what()) );
                  close_connection = true;
               }
               catch (...) {
                  peer_elog( conn, "Undefined exception handling read data" );
                  close_connection = true;
               }

               if( close_connection ) {
                  peer_elog( conn, "Closing connection" );
                  conn->close();
               }
         }));
      } catch (...) {
         peer_elog( this, "Undefined exception in start_read_message, closing connection" );
         close();
      }
   }

   // called from connection strand
   bool connection::process_next_message( uint32_t message_length ) {
      try {
         latest_msg_time = std::chrono::system_clock::now();

         // if next message is a block we already have, exit early
         auto peek_ds = pending_message_buffer.create_peek_datastream();
         unsigned_int which{};
         fc::raw::unpack( peek_ds, which );
         if( which == signed_block_which ) {
            latest_blk_time = std::chrono::system_clock::now();
            return process_next_block_message( message_length );

         } else if( which == packed_transaction_which ) {
            return process_next_trx_message( message_length );

         } else {
            auto ds = pending_message_buffer.create_datastream();
            net_message msg;
            fc::raw::unpack( ds, msg );
            msg_handler m( shared_from_this() );
            std::visit( m, msg );
         }

      } catch( const fc::exception& e ) {
         peer_elog( this, "Exception in handling message: ${s}", ("s", e.to_detail_string()) );
         close();
         return false;
      }
      return true;
   }

   // called from connection strand
   bool connection::process_next_block_message(uint32_t message_length) {
      auto peek_ds = pending_message_buffer.create_peek_datastream();
      unsigned_int which{};
      fc::raw::unpack( peek_ds, which ); // throw away
      block_header bh;
      fc::raw::unpack( peek_ds, bh );

      const block_id_type blk_id = bh.calculate_id();
      const uint32_t blk_num = block_header::num_from_id(blk_id);
      // don't add_peer_block because we have not validated this block header yet
      if( my_impl->dispatcher->have_block( blk_id ) ) {
         peer_dlog( this, "canceling wait, already received block ${num}, id ${id}...",
                    ("num", blk_num)("id", blk_id.str().substr(8,16)) );
         my_impl->sync_master->sync_recv_block( shared_from_this(), blk_id, blk_num, false );
         cancel_wait();

         pending_message_buffer.advance_read_ptr( message_length );
         return true;
      }
      peer_dlog( this, "received block ${num}, id ${id}..., latency: ${latency}ms, head ${h}",
                 ("num", bh.block_num())("id", blk_id.str().substr(8,16))
                 ("latency", (fc::time_point::now() - bh.timestamp).count()/1000)
                 ("h", my_impl->get_chain_head_num()));
      if( !my_impl->sync_master->syncing_from_peer() ) { // guard against peer thinking it needs to send us old blocks
         uint32_t lib_num = my_impl->get_chain_lib_num();
         if( blk_num < lib_num ) {
            fc::unique_lock g( conn_mtx );
            const auto last_sent_lib = last_handshake_sent.last_irreversible_block_num;
            g.unlock();
            peer_ilog( this, "received block ${n} less than ${which}lib ${lib}",
                       ("n", blk_num)("which", blk_num < last_sent_lib ? "sent " : "")
                       ("lib", blk_num < last_sent_lib ? last_sent_lib : lib_num) );
            enqueue( (sync_request_message) {0, 0} );
            send_handshake();
            cancel_wait();

            pending_message_buffer.advance_read_ptr( message_length );
            return true;
         }
      } else {
         my_impl->sync_master->sync_recv_block(shared_from_this(), blk_id, blk_num, false);
      }

      auto ds = pending_message_buffer.create_datastream();
      fc::raw::unpack( ds, which );
      shared_ptr<signed_block> ptr = std::make_shared<signed_block>();
      fc::raw::unpack( ds, *ptr );

      auto is_webauthn_sig = []( const fc::crypto::signature& s ) {
         return s.which() == fc::get_index<fc::crypto::signature::storage_type, fc::crypto::webauthn::signature>();
      };
      bool has_webauthn_sig = is_webauthn_sig( ptr->producer_signature );

      constexpr auto additional_sigs_eid = additional_block_signatures_extension::extension_id();
      auto exts = ptr->validate_and_extract_extensions();
      if( exts.count( additional_sigs_eid ) ) {
         const auto &additional_sigs = std::get<additional_block_signatures_extension>(exts.lower_bound( additional_sigs_eid )->second).signatures;
         has_webauthn_sig |= std::any_of( additional_sigs.begin(), additional_sigs.end(), is_webauthn_sig );
      }

      if( has_webauthn_sig ) {
         peer_dlog( this, "WebAuthn signed block received, closing connection" );
         close();
         return false;
      }

      handle_message( blk_id, std::move( ptr ) );
      return true;
   }

   // called from connection strand
   bool connection::process_next_trx_message(uint32_t message_length) {
      if( !my_impl->p2p_accept_transactions ) {
         peer_dlog( this, "p2p-accept-transaction=false - dropping trx" );
         pending_message_buffer.advance_read_ptr( message_length );
         return true;
      }
      if (my_impl->sync_master->syncing_from_peer()) {
         peer_wlog(this, "syncing, dropping trx");
         return true;
      }

      const unsigned long trx_in_progress_sz = this->trx_in_progress_size.load();

      auto ds = pending_message_buffer.create_datastream();
      unsigned_int which{};
      fc::raw::unpack( ds, which );
      shared_ptr<packed_transaction> ptr = std::make_shared<packed_transaction>();
      fc::raw::unpack( ds, *ptr );
      if( trx_in_progress_sz > def_max_trx_in_progress_size) {
         char reason[72];
         snprintf(reason, 72, "Dropping trx, too many trx in progress %lu bytes", trx_in_progress_sz);
         my_impl->producer_plug->log_failed_transaction(ptr->id(), ptr, reason);
         if (fc::time_point::now() - fc::seconds(1) >= last_dropped_trx_msg_time) {
            last_dropped_trx_msg_time = fc::time_point::now();
            if (my_impl->increment_dropped_trxs) {
               my_impl->increment_dropped_trxs();
            }
            peer_wlog(this, reason);
         }
         return true;
      }
      bool have_trx = my_impl->dispatcher->have_txn( ptr->id() );
      my_impl->dispatcher->add_peer_txn( ptr->id(), ptr->expiration(), connection_id );

      if( have_trx ) {
         peer_dlog( this, "got a duplicate transaction - dropping" );
         return true;
      }

      handle_message( std::move( ptr ) );
      return true;
   }

   void net_plugin_impl::plugin_shutdown() {
         in_shutdown = true;

         connections.stop_conn_timer();
         {
            fc::lock_guard g( expire_timer_mtx );
            if( expire_timer )
               expire_timer->cancel();
         }
         {
            fc::lock_guard g( keepalive_timer_mtx );
            if( keepalive_timer )
               keepalive_timer->cancel();
         }

         connections.close_all();
         thread_pool.stop();
   }

   // call only from main application thread
   void net_plugin_impl::update_chain_info() {
      controller& cc = chain_plug->chain();
      uint32_t lib_num = 0, head_num = 0;
      {
         fc::lock_guard g( chain_info_mtx );
         chain_info.lib_num = lib_num = cc.last_irreversible_block_num();
         chain_info.lib_id = cc.last_irreversible_block_id();
         chain_info.head_num = head_num = cc.fork_db_head_block_num();
         chain_info.head_id = cc.fork_db_head_block_id();
      }
      fc_dlog( logger, "updating chain info lib ${lib}, fork ${fork}", ("lib", lib_num)("fork", head_num) );
   }

   net_plugin_impl::chain_info_t net_plugin_impl::get_chain_info() const {
      fc::lock_guard g( chain_info_mtx );
      return chain_info;
   }

   uint32_t net_plugin_impl::get_chain_lib_num() const {
      fc::lock_guard g( chain_info_mtx );
      return chain_info.lib_num;
   }

   uint32_t net_plugin_impl::get_chain_head_num() const {
      fc::lock_guard g( chain_info_mtx );
      return chain_info.head_num;
   }

   bool connection::is_valid( const handshake_message& msg ) const {
      // Do some basic validation of an incoming handshake_message, so things
      // that really aren't handshake messages can be quickly discarded without
      // affecting state.
      bool valid = true;
      if (msg.last_irreversible_block_num > msg.head_num) {
         peer_wlog( this, "Handshake message validation: last irreversible block (${i}) is greater than head block (${h})",
                  ("i", msg.last_irreversible_block_num)("h", msg.head_num) );
         valid = false;
      }
      if (msg.p2p_address.empty()) {
         peer_wlog( this, "Handshake message validation: p2p_address is null string" );
         valid = false;
      } else if( msg.p2p_address.length() > max_handshake_str_length ) {
         // see max_handshake_str_length comment in protocol.hpp
         peer_wlog( this, "Handshake message validation: p2p_address too large: ${p}",
                    ("p", msg.p2p_address.substr(0, max_handshake_str_length) + "...") );
         valid = false;
      }
      if (msg.os.empty()) {
         peer_wlog( this, "Handshake message validation: os field is null string" );
         valid = false;
      } else if( msg.os.length() > max_handshake_str_length ) {
         peer_wlog( this, "Handshake message validation: os field too large: ${p}",
                    ("p", msg.os.substr(0, max_handshake_str_length) + "...") );
         valid = false;
      }
      if( msg.agent.length() > max_handshake_str_length ) {
         peer_wlog( this, "Handshake message validation: agent field too large: ${p}",
                  ("p", msg.agent.substr(0, max_handshake_str_length) + "...") );
         valid = false;
      }
      if ((msg.sig != chain::signature_type() || msg.token != sha256()) && (msg.token != fc::sha256::hash(msg.time))) {
         peer_wlog( this, "Handshake message validation: token field invalid" );
         valid = false;
      }
      return valid;
   }

   void connection::handle_message( const chain_size_message& msg ) {
      peer_dlog(this, "received chain_size_message");
   }

   // called from connection strand
   void connection::handle_message( const handshake_message& msg ) {
      if( !is_valid( msg ) ) {
         peer_elog( this, "bad handshake message");
         no_retry = go_away_reason::fatal_other;
         enqueue( go_away_message( fatal_other ) );
         return;
      }
      peer_dlog( this, "received handshake gen ${g}, lib ${lib}, head ${head}",
                 ("g", msg.generation)("lib", msg.last_irreversible_block_num)("head", msg.head_num) );

      peer_lib_num = msg.last_irreversible_block_num;
      peer_head_block_num = msg.head_num;
      fc::unique_lock g_conn( conn_mtx );
      last_handshake_recv = msg;
      g_conn.unlock();

      set_state(connection_state::connected);
      if (msg.generation == 1) {
         if( msg.node_id == my_impl->node_id) {
            peer_elog( this, "Self connection detected node_id ${id}. Closing connection", ("id", msg.node_id) );
            no_retry = go_away_reason::self;
            enqueue( go_away_message( go_away_reason::self ) );
            return;
         }

         log_p2p_address = msg.p2p_address;

         my_impl->mark_bp_connection(this);
         if (my_impl->exceeding_connection_limit(this)) {
            // When auto bp peering is enabled, create_session() check doesn't have enough information to determine
            // if a client is a BP peer. In create_session(), it only has the peer address which a node is connecting
            // from, but it would be different from the address it is listening. The only way to make sure is when the
            // first handshake message is received with the p2p_address information in the message. Thus the connection
            // limit checking has to be here when auto bp peering is enabled.
            fc_dlog(logger, "max_client_count ${m} exceeded", ("m", my_impl->connections.get_max_client_count()));
            my_impl->connections.disconnect(peer_address());
            return;
         }

         if( peer_address().empty() ) {
            auto [host, port, type] = split_host_port_type(msg.p2p_address);
            if (host.size())
               set_connection_type( msg.p2p_address );
         }

         g_conn.lock();
         if( peer_address().empty() || last_handshake_recv.node_id == fc::sha256()) {
            auto c_time = last_handshake_sent.time;
            g_conn.unlock();
            peer_dlog( this, "checking for duplicate" );
            auto is_duplicate = [&](const auto& check) {
               if(check.get() == this)
                  return false;
               fc::unique_lock g_check_conn( check->conn_mtx );
               fc_dlog( logger, "dup check: connected ${c}, ${l} =? ${r}",
                        ("c", check->connected())("l", check->last_handshake_recv.node_id)("r", msg.node_id) );
               if(check->connected() && check->last_handshake_recv.node_id == msg.node_id) {
                  if (net_version < proto_dup_goaway_resolution || msg.network_version < proto_dup_goaway_resolution) {
                     // It's possible that both peers could arrive here at relatively the same time, so
                     // we need to avoid the case where they would both tell a different connection to go away.
                     // Using the sum of the initial handshake times of the two connections, we will
                     // arbitrarily (but consistently between the two peers) keep one of them.

                     auto check_time = check->last_handshake_sent.time + check->last_handshake_recv.time;
                     g_check_conn.unlock();
                     if (msg.time + c_time <= check_time)
                        return false;
                  } else if (net_version < proto_dup_node_id_goaway || msg.network_version < proto_dup_node_id_goaway) {
                     if (my_impl->p2p_address < msg.p2p_address) {
                        fc_dlog( logger, "my_impl->p2p_address '${lhs}' < msg.p2p_address '${rhs}'",
                                 ("lhs", my_impl->p2p_address)( "rhs", msg.p2p_address ) );
                        // only the connection from lower p2p_address to higher p2p_address will be considered as a duplicate,
                        // so there is no chance for both connections to be closed
                        return false;
                     }
                  } else if (my_impl->node_id < msg.node_id) {
                     fc_dlog( logger, "not duplicate, my_impl->node_id '${lhs}' < msg.node_id '${rhs}'",
                              ("lhs", my_impl->node_id)("rhs", msg.node_id) );
                     // only the connection from lower node_id to higher node_id will be considered as a duplicate,
                     // so there is no chance for both connections to be closed
                     return false;
                  }
                  return true;
               }
               return false;
            };
            if (my_impl->connections.any_of_connections(std::move(is_duplicate))) {
               peer_dlog( this, "sending go_away duplicate, msg.p2p_address: ${add}", ("add", msg.p2p_address) );
               go_away_message gam(duplicate);
               gam.node_id = conn_node_id;
               enqueue(gam);
               no_retry = duplicate;
               return;
            }
         } else {
            peer_dlog( this, "skipping duplicate check, addr == ${pa}, id = ${ni}",
                       ("pa", peer_address())( "ni", last_handshake_recv.node_id ) );
            g_conn.unlock();
         }

         if( msg.chain_id != my_impl->chain_id ) {
            peer_elog( this, "Peer on a different chain. Closing connection" );
            no_retry = go_away_reason::wrong_chain;
            enqueue( go_away_message(go_away_reason::wrong_chain) );
            return;
         }
         protocol_version = net_plugin_impl::to_protocol_version(msg.network_version);
         if( protocol_version != net_version ) {
            peer_ilog( this, "Local network version different: ${nv} Remote version: ${mnv}",
                       ("nv", net_version)("mnv", protocol_version.load()) );
         } else {
            peer_ilog( this, "Local network version: ${nv}", ("nv", net_version) );
         }

         conn_node_id = msg.node_id;
         short_conn_node_id = conn_node_id.str().substr( 0, 7 );

         if( !my_impl->authenticate_peer( msg ) ) {
            peer_elog( this, "Peer not authenticated.  Closing connection." );
            no_retry = go_away_reason::authentication;
            enqueue( go_away_message( go_away_reason::authentication ) );
            return;
         }

         uint32_t peer_lib = msg.last_irreversible_block_num;
         uint32_t lib_num = my_impl->get_chain_lib_num();

         peer_dlog( this, "handshake check for fork lib_num = ${ln}, peer_lib = ${pl}", ("ln", lib_num)("pl", peer_lib) );

         if( peer_lib <= lib_num && peer_lib > 0 ) {
            bool on_fork = false;
            try {
               controller& cc = my_impl->chain_plug->chain();
               block_id_type peer_lib_id = cc.get_block_id_for_num( peer_lib ); // thread-safe
               on_fork = (msg.last_irreversible_block_id != peer_lib_id);
            } catch( const unknown_block_exception& ) {
               // allow this for now, will be checked on sync
               peer_dlog( this, "peer last irreversible block ${pl} is unknown", ("pl", peer_lib) );
            } catch( ... ) {
               peer_wlog( this, "caught an exception getting block id for ${pl}", ("pl", peer_lib) );
               on_fork = true;
            }
            if( on_fork ) {
                  peer_elog( this, "Peer chain is forked, sending: forked go away" );
                  no_retry = go_away_reason::forked;
                  enqueue( go_away_message( go_away_reason::forked ) );
            }
         }

         // we don't support the 2.1 packed_transaction & signed_block, so tell 2.1 clients we are 2.0
         if( protocol_version >= proto_pruned_types && protocol_version < proto_leap_initial ) {
            sent_handshake_count = 0;
            net_version = proto_explicit_sync;
            send_handshake();
            return;
         }

         if( sent_handshake_count == 0 ) {
            send_handshake();
         }
      }

      uint32_t nblk_combined_latency = calc_block_latency();
      my_impl->sync_master->recv_handshake( shared_from_this(), msg, nblk_combined_latency );
   }

   // called from connection strand
   uint32_t connection::calc_block_latency() {
      uint32_t nblk_combined_latency = 0;
      if (peer_ping_time_ns != std::numeric_limits<uint64_t>::max()) {
         // number of blocks syncing node is behind from a peer node, round up
         uint32_t nblk_behind_by_net_latency = std::lround(static_cast<double>(peer_ping_time_ns.load()) / static_cast<double>(block_interval_ns));
         // peer_ping_time_ns includes time there and back, include round trip time as the block latency is used to compensate for communication back
         nblk_combined_latency = nblk_behind_by_net_latency;
         // message in the log below is used in p2p_high_latency_test.py test
         peer_dlog(this, "Network latency is ${lat}ms, ${num} blocks discrepancy by network latency, ${tot_num} blocks discrepancy expected once message received",
                   ("lat", peer_ping_time_ns / 2 / 1000000)("num", nblk_behind_by_net_latency)("tot_num", nblk_combined_latency));
      }
      return nblk_combined_latency;
   }

   void connection::handle_message( const go_away_message& msg ) {
      peer_wlog( this, "received go_away_message, reason = ${r}", ("r", reason_str( msg.reason )) );

      bool retry = no_retry == no_reason; // if no previous go away message
      no_retry = msg.reason;
      if( msg.reason == duplicate ) {
         conn_node_id = msg.node_id;
      }
      if( msg.reason == wrong_version ) {
         if( !retry ) no_retry = fatal_other; // only retry once on wrong version
      }
      else if ( msg.reason == benign_other ) {
         if ( retry ) peer_dlog( this, "received benign_other reason, retrying to connect");
      }
      else {
         retry = false;
      }
      flush_queues();

      close( retry ); // reconnect if wrong_version
   }

   // some clients before leap 5.0 provided microsecond epoch instead of nanosecond epoch
   std::chrono::nanoseconds normalize_epoch_to_ns(int64_t x) {
      //        1686211688888 milliseconds - 2023-06-08T08:08:08.888, 5yrs from EOS genesis 2018-06-08T08:08:08.888
      //     1686211688888000 microseconds
      //  1686211688888000000 nanoseconds
      if (x >= 1686211688888000000) // nanoseconds
         return std::chrono::nanoseconds{x};
      if (x >= 1686211688888000) // microseconds
         return std::chrono::nanoseconds{x*1000};
      if (x >= 1686211688888) // milliseconds
         return std::chrono::nanoseconds{x*1000*1000};
      if (x >= 1686211688) // seconds
         return std::chrono::nanoseconds{x*1000*1000*1000};
      return std::chrono::nanoseconds{0}; // unknown or is zero
   }

   void connection::handle_message( const time_message& msg ) {
      peer_dlog( this, "received time_message: ${t}, org: ${o}", ("t", msg)("o", org.count()) );

      // If the transmit timestamp is zero, the peer is horribly broken.
      if(msg.xmt == 0)
         return; // invalid timestamp

      // We've already lost however many microseconds it took to dispatch the message, but it can't be helped.
      msg.dst = get_time().count();

      if (msg.org != 0) {
         if (msg.org == org.count()) {
            auto ping = msg.dst - msg.org;
            peer_dlog(this, "send_time ping ${p}us", ("p", ping / 1000));
            peer_ping_time_ns = ping;
         } else {
            // a diff time loop is in progress, ignore this message as it is not the one we want
            return;
         }
      }

      auto msg_xmt = normalize_epoch_to_ns(msg.xmt);
      if (msg_xmt == xmt)
         return; // duplicate packet

      xmt = msg_xmt;

      if( msg.org == 0 ) {
         send_time( msg );
         return;  // We don't have enough data to perform the calculation yet.
      }

      if (org != std::chrono::nanoseconds{0}) {
         auto rec = normalize_epoch_to_ns(msg.rec);
         int64_t offset = (double((rec - org).count()) + double(msg_xmt.count() - msg.dst)) / 2.0;

         if (std::abs(offset) > block_interval_ns) {
            peer_wlog(this, "Clock offset is ${of}us, calculation: (rec ${r} - org ${o} + xmt ${x} - dst ${d})/2",
                      ("of", offset / 1000)("r", rec.count())("o", org.count())("x", msg_xmt.count())("d", msg.dst));
         }
      }
      org = std::chrono::nanoseconds{0};

      fc::unique_lock g_conn( conn_mtx );
      if( last_handshake_recv.generation == 0 ) {
         g_conn.unlock();
         send_handshake();
      }

      // make sure we also get the latency we need
      if (peer_ping_time_ns == std::numeric_limits<uint64_t>::max()) {
         send_time();
      }
   }

   void connection::handle_message( const notice_message& msg ) {
      // peer tells us about one or more blocks or txns. When done syncing, forward on
      // notices of previously unknown blocks or txns,
      //
      set_state(connection_state::connected);
      if( msg.known_blocks.ids.size() > 2 ) {
         peer_elog( this, "Invalid notice_message, known_blocks.ids.size ${s}, closing connection",
                    ("s", msg.known_blocks.ids.size()) );
         close( false );
         return;
      }
      if( msg.known_trx.mode != none ) {
         if( logger.is_enabled( fc::log_level::debug ) ) {
            const block_id_type& blkid = msg.known_blocks.ids.empty() ? block_id_type{} : msg.known_blocks.ids.back();
            peer_dlog( this, "this is a ${m} notice with ${n} pending blocks: ${num} ${id}...",
                       ("m", modes_str( msg.known_blocks.mode ))("n", msg.known_blocks.pending)
                       ("num", block_header::num_from_id( blkid ))("id", blkid.str().substr( 8, 16 )) );
         }
      }
      switch (msg.known_trx.mode) {
      case none:
         break;
      case last_irr_catch_up:
      case catch_up : {
         fc::unique_lock g_conn( conn_mtx );
         last_handshake_recv.head_num = msg.known_blocks.pending;
         g_conn.unlock();
         break;
      }
      case normal: {
         my_impl->dispatcher->recv_notice( shared_from_this(), msg, false );
      }
      }

      if( msg.known_blocks.mode != none ) {
         peer_dlog( this, "this is a ${m} notice with ${n} blocks",
                    ("m", modes_str( msg.known_blocks.mode ))( "n", msg.known_blocks.pending ) );
      }
      switch (msg.known_blocks.mode) {
      case none : {
         break;
      }
      case last_irr_catch_up:
      case catch_up: {
         if (msg.known_blocks.ids.size() > 1) {
            peer_start_block_num = block_header::num_from_id(msg.known_blocks.ids[1]);
         }
         if (msg.known_blocks.ids.size() > 0) {
            peer_head_block_num = block_header::num_from_id(msg.known_blocks.ids[0]);
         }
         my_impl->sync_master->sync_recv_notice( shared_from_this(), msg );
         break;
      }
      case normal : {
         my_impl->dispatcher->recv_notice( shared_from_this(), msg, false );
         break;
      }
      default: {
         peer_elog( this, "bad notice_message : invalid known_blocks.mode ${m}",
                    ("m", static_cast<uint32_t>(msg.known_blocks.mode)) );
      }
      }
   }

   void connection::handle_message( const request_message& msg ) {
      if( msg.req_blocks.ids.size() > 1 ) {
         peer_elog( this, "Invalid request_message, req_blocks.ids.size ${s}, closing",
                    ("s", msg.req_blocks.ids.size()) );
         close();
         return;
      }

      switch (msg.req_blocks.mode) {
      case catch_up :
         peer_dlog( this, "received request_message:catch_up" );
         blk_send_branch( msg.req_blocks.ids.empty() ? block_id_type() : msg.req_blocks.ids.back() );
         break;
      case normal :
         peer_dlog( this, "received request_message:normal" );
         if( !msg.req_blocks.ids.empty() ) {
            blk_send( msg.req_blocks.ids.back() );
         }
         break;
      default:;
      }


      switch (msg.req_trx.mode) {
      case catch_up :
         break;
      case none :
         if( msg.req_blocks.mode == none ) {
            stop_send();
         }
         // no break
      case normal :
         if( !msg.req_trx.ids.empty() ) {
            peer_elog( this, "Invalid request_message, req_trx.ids.size ${s}", ("s", msg.req_trx.ids.size()) );
            close();
            return;
         }
         break;
      default:;
      }
   }

   void connection::handle_message( const sync_request_message& msg ) {
      peer_dlog( this, "peer requested ${start} to ${end}", ("start", msg.start_block)("end", msg.end_block) );
      if( msg.end_block == 0 ) {
         peer_requested.reset();
         flush_queues();
      } else {
         if (peer_requested) {
            // This happens when peer already requested some range and sync is still in progress
            // It could be higher in case of peer requested head catchup and current request is lib catchup
            // So to make sure peer will receive all requested blocks we assign end_block to highest value
            peer_requested->end_block = std::max(msg.end_block, peer_requested->end_block);
         }
         else {
            peer_requested = peer_sync_state( msg.start_block, msg.end_block, msg.start_block-1);
         }
         enqueue_sync_block();
      }
   }

   size_t calc_trx_size( const packed_transaction_ptr& trx ) {
      return trx->get_estimated_size();
   }

   // called from connection strand
   void connection::handle_message( packed_transaction_ptr trx ) {
      const auto& tid = trx->id();

      peer_dlog( this, "received packed_transaction ${id}", ("id", tid) );

      size_t trx_size = calc_trx_size( trx );
      trx_in_progress_size += trx_size;
      my_impl->chain_plug->accept_transaction( trx,
         [weak = weak_from_this(), trx_size](const next_function_variant<transaction_trace_ptr>& result) mutable {
         // next (this lambda) called from application thread
         if (std::holds_alternative<fc::exception_ptr>(result)) {
            fc_dlog( logger, "bad packed_transaction : ${m}", ("m", std::get<fc::exception_ptr>(result)->what()) );
         } else {
            const transaction_trace_ptr& trace = std::get<transaction_trace_ptr>(result);
            if( !trace->except ) {
               fc_dlog( logger, "chain accepted transaction, bcast ${id}", ("id", trace->id) );
            } else {
               fc_elog( logger, "bad packed_transaction : ${m}", ("m", trace->except->what()));
            }
         }
         connection_ptr conn = weak.lock();
         if( conn ) {
            conn->trx_in_progress_size -= trx_size;
         }
      });
   }

   // called from connection strand
   void connection::handle_message( const block_id_type& id, signed_block_ptr ptr ) {
      // post to dispatcher strand so that we don't have multiple threads validating the block header
      my_impl->dispatcher->strand.post([id, c{shared_from_this()}, ptr{std::move(ptr)}, cid=connection_id]() mutable {
         controller& cc = my_impl->chain_plug->chain();

         // may have come in on a different connection and posted into dispatcher strand before this one
         if( my_impl->dispatcher->have_block( id ) || cc.fetch_block_state_by_id( id ) ) { // thread-safe
            my_impl->dispatcher->add_peer_block( id, c->connection_id );
            c->strand.post( [c, id]() {
               my_impl->sync_master->sync_recv_block( c, id, block_header::num_from_id(id), false );
            });
            return;
         }

         block_state_ptr bsp;
         bool exception = false;
         try {
            // this may return null if block is not immediately ready to be processed
            bsp = cc.create_block_state( id, ptr );
         } catch( const fc::exception& ex ) {
            exception = true;
            fc_elog( logger, "bad block exception connection ${cid}: #${n} ${id}...: ${m}",
                     ("cid", cid)("n", ptr->block_num())("id", id.str().substr(8,16))("m",ex.to_string()));
         } catch( ... ) {
            exception = true;
            fc_elog( logger, "bad block connection ${cid}: #${n} ${id}...: unknown exception",
                     ("cid", cid)("n", ptr->block_num())("id", id.str().substr(8,16)));
         }
         if( exception ) {
            c->strand.post( [c, id, blk_num=ptr->block_num()]() {
               my_impl->sync_master->rejected_block( c, blk_num );
               my_impl->dispatcher->rejected_block( id );
            });
            return;
         }


         uint32_t block_num = bsp ? bsp->block_num : 0;

         if( block_num != 0 ) {
            fc_dlog( logger, "validated block header, broadcasting immediately, connection ${cid}, blk num = ${num}, id = ${id}",
                     ("cid", cid)("num", block_num)("id", bsp->id) );
            my_impl->dispatcher->add_peer_block( bsp->id, cid ); // no need to send back to sender
            my_impl->dispatcher->bcast_block( bsp->block, bsp->id );
         }

         app().executor().post(priority::medium, exec_queue::read_write, [ptr{std::move(ptr)}, bsp{std::move(bsp)}, id, c{std::move(c)}]() mutable {
            c->process_signed_block( id, std::move(ptr), std::move(bsp) );
         });

         if( block_num != 0 ) {
            // ready to process immediately, so signal producer to interrupt start_block
            my_impl->producer_plug->received_block(block_num);
         }
      });
   }

   // called from application thread
   void connection::process_signed_block( const block_id_type& blk_id, signed_block_ptr block, block_state_ptr bsp ) {
      controller& cc = my_impl->chain_plug->chain();
      uint32_t blk_num = block_header::num_from_id(blk_id);
      // use c in this method instead of this to highlight that all methods called on c-> must be thread safe
      connection_ptr c = shared_from_this();

      try {
         if( cc.fetch_block_by_id(blk_id) ) {
            c->strand.post( [sync_master = my_impl->sync_master.get(),
                             dispatcher = my_impl->dispatcher.get(), c, blk_id, blk_num]() {
               dispatcher->add_peer_block( blk_id, c->connection_id );
               sync_master->sync_recv_block( c, blk_id, blk_num, true );
            });
            return;
         }
      } catch(...) {
         fc_elog( logger, "Caught an unknown exception trying to fetch block ${id}", ("id", blk_id) );
      }

      fc::microseconds age( fc::time_point::now() - block->timestamp);
      fc_dlog( logger, "received signed_block: #${n} block age in secs = ${age}, connection ${cid}, ${v}",
               ("n", blk_num)("age", age.to_seconds())("cid", c->connection_id)("v", bsp ? "pre-validated" : "validation pending") );

      go_away_reason reason = no_reason;
      bool accepted = false;
      try {
         accepted = my_impl->chain_plug->accept_block(block, blk_id, bsp);
         my_impl->update_chain_info();
      } catch( const unlinkable_block_exception &ex) {
         fc_elog(logger, "unlinkable_block_exception connection ${cid}: #${n} ${id}...: ${m}",
                 ("cid", c->connection_id)("n", blk_num)("id", blk_id.str().substr(8,16))("m",ex.to_string()));
         reason = unlinkable;
      } catch( const block_validate_exception &ex ) {
         fc_elog(logger, "block_validate_exception connection ${cid}: #${n} ${id}...: ${m}",
                 ("cid", c->connection_id)("n", blk_num)("id", blk_id.str().substr(8,16))("m",ex.to_string()));
         reason = validation;
      } catch( const assert_exception &ex ) {
         fc_elog(logger, "block assert_exception connection ${cid}: #${n} ${id}...: ${m}",
                 ("cid", c->connection_id)("n", blk_num)("id", blk_id.str().substr(8,16))("m",ex.to_string()));
         reason = fatal_other;
      } catch( const fc::exception &ex ) {
         fc_elog(logger, "bad block exception connection ${cid}: #${n} ${id}...: ${m}",
                 ("cid", c->connection_id)("n", blk_num)("id", blk_id.str().substr(8,16))("m",ex.to_string()));
         reason = fatal_other;
      } catch( ... ) {
         fc_elog(logger, "bad block connection ${cid}: #${n} ${id}...: unknown exception",
                 ("cid", c->connection_id)("n", blk_num)("id", blk_id.str().substr(8,16)));
         reason = fatal_other;
      }

      if( accepted ) {
         boost::asio::post( my_impl->thread_pool.get_executor(), [dispatcher = my_impl->dispatcher.get(), c, blk_id, blk_num]() {
            fc_dlog( logger, "accepted signed_block : #${n} ${id}...", ("n", blk_num)("id", blk_id.str().substr(8,16)) );
            dispatcher->add_peer_block( blk_id, c->connection_id );

            while (true) { // attempt previously unlinkable blocks where prev_unlinkable->block->previous == blk_id
               unlinkable_block_state prev_unlinkable = dispatcher->pop_possible_linkable_block(blk_id);
               if (!prev_unlinkable.block)
                  break;
               fc_dlog( logger, "retrying previous unlinkable block #${n} ${id}...",
                        ("n", block_header::num_from_id(prev_unlinkable.id))("id", prev_unlinkable.id.str().substr(8,16)) );
               // post at medium_high since this is likely the next block that should be processed (other block processing is at priority::medium)
               app().executor().post(priority::medium_high, exec_queue::read_write, [prev_unlinkable{std::move(prev_unlinkable)}, c]() mutable {
                  c->process_signed_block( prev_unlinkable.id, std::move(prev_unlinkable.block), {} );
               });
            }
         });
         c->strand.post( [sync_master = my_impl->sync_master.get(), dispatcher = my_impl->dispatcher.get(), c, blk_id, blk_num]() {
            dispatcher->recv_block( c, blk_id, blk_num );
            sync_master->sync_recv_block( c, blk_id, blk_num, true );
         });
      } else {
         c->strand.post( [sync_master = my_impl->sync_master.get(), dispatcher = my_impl->dispatcher.get(), c,
                          block{std::move(block)}, blk_id, blk_num, reason]() mutable {
            if( reason == unlinkable || reason == no_reason ) {
               dispatcher->add_unlinkable_block( std::move(block), blk_id );
            }
            // reason==no_reason means accept_block() return false because we are producing, don't call rejected_block which sends handshake
            if( reason != no_reason ) {
               sync_master->rejected_block( c, blk_num );
            }
            dispatcher->rejected_block( blk_id );
         });
      }
   }

   // thread safe
   void net_plugin_impl::start_expire_timer() {
      if( in_shutdown ) return;
      fc::lock_guard g( expire_timer_mtx );
      expire_timer->expires_from_now( txn_exp_period);
      expire_timer->async_wait( [my = shared_from_this()]( boost::system::error_code ec ) {
         if( !ec ) {
            my->expire();
         } else {
            if( my->in_shutdown ) return;
            fc_elog( logger, "Error from transaction check monitor: ${m}", ("m", ec.message()) );
            my->start_expire_timer();
         }
      } );
   }

   // thread safe
   void net_plugin_impl::ticker() {
      if( in_shutdown ) return;
      fc::lock_guard g( keepalive_timer_mtx );
      keepalive_timer->expires_from_now(keepalive_interval);
      keepalive_timer->async_wait( [my = shared_from_this()]( boost::system::error_code ec ) {
            my->ticker();
            if( ec ) {
               if( my->in_shutdown ) return;
               fc_wlog( logger, "Peer keepalive ticked sooner than expected: ${m}", ("m", ec.message()) );
            }

            auto current_time = std::chrono::system_clock::now();
            my->connections.for_each_connection( [current_time]( auto& c ) {
               if( c->socket_is_open() ) {
                  c->strand.post([c, current_time]() {
                     c->check_heartbeat(current_time);
                  } );
               }
            } );
         } );
   }

   void net_plugin_impl::start_monitors() {
      {
         fc::lock_guard g( expire_timer_mtx );
         expire_timer = std::make_unique<boost::asio::steady_timer>( my_impl->thread_pool.get_executor() );
      }
      connections.start_conn_timer();
      start_expire_timer();
   }

   void net_plugin_impl::expire() {
      auto now = time_point::now();
      uint32_t lib_num = get_chain_lib_num();
      dispatcher->expire_blocks( lib_num );
      dispatcher->expire_txns();
      fc_dlog( logger, "expire_txns ${n}us", ("n", time_point::now() - now) );

      start_expire_timer();
   }

   // called from application thread
   void net_plugin_impl::on_accepted_block_header(const block_state_ptr& bs) {
      update_chain_info();

      dispatcher->strand.post([bs]() {
         fc_dlog(logger, "signaled accepted_block_header, blk num = ${num}, id = ${id}", ("num", bs->block_num)("id", bs->id));
         my_impl->dispatcher->bcast_block(bs->block, bs->id);
      });
   }

   void net_plugin_impl::on_accepted_block(const block_state_ptr& ) {
      on_pending_schedule(chain_plug->chain().pending_producers());
      on_active_schedule(chain_plug->chain().active_producers());
   }

   // called from application thread
   void net_plugin_impl::on_irreversible_block( const block_state_ptr& block) {
      fc_dlog( logger, "on_irreversible_block, blk num = ${num}, id = ${id}", ("num", block->block_num)("id", block->id) );
      update_chain_info();
   }

   // called from application thread
   void net_plugin_impl::transaction_ack(const std::pair<fc::exception_ptr, packed_transaction_ptr>& results) {
      boost::asio::post( my_impl->thread_pool.get_executor(), [dispatcher = my_impl->dispatcher.get(), results]() {
         const auto& id = results.second->id();
         if (results.first) {
            fc_dlog( logger, "signaled NACK, trx-id = ${id} : ${why}", ("id", id)( "why", results.first->to_detail_string() ) );
            dispatcher->rejected_transaction(results.second);
         } else {
            fc_dlog( logger, "signaled ACK, trx-id = ${id}", ("id", id) );
            dispatcher->bcast_transaction(results.second);
         }
      });
   }

   bool net_plugin_impl::authenticate_peer(const handshake_message& msg) const {
      if(allowed_connections == None)
         return false;

      if(allowed_connections == Any)
         return true;

      if(allowed_connections & (Producers | Specified)) {
         auto allowed_it = std::find(allowed_peers.begin(), allowed_peers.end(), msg.key);
         auto private_it = private_keys.find(msg.key);
         bool found_producer_key = false;
         if(producer_plug != nullptr)
            found_producer_key = producer_plug->is_producer_key(msg.key);
         if( allowed_it == allowed_peers.end() && private_it == private_keys.end() && !found_producer_key) {
            fc_elog( logger, "Peer ${peer} sent a handshake with an unauthorized key: ${key}.",
                     ("peer", msg.p2p_address)("key", msg.key) );
            return false;
         }
      }

      if(msg.sig != chain::signature_type() && msg.token != sha256()) {
         sha256 hash = fc::sha256::hash(msg.time);
         if(hash != msg.token) {
            fc_elog( logger, "Peer ${peer} sent a handshake with an invalid token.", ("peer", msg.p2p_address) );
            return false;
         }
         chain::public_key_type peer_key;
         try {
            peer_key = crypto::public_key(msg.sig, msg.token, true);
         }
         catch (const std::exception& /*e*/) {
            fc_elog( logger, "Peer ${peer} sent a handshake with an unrecoverable key.", ("peer", msg.p2p_address) );
            return false;
         }
         if((allowed_connections & (Producers | Specified)) && peer_key != msg.key) {
            fc_elog( logger, "Peer ${peer} sent a handshake with an unauthenticated key.", ("peer", msg.p2p_address) );
            return false;
         }
      }
      else if(allowed_connections & (Producers | Specified)) {
         fc_dlog( logger, "Peer sent a handshake with blank signature and token, but this node accepts only authenticated connections." );
         return false;
      }
      return true;
   }

   chain::public_key_type net_plugin_impl::get_authentication_key() const {
      if(!private_keys.empty())
         return private_keys.begin()->first;
      return {};
   }

   chain::signature_type net_plugin_impl::sign_compact(const chain::public_key_type& signer, const fc::sha256& digest) const
   {
      auto private_key_itr = private_keys.find(signer);
      if(private_key_itr != private_keys.end())
         return private_key_itr->second.sign(digest);
      if(producer_plug != nullptr && producer_plug->get_state() == abstract_plugin::started)
         return producer_plug->sign_compact(signer, digest);
      return {};
   }

   // call from connection strand
   bool connection::populate_handshake( handshake_message& hello ) const {
      namespace sc = std::chrono;
      auto chain_info = my_impl->get_chain_info();
      auto now = sc::duration_cast<sc::nanoseconds>(sc::system_clock::now().time_since_epoch()).count();
      constexpr int64_t hs_delay = sc::duration_cast<sc::nanoseconds>(sc::milliseconds(50)).count();
      // nothing as changed since last handshake and one was sent recently, so skip sending
      if (chain_info.head_id == hello.head_id && (hello.time + hs_delay > now))
         return false;
      hello.network_version = net_version_base + net_version;
      hello.last_irreversible_block_num = chain_info.lib_num;
      hello.last_irreversible_block_id = chain_info.lib_id;
      hello.head_num = chain_info.head_num;
      hello.head_id = chain_info.head_id;
      hello.chain_id = my_impl->chain_id;
      hello.node_id = my_impl->node_id;
      hello.key = my_impl->get_authentication_key();
      hello.time = sc::duration_cast<sc::nanoseconds>(sc::system_clock::now().time_since_epoch()).count();
      hello.token = fc::sha256::hash(hello.time);
      hello.sig = my_impl->sign_compact(hello.key, hello.token);
      // If we couldn't sign, don't send a token.
      if(hello.sig == chain::signature_type())
         hello.token = sha256();
      hello.p2p_address = my_impl->p2p_address;
      if( is_transactions_only_connection() ) hello.p2p_address += ":trx";
      // if we are not accepting transactions tell peer we are blocks only
      if( is_blocks_only_connection() || !my_impl->p2p_accept_transactions ) hello.p2p_address += ":blk";
      if( !is_blocks_only_connection() && !my_impl->p2p_accept_transactions ) {
         peer_dlog( this, "p2p-accept-transactions=false inform peer blocks only connection ${a}", ("a", hello.p2p_address) );
      }
      hello.p2p_address += " - " + hello.node_id.str().substr(0,7);
#if defined( __APPLE__ )
      hello.os = "osx";
#elif defined( __linux__ )
      hello.os = "linux";
#elif defined( _WIN32 )
      hello.os = "win32";
#else
      hello.os = "other";
#endif
      hello.agent = my_impl->user_agent_name;

      return true;
   }

   net_plugin::net_plugin()
      :my( new net_plugin_impl ) {
      my_impl = my.get();
   }

   net_plugin::~net_plugin() = default;

   void net_plugin::set_program_options( options_description& /*cli*/, options_description& cfg )
   {
      cfg.add_options()
         ( "p2p-listen-endpoint", bpo::value<string>()->default_value( "0.0.0.0:9876" ), "The actual host:port used to listen for incoming p2p connections.")
         ( "p2p-server-address", bpo::value<string>(), "An externally accessible host:port for identifying this node. Defaults to p2p-listen-endpoint.")
         ( "p2p-peer-address", bpo::value< vector<string> >()->composing(),
           "The public endpoint of a peer node to connect to. Use multiple p2p-peer-address options as needed to compose a network.\n"
           "  Syntax: host:port[:<trx>|<blk>]\n"
           "  The optional 'trx' and 'blk' indicates to node that only transactions 'trx' or blocks 'blk' should be sent."
           "  Examples:\n"
           "    p2p.eos.io:9876\n"
           "    p2p.trx.eos.io:9876:trx\n"
           "    p2p.blk.eos.io:9876:blk\n")
         ( "p2p-max-nodes-per-host", bpo::value<int>()->default_value(def_max_nodes_per_host), "Maximum number of client nodes from any single IP address")
         ( "p2p-accept-transactions", bpo::value<bool>()->default_value(true), "Allow transactions received over p2p network to be evaluated and relayed if valid.")
         ( "p2p-auto-bp-peer", bpo::value< vector<string> >()->composing(),
           "The account and public p2p endpoint of a block producer node to automatically connect to when the it is in producer schedule proximity\n."
           "   Syntax: account,host:port\n"
           "   Example,\n"
           "     eosproducer1,p2p.eos.io:9876\n"
           "     eosproducer2,p2p.trx.eos.io:9876:trx\n"
           "     eosproducer3,p2p.blk.eos.io:9876:blk\n")
         ( "agent-name", bpo::value<string>()->default_value("EOS Test Agent"), "The name supplied to identify this node amongst the peers.")
         ( "allowed-connection", bpo::value<vector<string>>()->multitoken()->default_value({"any"}, "any"), "Can be 'any' or 'producers' or 'specified' or 'none'. If 'specified', peer-key must be specified at least once. If only 'producers', peer-key is not required. 'producers' and 'specified' may be combined.")
         ( "peer-key", bpo::value<vector<string>>()->composing()->multitoken(), "Optional public key of peer allowed to connect.  May be used multiple times.")
         ( "peer-private-key", boost::program_options::value<vector<string>>()->composing()->multitoken(),
           "Tuple of [PublicKey, WIF private key] (may specify multiple times)")
         ( "max-clients", bpo::value<uint32_t>()->default_value(def_max_clients), "Maximum number of clients from which connections are accepted, use 0 for no limit")
         ( "connection-cleanup-period", bpo::value<int>()->default_value(def_conn_retry_wait), "number of seconds to wait before cleaning up dead connections")
         ( "max-cleanup-time-msec", bpo::value<uint32_t>()->default_value(10), "max connection cleanup time per cleanup call in milliseconds")
         ( "p2p-dedup-cache-expire-time-sec", bpo::value<uint32_t>()->default_value(10), "Maximum time to track transaction for duplicate optimization")
         ( "net-threads", bpo::value<uint16_t>()->default_value(my->thread_pool_size),
           "Number of worker threads in net_plugin thread pool" )
         ( "sync-fetch-span", bpo::value<uint32_t>()->default_value(def_sync_fetch_span),
           "Number of blocks to retrieve in a chunk from any individual peer during synchronization")
         ( "sync-peer-limit", bpo::value<uint32_t>()->default_value(3),
           "Number of peers to sync from")
         ( "use-socket-read-watermark", bpo::value<bool>()->default_value(false), "Enable experimental socket read watermark optimization")
         ( "peer-log-format", bpo::value<string>()->default_value( "[\"${_name}\" - ${_cid} ${_ip}:${_port}] " ),
           "The string used to format peers when logging messages about them.  Variables are escaped with ${<variable name>}.\n"
           "Available Variables:\n"
           "   _name  \tself-reported name\n\n"
           "   _cid   \tassigned connection id\n\n"
           "   _id    \tself-reported ID (64 hex characters)\n\n"
           "   _sid   \tfirst 8 characters of _peer.id\n\n"
           "   _ip    \tremote IP address of peer\n\n"
           "   _port  \tremote port number of peer\n\n"
           "   _lip   \tlocal IP address connected to peer\n\n"
           "   _lport \tlocal port number connected to peer\n\n")
         ( "p2p-keepalive-interval-ms", bpo::value<int>()->default_value(def_keepalive_interval), "peer heartbeat keepalive message interval in milliseconds")

        ;
   }

   template<typename T>
   T dejsonify(const string& s) {
      return fc::json::from_string(s).as<T>();
   }

   void net_plugin_impl::plugin_initialize( const variables_map& options ) {
      try {
         fc_ilog( logger, "Initialize net plugin" );

         peer_log_format = options.at( "peer-log-format" ).as<string>();

         sync_master = std::make_unique<sync_manager>(
             options.at( "sync-fetch-span" ).as<uint32_t>(),
             options.at( "sync-peer-limit" ).as<uint32_t>() );

         txn_exp_period = def_txn_expire_wait;
         p2p_dedup_cache_expire_time_us = fc::seconds( options.at( "p2p-dedup-cache-expire-time-sec" ).as<uint32_t>() );
         resp_expected_period = def_resp_expected_wait;
         max_nodes_per_host = options.at( "p2p-max-nodes-per-host" ).as<int>();
         p2p_accept_transactions = options.at( "p2p-accept-transactions" ).as<bool>();

         use_socket_read_watermark = options.at( "use-socket-read-watermark" ).as<bool>();
         keepalive_interval = std::chrono::milliseconds( options.at( "p2p-keepalive-interval-ms" ).as<int>() );
         EOS_ASSERT( keepalive_interval.count() > 0, chain::plugin_config_exception,
                     "p2p-keepalive_interval-ms must be greater than 0" );

         connections.init( std::chrono::milliseconds( options.at("p2p-keepalive-interval-ms").as<int>() * 2 ),
                               fc::milliseconds( options.at("max-cleanup-time-msec").as<uint32_t>() ),
                               std::chrono::seconds( options.at("connection-cleanup-period").as<int>() ),
                               options.at("max-clients").as<uint32_t>() );

         if( options.count( "p2p-listen-endpoint" ) && options.at("p2p-listen-endpoint").as<string>().length()) {
            p2p_address = options.at( "p2p-listen-endpoint" ).as<string>();
            EOS_ASSERT( p2p_address.length() <= max_p2p_address_length, chain::plugin_config_exception,
                        "p2p-listen-endpoint too long, must be less than ${m}", ("m", max_p2p_address_length) );
         }
         if( options.count( "p2p-server-address" ) ) {
            p2p_server_address = options.at( "p2p-server-address" ).as<string>();
            EOS_ASSERT( p2p_server_address.length() <= max_p2p_address_length, chain::plugin_config_exception,
                        "p2p_server_address too long, must be less than ${m}", ("m", max_p2p_address_length) );
         }

         thread_pool_size = options.at( "net-threads" ).as<uint16_t>();
         EOS_ASSERT( thread_pool_size > 0, chain::plugin_config_exception,
                     "net-threads ${num} must be greater than 0", ("num", thread_pool_size) );

         std::vector<std::string> peers;
         if( options.count( "p2p-peer-address" )) {
            peers = options.at( "p2p-peer-address" ).as<vector<string>>();
            connections.add_supplied_peers(peers);
         }
         if( options.count( "agent-name" )) {
            user_agent_name = options.at( "agent-name" ).as<string>();
            EOS_ASSERT( user_agent_name.length() <= max_handshake_str_length, chain::plugin_config_exception,
                        "agent-name too long, must be less than ${m}", ("m", max_handshake_str_length) );
         }

         if ( options.count( "p2p-auto-bp-peer")) {
            set_bp_peers(options.at( "p2p-auto-bp-peer" ).as<vector<string>>());
            for_each_bp_peer_address([&peers](const auto& addr) {
               EOS_ASSERT(std::find(peers.begin(), peers.end(), addr) == peers.end(), chain::plugin_config_exception,
                          "\"${addr}\" should only appear in either p2p-peer-address or p2p-auto-bp-peer option, not both.",
                          ("addr",addr));
            });
         }

         if( options.count( "allowed-connection" )) {
            const std::vector<std::string> allowed_remotes = options["allowed-connection"].as<std::vector<std::string>>();
            for( const std::string& allowed_remote : allowed_remotes ) {
               if( allowed_remote == "any" )
                  allowed_connections |= net_plugin_impl::Any;
               else if( allowed_remote == "producers" )
                  allowed_connections |= net_plugin_impl::Producers;
               else if( allowed_remote == "specified" )
                  allowed_connections |= net_plugin_impl::Specified;
               else if( allowed_remote == "none" )
                  allowed_connections = net_plugin_impl::None;
            }
         }

         if( allowed_connections & net_plugin_impl::Specified )
            EOS_ASSERT( options.count( "peer-key" ),
                        plugin_config_exception,
                       "At least one peer-key must accompany 'allowed-connection=specified'" );

         if( options.count( "peer-key" )) {
            const std::vector<std::string> key_strings = options["peer-key"].as<std::vector<std::string>>();
            for( const std::string& key_string : key_strings ) {
               allowed_peers.push_back( dejsonify<chain::public_key_type>( key_string ));
            }
         }

         if( options.count( "peer-private-key" )) {
            const std::vector<std::string> key_id_to_wif_pair_strings = options["peer-private-key"].as<std::vector<std::string>>();
            for( const std::string& key_id_to_wif_pair_string : key_id_to_wif_pair_strings ) {
               auto key_id_to_wif_pair = dejsonify<std::pair<chain::public_key_type, std::string>>(
                     key_id_to_wif_pair_string );
               private_keys[key_id_to_wif_pair.first] = fc::crypto::private_key( key_id_to_wif_pair.second );
            }
         }

         chain_plug = app().find_plugin<chain_plugin>();
         EOS_ASSERT( chain_plug, chain::missing_chain_plugin_exception, ""  );
         chain_id = chain_plug->get_chain_id();
         fc::rand_pseudo_bytes( node_id.data(), node_id.data_size());
         const controller& cc = chain_plug->chain();

         if( cc.get_read_mode() == db_read_mode::IRREVERSIBLE ) {
            if( p2p_accept_transactions ) {
               p2p_accept_transactions = false;
               fc_wlog( logger, "p2p-accept-transactions set to false due to read-mode: irreversible" );
            }
         }
         if( p2p_accept_transactions ) {
            chain_plug->enable_accept_transactions();
         }

      } FC_LOG_AND_RETHROW()
   }

   void net_plugin_impl::plugin_startup() {
      fc_ilog( logger, "my node_id is ${id}", ("id", node_id ));

      producer_plug = app().find_plugin<producer_plugin>();
      set_producer_accounts(producer_plug->producer_accounts());

      thread_pool.start( thread_pool_size, []( const fc::exception& e ) {
         fc_elog( logger, "Exception in net plugin thread pool, exiting: ${e}", ("e", e.to_detail_string()) );
         app().quit();
      } );

      dispatcher = std::make_unique<dispatch_manager>( my_impl->thread_pool.get_executor() );

      if( !p2p_accept_transactions && p2p_address.size() ) {
         fc_ilog( logger, "\n"
               "***********************************\n"
               "* p2p-accept-transactions = false *\n"
               "*    Transactions not forwarded   *\n"
               "***********************************\n" );
      }

      std::string listen_address = p2p_address;

      if( !p2p_address.empty() ) {
         auto [host, port] = fc::split_host_port(listen_address);
         
         if( !p2p_server_address.empty() ) {
            p2p_address = p2p_server_address;
         } else if( host.empty() || host == "0.0.0.0" || host == "[::]") {
            boost::system::error_code ec;
            auto hostname = host_name( ec );
            if( ec.value() != boost::system::errc::success ) {

               FC_THROW_EXCEPTION( fc::invalid_arg_exception,
                                    "Unable to retrieve host_name. ${msg}", ("msg", ec.message()));

            }
            p2p_address = hostname + ":" + port;
         }
      }

      {
         chain::controller& cc = chain_plug->chain();
         cc.accepted_block_header.connect( [my = shared_from_this()]( const block_state_ptr& s ) {
            my->on_accepted_block_header( s );
         } );

         cc.accepted_block.connect( [my = shared_from_this()]( const block_state_ptr& s ) {
            my->on_accepted_block( s );
         } );
         cc.irreversible_block.connect( [my = shared_from_this()]( const block_state_ptr& s ) {
            my->on_irreversible_block( s );
         } );
      }

      {
         fc::lock_guard g( keepalive_timer_mtx );
         keepalive_timer = std::make_unique<boost::asio::steady_timer>( thread_pool.get_executor() );
      }

      incoming_transaction_ack_subscription = app().get_channel<compat::channels::transaction_ack>().subscribe(
            [this](auto&& t) { transaction_ack(std::forward<decltype(t)>(t)); });

      app().executor().post(priority::highest, [my=shared_from_this(), address = std::move(listen_address)](){
         if (address.size()) {
            try {
               const boost::posix_time::milliseconds accept_timeout(100);

               std::string extra_listening_log_info =
                     ", max clients is " + std::to_string(my->connections.get_max_client_count());
                     
               fc::create_listener<tcp>(
                     my->thread_pool.get_executor(), logger, accept_timeout, address, extra_listening_log_info,
                     [my = my](tcp::socket&& socket) { my->create_session(std::move(socket)); });
            } catch (const std::exception& e) {
               fc_elog( logger, "net_plugin::plugin_startup failed to listen on ${addr}, ${what}",
                     ("addr", address)("what", e.what()) );
               app().quit();
               return;
            }
         }

         my->ticker();
         my->start_monitors();
         my->update_chain_info();
         my->connections.connect_supplied_peers();
      });
   }

   void net_plugin::plugin_initialize( const variables_map& options ) {
      handle_sighup();
      my->plugin_initialize( options );
   }

   void net_plugin::plugin_startup() {
      try {
         my->plugin_startup();
      } catch( ... ) {
         // always want plugin_shutdown even on exception
         plugin_shutdown();
         throw;
      }
   }
      

   void net_plugin::handle_sighup() {
      fc::logger::update( logger_name, logger );
   }

   void net_plugin::plugin_shutdown() {
      try {
         fc_ilog( logger, "shutdown.." );

         my->plugin_shutdown();   
         app().executor().post( 0, [me = my](){} ); // keep my pointer alive until queue is drained
         fc_ilog( logger, "exit shutdown" );
      }
      FC_CAPTURE_AND_RETHROW()
   }

   /// RPC API
   string net_plugin::connect( const string& host ) {
      return my->connections.connect( host );
   }

   /// RPC API
   string net_plugin::disconnect( const string& host ) {
      return my->connections.disconnect(host);
   }

   /// RPC API
   std::optional<connection_status> net_plugin::status( const string& host )const {
      return my->connections.status(host);
   }

   /// RPC API
   vector<connection_status> net_plugin::connections()const {
      return my->connections.connection_statuses();
   }

   constexpr uint16_t net_plugin_impl::to_protocol_version(uint16_t v) {
      if (v >= net_version_base) {
         v -= net_version_base;
         return (v > net_version_range) ? 0 : v;
      }
      return 0;
   }

   bool net_plugin_impl::in_sync() const {
      return sync_master->is_in_sync();
   }

   void net_plugin::register_update_p2p_connection_metrics(std::function<void(net_plugin::p2p_connections_metrics)>&& fun){
      my->connections.register_update_p2p_connection_metrics(std::move(fun));
   }

   void net_plugin::register_increment_failed_p2p_connections(std::function<void()>&& fun){
      my->increment_failed_p2p_connections = std::move(fun);
   }

   void net_plugin::register_increment_dropped_trxs(std::function<void()>&& fun){
      my->increment_dropped_trxs = std::move(fun);
   }

   //----------------------------------------------------------------------------

   size_t connections_manager::number_connections() const {
      std::lock_guard g(connections_mtx);
      return connections.size();
   }

   void connections_manager::add_supplied_peers(const vector<string>& peers ) {
      std::lock_guard g(connections_mtx);
      supplied_peers.insert( peers.begin(), peers.end() );
   }

   // not thread safe, only call on startup
   void connections_manager::init( std::chrono::milliseconds heartbeat_timeout_ms,
             fc::microseconds conn_max_cleanup_time,
             boost::asio::steady_timer::duration conn_period,
             uint32_t maximum_client_count ) {
      heartbeat_timeout = heartbeat_timeout_ms;
      max_cleanup_time = conn_max_cleanup_time;
      connector_period = conn_period;
      max_client_count = maximum_client_count;
   }

   fc::microseconds connections_manager::get_connector_period() const {
      auto connector_period_us = std::chrono::duration_cast<std::chrono::microseconds>( connector_period );
      return fc::microseconds{ connector_period_us.count() };
   }

   void connections_manager::register_update_p2p_connection_metrics(std::function<void(net_plugin::p2p_connections_metrics)>&& fun){
      update_p2p_connection_metrics = std::move(fun);
   }

   void connections_manager::connect_supplied_peers() {
      std::lock_guard g(connections_mtx);
      for (const auto& peer : supplied_peers) {
         connect_i(peer);
      }
   }

   void connections_manager::add( connection_ptr c ) {
      std::lock_guard g( connections_mtx );
      add_i( std::move(c) );
   }

   // called by API
   string connections_manager::connect( const string& host ) {
      std::lock_guard g( connections_mtx );
      if( find_connection_i( host ) )
         return "already connected";

      connect_i( host );
      supplied_peers.insert(host);
      return "added connection";
   }

   // called by API
   string connections_manager::disconnect( const string& host ) {
      std::lock_guard g( connections_mtx );
      if( auto c = find_connection_i( host ) ) {
         fc_ilog( logger, "disconnecting: ${cid}", ("cid", c->connection_id) );
         c->close();
         connections.erase(c);
         supplied_peers.erase(host);
         return "connection removed";
      }
      return "no known connection for host";
   }

   void connections_manager::close_all() {
      fc_ilog( logger, "close all ${s} connections", ("s", connections.size()) );
      std::lock_guard g( connections_mtx );
      for( auto& con : connections ) {
         fc_dlog( logger, "close: ${cid}", ("cid", con->connection_id) );
         con->close( false, true );
      }
      connections.clear();
   }

   std::optional<connection_status> connections_manager::status( const string& host )const {
      std::shared_lock g( connections_mtx );
      auto con = find_connection_i( host );
      if( con ) {
         return con->get_status();
      }
      return {};
   }

   vector<connection_status> connections_manager::connection_statuses()const {
      vector<connection_status> result;
      std::shared_lock g( connections_mtx );
      result.reserve( connections.size() );
      for( const auto& c : connections ) {
         result.push_back( c->get_status() );
      }
      return result;
   }

   // call with connections_mtx
   connection_ptr connections_manager::find_connection_i( const string& host )const {
      for( const auto& c : connections ) {
         if (c->peer_address() == host)
            return c;
      }
      return {};
   }

   // call with connections_mtx
   void connections_manager::connect_i( const string& host ) {
      connection_ptr c = std::make_shared<connection>( host );
      fc_dlog( logger, "calling active connector: ${h}", ("h", host) );
      if( c->resolve_and_connect() ) {
         fc_dlog( logger, "adding new connection to the list: ${host} ${cid}", ("host", host)("cid", c->connection_id) );
         add_i( std::move(c) );
      }
   }

   // call with connections_mtx
   void connections_manager::add_i(connection_ptr&& c) {
      c->set_heartbeat_timeout( heartbeat_timeout );
      connections.insert( std::move(c) );
   }

   // called from any thread
   void connections_manager::start_conn_timer() {
      start_conn_timer(connector_period, {}); // this locks mutex
   }

   // called from any thread
   void connections_manager::start_conn_timer(boost::asio::steady_timer::duration du, std::weak_ptr<connection> from_connection) {
      fc::lock_guard g( connector_check_timer_mtx );
      if (!connector_check_timer) {
         connector_check_timer = std::make_unique<boost::asio::steady_timer>( my_impl->thread_pool.get_executor() );
      }
      connector_check_timer->expires_from_now( du );
      connector_check_timer->async_wait( [this, from_connection{std::move(from_connection)}](boost::system::error_code ec) mutable {
         if( !ec ) {
            connection_monitor(from_connection);
         }
      });
   }

   void connections_manager::stop_conn_timer() {
      fc::lock_guard g( connector_check_timer_mtx );
      if (connector_check_timer) {
         connector_check_timer->cancel();
      }
   }

   // called from any thread
   void connections_manager::connection_monitor(const std::weak_ptr<connection>& from_connection) {
      auto max_time = fc::time_point::now().safe_add(max_cleanup_time);
      auto from = from_connection.lock();
      std::unique_lock g( connections_mtx );
      auto it = (from ? connections.find(from) : connections.begin());
      if (it == connections.end()) it = connections.begin();
      size_t num_rm = 0, num_clients = 0, num_peers = 0, num_bp_peers = 0;
      while (it != connections.end()) {
         if (fc::time_point::now() >= max_time) {
            connection_wptr wit = *it;
            g.unlock();
            fc_dlog( logger, "Exiting connection monitor early, ran out of time: ${t}", ("t", max_time - fc::time_point::now()) );
            fc_ilog( logger, "p2p client connections: ${num}/${max}, peer connections: ${pnum}/${pmax}",
                    ("num", num_clients)("max", max_client_count)("pnum", num_peers)("pmax", supplied_peers.size()) );
            start_conn_timer( std::chrono::milliseconds( 1 ), wit ); // avoid exhausting
            return;
         }
         if ((*it)->is_bp_connection) {
            ++num_bp_peers;
         } else if ((*it)->incoming()) {
            ++num_clients;
         } else {
            ++num_peers;
         }

         if (!(*it)->socket_is_open() && (*it)->state() != connection::connection_state::connecting) {
            if (!(*it)->incoming()) {
               if (!(*it)->resolve_and_connect()) {
                  it = connections.erase(it);
                  --num_peers;
                  ++num_rm;
                  continue;
               }
            } else {
               --num_clients;
               ++num_rm;
               it = connections.erase(it);
               continue;
            }
         }
         ++it;
      }
      g.unlock();

      if (update_p2p_connection_metrics) {
         update_p2p_connection_metrics({.num_peers = num_peers, .num_clients = num_clients});
      }

      if( num_clients > 0 || num_peers > 0 ) {
         fc_ilog(logger, "p2p client connections: ${num}/${max}, peer connections: ${pnum}/${pmax}, block producer peers: ${num_bp_peers}",
                 ("num", num_clients)("max", max_client_count)("pnum", num_peers)("pmax", supplied_peers.size())("num_bp_peers", num_bp_peers));
      }
      fc_dlog( logger, "connection monitor, removed ${n} connections", ("n", num_rm) );
      start_conn_timer( connector_period, {});
   }

} // namespace eosio<|MERGE_RESOLUTION|>--- conflicted
+++ resolved
@@ -2649,11 +2649,7 @@
       } ) );
    }
 
-   
-
-      
-
-<<<<<<< HEAD
+
    void net_plugin_impl::create_session(tcp::socket&& socket) {
       uint32_t                  visitors  = 0;
       uint32_t                  from_addr = 0;
@@ -2668,29 +2664,9 @@
             if (conn->socket_is_open()) {
                if (conn->peer_address().empty()) {
                   ++visitors;
-                  std::lock_guard<std::mutex> g_conn(conn->conn_mtx);
+                  fc::lock_guard g_conn(conn->conn_mtx);
                   if (paddr_str == conn->remote_endpoint_ip) {
                      ++from_addr;
-=======
-      void create_session(tcp::socket&& socket) {
-         uint32_t                  visitors  = 0;
-         uint32_t                  from_addr = 0;
-         boost::system::error_code rec;
-         const auto&               paddr_add = socket.remote_endpoint(rec).address();
-         string                    paddr_str;
-         if (rec) {
-            fc_elog(logger, "Error getting remote endpoint: ${m}", ("m", rec.message()));
-         } else {
-            paddr_str        = paddr_add.to_string();
-            state_->connections.for_each_connection([&visitors, &from_addr, &paddr_str](auto& conn) {
-               if (conn->socket_is_open()) {
-                  if (conn->peer_address().empty()) {
-                     ++visitors;
-                     fc::lock_guard g_conn(conn->conn_mtx);
-                     if (paddr_str == conn->remote_endpoint_ip) {
-                        ++from_addr;
-                     }
->>>>>>> d5386423
                   }
                }
             }
