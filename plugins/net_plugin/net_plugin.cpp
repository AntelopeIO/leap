--- conflicted
+++ resolved
@@ -3705,17 +3705,10 @@
 
       my->producer_plug = app().find_plugin<producer_plugin>();
 
-<<<<<<< HEAD
-      my->thread_pool.emplace( "net", my->thread_pool_size, []( const fc::exception& e ) {
-            fc_elog( logger, "Exception in net plugin thread pool, exiting: ${e}", ("e", e.to_detail_string()) );
-            app().quit();
-         } );
-=======
       my->thread_pool.start( my->thread_pool_size, []( const fc::exception& e ) {
          fc_elog( logger, "Exception in net plugin thread pool, exiting: ${e}", ("e", e.to_detail_string()) );
          app().quit();
       } );
->>>>>>> e55669c4
 
       my->dispatcher.reset( new dispatch_manager( my_impl->thread_pool.get_executor() ) );
 
