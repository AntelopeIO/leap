--- conflicted
+++ resolved
@@ -275,14 +275,8 @@
 
       compat::channels::transaction_ack::channel_type::handle  incoming_transaction_ack_subscription;
 
-<<<<<<< HEAD
-      uint16_t                                       thread_pool_size = 4;
-      std::optional<eosio::chain::named_thread_pool> thread_pool;
-=======
-      uint16_t                              thread_pool_size = 2;
+      uint16_t                              thread_pool_size = 4;
       eosio::chain::named_thread_pool       thread_pool{ "net" };
-
->>>>>>> e55669c4
 
    private:
       mutable std::mutex            chain_info_mtx; // protects chain_*
@@ -3260,13 +3254,8 @@
          reason = fatal_other;
       }
 
-<<<<<<< HEAD
       if( accepted ) {
-         boost::asio::post( my_impl->thread_pool->get_executor(), [dispatcher = my_impl->dispatcher.get(), cid=c->connection_id, blk_id, msg]() {
-=======
-      if( reason == no_reason ) {
          boost::asio::post( my_impl->thread_pool.get_executor(), [dispatcher = my_impl->dispatcher.get(), cid=c->connection_id, blk_id, msg]() {
->>>>>>> e55669c4
             fc_dlog( logger, "accepted signed_block : #${n} ${id}...", ("n", msg->block_num())("id", blk_id.str().substr(8,16)) );
             dispatcher->add_peer_block( blk_id, cid );
          });
