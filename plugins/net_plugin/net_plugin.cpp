--- conflicted
+++ resolved
@@ -4706,38 +4706,6 @@
          } else {
             ++num_peers;
          }
-<<<<<<< HEAD
-         if (update_p2p_connection_metrics) {
-            fc::unique_lock g_conn((*it)->conn_mtx);
-            boost::asio::ip::address_v6::bytes_type addr = (*it)->remote_endpoint_ip_array;
-            std::string p2p_addr = (*it)->p2p_address;
-            std::string conn_node_id = (*it)->unique_conn_node_id;
-            g_conn.unlock();
-            if (!conn_node_id.empty()) {
-               net_plugin::p2p_per_connection_metrics::connection_metric metrics{
-                    .connection_id = (*it)->connection_id
-                  , .address = addr
-                  , .port = (*it)->get_remote_endpoint_port()
-                  , .accepting_blocks = (*it)->is_blocks_connection()
-                  , .last_received_block = (*it)->get_last_received_block_num()
-                  , .first_available_block = (*it)->get_peer_start_block_num()
-                  , .last_available_block = (*it)->get_peer_head_block_num()
-                  , .unique_first_block_count = (*it)->get_unique_blocks_rcvd_count()
-                  , .latency = (*it)->get_peer_ping_time_ns()
-                  , .bytes_received = (*it)->get_bytes_received()
-                  , .last_bytes_received = (*it)->get_last_bytes_received()
-                  , .bytes_sent = (*it)->get_bytes_sent()
-                  , .last_bytes_sent = (*it)->get_last_bytes_sent()
-                  , .connection_start_time = (*it)->connection_start_time
-                  , .p2p_address = p2p_addr
-                  , .unique_conn_node_id = conn_node_id
-               };
-               per_connection.peers.push_back(metrics);
-            }
-
-         }
-=======
->>>>>>> 3231de17
 
          if (!c->socket_is_open() && c->state() != connection::connection_state::connecting) {
             if (!c->incoming()) {
@@ -4780,6 +4748,8 @@
          }
          fc::unique_lock g_conn(c->conn_mtx);
          boost::asio::ip::address_v6::bytes_type addr = c->remote_endpoint_ip_array;
+         std::string p2p_addr = c->p2p_address;
+         std::string conn_node_id = c->unique_conn_node_id;
          g_conn.unlock();
          per_connection.peers.emplace_back(
             net_plugin::p2p_per_connection_metrics::connection_metric{
@@ -4800,7 +4770,8 @@
             , .block_sync_bytes_sent = c->get_block_sync_bytes_sent()
             , .block_sync_throttling = c->get_block_sync_throttling()
             , .connection_start_time = c->connection_start_time
-            , .log_p2p_address = c->log_p2p_address
+            , .p2p_address = p2p_addr
+            , .unique_conn_node_id = conn_node_id
          });
       }
       g.unlock();
