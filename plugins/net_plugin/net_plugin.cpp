#include <eosio/net_plugin/net_plugin.hpp>
#include <eosio/net_plugin/protocol.hpp>
#include <eosio/net_plugin/net_utils.hpp>
#include <eosio/net_plugin/auto_bp_peering.hpp>
#include <eosio/chain/types.hpp>
#include <eosio/chain/controller.hpp>
#include <eosio/chain/exceptions.hpp>
#include <eosio/chain/block.hpp>
#include <eosio/chain/plugin_interface.hpp>
#include <eosio/chain/thread_utils.hpp>
#include <eosio/producer_plugin/producer_plugin.hpp>
#include <eosio/chain/contract_types.hpp>

#include <fc/bitutil.hpp>
#include <fc/network/message_buffer.hpp>
#include <fc/io/json.hpp>
#include <fc/io/raw.hpp>
#include <fc/reflect/variant.hpp>
#include <fc/crypto/rand.hpp>
#include <fc/exception/exception.hpp>
#include <fc/time.hpp>
#include <fc/mutex.hpp>
#include <fc/network/listener.hpp>

#include <boost/asio/ip/tcp.hpp>
#include <boost/asio/ip/host_name.hpp>
#include <boost/asio/steady_timer.hpp>
#include <boost/multi_index/key.hpp>

#include <atomic>
#include <cmath>
#include <memory>
#include <new>
#include <regex>

// should be defined for c++17, but clang++16 still has not implemented it
#ifdef __cpp_lib_hardware_interference_size
   using std::hardware_constructive_interference_size;
   using std::hardware_destructive_interference_size;
#else
   // 64 bytes on x86-64 │ L1_CACHE_BYTES │ L1_CACHE_SHIFT │ __cacheline_aligned │ ...
   [[maybe_unused]] constexpr std::size_t hardware_constructive_interference_size = 64;
   [[maybe_unused]] constexpr std::size_t hardware_destructive_interference_size = 64;
#endif

using namespace eosio::chain::plugin_interface;

using namespace std::chrono_literals;

namespace boost
{
   /// @brief Overload for boost::lexical_cast to convert vector of strings to string
   ///
   /// Used by boost::program_options to print the default value of an std::vector<std::string> option
   ///
   /// @param v the vector to convert
   /// @return the contents of the vector as a comma-separated string
   template<>
   inline std::string lexical_cast<std::string>(const std::vector<std::string>& v)
   {
      return boost::join(v, ",");
   }
}

namespace eosio {
   static auto _net_plugin = application::register_plugin<net_plugin>();

   using std::vector;

   using boost::asio::ip::tcp;
   using boost::asio::ip::address_v4;
   using boost::asio::ip::host_name;
   using boost::multi_index_container;
   using namespace boost::multi_index;

   using fc::time_point;
   using fc::time_point_sec;
   using eosio::chain::transaction_id_type;
   using eosio::chain::sha256_less;

   class connection;

   using connection_ptr = std::shared_ptr<connection>;
   using connection_wptr = std::weak_ptr<connection>;
   using send_buffer_type = std::shared_ptr<std::vector<char>>;

   static constexpr int64_t block_interval_ns =
      std::chrono::duration_cast<std::chrono::nanoseconds>(std::chrono::milliseconds(config::block_interval_ms)).count();

   const std::string logger_name("net_plugin_impl");
   fc::logger logger;
   std::string peer_log_format;

   template <typename Strand>
   void verify_strand_in_this_thread(const Strand& strand, const char* func, int line) {
      if( !strand.running_in_this_thread() ) {
         fc_elog( logger, "wrong strand: ${f} : line ${n}, exiting", ("f", func)("n", line) );
         app().quit();
      }
   }

   struct node_transaction_state {
      transaction_id_type id;
      time_point_sec  expires;        /// time after which this may be purged.
      uint32_t        connection_id = 0;
   };

   struct by_expiry;

   typedef multi_index_container<
      node_transaction_state,
      indexed_by<
         ordered_unique<
            tag<by_id>,
            composite_key< node_transaction_state,
               member<node_transaction_state, transaction_id_type, &node_transaction_state::id>,
               member<node_transaction_state, uint32_t, &node_transaction_state::connection_id>
            >,
            composite_key_compare< sha256_less, std::less<> >
         >,
         ordered_non_unique<
            tag< by_expiry >,
            member< node_transaction_state, fc::time_point_sec, &node_transaction_state::expires > >
         >
      >
   node_transaction_index;

   struct peer_block_state {
      block_id_type id;
      uint32_t      connection_id = 0;

      uint32_t block_num() const { return block_header::num_from_id(id); }
   };

   struct by_connection_id;

   typedef multi_index_container<
      eosio::peer_block_state,
      indexed_by<
         ordered_unique< tag<by_connection_id>,
               composite_key< peer_block_state,
                     const_mem_fun<peer_block_state, uint32_t , &eosio::peer_block_state::block_num>,
                     member<peer_block_state, block_id_type, &eosio::peer_block_state::id>,
                     member<peer_block_state, uint32_t, &eosio::peer_block_state::connection_id>
               >,
               composite_key_compare< std::less<>, sha256_less, std::less<> >
         >
      >
      > peer_block_state_index;

   struct unlinkable_block_state {
      block_id_type    id;
      signed_block_ptr block;

      uint32_t block_num() const { return block_header::num_from_id(id); }
      const block_id_type& prev() const { return block->previous; }
      const block_timestamp_type& timestamp() const { return block->timestamp; }
   };

   class unlinkable_block_state_cache {
   private:
      struct by_timestamp;
      struct by_block_num_id;
      struct by_prev;
      using unlinkable_block_state_index = multi_index_container<
            eosio::unlinkable_block_state,
            indexed_by<
                  ordered_unique<tag<by_block_num_id>,
                        composite_key<unlinkable_block_state,
                              const_mem_fun<unlinkable_block_state, uint32_t, &eosio::unlinkable_block_state::block_num>,
                              member<unlinkable_block_state, block_id_type, &eosio::unlinkable_block_state::id>
                        >,
                        composite_key_compare<std::less<>, sha256_less>
                  >,
                  ordered_non_unique<tag<by_timestamp>,
                        const_mem_fun<unlinkable_block_state, const block_timestamp_type&, &unlinkable_block_state::timestamp>
                  >,
                  ordered_non_unique<tag<by_prev>,
                        const_mem_fun<unlinkable_block_state, const block_id_type&, &unlinkable_block_state::prev>
                  >
            >
      >;

      alignas(hardware_destructive_interference_size)
      mutable fc::mutex            unlinkable_blk_state_mtx;
      unlinkable_block_state_index unlinkable_blk_state GUARDED_BY(unlinkable_blk_state_mtx);
      // 30 should be plenty large enough as any unlinkable block that will be usable is likely to be usable
      // almost immediately (blocks came in from multiple peers out of order). 30 allows for one block per
      // producer round until lib. When queue larger than max, remove by block timestamp farthest in the past.
      static constexpr size_t max_unlinkable_cache_size = 30;

   public:
      // returns block id of any block removed because of a full cache
      std::optional<block_id_type> add_unlinkable_block( signed_block_ptr b, const block_id_type& id ) {
         fc::lock_guard g(unlinkable_blk_state_mtx);
         unlinkable_blk_state.insert( {id, std::move(b)} ); // does not insert if already there
         if (unlinkable_blk_state.size() > max_unlinkable_cache_size) {
            auto& index = unlinkable_blk_state.get<by_timestamp>();
            auto begin = index.begin();
            block_id_type rm_block_id = begin->id;
            index.erase( begin );
            return rm_block_id;
         }
         return {};
      }

      unlinkable_block_state pop_possible_linkable_block(const block_id_type& blkid) {
         fc::lock_guard g(unlinkable_blk_state_mtx);
         auto& index = unlinkable_blk_state.get<by_prev>();
         auto blk_itr = index.find( blkid );
         if (blk_itr != index.end()) {
            unlinkable_block_state result = *blk_itr;
            index.erase(blk_itr);
            return result;
         }
         return {};
      }

      void expire_blocks( uint32_t lib_num ) {
         fc::lock_guard g(unlinkable_blk_state_mtx);
         auto& stale_blk = unlinkable_blk_state.get<by_block_num_id>();
         stale_blk.erase( stale_blk.lower_bound( 1 ), stale_blk.upper_bound( lib_num ) );
      }
   };

   class sync_manager {
   private:
      enum stages {
         lib_catchup,
         head_catchup,
         in_sync
      };

      alignas(hardware_destructive_interference_size)
      fc::mutex      sync_mtx;
      uint32_t       sync_known_lib_num      GUARDED_BY(sync_mtx) {0};  // highest known lib num from currently connected peers
      uint32_t       sync_last_requested_num GUARDED_BY(sync_mtx) {0};  // end block number of the last requested range, inclusive
      uint32_t       sync_next_expected_num  GUARDED_BY(sync_mtx) {0};  // the next block number we need from peer
      connection_ptr sync_source             GUARDED_BY(sync_mtx);      // connection we are currently syncing from

      const uint32_t sync_req_span {0};
      const uint32_t sync_peer_limit {0};

      alignas(hardware_destructive_interference_size)
      std::atomic<stages> sync_state{in_sync};
      std::atomic<uint32_t> sync_ordinal{0};

      // Instant finality makes it likely peers think their lib and head are
      // not in sync but in reality they are only within small difference.
      // To avoid unnecessary catchups, a margin of min_blocks_distance
      // between lib and head must be reached before catchup starts.
      const uint32_t min_blocks_distance{0};

   private:
      constexpr static auto stage_str( stages s );
      bool set_state( stages newstate );
      bool is_sync_required( uint32_t fork_head_block_num ); // call with locked mutex
      void request_next_chunk( const connection_ptr& conn = connection_ptr() ) REQUIRES(sync_mtx);
      connection_ptr find_next_sync_node(); // call with locked mutex
      void start_sync( const connection_ptr& c, uint32_t target ); // locks mutex
      bool verify_catchup( const connection_ptr& c, uint32_t num, const block_id_type& id ); // locks mutex

   public:
      enum class closing_mode {
         immediately,  // closing connection immediately
         handshake     // sending handshake message
      };
      explicit sync_manager( uint32_t span, uint32_t sync_peer_limit, uint32_t min_blocks_distance );
      static void send_handshakes();
      bool syncing_from_peer() const { return sync_state == lib_catchup; }
      bool is_in_sync() const { return sync_state == in_sync; }
      void sync_reset_lib_num( const connection_ptr& conn, bool closing );
      void sync_reassign_fetch( const connection_ptr& c, go_away_reason reason );
      void rejected_block( const connection_ptr& c, uint32_t blk_num, closing_mode mode );
      void sync_recv_block( const connection_ptr& c, const block_id_type& blk_id, uint32_t blk_num, bool blk_applied );
      void recv_handshake( const connection_ptr& c, const handshake_message& msg, uint32_t nblk_combined_latency );
      void sync_recv_notice( const connection_ptr& c, const notice_message& msg );
   };

   class dispatch_manager {
      alignas(hardware_destructive_interference_size)
      mutable fc::mutex      blk_state_mtx;
      peer_block_state_index  blk_state GUARDED_BY(blk_state_mtx);

      alignas(hardware_destructive_interference_size)
      mutable fc::mutex      local_txns_mtx;
      node_transaction_index  local_txns GUARDED_BY(local_txns_mtx);

      unlinkable_block_state_cache unlinkable_block_cache;

   public:
      boost::asio::io_context::strand  strand;

      explicit dispatch_manager(boost::asio::io_context& io_context)
      : strand( io_context ) {}

      void bcast_transaction(const packed_transaction_ptr& trx);
      void rejected_transaction(const packed_transaction_ptr& trx);
      void bcast_block( const signed_block_ptr& b, const block_id_type& id );
      void rejected_block(const block_id_type& id);

      void recv_block(const connection_ptr& c, const block_id_type& id, uint32_t bnum);
      void expire_blocks( uint32_t lib_num );
      void recv_notice(const connection_ptr& conn, const notice_message& msg, bool generated);

      void retry_fetch(const connection_ptr& conn);

      bool add_peer_block( const block_id_type& blkid, uint32_t connection_id );
      bool peer_has_block(const block_id_type& blkid, uint32_t connection_id) const;
      bool have_block(const block_id_type& blkid) const;
      void rm_block(const block_id_type& blkid);

      bool add_peer_txn( const transaction_id_type& id, const time_point_sec& trx_expires, uint32_t connection_id,
                         const time_point_sec& now = time_point_sec(time_point::now()) );
      bool have_txn( const transaction_id_type& tid ) const;
      void expire_txns();

      void bcast_vote_msg( const std::optional<uint32_t>& exclude_peer, send_buffer_type msg );

      void add_unlinkable_block( signed_block_ptr b, const block_id_type& id ) {
         std::optional<block_id_type> rm_blk_id = unlinkable_block_cache.add_unlinkable_block(std::move(b), id);
         if (rm_blk_id) {
            // rm_block since we are no longer tracking this not applied block, allowing it to flow back in if needed
            rm_block(*rm_blk_id);
         }
      }
      unlinkable_block_state pop_possible_linkable_block( const block_id_type& blkid ) {
         return unlinkable_block_cache.pop_possible_linkable_block(blkid);
      }
   };

   /**
    * default value initializers
    */
   constexpr auto     def_send_buffer_size_mb = 4;
   constexpr auto     def_send_buffer_size = 1024*1024*def_send_buffer_size_mb;
   constexpr auto     def_max_write_queue_size = def_send_buffer_size*10;
   constexpr auto     def_max_trx_in_progress_size = 100*1024*1024; // 100 MB
   constexpr auto     def_max_consecutive_immediate_connection_close = 9; // back off if client keeps closing
   constexpr auto     def_max_clients = 25; // 0 for unlimited clients
   constexpr auto     def_max_nodes_per_host = 1;
   constexpr auto     def_conn_retry_wait = 30;
   constexpr auto     def_txn_expire_wait = std::chrono::seconds(3);
   constexpr auto     def_resp_expected_wait = std::chrono::seconds(5);
   constexpr auto     def_sync_fetch_span = 1000;
   constexpr auto     def_keepalive_interval = 10000;

   constexpr auto     message_header_size = sizeof(uint32_t);

   constexpr uint32_t signed_block_which           = fc::get_index<net_message, signed_block>();         // see protocol net_message
   constexpr uint32_t packed_transaction_which     = fc::get_index<net_message, packed_transaction>();   // see protocol net_message

   class connections_manager {
   public:
      struct connection_detail {
         std::string host;
         connection_ptr c;
         tcp::endpoint active_ip;
         tcp::resolver::results_type ips;
      };

      using connection_details_index = multi_index_container<
         connection_detail,
         indexed_by<
            ordered_non_unique<
               tag<struct by_host>,
               key<&connection_detail::host>
            >,
            ordered_unique<
               tag<struct by_connection>,
               key<&connection_detail::c>
            >
         >
      >;
      enum class timer_type { check, stats };
   private:
      alignas(hardware_destructive_interference_size)
      mutable std::shared_mutex        connections_mtx;
      connection_details_index         connections;
      chain::flat_set<string>          supplied_peers;

      alignas(hardware_destructive_interference_size)
      fc::mutex                             connector_check_timer_mtx;
      unique_ptr<boost::asio::steady_timer> connector_check_timer GUARDED_BY(connector_check_timer_mtx);
      fc::mutex                             connection_stats_timer_mtx;
      unique_ptr<boost::asio::steady_timer> connection_stats_timer GUARDED_BY(connection_stats_timer_mtx);

      /// thread safe, only modified on startup
      std::chrono::milliseconds                                heartbeat_timeout{def_keepalive_interval*2};
      fc::microseconds                                         max_cleanup_time;
      boost::asio::steady_timer::duration                      connector_period{0};
      uint32_t                                                 max_client_count{def_max_clients};
      std::function<void(net_plugin::p2p_connections_metrics)> update_p2p_connection_metrics;

   private: // must call with held mutex
      connection_ptr find_connection_i(const string& host) const;

      void connection_monitor(const std::weak_ptr<connection>& from_connection);
      void connection_statistics_monitor(const std::weak_ptr<connection>& from_connection);

   public:
      size_t number_connections() const;
      void add_supplied_peers(const vector<string>& peers );

      // not thread safe, only call on startup
      void init(std::chrono::milliseconds heartbeat_timeout_ms,
                fc::microseconds conn_max_cleanup_time,
                boost::asio::steady_timer::duration conn_period,
                uint32_t maximum_client_count);

      uint32_t get_max_client_count() const { return max_client_count; }

      fc::microseconds get_connector_period() const;

      void register_update_p2p_connection_metrics(std::function<void(net_plugin::p2p_connections_metrics)>&& fun);

      void connect_supplied_peers(const string& p2p_address);

      void start_conn_timers();
      void start_conn_timer(boost::asio::steady_timer::duration du,
                            std::weak_ptr<connection> from_connection,
                            timer_type which);
      void stop_conn_timers();

      void add(connection_ptr c);
      string connect(const string& host, const string& p2p_address);
      string resolve_and_connect(const string& host, const string& p2p_address);
      void update_connection_endpoint(connection_ptr c, const tcp::endpoint& endpoint);
      void connect(const connection_ptr& c);
      string disconnect(const string& host);
      void close_all();

      std::optional<connection_status> status(const string& host) const;
      vector<connection_status> connection_statuses() const;

      template <typename Function>
      bool any_of_supplied_peers(Function&& f) const;

      template <typename Function>
      void for_each_connection(Function&& f) const;

      template <typename Function>
      void for_each_block_connection(Function&& f) const;

      template <typename UnaryPredicate>
      bool any_of_connections(UnaryPredicate&& p) const;

      template <typename UnaryPredicate>
      bool any_of_block_connections(UnaryPredicate&& p) const;
   }; // connections_manager

   class net_plugin_impl : public std::enable_shared_from_this<net_plugin_impl>,
                           public auto_bp_peering::bp_connection_manager<net_plugin_impl, connection> {
    public:
      uint16_t                                    thread_pool_size = 4;
      eosio::chain::named_thread_pool<struct net> thread_pool;

      std::atomic<uint32_t>            current_connection_id{0};

      unique_ptr< sync_manager >       sync_master;
      dispatch_manager                 dispatcher {thread_pool.get_executor()};
      connections_manager              connections;

      /**
       * Thread safe, only updated in plugin initialize
       *  @{
       */
      vector<string>                        p2p_addresses;
      vector<string>                        p2p_server_addresses;
      const string&                         get_first_p2p_address() const;

      vector<chain::public_key_type>        allowed_peers; ///< peer keys allowed to connect
      std::map<chain::public_key_type,
               chain::private_key_type>     private_keys; ///< overlapping with producer keys, also authenticating non-producing nodes
      enum possible_connections : char {
         None = 0,
            Producers = 1 << 0,
            Specified = 1 << 1,
            Any = 1 << 2
            };
      possible_connections                  allowed_connections{None};

      boost::asio::steady_timer::duration   txn_exp_period{0};
      boost::asio::steady_timer::duration   resp_expected_period{0};
      std::chrono::milliseconds             keepalive_interval{std::chrono::milliseconds{def_keepalive_interval}};

      uint32_t                              max_nodes_per_host = 1;
      bool                                  p2p_accept_transactions = true;
      fc::microseconds                      p2p_dedup_cache_expire_time_us{};

      chain_id_type                         chain_id;
      fc::sha256                            node_id;
      string                                user_agent_name;

      chain_plugin*                         chain_plug = nullptr;
      producer_plugin*                      producer_plug = nullptr;
      bool                                  use_socket_read_watermark = false;
      /** @} */

      alignas(hardware_destructive_interference_size)
      fc::mutex                             expire_timer_mtx;
      boost::asio::steady_timer             expire_timer GUARDED_BY(expire_timer_mtx) {thread_pool.get_executor()};

      alignas(hardware_destructive_interference_size)
      fc::mutex                             keepalive_timer_mtx;
      boost::asio::steady_timer             keepalive_timer GUARDED_BY(keepalive_timer_mtx) {thread_pool.get_executor()};

      alignas(hardware_destructive_interference_size)
      std::atomic<bool>                     in_shutdown{false};

      alignas(hardware_destructive_interference_size)
      compat::channels::transaction_ack::channel_type::handle  incoming_transaction_ack_subscription;

      boost::asio::deadline_timer           accept_error_timer{thread_pool.get_executor()};


      struct chain_info_t {
         uint32_t      lib_num = 0;
         block_id_type lib_id;
         uint32_t      head_num = 0;
         block_id_type head_id;
      };

      
      std::function<void()> increment_failed_p2p_connections;
      std::function<void()> increment_dropped_trxs;
      
   private:
      alignas(hardware_destructive_interference_size)
      mutable fc::mutex             chain_info_mtx; // protects chain_info_t
      chain_info_t                  chain_info GUARDED_BY(chain_info_mtx);

   public:
      void update_chain_info();
      void update_chain_info(const block_id_type& lib);
      chain_info_t get_chain_info() const;
      uint32_t get_chain_lib_num() const;
      uint32_t get_chain_head_num() const;

      void on_accepted_block_header( const signed_block_ptr& block, const block_id_type& id );
      void on_accepted_block();
      void on_voted_block ( const vote_message& vote );

      void transaction_ack(const std::pair<fc::exception_ptr, packed_transaction_ptr>&);
      void on_irreversible_block( const block_id_type& id, uint32_t block_num );

      void bcast_vote_message( const std::optional<uint32_t>& exclude_peer, const chain::vote_message& msg );
      void warn_message( uint32_t sender_peer, const chain::hs_message_warning& code );

      void start_conn_timer(boost::asio::steady_timer::duration du, std::weak_ptr<connection> from_connection);
      void start_expire_timer();
      void start_monitors();

      // we currently pause on snapshot generation
      void wait_if_paused() const {
         controller& cc = chain_plug->chain();
         while (cc.is_writing_snapshot()) {
            std::this_thread::sleep_for(std::chrono::milliseconds(10));
         }
      }

      void expire();
      /** \name Peer Timestamps
       *  Time message handling
       *  @{
       */
      /** \brief Peer heartbeat ticker.
       */
      void ticker();
      /** @} */
      /** \brief Determine if a peer is allowed to connect.
       *
       * Checks current connection mode and key authentication.
       *
       * \return False if the peer should not connect, true otherwise.
       */
      bool authenticate_peer(const handshake_message& msg) const;
      /** \brief Retrieve public key used to authenticate with peers.
       *
       * Finds a key to use for authentication.  If this node is a producer, use
       * the front of the producer key map.  If the node is not a producer but has
       * a configured private key, use it.  If the node is neither a producer nor has
       * a private key, returns an empty key.
       *
       * \note On a node with multiple private keys configured, the key with the first
       *       numerically smaller byte will always be used.
       */
      chain::public_key_type get_authentication_key() const;
      /** \brief Returns a signature of the digest using the corresponding private key of the signer.
       *
       * If there are no configured private keys, returns an empty signature.
       */
      chain::signature_type sign_compact(const chain::public_key_type& signer, const fc::sha256& digest) const;

      constexpr static uint16_t to_protocol_version(uint16_t v);

      void plugin_initialize(const variables_map& options);
      void plugin_startup();
      void plugin_shutdown();
      bool in_sync() const;
      fc::logger& get_logger() { return logger; }

      void create_session(tcp::socket&& socket, const string listen_address, size_t limit);

      std::string empty{};
   }; //net_plugin_impl

   // peer_[x]log must be called from thread in connection strand
#define peer_dlog( PEER, FORMAT, ... ) \
  FC_MULTILINE_MACRO_BEGIN \
   if( logger.is_enabled( fc::log_level::debug ) ) { \
      verify_strand_in_this_thread( PEER->strand, __func__, __LINE__ ); \
      logger.log( FC_LOG_MESSAGE( debug, peer_log_format + FORMAT, __VA_ARGS__ (PEER->get_logger_variant()) ) ); \
   } \
  FC_MULTILINE_MACRO_END

#define peer_ilog( PEER, FORMAT, ... ) \
  FC_MULTILINE_MACRO_BEGIN \
   if( logger.is_enabled( fc::log_level::info ) ) { \
      verify_strand_in_this_thread( PEER->strand, __func__, __LINE__ ); \
      logger.log( FC_LOG_MESSAGE( info, peer_log_format + FORMAT, __VA_ARGS__ (PEER->get_logger_variant()) ) ); \
   } \
  FC_MULTILINE_MACRO_END

#define peer_wlog( PEER, FORMAT, ... ) \
  FC_MULTILINE_MACRO_BEGIN \
   if( logger.is_enabled( fc::log_level::warn ) ) { \
      verify_strand_in_this_thread( PEER->strand, __func__, __LINE__ ); \
      logger.log( FC_LOG_MESSAGE( warn, peer_log_format + FORMAT, __VA_ARGS__ (PEER->get_logger_variant()) ) ); \
   } \
  FC_MULTILINE_MACRO_END

#define peer_elog( PEER, FORMAT, ... ) \
  FC_MULTILINE_MACRO_BEGIN \
   if( logger.is_enabled( fc::log_level::error ) ) { \
      verify_strand_in_this_thread( PEER->strand, __func__, __LINE__ ); \
      logger.log( FC_LOG_MESSAGE( error, peer_log_format + FORMAT, __VA_ARGS__ (PEER->get_logger_variant()) ) ); \
   } \
  FC_MULTILINE_MACRO_END


   template<class enum_type, class=typename std::enable_if<std::is_enum<enum_type>::value>::type>
   inline enum_type& operator|=(enum_type& lhs, const enum_type& rhs)
   {
      using T = std::underlying_type_t <enum_type>;
      return lhs = static_cast<enum_type>(static_cast<T>(lhs) | static_cast<T>(rhs));
   }

   static net_plugin_impl *my_impl;

   /**
    *  For a while, network version was a 16 bit value equal to the second set of 16 bits
    *  of the current build's git commit id. We are now replacing that with an integer protocol
    *  identifier. Based on historical analysis of all git commit identifiers, the larges gap
    *  between ajacent commit id values is shown below.
    *  these numbers were found with the following commands on the master branch:
    *
    *  git log | grep "^commit" | awk '{print substr($2,5,4)}' | sort -u > sorted.txt
    *  rm -f gap.txt; prev=0; for a in $(cat sorted.txt); do echo $prev $((0x$a - 0x$prev)) $a >> gap.txt; prev=$a; done; sort -k2 -n gap.txt | tail
    *
    *  DO NOT EDIT net_version_base OR net_version_range!
    */
   constexpr uint16_t net_version_base = 0x04b5;
   constexpr uint16_t net_version_range = 106;
   /**
    *  If there is a change to network protocol or behavior, increment net version to identify
    *  the need for compatibility hooks
    */
#pragma GCC diagnostic push
#pragma GCC diagnostic ignored "-Wunused-variable"
   constexpr uint16_t proto_base = 0;
   constexpr uint16_t proto_explicit_sync = 1;       // version at time of eosio 1.0
   constexpr uint16_t proto_block_id_notify = 2;     // reserved. feature was removed. next net_version should be 3
   constexpr uint16_t proto_pruned_types = 3;        // eosio 2.1: supports new signed_block & packed_transaction types
   constexpr uint16_t proto_heartbeat_interval = 4;        // eosio 2.1: supports configurable heartbeat interval
   constexpr uint16_t proto_dup_goaway_resolution = 5;     // eosio 2.1: support peer address based duplicate connection resolution
   constexpr uint16_t proto_dup_node_id_goaway = 6;        // eosio 2.1: support peer node_id based duplicate connection resolution
   constexpr uint16_t proto_leap_initial = 7;              // leap client, needed because none of the 2.1 versions are supported
   constexpr uint16_t proto_block_range = 8;               // include block range in notice_message
   constexpr uint16_t proto_instant_finality = 9;          // instant finality
#pragma GCC diagnostic pop

   constexpr uint16_t net_version_max = proto_instant_finality;

   /**
    * Index by start_block_num
    */
   struct peer_sync_state {
      explicit peer_sync_state(uint32_t start = 0, uint32_t end = 0, uint32_t last_acted = 0)
         :start_block( start ), end_block( end ), last( last_acted ),
          start_time(time_point::now())
      {}
      uint32_t     start_block;
      uint32_t     end_block;
      uint32_t     last; ///< last sent or received
      time_point   start_time; ///< time request made or received
   };

   // thread safe
   class queued_buffer : boost::noncopyable {
   public:
      void clear_write_queue() {
         fc::lock_guard g( _mtx );
         _write_queue.clear();
         _sync_write_queue.clear();
         _write_queue_size = 0;
      }

      void clear_out_queue() {
         fc::lock_guard g( _mtx );
         while ( !_out_queue.empty() ) {
            _out_queue.pop_front();
         }
      }

      uint32_t write_queue_size() const {
         fc::lock_guard g( _mtx );
         return _write_queue_size;
      }

      bool is_out_queue_empty() const {
         fc::lock_guard g( _mtx );
         return _out_queue.empty();
      }

      bool ready_to_send() const {
         fc::lock_guard g( _mtx );
         // if out_queue is not empty then async_write is in progress
         return ((!_sync_write_queue.empty() || !_write_queue.empty()) && _out_queue.empty());
      }

      // @param callback must not callback into queued_buffer
      bool add_write_queue( const std::shared_ptr<vector<char>>& buff,
                            std::function<void( boost::system::error_code, std::size_t )> callback,
                            bool to_sync_queue ) {
         fc::lock_guard g( _mtx );
         if( to_sync_queue ) {
            _sync_write_queue.push_back( {buff, std::move(callback)} );
         } else {
            _write_queue.push_back( {buff, std::move(callback)} );
         }
         _write_queue_size += buff->size();
         if( _write_queue_size > 2 * def_max_write_queue_size ) {
            return false;
         }
         return true;
      }

      void fill_out_buffer( std::vector<boost::asio::const_buffer>& bufs ) {
         fc::lock_guard g( _mtx );
         if( !_sync_write_queue.empty() ) { // always send msgs from sync_write_queue first
            fill_out_buffer( bufs, _sync_write_queue );
         } else { // postpone real_time write_queue if sync queue is not empty
            fill_out_buffer( bufs, _write_queue );
            EOS_ASSERT( _write_queue_size == 0, plugin_exception, "write queue size expected to be zero" );
         }
      }

      void out_callback( boost::system::error_code ec, std::size_t w ) {
         fc::lock_guard g( _mtx );
         for( auto& m : _out_queue ) {
            m.callback( ec, w );
         }
      }

   private:
      struct queued_write;
      void fill_out_buffer( std::vector<boost::asio::const_buffer>& bufs,
                            deque<queued_write>& w_queue ) REQUIRES(_mtx) {
         while ( !w_queue.empty() ) {
            auto& m = w_queue.front();
            bufs.emplace_back( m.buff->data(), m.buff->size() );
            _write_queue_size -= m.buff->size();
            _out_queue.emplace_back( m );
            w_queue.pop_front();
         }
      }

   private:
      struct queued_write {
         std::shared_ptr<vector<char>> buff;
         std::function<void( boost::system::error_code, std::size_t )> callback;
      };

      alignas(hardware_destructive_interference_size)
      mutable fc::mutex   _mtx;
      uint32_t            _write_queue_size GUARDED_BY(_mtx) {0};
      deque<queued_write> _write_queue      GUARDED_BY(_mtx);
      deque<queued_write> _sync_write_queue GUARDED_BY(_mtx); // sync_write_queue will be sent first
      deque<queued_write> _out_queue        GUARDED_BY(_mtx);

   }; // queued_buffer


   /// monitors the status of blocks as to whether a block is accepted (sync'd) or
   /// rejected. It groups consecutive rejected blocks in a (configurable) time
   /// window (rbw) and maintains a metric of the number of consecutive rejected block
   /// time windows (rbws).
   class block_status_monitor {
   private:
      bool in_accepted_state_ {true};              ///< indicates of accepted(true) or rejected(false) state
      fc::microseconds window_size_{2*1000};       ///< rbw time interval (2ms)
      fc::time_point   window_start_;              ///< The start of the recent rbw (0 implies not started)
      uint32_t         events_{0};                 ///< The number of consecutive rbws
      const uint32_t   max_consecutive_rejected_windows_{13};

   public:
      /// ctor
      ///
      /// @param[in] window_size          The time, in microseconds, of the rejected block window
      /// @param[in] max_rejected_windows The max consecutive number of rejected block windows
      /// @note   Copy ctor is not allowed
      explicit block_status_monitor(fc::microseconds window_size = fc::microseconds(2*1000),
            uint32_t max_rejected_windows = 13) :
         window_size_(window_size) {}
      block_status_monitor( const block_status_monitor& ) = delete;
      block_status_monitor( block_status_monitor&& ) = delete;
      ~block_status_monitor() = default;
      /// reset to initial state
      void reset();
      /// called when a block is accepted (sync_recv_block)
      void accepted() { reset(); }
      /// called when a block is rejected
      void rejected();
      /// returns number of consecutive rbws
      auto events() const { return events_; }
      /// indicates if the max number of consecutive rbws has been reached or exceeded
      bool max_events_violated() const { return events_ >= max_consecutive_rejected_windows_; }
      /// assignment not allowed
      block_status_monitor& operator=( const block_status_monitor& ) = delete;
      block_status_monitor& operator=( block_status_monitor&& ) = delete;
   }; // block_status_monitor


   class connection : public std::enable_shared_from_this<connection> {
   public:
      enum class connection_state { connecting, connected, closing, closed  };

      explicit connection( const string& endpoint, const string& listen_address );
      /// @brief ctor
      /// @param socket created by boost::asio in fc::listener
      /// @param address identifier of listen socket which accepted this new connection
      explicit connection( tcp::socket&& socket, const string& listen_address, size_t block_sync_rate_limit );
      ~connection() = default;

      connection( const connection& ) = delete;
      connection( connection&& ) = delete;
      connection& operator=( const connection& ) = delete;
      connection& operator=( connection&& ) = delete;

      bool start_session();

      bool socket_is_open() const { return socket_open.load(); } // thread safe, atomic
      connection_state state() const { return conn_state.load(); } // thread safe atomic
      void set_state(connection_state s);
      static std::string state_str(connection_state s);
      const string& peer_address() const { return peer_addr; } // thread safe, const

      void set_connection_type( const string& peer_addr );
      bool is_transactions_only_connection()const { return connection_type == transactions_only; } // thread safe, atomic
      bool is_blocks_only_connection()const { return connection_type == blocks_only; }
      bool is_transactions_connection() const { return connection_type != blocks_only; } // thread safe, atomic
      bool is_blocks_connection() const { return connection_type != transactions_only; } // thread safe, atomic
      uint32_t get_peer_start_block_num() const { return peer_start_block_num.load(); }
      uint32_t get_peer_head_block_num() const { return peer_head_block_num.load(); }
      uint32_t get_last_received_block_num() const { return last_received_block_num.load(); }
      uint32_t get_unique_blocks_rcvd_count() const { return unique_blocks_rcvd_count.load(); }
      size_t get_bytes_received() const { return bytes_received.load(); }
      std::chrono::nanoseconds get_last_bytes_received() const { return last_bytes_received.load(); }
      size_t get_bytes_sent() const { return bytes_sent.load(); }
      std::chrono::nanoseconds get_last_bytes_sent() const { return last_bytes_sent.load(); }
      size_t get_block_sync_bytes_received() const { return block_sync_bytes_received.load(); }
      size_t get_block_sync_bytes_sent() const { return block_sync_total_bytes_sent.load(); }
      bool get_block_sync_throttling() const { return block_sync_throttling.load(); }
      boost::asio::ip::port_type get_remote_endpoint_port() const { return remote_endpoint_port.load(); }
      void set_heartbeat_timeout(std::chrono::milliseconds msec) {
         hb_timeout = msec;
      }

      uint64_t get_peer_ping_time_ns() const { return peer_ping_time_ns; }

   private:
      static const string unknown;

      std::atomic<uint64_t> peer_ping_time_ns = std::numeric_limits<uint64_t>::max();

      std::optional<peer_sync_state> peer_requested;  // this peer is requesting info from us

      alignas(hardware_destructive_interference_size)
      std::atomic<bool> socket_open{false};

      std::atomic<connection_state> conn_state{connection_state::connecting};

      const string            peer_addr;
      enum connection_types : char {
         both,
         transactions_only,
         blocks_only
      };

      size_t                          block_sync_rate_limit{0};  // bytes/second, default unlimited

      std::atomic<connection_types>   connection_type{both};
      std::atomic<uint32_t>           peer_start_block_num{0};
      std::atomic<uint32_t>           peer_head_block_num{0};
      std::atomic<uint32_t>           last_received_block_num{0};
      std::atomic<uint32_t>           unique_blocks_rcvd_count{0};
      std::atomic<size_t>             bytes_received{0};
      std::atomic<std::chrono::nanoseconds>   last_bytes_received{0ns};
      std::atomic<size_t>             bytes_sent{0};
      std::atomic<size_t>             block_sync_bytes_received{0};
      std::atomic<size_t>             block_sync_total_bytes_sent{0};
      std::chrono::nanoseconds        block_sync_send_start{0ns};     // start of enqueue blocks
      size_t                          block_sync_frame_bytes_sent{0}; // bytes sent in this set of enqueue blocks
      std::atomic<bool>               block_sync_throttling{false};
      std::atomic<std::chrono::nanoseconds>   last_bytes_sent{0ns};
      std::atomic<boost::asio::ip::port_type> remote_endpoint_port{0};

   public:
      boost::asio::io_context::strand           strand;
      std::shared_ptr<tcp::socket>              socket; // only accessed through strand after construction

      fc::message_buffer<1024*1024>    pending_message_buffer;
      std::size_t                      outstanding_read_bytes{0}; // accessed only from strand threads

      queued_buffer           buffer_queue;

      fc::sha256              conn_node_id;
      string                  short_conn_node_id;
      string                  listen_address; // address sent to peer in handshake
      string                  log_p2p_address;
      string                  log_remote_endpoint_ip;
      string                  log_remote_endpoint_port;
      string                  local_endpoint_ip;
      string                  local_endpoint_port;
      // kept in sync with last_handshake_recv.last_irreversible_block_num, only accessed from connection strand
      uint32_t                peer_lib_num = 0;

      std::atomic<uint32_t>   sync_ordinal{0};
      // when syncing from a peer, the last block expected of the current range
      uint32_t                sync_last_requested_block{0};

      alignas(hardware_destructive_interference_size)
      std::atomic<uint32_t>   trx_in_progress_size{0};

      fc::time_point          last_dropped_trx_msg_time;
      const uint32_t          connection_id;
      int16_t                 sent_handshake_count = 0;

      alignas(hardware_destructive_interference_size)
      std::atomic<bool>       peer_syncing_from_us{false};

      std::atomic<uint16_t>   protocol_version = 0;
      uint16_t                net_version = net_version_max;
      std::atomic<uint16_t>   consecutive_immediate_connection_close = 0;
      std::atomic<bool>       is_bp_connection = false;
      block_status_monitor    block_status_monitor_;

      alignas(hardware_destructive_interference_size)
      fc::mutex                        response_expected_timer_mtx;
      boost::asio::steady_timer        response_expected_timer GUARDED_BY(response_expected_timer_mtx);

      alignas(hardware_destructive_interference_size)
      std::atomic<go_away_reason>      no_retry{no_reason};

      alignas(hardware_destructive_interference_size)
      mutable fc::mutex                conn_mtx; //< mtx for last_req .. remote_endpoint_ip
      std::optional<request_message>   last_req            GUARDED_BY(conn_mtx);
      handshake_message                last_handshake_recv GUARDED_BY(conn_mtx);
      handshake_message                last_handshake_sent GUARDED_BY(conn_mtx);
      block_id_type                    fork_head           GUARDED_BY(conn_mtx);
      uint32_t                         fork_head_num       GUARDED_BY(conn_mtx) {0};
      fc::time_point                   last_close          GUARDED_BY(conn_mtx);
      std::string                      p2p_address         GUARDED_BY(conn_mtx);
      std::string                      unique_conn_node_id GUARDED_BY(conn_mtx);
      std::string                      remote_endpoint_ip  GUARDED_BY(conn_mtx);
      boost::asio::ip::address_v6::bytes_type remote_endpoint_ip_array GUARDED_BY(conn_mtx);

      std::chrono::nanoseconds         connection_start_time{0};

      connection_status get_status()const;

      /** \name Peer Timestamps
       *  Time message handling
       *  @{
       */
      // See NTP protocol. https://datatracker.ietf.org/doc/rfc5905/
      std::chrono::nanoseconds               org{0}; //!< origin timestamp. Time at the client when the request departed for the server.
      // std::chrono::nanoseconds (not used) rec{0}; //!< receive timestamp. Time at the server when the request arrived from the client.
      std::chrono::nanoseconds               xmt{0}; //!< transmit timestamp, Time at the server when the response left for the client.
      // std::chrono::nanoseconds (not used) dst{0}; //!< destination timestamp, Time at the client when the reply arrived from the server.
      /** @} */
      // timestamp for the lastest message
      std::chrono::system_clock::time_point       latest_msg_time{std::chrono::system_clock::time_point::min()};
      std::chrono::milliseconds                   hb_timeout{std::chrono::milliseconds{def_keepalive_interval}};
      std::chrono::system_clock::time_point       latest_blk_time{std::chrono::system_clock::time_point::min()};

      bool connected() const;
      bool closed() const; // socket is not open or is closed or closing, thread safe
      bool current() const;
      bool should_sync_from(uint32_t sync_next_expected_num, uint32_t sync_known_lib_num) const;

      /// @param reconnect true if we should try and reconnect immediately after close
      /// @param shutdown true only if plugin is shutting down
      void close( bool reconnect = true, bool shutdown = false );
   private:
      void _close( bool reconnect, bool shutdown ); // for easy capture

      bool process_next_block_message(uint32_t message_length);
      bool process_next_trx_message(uint32_t message_length);
      void update_endpoints(const tcp::endpoint& endpoint = tcp::endpoint());
   public:

      bool populate_handshake( handshake_message& hello ) const;

      bool reconnect();
      void connect( const tcp::resolver::results_type& endpoints );
      void start_read_message();

      /** \brief Process the next message from the pending message buffer
       *
       * Process the next message from the pending_message_buffer.
       * message_length is the already determined length of the data
       * part of the message that will handle the message.
       * Returns true is successful. Returns false if an error was
       * encountered unpacking or processing the message.
       */
      bool process_next_message(uint32_t message_length);

      void send_handshake();

      /** \name Peer Timestamps
       *  Time message handling
       */
      /**  \brief Check heartbeat time and send Time_message
       */
      void check_heartbeat( std::chrono::system_clock::time_point current_time );
      /**  \brief Populate and queue time_message
       */
      void send_time();
      /** \brief Populate and queue time_message immediately using incoming time_message
       */
      void send_time(const time_message& msg);
      /** \brief Read system time and convert to a 64 bit integer.
       *
       * There are six calls to this routine in the program.  One
       * when a packet arrives from the network, one when a packet
       * is placed on the send queue, one during start session, one
       * when a sync block is queued and one each when data is
       * counted as received or sent.
       * Calls the kernel time of day routine and converts to 
       * a (at least) 64 bit integer.
       */
      static std::chrono::nanoseconds get_time() {
         return std::chrono::duration_cast<std::chrono::nanoseconds>(std::chrono::system_clock::now().time_since_epoch());
      }
      /** @} */

      void blk_send_branch( const block_id_type& msg_head_id );
      void blk_send_branch( uint32_t msg_head_num, uint32_t lib_num, uint32_t head_num );
      void blk_send(const block_id_type& blkid);
      void stop_send();

      void enqueue( const net_message &msg );
      size_t enqueue_block( const signed_block_ptr& sb, bool to_sync_queue = false);
      void enqueue_buffer( const std::shared_ptr<std::vector<char>>& send_buffer,
                           go_away_reason close_after_send,
                           bool to_sync_queue = false);
      void cancel_sync(go_away_reason reason);
      void flush_queues();
      bool enqueue_sync_block();
      void request_sync_blocks(uint32_t start, uint32_t end);

      void cancel_wait();
      void sync_wait();
      void fetch_wait();
      void sync_timeout(boost::system::error_code ec);
      void fetch_timeout(boost::system::error_code ec);

      void queue_write(const std::shared_ptr<vector<char>>& buff,
                       std::function<void(boost::system::error_code, std::size_t)> callback,
                       bool to_sync_queue = false);
      void do_queue_write();

      bool is_valid( const handshake_message& msg ) const;

      void handle_message( const handshake_message& msg );
      void handle_message( const chain_size_message& msg );
      void handle_message( const go_away_message& msg );
      /** \name Peer Timestamps
       *  Time message handling
       *  @{
       */
      /** \brief Process time_message
       *
       * Calculate offset, delay and dispersion.  Note carefully the
       * implied processing.  The first-order difference is done
       * directly in 64-bit arithmetic, then the result is converted
       * to floating double.  All further processing is in
       * floating-double arithmetic with rounding done by the hardware.
       * This is necessary in order to avoid overflow and preserve precision.
       */
      void handle_message( const time_message& msg );
      /** @} */
      void handle_message( const notice_message& msg );
      void handle_message( const request_message& msg );
      void handle_message( const sync_request_message& msg );
      void handle_message( const signed_block& msg ) = delete; // signed_block_ptr overload used instead
      void handle_message( const block_id_type& id, signed_block_ptr ptr );
      void handle_message( const packed_transaction& msg ) = delete; // packed_transaction_ptr overload used instead
      void handle_message( packed_transaction_ptr trx );
      void handle_message( const vote_message& msg );

      // returns calculated number of blocks combined latency
      uint32_t calc_block_latency();

      void process_signed_block( const block_id_type& id, signed_block_ptr block, const std::optional<block_handle>& obt );

      fc::variant_object get_logger_variant() const {
         fc::mutable_variant_object mvo;
         mvo( "_name", log_p2p_address)
            ( "_cid", connection_id )
            ( "_id", conn_node_id )
            ( "_sid", short_conn_node_id )
            ( "_ip", log_remote_endpoint_ip )
            ( "_port", log_remote_endpoint_port )
            ( "_lip", local_endpoint_ip )
            ( "_lport", local_endpoint_port );
         return mvo;
      }

      bool incoming() const { return peer_address().empty(); } // thread safe because of peer_address
      bool incoming_and_handshake_received() const {
         if (!incoming()) return false;
         fc::lock_guard g_conn( conn_mtx );
         return !last_handshake_recv.p2p_address.empty();
      }
   }; // class connection

   const string connection::unknown = "<unknown>";

   // called from connection strand
   struct msg_handler : public fc::visitor<void> {
      connection_ptr c;
      explicit msg_handler( connection_ptr conn) : c(std::move(conn)) {}

      template<typename T>
      void operator()( const T& ) const {
         EOS_ASSERT( false, plugin_config_exception, "Not implemented, call handle_message directly instead" );
      }

      void operator()( const handshake_message& msg ) const {
         // continue call to handle_message on connection strand
         peer_dlog( c, "handle handshake_message" );
         c->handle_message( msg );
      }

      void operator()( const chain_size_message& msg ) const {
         // continue call to handle_message on connection strand
         peer_dlog( c, "handle chain_size_message" );
         c->handle_message( msg );
      }

      void operator()( const go_away_message& msg ) const {
         // continue call to handle_message on connection strand
         peer_dlog( c, "handle go_away_message" );
         c->handle_message( msg );
      }

      void operator()( const time_message& msg ) const {
         // continue call to handle_message on connection strand
         peer_dlog( c, "handle time_message" );
         c->handle_message( msg );
      }

      void operator()( const notice_message& msg ) const {
         // continue call to handle_message on connection strand
         peer_dlog( c, "handle notice_message" );
         c->handle_message( msg );
      }

      void operator()( const request_message& msg ) const {
         // continue call to handle_message on connection strand
         peer_dlog( c, "handle request_message" );
         c->handle_message( msg );
      }

      void operator()( const sync_request_message& msg ) const {
         // continue call to handle_message on connection strand
         peer_dlog( c, "handle sync_request_message" );
         c->handle_message( msg );
      }

      void operator()( const chain::vote_message& msg ) const {
         // continue call to handle_message on connection strand
         peer_dlog( c, "handle vote_message" );
         c->handle_message( msg );
      }
   };
   

   std::tuple<std::string, std::string, std::string> split_host_port_type(const std::string& peer_add) {
      // host:port:[<trx>|<blk>]
      if (peer_add.empty()) return {};

      string::size_type p = peer_add[0] == '[' ? peer_add.find(']') : 0;
      if (p == string::npos) {
         fc_wlog( logger, "Invalid peer address: ${peer}", ("peer", peer_add) );
         return {};
      }
      string::size_type colon = peer_add.find(':', p);
      string::size_type colon2 = peer_add.find(':', colon + 1);
      string::size_type end = colon2 == string::npos
            ? string::npos : peer_add.find_first_of( " :+=.,<>!$%^&(*)|-#@\t", colon2 + 1 ); // future proof by including most symbols without using regex
      string host = (p > 0) ? peer_add.substr( 1, p-1 ) : peer_add.substr( 0, colon );
      string port = peer_add.substr( colon + 1, colon2 == string::npos ? string::npos : colon2 - (colon + 1));
      string type = colon2 == string::npos ? "" : end == string::npos ?
         peer_add.substr( colon2 + 1 ) : peer_add.substr( colon2 + 1, end - (colon2 + 1) );
      return {std::move(host), std::move(port), std::move(type)};
   }


   template<typename Function>
   bool connections_manager::any_of_supplied_peers( Function&& f ) const {
      std::shared_lock g( connections_mtx );
      return std::any_of(supplied_peers.begin(), supplied_peers.end(), std::forward<Function>(f));
   }

   template<typename Function>
   void connections_manager::for_each_connection( Function&& f ) const {
      std::shared_lock g( connections_mtx );
      auto& index = connections.get<by_host>();
      for( const connection_detail& cd : index ) {
         f(cd.c);
      }
   }

   template<typename Function>
   void connections_manager::for_each_block_connection( Function&& f ) const {
      std::shared_lock g( connections_mtx );
      auto& index = connections.get<by_host>();
      for( const connection_detail& cd : index ) {
         if (cd.c->is_blocks_connection()) {
            f(cd.c);
         }
      }
   }

   template <typename UnaryPredicate>
   bool connections_manager::any_of_connections(UnaryPredicate&& p) const {
      std::shared_lock g(connections_mtx);
      auto& index = connections.get<by_host>();
      for( const connection_detail& cd : index ) {
         if (p(cd.c))
            return true;
      }
      return false;
   }

   template <typename UnaryPredicate>
   bool connections_manager::any_of_block_connections(UnaryPredicate&& p) const {
      std::shared_lock g( connections_mtx );
      auto& index = connections.get<by_host>();
      for( const connection_detail& cd : index ) {
         if( cd.c->is_blocks_connection() ) {
            if (p(cd.c))
              return true;
         }
      }
      return false;
   }


   //---------------------------------------------------------------------------

   connection::connection( const string& endpoint, const string& listen_address )
      : peer_addr( endpoint ),
        strand( my_impl->thread_pool.get_executor() ),
        socket( new tcp::socket( my_impl->thread_pool.get_executor() ) ),
        listen_address( listen_address ),
        log_p2p_address( endpoint ),
        connection_id( ++my_impl->current_connection_id ),
        response_expected_timer( my_impl->thread_pool.get_executor() ),
        last_handshake_recv(),
        last_handshake_sent(),
        p2p_address( endpoint )
   {
      my_impl->mark_bp_connection(this);
      update_endpoints();
      fc_ilog( logger, "created connection ${c} to ${n}", ("c", connection_id)("n", endpoint) );
   }

   connection::connection(tcp::socket&& s, const string& listen_address, size_t block_sync_rate_limit)
      : peer_addr(),
        block_sync_rate_limit(block_sync_rate_limit),
        strand( my_impl->thread_pool.get_executor() ),
        socket( new tcp::socket( std::move(s) ) ),
        listen_address( listen_address ),
        connection_id( ++my_impl->current_connection_id ),
        response_expected_timer( my_impl->thread_pool.get_executor() ),
        last_handshake_recv(),
        last_handshake_sent()
   {
      update_endpoints();
      fc_dlog( logger, "new connection object created for peer ${address}:${port} from listener ${addr}", ("address", log_remote_endpoint_ip)("port", log_remote_endpoint_port)("addr", listen_address) );
   }

   void connection::update_endpoints(const tcp::endpoint& endpoint) {
      boost::system::error_code ec;
      boost::system::error_code ec2;
      auto rep = endpoint == tcp::endpoint() ? socket->remote_endpoint(ec) : endpoint;
      auto lep = socket->local_endpoint(ec2);
      remote_endpoint_port = ec ? 0 : rep.port();
      log_remote_endpoint_ip = ec ? unknown : rep.address().to_string();
      log_remote_endpoint_port = ec ? unknown : std::to_string(rep.port());
      local_endpoint_ip = ec2 ? unknown : lep.address().to_string();
      local_endpoint_port = ec2 ? unknown : std::to_string(lep.port());
      fc::lock_guard g_conn( conn_mtx );
      remote_endpoint_ip = log_remote_endpoint_ip;
      if(!ec) {
         if(rep.address().is_v4()) {
            remote_endpoint_ip_array = make_address_v6(boost::asio::ip::v4_mapped, rep.address().to_v4()).to_bytes();
         }
         else {
            remote_endpoint_ip_array = rep.address().to_v6().to_bytes();
         }
      }
      else {
         fc_dlog( logger, "unable to retrieve remote endpoint for local ${address}:${port}", ("address", local_endpoint_ip)("port", local_endpoint_port));
         remote_endpoint_ip_array = boost::asio::ip::address_v6().to_bytes();
      }
   }

   // called from connection strand
   void connection::set_connection_type( const std::string& peer_add ) {      
      auto [host, port, type] = split_host_port_type(peer_add);
      if( type.empty() ) {
         fc_dlog( logger, "Setting connection ${c} type for: ${peer} to both transactions and blocks", ("c", connection_id)("peer", peer_add) );
         connection_type = both;
      } else if( type == "trx" ) {
         fc_dlog( logger, "Setting connection ${c} type for: ${peer} to transactions only", ("c", connection_id)("peer", peer_add) );
         connection_type = transactions_only;
      } else if( type == "blk" ) {
         fc_dlog( logger, "Setting connection ${c} type for: ${peer} to blocks only", ("c", connection_id)("peer", peer_add) );
         connection_type = blocks_only;
      } else {
         fc_wlog( logger, "Unknown connection ${c} type: ${t}, for ${peer}", ("c", connection_id)("t", type)("peer", peer_add) );
      }
   }

   std::string connection::state_str(connection_state s) {
      switch (s) {
      case connection_state::connecting:
         return "connecting";
      case connection_state::connected:
         return "connected";
      case connection_state::closing:
         return "closing";
      case connection_state::closed:
         return "closed";
      }
      return "unknown";
   }

   void connection::set_state(connection_state s) {
      auto curr = state();
      if (curr == s)
         return;
      if (s == connection_state::connected && curr != connection_state::connecting)
         return;
      fc_dlog(logger, "old connection ${id} state ${os} becoming ${ns}", ("id", connection_id)("os", state_str(curr))("ns", state_str(s)));

      conn_state = s;
   }

   connection_status connection::get_status()const {
      connection_status stat;
      stat.connecting = state() == connection_state::connecting;
      stat.syncing = peer_syncing_from_us;
      stat.is_bp_peer = is_bp_connection;
      stat.is_socket_open = socket_is_open();
      fc::lock_guard g( conn_mtx );
      stat.peer = peer_addr;
      stat.remote_ip = log_remote_endpoint_ip;
      stat.remote_port = log_remote_endpoint_port;
      stat.last_handshake = last_handshake_recv;
      return stat;
   }

   // called from connection strand
   bool connection::start_session() {
      verify_strand_in_this_thread( strand, __func__, __LINE__ );

      boost::asio::ip::tcp::no_delay nodelay( true );
      boost::system::error_code ec;
      socket->set_option( nodelay, ec );
      if( ec ) {
         peer_wlog( this, "connection failed (set_option): ${e1}", ( "e1", ec.message() ) );
         close();
         return false;
      } else {
         peer_dlog( this, "connected" );
         socket_open = true;
         connection_start_time = get_time();
         start_read_message();
         return true;
      }
   }

   // thread safe, all atomics
   bool connection::connected() const {
      return socket_is_open() && state() == connection_state::connected;
   }

   bool connection::closed() const {
      return !socket_is_open()
             || state() == connection_state::closing
             || state() == connection_state::closed;
   }

   // thread safe, all atomics
   bool connection::current() const {
      return (connected() && !peer_syncing_from_us);
   }

   // thread safe
   bool connection::should_sync_from(uint32_t sync_next_expected_num, uint32_t sync_known_lib_num) const {
      fc_dlog(logger, "id: ${id} blocks conn: ${t} current: ${c} socket_open: ${so} syncing from us: ${s} state: ${con} peer_start_block: ${sb} peer_head: ${h} ping: ${p}us no_retry: ${g}",
              ("id", connection_id)("t", is_blocks_connection())
              ("c", current())("so", socket_is_open())("s", peer_syncing_from_us.load())("con", state_str(state()))
              ("sb", peer_start_block_num.load())("h", peer_head_block_num.load())("p", get_peer_ping_time_ns()/1000)("g", reason_str(no_retry)));
      if (is_blocks_connection() && current()) {
         if (no_retry == go_away_reason::no_reason) {
            if (peer_start_block_num <= sync_next_expected_num) { // has blocks we want
               if (peer_head_block_num >= sync_known_lib_num) { // is in sync
                  return true;
               }
            }
         }
      }
      return false;
   }

   void connection::flush_queues() {
      buffer_queue.clear_write_queue();
   }

   void connection::close( bool reconnect, bool shutdown ) {
      set_state(connection_state::closing);
      strand.post( [self = shared_from_this(), reconnect, shutdown]() {
         self->_close( reconnect, shutdown );
      });
   }

   // called from connection strand
   void connection::_close( bool reconnect, bool shutdown ) {
      socket_open = false;
      boost::system::error_code ec;
      socket->shutdown( tcp::socket::shutdown_both, ec );
      socket->close( ec );
      socket.reset( new tcp::socket( my_impl->thread_pool.get_executor() ) );
      flush_queues();
      peer_syncing_from_us = false;
      block_status_monitor_.reset();
      ++consecutive_immediate_connection_close;
      bool has_last_req = false;
      {
         fc::lock_guard g_conn( conn_mtx );
         has_last_req = last_req.has_value();
         last_handshake_recv = handshake_message();
         last_handshake_sent = handshake_message();
         last_close = fc::time_point::now();
         conn_node_id = fc::sha256();
      }
      if( has_last_req && !shutdown ) {
         my_impl->dispatcher.retry_fetch( shared_from_this() );
      }
      peer_lib_num = 0;
      peer_requested.reset();
      sent_handshake_count = 0;
      if( !shutdown) my_impl->sync_master->sync_reset_lib_num( shared_from_this(), true );
      peer_ilog( this, "closing" );
      cancel_wait();
      sync_last_requested_block = 0;
      org = std::chrono::nanoseconds{0};
      latest_msg_time = std::chrono::system_clock::time_point::min();
      latest_blk_time = std::chrono::system_clock::time_point::min();
      set_state(connection_state::closed);
      block_sync_send_start = 0ns;
      block_sync_frame_bytes_sent = 0;
      block_sync_throttling = false;

      if( reconnect && !shutdown ) {
         my_impl->connections.start_conn_timer( std::chrono::milliseconds( 100 ),
                                                connection_wptr(),
                                                connections_manager::timer_type::check );
      }
   }

   // called from connection strand
   void connection::blk_send_branch( const block_id_type& msg_head_id ) {
      uint32_t head_num = my_impl->get_chain_head_num();

      peer_dlog(this, "head_num = ${h}",("h",head_num));
      if(head_num == 0) {
         notice_message note;
         note.known_blocks.mode = normal;
         note.known_blocks.pending = 0;
         enqueue(note);
         return;
      }

      if( logger.is_enabled( fc::log_level::debug ) ) {
         fc::unique_lock g_conn( conn_mtx );
         if( last_handshake_recv.generation >= 1 ) {
            peer_dlog( this, "maybe truncating branch at = ${h}:${id}",
                       ("h", block_header::num_from_id(last_handshake_recv.head_id))("id", last_handshake_recv.head_id) );
         }
      }
      const auto lib_num = peer_lib_num;
      if( lib_num == 0 ) return; // if last_irreversible_block_id is null (we have not received handshake or reset)

      auto msg_head_num = block_header::num_from_id(msg_head_id);
      bool on_fork = msg_head_num == 0;
      bool unknown_block = false;
      if( !on_fork ) {
         try {
            const controller& cc = my_impl->chain_plug->chain();
            block_id_type my_id = cc.get_block_id_for_num( msg_head_num ); // thread-safe
            on_fork = my_id != msg_head_id;
         } catch( const unknown_block_exception& ) {
            unknown_block = true;
         } catch( ... ) {
            on_fork = true;
         }
      }
      if( unknown_block ) {
         peer_ilog( this, "Peer asked for unknown block ${mn}, sending: benign_other go away", ("mn", msg_head_num) );
         no_retry = benign_other;
         enqueue( go_away_message( benign_other ) );
      } else {
         if( on_fork ) msg_head_num = 0;
         // if peer on fork, start at their last lib, otherwise we can start at msg_head+1
         blk_send_branch( msg_head_num, lib_num, head_num );
      }
   }

   // called from connection strand
   void connection::blk_send_branch( uint32_t msg_head_num, uint32_t lib_num, uint32_t head_num ) {
      if( !peer_requested ) {
         auto last = msg_head_num != 0 ? msg_head_num : lib_num;
         peer_requested = peer_sync_state( last+1, head_num, last );
      } else {
         auto last = msg_head_num != 0 ? msg_head_num : std::min( peer_requested->last, lib_num );
         uint32_t end   = std::max( peer_requested->end_block, head_num );
         peer_requested = peer_sync_state( last+1, end, last );
      }
      if( peer_requested->start_block <= peer_requested->end_block ) {
         peer_ilog( this, "enqueue ${s} - ${e}", ("s", peer_requested->start_block)("e", peer_requested->end_block) );
         enqueue_sync_block();
      } else {
         peer_ilog( this, "nothing to enqueue" );
         peer_requested.reset();
      }
   }

   // called from connection strand
   void connection::blk_send( const block_id_type& blkid ) {
      try {
         controller& cc = my_impl->chain_plug->chain();
         signed_block_ptr b = cc.fetch_block_by_id( blkid ); // thread-safe
         if( b ) {
            peer_dlog( this, "fetch_block_by_id num ${n}", ("n", b->block_num()) );
            enqueue_block( b );
         } else {
            peer_ilog( this, "fetch block by id returned null, id ${id}", ("id", blkid) );
         }
      } catch( const assert_exception& ex ) {
         // possible corrupted block log
         peer_elog( this, "caught assert on fetch_block_by_id, ${ex}, id ${id}", ("ex", ex.to_string())("id", blkid) );
      } catch( ... ) {
         peer_elog( this, "caught other exception fetching block id ${id}", ("id", blkid) );
      }
   }

   void connection::stop_send() {
      peer_syncing_from_us = false;
   }

   void connection::send_handshake() {
      if (closed())
         return;
      strand.post( [c = shared_from_this()]() {
         fc::unique_lock g_conn( c->conn_mtx );
         if( c->populate_handshake( c->last_handshake_sent ) ) {
            static_assert( std::is_same_v<decltype( c->sent_handshake_count ), int16_t>, "INT16_MAX based on int16_t" );
            if( c->sent_handshake_count == INT16_MAX ) c->sent_handshake_count = 1; // do not wrap
            c->last_handshake_sent.generation = ++c->sent_handshake_count;
            auto last_handshake = c->last_handshake_sent;
            g_conn.unlock();
            peer_ilog( c, "Sending handshake generation ${g}, lib ${lib}, head ${head}, id ${id}",
                       ("g", last_handshake.generation)
                       ("lib", last_handshake.last_irreversible_block_num)
                       ("head", last_handshake.head_num)("id", last_handshake.head_id.str().substr(8,16)) );
            c->enqueue( last_handshake );
         }
      });
   }

   // called from connection strand
   void connection::check_heartbeat( std::chrono::system_clock::time_point current_time ) {
      if( latest_msg_time > std::chrono::system_clock::time_point::min() ) {
         if( current_time > latest_msg_time + hb_timeout ) {
            no_retry = benign_other;
            if( !peer_address().empty() ) {
               peer_wlog(this, "heartbeat timed out for peer address");
               close(true);
            } else {
               peer_wlog(this, "heartbeat timed out");
               close(false);
            }
            return;
         }
         if (!my_impl->sync_master->syncing_from_peer()) {
            const std::chrono::milliseconds timeout = std::max(hb_timeout/2, 2*std::chrono::milliseconds(config::block_interval_ms));
            if (current_time > latest_blk_time + timeout) {
               peer_wlog(this, "half heartbeat timed out, sending handshake");
               send_handshake();
               return;
            }
         }

      }

      org = std::chrono::nanoseconds{0};
      send_time();
   }

   // called from connection strand
   void connection::send_time() {
      if (org == std::chrono::nanoseconds{0}) { // do not send if there is already a time loop in progress
         org = get_time();
         // xpkt.org == 0 means we are initiating a ping. Actual origin time is in xpkt.xmt.
         time_message xpkt{
            .org = 0,
            .rec = 0,
            .xmt = org.count(),
            .dst = 0 };
         peer_dlog(this, "send init time_message: ${t}", ("t", xpkt));
         enqueue(xpkt);
      }
   }

   // called from connection strand
   void connection::send_time(const time_message& msg) {
      time_message xpkt{
         .org = msg.xmt,
         .rec = msg.dst,
         .xmt = get_time().count(),
         .dst = 0 };
      peer_dlog( this, "send time_message: ${t}, org: ${o}", ("t", xpkt)("o", org.count()) );
      enqueue(xpkt);
   }

   // called from connection strand
   void connection::queue_write(const std::shared_ptr<vector<char>>& buff,
                                std::function<void(boost::system::error_code, std::size_t)> callback,
                                bool to_sync_queue) {
      if( !buffer_queue.add_write_queue( buff, std::move(callback), to_sync_queue )) {
         peer_wlog( this, "write_queue full ${s} bytes, giving up on connection", ("s", buffer_queue.write_queue_size()) );
         close();
         return;
      }
      do_queue_write();
   }

   // called from connection strand
   void connection::do_queue_write() {
      if( !buffer_queue.ready_to_send() || closed() )
         return;
      connection_ptr c(shared_from_this());

      std::vector<boost::asio::const_buffer> bufs;
      buffer_queue.fill_out_buffer( bufs );

      strand.post( [c{std::move(c)}, bufs{std::move(bufs)}]() {
         boost::asio::async_write( *c->socket, bufs,
            boost::asio::bind_executor( c->strand, [c, socket=c->socket]( boost::system::error_code ec, std::size_t w ) {
            try {
               c->buffer_queue.clear_out_queue();
               // May have closed connection and cleared buffer_queue
               if (!c->socket->is_open() && c->socket_is_open()) { // if socket_open then close not called
                  peer_ilog(c, "async write socket closed before callback");
                  c->close();
                  return;
               }
               if (socket != c->socket ) { // different socket, c must have created a new socket, make sure previous is closed
                  peer_ilog( c, "async write socket changed before callback");
                  boost::system::error_code ec;
                  socket->shutdown( tcp::socket::shutdown_both, ec );
                  socket->close( ec );
                  return;
               }

               if( ec ) {
                  if( ec.value() != boost::asio::error::eof ) {
                     peer_wlog( c, "Error sending to peer: ${i}", ( "i", ec.message() ) );
                  } else {
                     peer_wlog( c, "connection closure detected on write" );
                  }
                  c->close();
                  return;
               }
               c->bytes_sent += w;
               c->last_bytes_sent = c->get_time();

               c->buffer_queue.out_callback( ec, w );

               c->enqueue_sync_block();
               c->do_queue_write();
            } catch ( const std::bad_alloc& ) {
              throw;
            } catch ( const boost::interprocess::bad_alloc& ) {
              throw;
            } catch( const fc::exception& ex ) {
               peer_elog( c, "fc::exception in do_queue_write: ${s}", ("s", ex.to_string()) );
            } catch( const std::exception& ex ) {
               peer_elog( c, "std::exception in do_queue_write: ${s}", ("s", ex.what()) );
            } catch( ... ) {
               peer_elog( c, "Unknown exception in do_queue_write" );
            }
         }));
      });
   }

   // called from connection strand
   void connection::cancel_sync(go_away_reason reason) {
      peer_dlog( this, "cancel sync reason = ${m}, write queue size ${o} bytes",
                 ("m", reason_str( reason ))("o", buffer_queue.write_queue_size()) );
      cancel_wait();
      sync_last_requested_block = 0;
      flush_queues();
      switch (reason) {
      case validation :
      case fatal_other : {
         no_retry = reason;
         enqueue( go_away_message( reason ));
         break;
      }
      default:
         peer_ilog(this, "sending empty request but not calling sync wait");
         enqueue( ( sync_request_message ) {0,0} );
      }
   }

   // called from connection strand
   bool connection::enqueue_sync_block() {
      if( !peer_requested ) {
         return false;
      } else {
         peer_dlog( this, "enqueue sync block ${num}", ("num", peer_requested->last + 1) );
      }
      uint32_t num = peer_requested->last + 1;

      controller& cc = my_impl->chain_plug->chain();
      signed_block_ptr sb;
      try {
         sb = cc.fetch_block_by_number( num ); // thread-safe
      } FC_LOG_AND_DROP();
      if( sb ) {
         // Skip transmitting block this loop if threshold exceeded
         if (block_sync_send_start == 0ns) { // start of enqueue blocks
            block_sync_send_start = get_time();
            block_sync_frame_bytes_sent = 0;
         }
         if( block_sync_rate_limit > 0 && block_sync_frame_bytes_sent > 0 && peer_syncing_from_us ) {
            auto now = get_time();
            auto elapsed_us = std::chrono::duration_cast<std::chrono::microseconds>(now - block_sync_send_start);
            double current_rate_sec = (double(block_sync_frame_bytes_sent) / elapsed_us.count()) * 100000; // convert from bytes/us => bytes/sec
            peer_dlog(this, "start enqueue block time ${st}, now ${t}, elapsed ${e}, rate ${r}, limit ${l}",
                      ("st", block_sync_send_start.count())("t", now.count())("e", elapsed_us.count())("r", current_rate_sec)("l", block_sync_rate_limit));
            if( current_rate_sec >= block_sync_rate_limit ) {
               block_sync_throttling = true;
               peer_dlog( this, "throttling block sync to peer ${host}:${port}", ("host", log_remote_endpoint_ip)("port", log_remote_endpoint_port));
               return false;
            }
         }
         block_sync_throttling = false;
         auto sent = enqueue_block( sb, true );
         block_sync_total_bytes_sent += sent;
         block_sync_frame_bytes_sent += sent;
         ++peer_requested->last;
         if(num == peer_requested->end_block) {
            peer_requested.reset();
            block_sync_send_start = 0ns;
            block_sync_frame_bytes_sent = 0;
            peer_dlog( this, "completing enqueue_sync_block ${num}", ("num", num) );
         }
      } else {
         peer_ilog( this, "enqueue sync, unable to fetch block ${num}, sending benign_other go away", ("num", num) );
         peer_requested.reset(); // unable to provide requested blocks
         block_sync_send_start = 0ns;
         block_sync_frame_bytes_sent = 0;
         no_retry = benign_other;
         enqueue( go_away_message( benign_other ) );
      }
      return true;
   }

   //------------------------------------------------------------------------

   struct buffer_factory {

      /// caches result for subsequent calls, only provide same net_message instance for each invocation
      const send_buffer_type& get_send_buffer( const net_message& m ) {
         if( !send_buffer ) {
            send_buffer = create_send_buffer( m );
         }
         return send_buffer;
      }

   protected:
      send_buffer_type send_buffer;

   protected:
      static send_buffer_type create_send_buffer( const net_message& m ) {
         const uint32_t payload_size = fc::raw::pack_size( m );

         const char* const header = reinterpret_cast<const char* const>(&payload_size); // avoid variable size encoding of uint32_t
         const size_t buffer_size = message_header_size + payload_size;

         auto send_buffer = std::make_shared<vector<char>>(buffer_size);
         fc::datastream<char*> ds( send_buffer->data(), buffer_size);
         ds.write( header, message_header_size );
         fc::raw::pack( ds, m );

         return send_buffer;
      }

      template< typename T>
      static send_buffer_type create_send_buffer( uint32_t which, const T& v ) {
         // match net_message static_variant pack
         const uint32_t which_size = fc::raw::pack_size( unsigned_int( which ) );
         const uint32_t payload_size = which_size + fc::raw::pack_size( v );

         const char* const header = reinterpret_cast<const char* const>(&payload_size); // avoid variable size encoding of uint32_t
         const size_t buffer_size = message_header_size + payload_size;

         auto send_buffer = std::make_shared<vector<char>>( buffer_size );
         fc::datastream<char*> ds( send_buffer->data(), buffer_size );
         ds.write( header, message_header_size );
         fc::raw::pack( ds, unsigned_int( which ) );
         fc::raw::pack( ds, v );

         return send_buffer;
      }

   };

   struct block_buffer_factory : public buffer_factory {

      /// caches result for subsequent calls, only provide same signed_block_ptr instance for each invocation.
      const send_buffer_type& get_send_buffer( const signed_block_ptr& sb ) {
         if( !send_buffer ) {
            send_buffer = create_send_buffer( sb );
         }
         return send_buffer;
      }

   private:

      static std::shared_ptr<std::vector<char>> create_send_buffer( const signed_block_ptr& sb ) {
         static_assert( signed_block_which == fc::get_index<net_message, signed_block>() );
         // this implementation is to avoid copy of signed_block to net_message
         // matches which of net_message for signed_block
         fc_dlog( logger, "sending block ${bn}", ("bn", sb->block_num()) );
         return buffer_factory::create_send_buffer( signed_block_which, *sb );
      }
   };

   struct trx_buffer_factory : public buffer_factory {

      /// caches result for subsequent calls, only provide same packed_transaction_ptr instance for each invocation.
      const send_buffer_type& get_send_buffer( const packed_transaction_ptr& trx ) {
         if( !send_buffer ) {
            send_buffer = create_send_buffer( trx );
         }
         return send_buffer;
      }

   private:

      static std::shared_ptr<std::vector<char>> create_send_buffer( const packed_transaction_ptr& trx ) {
         static_assert( packed_transaction_which == fc::get_index<net_message, packed_transaction>() );
         // this implementation is to avoid copy of packed_transaction to net_message
         // matches which of net_message for packed_transaction
         return buffer_factory::create_send_buffer( packed_transaction_which, *trx );
      }
   };

   //------------------------------------------------------------------------

   // called from connection strand
   void connection::enqueue( const net_message& m ) {
      verify_strand_in_this_thread( strand, __func__, __LINE__ );
      go_away_reason close_after_send = no_reason;
      if (std::holds_alternative<go_away_message>(m)) {
         close_after_send = std::get<go_away_message>(m).reason;
      }

      buffer_factory buff_factory;
      const auto& send_buffer = buff_factory.get_send_buffer( m );
      enqueue_buffer( send_buffer, close_after_send );
   }

   // called from connection strand
   size_t connection::enqueue_block( const signed_block_ptr& b, bool to_sync_queue) {
      peer_dlog( this, "enqueue block ${num}", ("num", b->block_num()) );
      verify_strand_in_this_thread( strand, __func__, __LINE__ );

      block_buffer_factory buff_factory;
      const auto& sb = buff_factory.get_send_buffer( b );
      latest_blk_time = std::chrono::system_clock::now();
      enqueue_buffer( sb, no_reason, to_sync_queue);
      return sb->size();
   }

   // called from connection strand
   void connection::enqueue_buffer( const std::shared_ptr<std::vector<char>>& send_buffer,
                                    go_away_reason close_after_send,
                                    bool to_sync_queue)
   {
      connection_ptr self = shared_from_this();
      queue_write(send_buffer,
            [conn{std::move(self)}, close_after_send](boost::system::error_code ec, std::size_t ) {
                        if (ec) return;
                        if (close_after_send != no_reason) {
                           fc_ilog( logger, "sent a go away message: ${r}, closing connection ${cid}",
                                    ("r", reason_str(close_after_send))("cid", conn->connection_id) );
                           conn->close();
                           return;
                        }
                  },
                  to_sync_queue);
   }

   // thread safe
   void connection::cancel_wait() {
      fc::lock_guard g( response_expected_timer_mtx );
      response_expected_timer.cancel();
   }

   // thread safe
   void connection::sync_wait() {
      connection_ptr c(shared_from_this());
      fc::lock_guard g( response_expected_timer_mtx );
      response_expected_timer.expires_from_now( my_impl->resp_expected_period );
      response_expected_timer.async_wait(
            boost::asio::bind_executor( c->strand, [c]( boost::system::error_code ec ) {
               c->sync_timeout( ec );
            } ) );
   }

   // thread safe
   void connection::fetch_wait() {
      connection_ptr c( shared_from_this() );
      fc::lock_guard g( response_expected_timer_mtx );
      response_expected_timer.expires_from_now( my_impl->resp_expected_period );
      response_expected_timer.async_wait(
            boost::asio::bind_executor( c->strand, [c]( boost::system::error_code ec ) {
               c->fetch_timeout(ec);
            } ) );
   }

   // called from connection strand
   void connection::sync_timeout( boost::system::error_code ec ) {
      if( !ec ) {
         my_impl->sync_master->sync_reassign_fetch( shared_from_this(), benign_other );
         close(true);
      } else if( ec != boost::asio::error::operation_aborted ) { // don't log on operation_aborted, called on destroy
         peer_elog( this, "setting timer for sync request got error ${ec}", ("ec", ec.message()) );
      }
   }

   // called from connection strand
   void connection::fetch_timeout( boost::system::error_code ec ) {
      if( !ec ) {
         my_impl->dispatcher.retry_fetch( shared_from_this() );
      } else if( ec != boost::asio::error::operation_aborted ) { // don't log on operation_aborted, called on destroy
         peer_elog( this, "setting timer for fetch request got error ${ec}", ("ec", ec.message() ) );
      }
   }

   // called from connection strand
   void connection::request_sync_blocks(uint32_t start, uint32_t end) {
      sync_last_requested_block = end;
      sync_request_message srm = {start,end};
      enqueue( net_message(srm) );
      sync_wait();
   }

   //-----------------------------------------------------------
   void block_status_monitor::reset() {
      in_accepted_state_ = true;
      events_ = 0;
   }

   void block_status_monitor::rejected() {
      const auto now = fc::time_point::now();

      // in rejected state
      if(!in_accepted_state_) {
         const auto elapsed = now - window_start_;
         if( elapsed < window_size_ ) {
            return;
         }
         ++events_;
         window_start_ = now;
         return;
      }

      // switching to rejected state
      in_accepted_state_ = false;
      window_start_ = now;
      events_ = 0;
   }
   //-----------------------------------------------------------

    sync_manager::sync_manager( uint32_t span, uint32_t sync_peer_limit, uint32_t min_blocks_distance )
      :sync_known_lib_num( 0 )
      ,sync_last_requested_num( 0 )
      ,sync_next_expected_num( 1 )
      ,sync_source()
      ,sync_req_span( span )
      ,sync_peer_limit( sync_peer_limit )
      ,sync_state(in_sync)
      ,min_blocks_distance(min_blocks_distance)
   {
   }

   constexpr auto sync_manager::stage_str(stages s) {
    switch (s) {
    case in_sync : return "in sync";
    case lib_catchup: return "lib catchup";
    case head_catchup : return "head catchup";
    default : return "unkown";
    }
  }

   bool sync_manager::set_state(stages newstate) {
      if( sync_state == newstate ) {
         return false;
      }
      fc_ilog( logger, "old state ${os} becoming ${ns}", ("os", stage_str( sync_state ))( "ns", stage_str( newstate ) ) );
      sync_state = newstate;
      return true;
   }

   // called from c's connection strand
   void sync_manager::sync_reset_lib_num(const connection_ptr& c, bool closing) {
      fc::unique_lock g( sync_mtx );
      if( sync_state == in_sync ) {
         sync_source.reset();
      }
      if( !c ) return;
      if( !closing ) {
         if( c->peer_lib_num > sync_known_lib_num ) {
            sync_known_lib_num = c->peer_lib_num;
         }
      } else {
         // Closing connection, therefore its view of LIB can no longer be considered as we will no longer be connected.
         // Determine current LIB of remaining peers as our sync_known_lib_num.
         uint32_t highest_lib_num = 0;
         my_impl->connections.for_each_block_connection( [&highest_lib_num]( const auto& cc ) {
            fc::lock_guard g_conn( cc->conn_mtx );
            if( cc->current() && cc->last_handshake_recv.last_irreversible_block_num > highest_lib_num ) {
               highest_lib_num = cc->last_handshake_recv.last_irreversible_block_num;
            }
         } );
         sync_known_lib_num = highest_lib_num;

         // if closing the connection we are currently syncing from then request from a diff peer
         if( c == sync_source ) {
            sync_last_requested_num = 0;
            // if starting to sync need to always start from lib as we might be on our own fork
            uint32_t lib_num = my_impl->get_chain_lib_num();
            sync_next_expected_num = std::max( lib_num + 1, sync_next_expected_num );
            request_next_chunk();
         }
      }
   }

   connection_ptr sync_manager::find_next_sync_node() REQUIRES(sync_mtx) {
      fc_dlog(logger, "Number connections ${s}, sync_next_expected_num: ${e}, sync_known_lib_num: ${l}",
              ("s", my_impl->connections.number_connections())("e", sync_next_expected_num)("l", sync_known_lib_num));
      deque<connection_ptr> conns;
      my_impl->connections.for_each_block_connection([sync_next_expected_num = sync_next_expected_num,
                                                      sync_known_lib_num = sync_known_lib_num,
                                                      &conns](const auto& c) {
         if (c->should_sync_from(sync_next_expected_num, sync_known_lib_num)) {
            conns.push_back(c);
         }
      });
      if (conns.size() > sync_peer_limit) {
         std::partial_sort(conns.begin(), conns.begin() + sync_peer_limit, conns.end(), [](const connection_ptr& lhs, const connection_ptr& rhs) {
            return lhs->get_peer_ping_time_ns() < rhs->get_peer_ping_time_ns();
         });
         conns.resize(sync_peer_limit);
      }

      fc_dlog(logger, "Valid sync peers ${s}, sync_ordinal ${so}", ("s", conns.size())("so", sync_ordinal.load()));

      if (conns.empty()) {
         return {};
      }
      if (conns.size() == 1) { // only one available
         ++sync_ordinal;
         conns.front()->sync_ordinal = sync_ordinal.load();
         return conns.front();
      }

      // keep track of which node was synced from last; round-robin among the current (sync_peer_limit) lowest latency peers
      ++sync_ordinal;
      // example: sync_ordinal is 6 after inc above then there may be connections with 3,4,5 (5 being the last synced from)
      // Choose from the lowest sync_ordinal of the sync_peer_limit of lowest latency, note 0 means not synced from yet
      size_t the_one = 0;
      uint32_t lowest_ordinal = std::numeric_limits<uint32_t>::max();
      for (size_t i = 0; i < conns.size() && lowest_ordinal != 0; ++i) {
         uint32_t sync_ord = conns[i]->sync_ordinal;
         fc_dlog(logger, "compare sync ords, conn: ${lcid}, ord: ${l} < ${r}, ping: ${p}us",
                 ("lcid", conns[i]->connection_id)("l", sync_ord)("r", lowest_ordinal)("p", conns[i]->get_peer_ping_time_ns()/1000));
         if (sync_ord < lowest_ordinal) {
            the_one = i;
            lowest_ordinal = sync_ord;
         }
      }
      fc_dlog(logger, "sync from ${c}", ("c", conns[the_one]->connection_id));
      conns[the_one]->sync_ordinal = sync_ordinal.load();
      return conns[the_one];
   }

   // call with g_sync locked, called from conn's connection strand
   void sync_manager::request_next_chunk( const connection_ptr& conn ) REQUIRES(sync_mtx) {
      auto chain_info = my_impl->get_chain_info();

      fc_dlog( logger, "sync_last_requested_num: ${r}, sync_next_expected_num: ${e}, sync_known_lib_num: ${k}, sync_req_span: ${s}, head: ${h}, lib: ${lib}",
               ("r", sync_last_requested_num)("e", sync_next_expected_num)("k", sync_known_lib_num)("s", sync_req_span)("h", chain_info.head_num)("lib", chain_info.lib_num) );

      if( chain_info.head_num + sync_req_span < sync_last_requested_num && sync_source && sync_source->current() ) {
         fc_dlog( logger, "ignoring request, head is ${h} last req = ${r}, sync_next_expected_num: ${e}, sync_known_lib_num: ${k}, sync_req_span: ${s}, source connection ${c}",
                  ("h", chain_info.head_num)("r", sync_last_requested_num)("e", sync_next_expected_num)
                  ("k", sync_known_lib_num)("s", sync_req_span)("c", sync_source->connection_id) );
         return;
      }

      if (conn) {
         // p2p_high_latency_test.py test depends on this exact log statement.
         peer_ilog(conn, "Catching up with chain, our last req is ${cc}, theirs is ${t}, next expected ${n}, head ${h}",
                   ("cc", sync_last_requested_num)("t", sync_known_lib_num)("n", sync_next_expected_num)("h", chain_info.head_num));
      }

      /* ----------
       * next chunk provider selection criteria
       * a provider is supplied and able to be used, use it.
       * otherwise select the next available from the list, round-robin style.
       */

      connection_ptr new_sync_source = (conn && conn->current()) ? conn :
                                                                 find_next_sync_node();

      // verify there is an available source
      if( !new_sync_source ) {
         fc_wlog( logger, "Unable to continue syncing at this time");
         sync_source.reset();
         sync_known_lib_num = chain_info.lib_num;
         sync_last_requested_num = 0;
         set_state( in_sync ); // probably not, but we can't do anything else
         return;
      }

      bool request_sent = false;
      if( sync_last_requested_num != sync_known_lib_num ) {
         uint32_t start = sync_next_expected_num;
         uint32_t end = start + sync_req_span - 1;
         if( end > sync_known_lib_num )
            end = sync_known_lib_num;
         if( end > 0 && end >= start ) {
            sync_last_requested_num = end;
            sync_source = new_sync_source;
            request_sent = true;
            new_sync_source->strand.post( [new_sync_source, start, end, head_num=chain_info.head_num, lib=chain_info.lib_num]() {
               peer_ilog( new_sync_source, "requesting range ${s} to ${e}, head ${h}, lib ${lib}", ("s", start)("e", end)("h", head_num)("lib", lib) );
               new_sync_source->request_sync_blocks( start, end );
            } );
         }
      }
      if( !request_sent ) {
         sync_source.reset();
         fc_wlog(logger, "Unable to request range, sending handshakes to everyone");
         send_handshakes();
      }
   }

   // static, thread safe
   void sync_manager::send_handshakes() {
      my_impl->connections.for_each_connection( []( const connection_ptr& ci ) {
         if( ci->current() ) {
            ci->send_handshake();
         }
      } );
   }

   bool sync_manager::is_sync_required( uint32_t fork_head_block_num ) REQUIRES(sync_mtx) {
      fc_dlog( logger, "last req = ${req}, last recv = ${recv} known = ${known} our head = ${head}",
               ("req", sync_last_requested_num)( "recv", sync_next_expected_num )( "known", sync_known_lib_num )
               ("head", fork_head_block_num ) );

      return( sync_last_requested_num < sync_known_lib_num ||
              sync_next_expected_num < sync_last_requested_num );
   }

   // called from c's connection strand
   void sync_manager::start_sync(const connection_ptr& c, uint32_t target) {
      fc::unique_lock g_sync( sync_mtx );
      if( target > sync_known_lib_num) {
         sync_known_lib_num = target;
      }

      auto chain_info = my_impl->get_chain_info();
      if( !is_sync_required( chain_info.head_num ) || target <= chain_info.lib_num ) {
         peer_dlog( c, "We are already caught up, my irr = ${b}, head = ${h}, target = ${t}",
                  ("b", chain_info.lib_num)( "h", chain_info.head_num )( "t", target ) );
         return;
      }

      if( sync_state != lib_catchup ) {
         set_state( lib_catchup );
         sync_next_expected_num = chain_info.lib_num + 1;
      } else {
         sync_next_expected_num = std::max( chain_info.lib_num + 1, sync_next_expected_num );
      }

      request_next_chunk( c );
   }

   // called from connection strand
   void sync_manager::sync_reassign_fetch(const connection_ptr& c, go_away_reason reason) {
      fc::unique_lock g( sync_mtx );
      peer_ilog( c, "reassign_fetch, our last req is ${cc}, next expected is ${ne}",
               ("cc", sync_last_requested_num)("ne", sync_next_expected_num) );

      if( c == sync_source ) {
         c->cancel_sync(reason);
         sync_last_requested_num = 0;
         request_next_chunk();
      }
   }

   inline block_id_type make_block_id( uint32_t block_num ) {
      chain::block_id_type block_id;
      block_id._hash[0] = fc::endian_reverse_u32(block_num);
      return block_id;
   }

   // called from c's connection strand
   void sync_manager::recv_handshake( const connection_ptr& c, const handshake_message& msg, uint32_t nblk_combined_latency ) {

      if (!c->is_blocks_connection())
         return;

      auto chain_info = my_impl->get_chain_info();

      sync_reset_lib_num(c, false);

      //--------------------------------
      // sync need checks; (lib == last irreversible block)
      //
      // 0. my head block id == peer head id means we are all caught up block wise
      // 1. my head block num < peer lib - start sync locally
      // 2. my lib > peer head num + nblk_combined_latency - send last_irr_catch_up notice if not the first generation
      //
      // 3  my head block num + nblk_combined_latency < peer head block num - update sync state and send a catchup request
      // 4  my head block num >= peer block num + nblk_combined_latency send a notice catchup if this is not the first generation
      //    4.1 if peer appears to be on a different fork ( our_id_for( msg.head_num ) != msg.head_id )
      //        then request peer's blocks
      //
      //-----------------------------

      if (chain_info.head_id == msg.head_id) {
         peer_ilog( c, "handshake lib ${lib}, head ${head}, head id ${id}.. sync 0, lib ${l}",
                    ("lib", msg.last_irreversible_block_num)("head", msg.head_num)("id", msg.head_id.str().substr(8,16))("l", chain_info.lib_num) );
         c->peer_syncing_from_us = false;
         return;
      }
      if (chain_info.head_num < msg.last_irreversible_block_num) {
         peer_ilog( c, "handshake lib ${lib}, head ${head}, head id ${id}.. sync 1, head ${h}, lib ${l}",
                    ("lib", msg.last_irreversible_block_num)("head", msg.head_num)("id", msg.head_id.str().substr(8,16))
                    ("h", chain_info.head_num)("l", chain_info.lib_num) );
         c->peer_syncing_from_us = false;
         if (c->sent_handshake_count > 0) {
            c->send_handshake();
         }
         return;
      }
      if (chain_info.lib_num > msg.head_num + nblk_combined_latency + min_blocks_distance) {
         peer_ilog( c, "handshake lib ${lib}, head ${head}, head id ${id}.. sync 2, head ${h}, lib ${l}",
                    ("lib", msg.last_irreversible_block_num)("head", msg.head_num)("id", msg.head_id.str().substr(8,16))
                    ("h", chain_info.head_num)("l", chain_info.lib_num) );
         if (msg.generation > 1 || c->protocol_version > proto_base) {
            controller& cc = my_impl->chain_plug->chain();
            notice_message note;
            note.known_trx.pending = chain_info.lib_num;
            note.known_trx.mode = last_irr_catch_up;
            note.known_blocks.mode = last_irr_catch_up;
            note.known_blocks.pending = chain_info.head_num;
            note.known_blocks.ids.push_back(chain_info.head_id);
            if (c->protocol_version >= proto_block_range) {
               // begin, more efficient to encode a block num instead of retrieving actual block id
               note.known_blocks.ids.push_back(make_block_id(cc.earliest_available_block_num()));
            }
            c->enqueue( note );
         }
         c->peer_syncing_from_us = true;
         return;
      }

      if (chain_info.head_num + nblk_combined_latency < msg.head_num ) {
         peer_ilog( c, "handshake lib ${lib}, head ${head}, head id ${id}.. sync 3, head ${h}, lib ${l}",
                    ("lib", msg.last_irreversible_block_num)("head", msg.head_num)("id", msg.head_id.str().substr(8,16))
                    ("h", chain_info.head_num)("l", chain_info.lib_num) );
         c->peer_syncing_from_us = false;
         verify_catchup(c, msg.head_num, msg.head_id);
         return;
      } else if(chain_info.head_num >= msg.head_num + nblk_combined_latency) {
         peer_ilog( c, "handshake lib ${lib}, head ${head}, head id ${id}.. sync 4, head ${h}, lib ${l}",
                    ("lib", msg.last_irreversible_block_num)("head", msg.head_num)("id", msg.head_id.str().substr(8,16))
                    ("h", chain_info.head_num)("l", chain_info.lib_num) );
         if (msg.generation > 1 ||  c->protocol_version > proto_base) {
            controller& cc = my_impl->chain_plug->chain();
            notice_message note;
            note.known_trx.mode = none;
            note.known_blocks.mode = catch_up;
            note.known_blocks.pending = chain_info.head_num;
            note.known_blocks.ids.push_back(chain_info.head_id);
            if (c->protocol_version >= proto_block_range) {
               // begin, more efficient to encode a block num instead of retrieving actual block id
               note.known_blocks.ids.push_back(make_block_id(cc.earliest_available_block_num()));
            }
            c->enqueue( note );
         }
         c->peer_syncing_from_us = false;
         bool on_fork = true;
         try {
            controller& cc = my_impl->chain_plug->chain();
            on_fork = cc.get_block_id_for_num( msg.head_num ) != msg.head_id; // thread-safe
         } catch( ... ) {}
         if( on_fork ) {
            request_message req;
            req.req_blocks.mode = catch_up;
            req.req_trx.mode = none;
            c->enqueue( req );
         }
         return;
      } else {
         peer_dlog( c, "Block discrepancy is within network latency range.");
      }
   }

   // called from c's connection strand
   bool sync_manager::verify_catchup(const connection_ptr& c, uint32_t num, const block_id_type& id) {
      request_message req;
      req.req_blocks.mode = catch_up;
      auto is_fork_head_greater = [num, &id, &req]( const auto& cc ) {
         fc::lock_guard g_conn( cc->conn_mtx );
         if( cc->fork_head_num > num || cc->fork_head == id ) {
            req.req_blocks.mode = none;
            return true;
         }
         return false;
      };
      if (my_impl->connections.any_of_block_connections(is_fork_head_greater)) {
         req.req_blocks.mode = none;
      }
      if( req.req_blocks.mode == catch_up ) {
         {
            fc::lock_guard g( sync_mtx );
            peer_ilog( c, "catch_up while in ${s}, fork head num = ${fhn} "
                          "target LIB = ${lib} next_expected = ${ne}, id ${id}...",
                     ("s", stage_str( sync_state ))("fhn", num)("lib", sync_known_lib_num)
                     ("ne", sync_next_expected_num)("id", id.str().substr( 8, 16 )) );
         }
         auto chain_info = my_impl->get_chain_info();
         if( sync_state == lib_catchup || num < chain_info.lib_num )
            return false;
         set_state( head_catchup );
         {
            fc::lock_guard g_conn( c->conn_mtx );
            c->fork_head = id;
            c->fork_head_num = num;
         }

         req.req_blocks.ids.emplace_back( chain_info.head_id );
      } else {
         peer_ilog( c, "none notice while in ${s}, fork head num = ${fhn}, id ${id}...",
                  ("s", stage_str( sync_state ))("fhn", num)("id", id.str().substr(8,16)) );
         fc::lock_guard g_conn( c->conn_mtx );
         c->fork_head = block_id_type();
         c->fork_head_num = 0;
      }
      req.req_trx.mode = none;
      c->enqueue( req );
      return true;
   }

   // called from c's connection strand
   void sync_manager::sync_recv_notice( const connection_ptr& c, const notice_message& msg) {
      peer_dlog( c, "sync_manager got ${m} block notice", ("m", modes_str( msg.known_blocks.mode )) );
      EOS_ASSERT( msg.known_blocks.mode == catch_up || msg.known_blocks.mode == last_irr_catch_up, plugin_exception,
                  "sync_recv_notice only called on catch_up" );
      if (msg.known_blocks.mode == catch_up) {
         if (msg.known_blocks.ids.empty()) {
            peer_wlog( c, "got a catch up with ids size = 0" );
         } else {
            const block_id_type& id = msg.known_blocks.ids.back();
            peer_ilog( c, "notice_message, pending ${p}, blk_num ${n}, id ${id}...",
                     ("p", msg.known_blocks.pending)("n", block_header::num_from_id(id))("id",id.str().substr(8,16)) );
            if( !my_impl->dispatcher.have_block( id ) ) {
               verify_catchup( c, msg.known_blocks.pending, id );
            } else {
               // we already have the block, so update peer with our view of the world
               peer_dlog(c, "Already have block, sending handshake");
               c->send_handshake();
            }
         }
      } else if (msg.known_blocks.mode == last_irr_catch_up) {
         {
            c->peer_lib_num = msg.known_trx.pending;
            fc::lock_guard g_conn( c->conn_mtx );
            c->last_handshake_recv.last_irreversible_block_num = msg.known_trx.pending;
         }
         sync_reset_lib_num(c, false);
         start_sync(c, msg.known_trx.pending);
      }
   }

   // called from connection strand
   void sync_manager::rejected_block( const connection_ptr& c, uint32_t blk_num, closing_mode mode ) {
      c->block_status_monitor_.rejected();
      // reset sync on rejected block
      fc::unique_lock g( sync_mtx );
      sync_last_requested_num = 0;
      sync_next_expected_num = my_impl->get_chain_lib_num() + 1;
      if( mode == closing_mode::immediately || c->block_status_monitor_.max_events_violated()) {
         peer_wlog( c, "block ${bn} not accepted, closing connection", ("bn", blk_num) );
         sync_source.reset();
         g.unlock();
         if( mode == closing_mode::immediately ) {
            c->close( false ); // do not reconnect
         } else {
            c->close();
         }
      } else {
         g.unlock();
         peer_dlog(c, "rejected block ${bn}, sending handshake", ("bn", blk_num));
         c->send_handshake();
      }
   }

   // called from c's connection strand
   void sync_manager::sync_recv_block(const connection_ptr& c, const block_id_type& blk_id, uint32_t blk_num, bool blk_applied) {
      peer_dlog( c, "${d} block ${bn}", ("d", blk_applied ? "applied" : "got")("bn", blk_num) );
      if( app().is_quiting() ) {
         c->close( false, true );
         return;
      }
      c->latest_blk_time = std::chrono::system_clock::now();
      c->block_status_monitor_.accepted();
      stages state = sync_state;
      peer_dlog( c, "state ${s}", ("s", stage_str( state )) );
      if( state == head_catchup ) {
         fc::unique_lock g_sync( sync_mtx );
         peer_dlog( c, "sync_manager in head_catchup state" );
         sync_source.reset();
         g_sync.unlock();

         block_id_type null_id;
         bool set_state_to_head_catchup = false;
         my_impl->connections.for_each_block_connection( [&null_id, blk_num, &blk_id, &c, &set_state_to_head_catchup]( const auto& cp ) {
            fc::unique_lock g_cp_conn( cp->conn_mtx );
            uint32_t fork_head_num = cp->fork_head_num;
            block_id_type fork_head_id = cp->fork_head;
            g_cp_conn.unlock();
            if( fork_head_id == null_id ) {
               // continue
            } else if( fork_head_num < blk_num || fork_head_id == blk_id ) {
               fc::lock_guard g_conn( c->conn_mtx );
               c->fork_head = null_id;
               c->fork_head_num = 0;
            } else {
               set_state_to_head_catchup = true;
            }
         } );

         if( set_state_to_head_catchup ) {
            if( set_state( head_catchup ) ) {
               peer_dlog( c, "Switching to head_catchup, sending handshakes" );
               send_handshakes();
            }
         } else {
            set_state( in_sync );
            peer_dlog( c, "Switching to in_sync, sending handshakes" );
            send_handshakes();
         }
      } else if( state == lib_catchup ) {
         fc::unique_lock g_sync( sync_mtx );
         if( blk_applied && blk_num >= sync_known_lib_num ) {
            peer_dlog( c, "All caught up with last known last irreversible block resending handshake" );
            set_state( in_sync );
            g_sync.unlock();
            send_handshakes();
         } else {
            if (!blk_applied) {
               if (blk_num >= c->sync_last_requested_block) {
                  peer_dlog(c, "calling cancel_wait, block ${b}", ("b", blk_num));
                  c->cancel_wait();
               } else {
                  peer_dlog(c, "calling sync_wait, block ${b}", ("b", blk_num));
                  c->sync_wait();
               }

               if (sync_last_requested_num == 0) { // block was rejected
                  sync_next_expected_num = my_impl->get_chain_lib_num() + 1;
               } else {
                  sync_next_expected_num = blk_num + 1;
               }
            }

            uint32_t head = my_impl->get_chain_head_num();
            if (head + sync_req_span > sync_last_requested_num) { // don't allow to get too far head (one sync_req_span)
               if (sync_next_expected_num > sync_last_requested_num && sync_last_requested_num < sync_known_lib_num) {
                  fc_dlog(logger, "Requesting range ahead, head: ${h} blk_num: ${bn} sync_next_expected_num ${nen} sync_last_requested_num: ${lrn}",
                          ("h", head)("bn", blk_num)("nen", sync_next_expected_num)("lrn", sync_last_requested_num));
                  request_next_chunk();
               }
            }

         }
      }
   }

   //------------------------------------------------------------------------
   // thread safe

   bool dispatch_manager::add_peer_block( const block_id_type& blkid, uint32_t connection_id) {
      uint32_t block_num = block_header::num_from_id(blkid);
      fc::lock_guard g( blk_state_mtx );
      auto bptr = blk_state.get<by_connection_id>().find( std::make_tuple(block_num, std::ref(blkid), connection_id) );
      bool added = (bptr == blk_state.end());
      if( added ) {
         blk_state.insert( {blkid, connection_id} );
      }
      return added;
   }

   bool dispatch_manager::peer_has_block( const block_id_type& blkid, uint32_t connection_id ) const {
      uint32_t block_num = block_header::num_from_id(blkid);
      fc::lock_guard g(blk_state_mtx);
      const auto blk_itr = blk_state.get<by_connection_id>().find( std::make_tuple(block_num, std::ref(blkid), connection_id) );
      return blk_itr != blk_state.end();
   }

   bool dispatch_manager::have_block( const block_id_type& blkid ) const {
      uint32_t block_num = block_header::num_from_id(blkid);
      fc::lock_guard g(blk_state_mtx);
      const auto& index = blk_state.get<by_connection_id>();
      auto blk_itr = index.find( std::make_tuple(block_num, std::ref(blkid)) );
      return blk_itr != index.end();
   }

   void dispatch_manager::rm_block( const block_id_type& blkid ) {
      uint32_t block_num = block_header::num_from_id(blkid);
      fc_dlog( logger, "rm_block ${n}, id: ${id}", ("n", block_num)("id", blkid));
      fc::lock_guard g(blk_state_mtx);
      auto& index = blk_state.get<by_connection_id>();
      auto p = index.equal_range( std::make_tuple(block_num, std::ref(blkid)) );
      index.erase(p.first, p.second);
   }

   bool dispatch_manager::add_peer_txn( const transaction_id_type& id, const time_point_sec& trx_expires,
                                        uint32_t connection_id, const time_point_sec& now ) {
      fc::lock_guard g( local_txns_mtx );
      auto tptr = local_txns.get<by_id>().find( std::make_tuple( std::ref( id ), connection_id ) );
      bool added = (tptr == local_txns.end());
      if( added ) {
         // expire at either transaction expiration or configured max expire time whichever is less
         time_point_sec expires{now.to_time_point() + my_impl->p2p_dedup_cache_expire_time_us};
         expires = std::min( trx_expires, expires );
         local_txns.insert( node_transaction_state{
            .id = id,
            .expires = expires,
            .connection_id = connection_id} );
      }
      return added;
   }

   bool dispatch_manager::have_txn( const transaction_id_type& tid ) const {
      fc::lock_guard g( local_txns_mtx );
      const auto tptr = local_txns.get<by_id>().find( tid );
      return tptr != local_txns.end();
   }

   void dispatch_manager::expire_txns() {
      size_t start_size = 0, end_size = 0;
      fc::time_point_sec now{time_point::now()};

      fc::unique_lock g( local_txns_mtx );
      start_size = local_txns.size();
      auto& old = local_txns.get<by_expiry>();
      auto ex_lo = old.lower_bound( fc::time_point_sec( 0 ) );
      auto ex_up = old.upper_bound( now );
      old.erase( ex_lo, ex_up );
      g.unlock();

      fc_dlog( logger, "expire_local_txns size ${s} removed ${r}", ("s", start_size)( "r", start_size - end_size ) );
   }

   void dispatch_manager::expire_blocks( uint32_t lib_num ) {
      unlinkable_block_cache.expire_blocks( lib_num );

      fc::lock_guard g( blk_state_mtx );
      auto& stale_blk = blk_state.get<by_connection_id>();
      stale_blk.erase( stale_blk.lower_bound( 1 ), stale_blk.upper_bound( lib_num ) );
   }

   // thread safe
   void dispatch_manager::bcast_block(const signed_block_ptr& b, const block_id_type& id) {
      fc_dlog( logger, "bcast block ${b}", ("b", b->block_num()) );

      if(my_impl->sync_master->syncing_from_peer() ) return;

      block_buffer_factory buff_factory;
      const auto bnum = b->block_num();
      my_impl->connections.for_each_block_connection( [this, &id, &bnum, &b, &buff_factory]( auto& cp ) {
         fc_dlog( logger, "socket_is_open ${s}, state ${c}, syncing ${ss}, connection ${cid}",
                  ("s", cp->socket_is_open())("c", connection::state_str(cp->state()))("ss", cp->peer_syncing_from_us.load())("cid", cp->connection_id) );
         if( !cp->current() ) return;

         if( !add_peer_block( id, cp->connection_id ) ) {
            fc_dlog( logger, "not bcast block ${b} to connection ${cid}", ("b", bnum)("cid", cp->connection_id) );
            return;
         }

         send_buffer_type sb = buff_factory.get_send_buffer( b );

         cp->strand.post( [cp, bnum, sb{std::move(sb)}]() {
            cp->latest_blk_time = std::chrono::system_clock::now();
            bool has_block = cp->peer_lib_num >= bnum;
            if( !has_block ) {
               peer_dlog( cp, "bcast block ${b}", ("b", bnum) );
               cp->enqueue_buffer( sb, no_reason );
            }
         });
      } );
   }

   void dispatch_manager::bcast_vote_msg( const std::optional<uint32_t>& exclude_peer, send_buffer_type msg ) {
      my_impl->connections.for_each_block_connection( [exclude_peer, msg{std::move(msg)}]( auto& cp ) {
         if( !cp->current() ) return true;
         if( exclude_peer.has_value() && cp->connection_id == exclude_peer.value() ) return true;
         cp->strand.post( [cp, msg]() {
            if (cp->protocol_version >= proto_instant_finality) {
               peer_dlog(cp, "sending vote msg");
               cp->enqueue_buffer( msg, no_reason );
            }
         });
         return true;
      } );
   }

   // called from c's connection strand
   void dispatch_manager::recv_block(const connection_ptr& c, const block_id_type& id, uint32_t bnum) {
      fc::unique_lock g( c->conn_mtx );
      if (c &&
          c->last_req &&
          c->last_req->req_blocks.mode != none &&
          !c->last_req->req_blocks.ids.empty() &&
          c->last_req->req_blocks.ids.back() == id) {
         peer_dlog( c, "resetting last_req" );
         c->last_req.reset();
      }
      g.unlock();

      peer_dlog(c, "canceling wait");
      c->cancel_wait();
   }

   void dispatch_manager::rejected_block(const block_id_type& id) {
      fc_dlog( logger, "rejected block ${id}", ("id", id) );
   }

   // called from any thread
   void dispatch_manager::bcast_transaction(const packed_transaction_ptr& trx) {
      trx_buffer_factory buff_factory;
      const fc::time_point_sec now{fc::time_point::now()};
      my_impl->connections.for_each_connection( [this, &trx, &now, &buff_factory]( const connection_ptr& cp ) {
         if( !cp->is_transactions_connection() || !cp->current() ) {
            return;
         }
         if( !add_peer_txn(trx->id(), trx->expiration(), cp->connection_id, now) ) {
            return;
         }

         send_buffer_type sb = buff_factory.get_send_buffer( trx );
         fc_dlog( logger, "sending trx: ${id}, to connection ${cid}", ("id", trx->id())("cid", cp->connection_id) );
         cp->strand.post( [cp, sb{std::move(sb)}]() {
            cp->enqueue_buffer( sb, no_reason );
         } );
      } );
   }

   // called from any thread
   void dispatch_manager::rejected_transaction(const packed_transaction_ptr& trx) {
      fc_dlog( logger, "not sending rejected transaction ${tid}", ("tid", trx->id()) );
      // keep rejected transaction around for awhile so we don't broadcast it, don't remove from local_txns
   }

   // called from c's connection strand
   void dispatch_manager::recv_notice(const connection_ptr& c, const notice_message& msg, bool generated) {
      if (msg.known_trx.mode == normal) {
      } else if (msg.known_trx.mode != none) {
         peer_wlog( c, "passed a notice_message with something other than a normal on none known_trx" );
         return;
      }
      if (msg.known_blocks.mode == normal) {
         // known_blocks.ids is never > 1
         if( !msg.known_blocks.ids.empty() ) {
            if( msg.known_blocks.pending == 1 ) { // block id notify of 2.0.0, ignore
               return;
            }
         }
      } else if (msg.known_blocks.mode != none) {
         peer_wlog( c, "passed a notice_message with something other than a normal on none known_blocks" );
         return;
      }
   }

   // called from c's connection strand
   void dispatch_manager::retry_fetch(const connection_ptr& c) {
      peer_dlog( c, "retry fetch" );
      request_message last_req;
      block_id_type bid;
      {
         fc::lock_guard g_c_conn( c->conn_mtx );
         if( !c->last_req ) {
            return;
         }
         peer_wlog( c, "failed to fetch from peer" );
         if( c->last_req->req_blocks.mode == normal && !c->last_req->req_blocks.ids.empty() ) {
            bid = c->last_req->req_blocks.ids.back();
         } else {
            peer_wlog( c, "no retry, block mpde = ${b} trx mode = ${t}",
                       ("b", modes_str( c->last_req->req_blocks.mode ))( "t", modes_str( c->last_req->req_trx.mode ) ) );
            return;
         }
         last_req = *c->last_req;
      }
      auto request_from_peer = [this, &c, &last_req, &bid]( auto& conn ) {
         if( conn == c )
            return false;

         {
            fc::lock_guard guard( conn->conn_mtx );
            if( conn->last_req ) {
               return false;
            }
         }

         bool sendit = peer_has_block( bid, conn->connection_id );
         if( sendit ) {
            conn->strand.post( [conn, last_req{std::move(last_req)}]() {
               conn->enqueue( last_req );
               conn->fetch_wait();
               fc::lock_guard g_conn_conn( conn->conn_mtx );
               conn->last_req = last_req;
            } );
            return true;
         }
         return false;
      };

      if (!my_impl->connections.any_of_block_connections(request_from_peer)) {
         // at this point no other peer has it, re-request or do nothing?
         peer_wlog(c, "no peer has last_req");
         if (c->connected()) {
            c->enqueue(last_req);
            c->fetch_wait();
         }
      }
   }

   //------------------------------------------------------------------------

   bool connection::reconnect() {
      switch ( no_retry ) {
         case no_reason:
         case wrong_version:
         case benign_other:
         case duplicate: // attempt reconnect in case connection has been dropped, should quickly disconnect if duplicate
            break;
         default:
            fc_dlog( logger, "Skipping connect due to go_away reason ${r}",("r", reason_str( no_retry )));
            return false;
      }
      if( consecutive_immediate_connection_close > def_max_consecutive_immediate_connection_close || no_retry == benign_other ) {
         fc::microseconds connector_period = my_impl->connections.get_connector_period();
         fc::lock_guard g( conn_mtx );
         if( last_close == fc::time_point() || last_close > fc::time_point::now() - connector_period ) {
            return true; // true so doesn't remove from valid connections
         }
      }
      connection_ptr c = shared_from_this();
      strand.post([c]() {
         my_impl->connections.connect(c);
      });
      return true;
   }

   // called from connection strand
   void connection::connect( const tcp::resolver::results_type& endpoints ) {
      set_state(connection_state::connecting);
      pending_message_buffer.reset();
      buffer_queue.clear_out_queue();
      boost::asio::async_connect( *socket, endpoints,
         boost::asio::bind_executor( strand,
               [c = shared_from_this(), socket=socket]( const boost::system::error_code& err, const tcp::endpoint& endpoint ) {
            if( !err && socket->is_open() && socket == c->socket ) {
               my_impl->connections.update_connection_endpoint(c, endpoint);
               c->update_endpoints(endpoint);
               if( c->start_session() ) {
                  c->send_handshake();
                  c->send_time();
               }
            } else {
               fc_ilog( logger, "connection failed to ${a}, ${error}", ("a", c->peer_address())( "error", err.message()));
               c->close( false );
               if (my_impl->increment_failed_p2p_connections) {
                  my_impl->increment_failed_p2p_connections();
               }
            }
      } ) );
   }


   const string& net_plugin_impl::get_first_p2p_address() const {
      return p2p_addresses.size() > 0 ? *p2p_addresses.begin() : empty;
   }

   void net_plugin_impl::create_session(tcp::socket&& socket, const string listen_address, size_t limit) {
      uint32_t                  visitors  = 0;
      uint32_t                  from_addr = 0;
      boost::system::error_code rec;
      const auto&               paddr_add = socket.remote_endpoint(rec).address();
      string                    paddr_str;
      if (rec) {
         fc_ilog(logger, "Unable to get remote endpoint: ${m}", ("m", rec.message()));
      } else {
         paddr_str        = paddr_add.to_string();
         connections.for_each_connection([&visitors, &from_addr, &paddr_str](const connection_ptr& conn) {
            if (conn->socket_is_open()) {
               if (conn->peer_address().empty()) {
                  ++visitors;
                  fc::lock_guard g_conn(conn->conn_mtx);
                  if (paddr_str == conn->remote_endpoint_ip) {
                     ++from_addr;
                  }
               }
            }
         });
         if (from_addr < max_nodes_per_host &&
               (auto_bp_peering_enabled() || connections.get_max_client_count() == 0 ||
               visitors < connections.get_max_client_count())) {
            fc_ilog(logger, "Accepted new connection: " + paddr_str);

            connections.any_of_supplied_peers([&listen_address, &paddr_str, &limit](const string& peer_addr) {
               auto [host, port, type] = split_host_port_type(peer_addr);
               if (host == paddr_str) {
                  if (limit > 0) {
                     fc_dlog(logger, "Connection inbound to ${la} from ${a} is a configured p2p-peer-address and will not be throttled", ("la", listen_address)("a", paddr_str));
                  }
                  limit = 0;
                  return true;
               }
               return false;
            });

            connection_ptr new_connection = std::make_shared<connection>(std::move(socket), listen_address, limit);
            new_connection->strand.post([new_connection, this]() {
               if (new_connection->start_session()) {
                  connections.add(new_connection);
               }
            });

         } else {
            if (from_addr >= max_nodes_per_host) {
               fc_dlog(logger, "Number of connections (${n}) from ${ra} exceeds limit ${l}",
                        ("n", from_addr + 1)("ra", paddr_str)("l", max_nodes_per_host));
            } else {
               fc_dlog(logger, "max_client_count ${m} exceeded", ("m", connections.get_max_client_count()));
            }
            // new_connection never added to connections and start_session not called, lifetime will end
            boost::system::error_code ec;
            socket.shutdown(tcp::socket::shutdown_both, ec);
            socket.close(ec);
         }
      }
   }

   // only called from strand thread
   void connection::start_read_message() {
      try {
         std::size_t minimum_read = outstanding_read_bytes != 0 ? outstanding_read_bytes : message_header_size;
         outstanding_read_bytes = 0;

         if (my_impl->use_socket_read_watermark) {
            const size_t max_socket_read_watermark = 4096;
            std::size_t socket_read_watermark = std::min<std::size_t>(minimum_read, max_socket_read_watermark);
            boost::asio::socket_base::receive_low_watermark read_watermark_opt(socket_read_watermark);
            boost::system::error_code ec;
            socket->set_option( read_watermark_opt, ec );
            if( ec ) {
               peer_elog( this, "unable to set read watermark: ${e1}", ("e1", ec.message()) );
            }
         }

         auto completion_handler = [minimum_read](boost::system::error_code ec, std::size_t bytes_transferred) -> std::size_t {
            if (ec || bytes_transferred >= minimum_read ) {
               return 0;
            } else {
               return minimum_read - bytes_transferred;
            }
         };

         uint32_t write_queue_size = buffer_queue.write_queue_size();
         if( write_queue_size > def_max_write_queue_size ) {
            peer_elog( this, "write queue full ${s} bytes, giving up on connection, closing", ("s", write_queue_size) );
            close( false );
            return;
         }

         my_impl->wait_if_paused();

         boost::asio::async_read( *socket,
            pending_message_buffer.get_buffer_sequence_for_boost_async_read(), completion_handler,
            boost::asio::bind_executor( strand,
              [conn = shared_from_this(), socket=socket]( boost::system::error_code ec, std::size_t bytes_transferred ) {
               // may have closed connection and cleared pending_message_buffer
               if (!conn->socket->is_open() && conn->socket_is_open()) { // if socket_open then close not called
                  peer_dlog( conn, "async_read socket not open, closing");
                  conn->close();
                  return;
               }
               if (socket != conn->socket ) { // different socket, conn must have created a new socket, make sure previous is closed
                  peer_dlog( conn, "async_read diff socket closing");
                  boost::system::error_code ec;
                  socket->shutdown( tcp::socket::shutdown_both, ec );
                  socket->close( ec );
                  return;
               }

               bool close_connection = false;
               try {
                  if( !ec ) {
                     if (bytes_transferred > conn->pending_message_buffer.bytes_to_write()) {
                        peer_elog( conn, "async_read_some callback: bytes_transfered = ${bt}, buffer.bytes_to_write = ${btw}",
                                   ("bt",bytes_transferred)("btw",conn->pending_message_buffer.bytes_to_write()) );
                     }
                     EOS_ASSERT(bytes_transferred <= conn->pending_message_buffer.bytes_to_write(), plugin_exception, "");
                     conn->pending_message_buffer.advance_write_ptr(bytes_transferred);
                     while (conn->pending_message_buffer.bytes_to_read() > 0) {
                        uint32_t bytes_in_buffer = conn->pending_message_buffer.bytes_to_read();

                        if (bytes_in_buffer < message_header_size) {
                           conn->outstanding_read_bytes = message_header_size - bytes_in_buffer;
                           break;
                        } else {
                           uint32_t message_length;
                           auto index = conn->pending_message_buffer.read_index();
                           conn->pending_message_buffer.peek(&message_length, sizeof(message_length), index);
                           if(message_length > def_send_buffer_size*2 || message_length == 0) {
                              peer_elog( conn, "incoming message length unexpected (${i})", ("i", message_length) );
                              close_connection = true;
                              break;
                           }

                           auto total_message_bytes = message_length + message_header_size;

                           if (bytes_in_buffer >= total_message_bytes) {
                              conn->pending_message_buffer.advance_read_ptr(message_header_size);
                              conn->consecutive_immediate_connection_close = 0;
                              if (!conn->process_next_message(message_length)) {
                                 return;
                              }
                           } else {
                              auto outstanding_message_bytes = total_message_bytes - bytes_in_buffer;
                              auto available_buffer_bytes = conn->pending_message_buffer.bytes_to_write();
                              if (outstanding_message_bytes > available_buffer_bytes) {
                                 conn->pending_message_buffer.add_space( outstanding_message_bytes - available_buffer_bytes );
                              }

                              conn->outstanding_read_bytes = outstanding_message_bytes;
                              break;
                           }
                        }
                     }
                     if( !close_connection ) conn->start_read_message();
                  } else {
                     if (ec.value() != boost::asio::error::eof) {
                        peer_elog( conn, "Error reading message: ${m}", ( "m", ec.message() ) );
                     } else {
                        peer_ilog( conn, "Peer closed connection" );
                     }
                     close_connection = true;
                  }
               }
               catch ( const std::bad_alloc& )
               {
                 throw;
               }
               catch ( const boost::interprocess::bad_alloc& )
               {
                 throw;
               }
               catch(const fc::exception &ex)
               {
                  peer_elog( conn, "Exception in handling read data ${s}", ("s",ex.to_string()) );
                  close_connection = true;
               }
               catch(const std::exception &ex) {
                  peer_elog( conn, "Exception in handling read data: ${s}", ("s",ex.what()) );
                  close_connection = true;
               }
               catch (...) {
                  peer_elog( conn, "Undefined exception handling read data" );
                  close_connection = true;
               }

               if( close_connection ) {
                  peer_elog( conn, "Closing connection" );
                  conn->close();
               }
         }));
      } catch (...) {
         peer_elog( this, "Undefined exception in start_read_message, closing connection" );
         close();
      }
   }

   // called from connection strand
   bool connection::process_next_message( uint32_t message_length ) {
      bytes_received += message_length;
      last_bytes_received = get_time();
      try {
         latest_msg_time = std::chrono::system_clock::now();

         // if next message is a block we already have, exit early
         auto peek_ds = pending_message_buffer.create_peek_datastream();
         unsigned_int which{};
         fc::raw::unpack( peek_ds, which );

         if( which == signed_block_which ) {
            latest_blk_time = std::chrono::system_clock::now();
            return process_next_block_message( message_length );
         } else if( which == packed_transaction_which ) {
            return process_next_trx_message( message_length );
         } else {
            auto ds = pending_message_buffer.create_datastream();
            net_message msg;
            fc::raw::unpack( ds, msg );
            msg_handler m( shared_from_this() );
            std::visit( m, msg );
         }

      } catch( const fc::exception& e ) {
         peer_wlog( this, "Exception in handling message: ${s}", ("s", e.to_detail_string()) );
         close();
         return false;
      }
      return true;
   }

   // called from connection strand
   bool connection::process_next_block_message(uint32_t message_length) {
      auto peek_ds = pending_message_buffer.create_peek_datastream();
      unsigned_int which{};
      fc::raw::unpack( peek_ds, which ); // throw away
      block_header bh;
      fc::raw::unpack( peek_ds, bh );
      const block_id_type blk_id = bh.calculate_id();
      const uint32_t blk_num = last_received_block_num = block_header::num_from_id(blk_id);
      // don't add_peer_block because we have not validated this block header yet
      if( my_impl->dispatcher.have_block( blk_id ) ) {
         peer_dlog( this, "canceling wait, already received block ${num}, id ${id}...",
                    ("num", blk_num)("id", blk_id.str().substr(8,16)) );
         my_impl->sync_master->sync_recv_block( shared_from_this(), blk_id, blk_num, true );
         cancel_wait();

         pending_message_buffer.advance_read_ptr( message_length );
         return true;
      }
      peer_dlog( this, "received block ${num}, id ${id}..., latency: ${latency}ms, head ${h}",
                 ("num", bh.block_num())("id", blk_id.str().substr(8,16))
                 ("latency", (fc::time_point::now() - bh.timestamp).count()/1000)
                 ("h", my_impl->get_chain_head_num()));
      if( !my_impl->sync_master->syncing_from_peer() ) { // guard against peer thinking it needs to send us old blocks
         uint32_t lib_num = my_impl->get_chain_lib_num();
         if( blk_num <= lib_num ) {
            fc::unique_lock g( conn_mtx );
            const auto last_sent_lib = last_handshake_sent.last_irreversible_block_num;
            g.unlock();
            peer_ilog( this, "received block ${n} less than ${which}lib ${lib}",
                       ("n", blk_num)("which", blk_num < last_sent_lib ? "sent " : "")
                       ("lib", blk_num < last_sent_lib ? last_sent_lib : lib_num) );
            enqueue( (sync_request_message) {0, 0} );
            send_handshake();
            cancel_wait();

            pending_message_buffer.advance_read_ptr( message_length );
            return true;
         }
      } else {
         block_sync_bytes_received += message_length;
         my_impl->sync_master->sync_recv_block(shared_from_this(), blk_id, blk_num, false);
         uint32_t lib_num = my_impl->get_chain_lib_num();
         if( blk_num <= lib_num ) {
            cancel_wait();

            pending_message_buffer.advance_read_ptr( message_length );
            return true;
         }
      }

      auto ds = pending_message_buffer.create_datastream();
      fc::raw::unpack( ds, which );
      shared_ptr<signed_block> ptr = std::make_shared<signed_block>();
      fc::raw::unpack( ds, *ptr );

      auto is_webauthn_sig = []( const fc::crypto::signature& s ) {
         return s.which() == fc::get_index<fc::crypto::signature::storage_type, fc::crypto::webauthn::signature>();
      };
      bool has_webauthn_sig = is_webauthn_sig( ptr->producer_signature );

      constexpr auto additional_sigs_eid = additional_block_signatures_extension::extension_id();
      auto exts = ptr->validate_and_extract_extensions();
      if( exts.count( additional_sigs_eid ) ) {
         const auto &additional_sigs = std::get<additional_block_signatures_extension>(exts.lower_bound( additional_sigs_eid )->second).signatures;
         has_webauthn_sig |= std::any_of( additional_sigs.begin(), additional_sigs.end(), is_webauthn_sig );
      }

      if( has_webauthn_sig ) {
         peer_dlog( this, "WebAuthn signed block received, closing connection" );
         close();
         return false;
      }

      handle_message( blk_id, std::move( ptr ) );
      return true;
   }

   // called from connection strand
   bool connection::process_next_trx_message(uint32_t message_length) {
      if( !my_impl->p2p_accept_transactions ) {
         peer_dlog( this, "p2p-accept-transaction=false - dropping trx" );
         pending_message_buffer.advance_read_ptr( message_length );
         return true;
      }
      if (my_impl->sync_master->syncing_from_peer()) {
         peer_dlog(this, "syncing, dropping trx");
         pending_message_buffer.advance_read_ptr( message_length );
         return true;
      }

      const unsigned long trx_in_progress_sz = this->trx_in_progress_size.load();

      auto ds = pending_message_buffer.create_datastream();
      unsigned_int which{};
      fc::raw::unpack( ds, which );
      shared_ptr<packed_transaction> ptr = std::make_shared<packed_transaction>();
      fc::raw::unpack( ds, *ptr );
      if( trx_in_progress_sz > def_max_trx_in_progress_size) {
         char reason[72];
         snprintf(reason, 72, "Dropping trx, too many trx in progress %lu bytes", trx_in_progress_sz);
         my_impl->producer_plug->log_failed_transaction(ptr->id(), ptr, reason);
         if (fc::time_point::now() - fc::seconds(1) >= last_dropped_trx_msg_time) {
            last_dropped_trx_msg_time = fc::time_point::now();
            if (my_impl->increment_dropped_trxs) {
               my_impl->increment_dropped_trxs();
            }
            peer_wlog(this, reason);
         }
         return true;
      }
      bool have_trx = my_impl->dispatcher.have_txn( ptr->id() );
      my_impl->dispatcher.add_peer_txn( ptr->id(), ptr->expiration(), connection_id );

      if( have_trx ) {
         peer_dlog( this, "got a duplicate transaction - dropping" );
         return true;
      }

      handle_message( std::move( ptr ) );
      return true;
   }

   void net_plugin_impl::plugin_shutdown() {
         in_shutdown = true;

         connections.close_all();
         thread_pool.stop();
   }

   // call only from main application thread
   void net_plugin_impl::update_chain_info() {
      controller& cc = chain_plug->chain();
      uint32_t lib_num = 0, head_num = 0;
      {
         fc::lock_guard g( chain_info_mtx );
         chain_info.lib_id = cc.last_irreversible_block_id();
         chain_info.lib_num = lib_num = block_header::num_from_id(chain_info.lib_id);
         chain_info.head_id = cc.fork_db_head_block_id();
         chain_info.head_num = head_num = block_header::num_from_id(chain_info.head_id);
      }
      fc_dlog( logger, "updating chain info lib ${lib}, fork ${fork}", ("lib", lib_num)("fork", head_num) );
   }

   // call only from main application thread
   void net_plugin_impl::update_chain_info(const block_id_type& lib) {
      controller& cc = chain_plug->chain();
      uint32_t lib_num = 0, head_num = 0;
      {
         fc::lock_guard g( chain_info_mtx );
         chain_info.lib_num = lib_num = block_header::num_from_id(lib);
         chain_info.lib_id = lib;
         chain_info.head_id = cc.fork_db_head_block_id();
         chain_info.head_num = head_num = block_header::num_from_id(chain_info.head_id);
      }
      fc_dlog( logger, "updating chain info lib ${lib}, fork ${fork}", ("lib", lib_num)("fork", head_num) );
   }


   net_plugin_impl::chain_info_t net_plugin_impl::get_chain_info() const {
      fc::lock_guard g( chain_info_mtx );
      return chain_info;
   }

   uint32_t net_plugin_impl::get_chain_lib_num() const {
      fc::lock_guard g( chain_info_mtx );
      return chain_info.lib_num;
   }

   uint32_t net_plugin_impl::get_chain_head_num() const {
      fc::lock_guard g( chain_info_mtx );
      return chain_info.head_num;
   }

   bool connection::is_valid( const handshake_message& msg ) const {
      // Do some basic validation of an incoming handshake_message, so things
      // that really aren't handshake messages can be quickly discarded without
      // affecting state.
      bool valid = true;
      if (msg.last_irreversible_block_num > msg.head_num) {
         peer_wlog( this, "Handshake message validation: last irreversible block (${i}) is greater than head block (${h})",
                  ("i", msg.last_irreversible_block_num)("h", msg.head_num) );
         valid = false;
      }
      if (msg.p2p_address.empty()) {
         peer_wlog( this, "Handshake message validation: p2p_address is null string" );
         valid = false;
      } else if( msg.p2p_address.length() > max_handshake_str_length ) {
         // see max_handshake_str_length comment in protocol.hpp
         peer_wlog( this, "Handshake message validation: p2p_address too large: ${p}",
                    ("p", msg.p2p_address.substr(0, max_handshake_str_length) + "...") );
         valid = false;
      }
      if (msg.os.empty()) {
         peer_wlog( this, "Handshake message validation: os field is null string" );
         valid = false;
      } else if( msg.os.length() > max_handshake_str_length ) {
         peer_wlog( this, "Handshake message validation: os field too large: ${p}",
                    ("p", msg.os.substr(0, max_handshake_str_length) + "...") );
         valid = false;
      }
      if( msg.agent.length() > max_handshake_str_length ) {
         peer_wlog( this, "Handshake message validation: agent field too large: ${p}",
                  ("p", msg.agent.substr(0, max_handshake_str_length) + "...") );
         valid = false;
      }
      if ((msg.sig != chain::signature_type() || msg.token != sha256()) && (msg.token != fc::sha256::hash(msg.time))) {
         peer_wlog( this, "Handshake message validation: token field invalid" );
         valid = false;
      }
      return valid;
   }

   void connection::handle_message( const chain_size_message& msg ) {
      peer_dlog(this, "received chain_size_message");
   }

   // called from connection strand
   void connection::handle_message( const handshake_message& msg ) {
      if( !is_valid( msg ) ) {
         peer_wlog( this, "bad handshake message");
         no_retry = go_away_reason::fatal_other;
         enqueue( go_away_message( fatal_other ) );
         return;
      }
      peer_dlog( this, "received handshake gen ${g}, lib ${lib}, head ${head}",
                 ("g", msg.generation)("lib", msg.last_irreversible_block_num)("head", msg.head_num) );

      peer_lib_num = msg.last_irreversible_block_num;
      peer_head_block_num = msg.head_num;
      fc::unique_lock g_conn( conn_mtx );
      last_handshake_recv = msg;
      auto c_time = last_handshake_sent.time;
      g_conn.unlock();

      set_state(connection_state::connected);
      if (msg.generation == 1) {
         if( msg.node_id == my_impl->node_id) {
            peer_ilog( this, "Self connection detected node_id ${id}. Closing connection", ("id", msg.node_id) );
            no_retry = go_away_reason::self;
            enqueue( go_away_message( go_away_reason::self ) );
            return;
         }

         log_p2p_address = msg.p2p_address;
         fc::unique_lock g_conn( conn_mtx );
         p2p_address = msg.p2p_address;
         unique_conn_node_id = msg.node_id.str().substr( 0, 7 );
         g_conn.unlock();

         my_impl->mark_bp_connection(this);
         if (my_impl->exceeding_connection_limit(shared_from_this())) {
            // When auto bp peering is enabled, create_session() check doesn't have enough information to determine
            // if a client is a BP peer. In create_session(), it only has the peer address which a node is connecting
            // from, but it would be different from the address it is listening. The only way to make sure is when the
            // first handshake message is received with the p2p_address information in the message. Thus the connection
            // limit checking has to be here when auto bp peering is enabled.
            fc_dlog(logger, "max_client_count ${m} exceeded", ("m", my_impl->connections.get_max_client_count()));
            my_impl->connections.disconnect(peer_address());
            return;
         }

         if( incoming() ) {
            auto [host, port, type] = split_host_port_type(msg.p2p_address);
            if (host.size())
               set_connection_type( msg.p2p_address );

            peer_dlog( this, "checking for duplicate" );
            auto is_duplicate = [&](const connection_ptr& check) {
               if(check.get() == this)
                  return false;
               fc::unique_lock g_check_conn( check->conn_mtx );
               fc_dlog( logger, "dup check: connected ${c}, ${l} =? ${r}",
                        ("c", check->connected())("l", check->last_handshake_recv.node_id)("r", msg.node_id) );
               if(check->connected() && check->last_handshake_recv.node_id == msg.node_id) {
                  if (net_version < proto_dup_goaway_resolution || msg.network_version < proto_dup_goaway_resolution) {
                     // It's possible that both peers could arrive here at relatively the same time, so
                     // we need to avoid the case where they would both tell a different connection to go away.
                     // Using the sum of the initial handshake times of the two connections, we will
                     // arbitrarily (but consistently between the two peers) keep one of them.

                     auto check_time = check->last_handshake_sent.time + check->last_handshake_recv.time;
                     g_check_conn.unlock();
                     if (msg.time + c_time <= check_time)
                        return false;
                  } else if (net_version < proto_dup_node_id_goaway || msg.network_version < proto_dup_node_id_goaway) {
                     if (listen_address < msg.p2p_address) {
                        fc_dlog( logger, "listen_address '${lhs}' < msg.p2p_address '${rhs}'",
                                 ("lhs", listen_address)( "rhs", msg.p2p_address ) );
                        // only the connection from lower p2p_address to higher p2p_address will be considered as a duplicate,
                        // so there is no chance for both connections to be closed
                        return false;
                     }
                  } else if (my_impl->node_id < msg.node_id) {
                     fc_dlog( logger, "not duplicate, my_impl->node_id '${lhs}' < msg.node_id '${rhs}'",
                              ("lhs", my_impl->node_id)("rhs", msg.node_id) );
                     // only the connection from lower node_id to higher node_id will be considered as a duplicate,
                     // so there is no chance for both connections to be closed
                     return false;
                  }
                  return true;
               }
               return false;
            };
            if (my_impl->connections.any_of_connections(std::move(is_duplicate))) {
               peer_dlog( this, "sending go_away duplicate, msg.p2p_address: ${add}", ("add", msg.p2p_address) );
               go_away_message gam(duplicate);
               gam.node_id = conn_node_id;
               enqueue(gam);
               no_retry = duplicate;
               return;
            }
         } else {
            peer_dlog(this, "skipping duplicate check, addr == ${pa}, id = ${ni}", ("pa", peer_address())("ni", msg.node_id));
         }

         if( msg.chain_id != my_impl->chain_id ) {
            peer_ilog( this, "Peer on a different chain. Closing connection" );
            no_retry = go_away_reason::wrong_chain;
            enqueue( go_away_message(go_away_reason::wrong_chain) );
            return;
         }
         protocol_version = net_plugin_impl::to_protocol_version(msg.network_version);
         if( protocol_version != net_version ) {
            peer_ilog( this, "Local network version different: ${nv} Remote version: ${mnv}",
                       ("nv", net_version)("mnv", protocol_version.load()) );
         } else {
            peer_ilog( this, "Local network version: ${nv}", ("nv", net_version) );
         }

         conn_node_id = msg.node_id;
         short_conn_node_id = conn_node_id.str().substr( 0, 7 );

         if( !my_impl->authenticate_peer( msg ) ) {
            peer_wlog( this, "Peer not authenticated.  Closing connection." );
            no_retry = go_away_reason::authentication;
            enqueue( go_away_message( go_away_reason::authentication ) );
            return;
         }

         uint32_t peer_lib = msg.last_irreversible_block_num;
         uint32_t lib_num = my_impl->get_chain_lib_num();

         peer_dlog( this, "handshake check for fork lib_num = ${ln}, peer_lib = ${pl}", ("ln", lib_num)("pl", peer_lib) );

         if( peer_lib <= lib_num && peer_lib > 0 ) {
            bool on_fork = false;
            try {
               controller& cc = my_impl->chain_plug->chain();
               block_id_type peer_lib_id = cc.get_block_id_for_num( peer_lib ); // thread-safe
               on_fork = (msg.last_irreversible_block_id != peer_lib_id);
            } catch( const unknown_block_exception& ) {
               // allow this for now, will be checked on sync
               peer_dlog( this, "peer last irreversible block ${pl} is unknown", ("pl", peer_lib) );
            } catch( ... ) {
               peer_wlog( this, "caught an exception getting block id for ${pl}", ("pl", peer_lib) );
               on_fork = true;
            }
            if( on_fork ) {
               peer_wlog( this, "Peer chain is forked, sending: forked go away" );
               no_retry = go_away_reason::forked;
               enqueue( go_away_message( go_away_reason::forked ) );
            }
         }

         // we don't support the 2.1 packed_transaction & signed_block, so tell 2.1 clients we are 2.0
         if( protocol_version >= proto_pruned_types && protocol_version < proto_leap_initial ) {
            sent_handshake_count = 0;
            net_version = proto_explicit_sync;
            send_handshake();
            return;
         }

         if( sent_handshake_count == 0 ) {
            send_handshake();
         }
      }

      uint32_t nblk_combined_latency = calc_block_latency();
      my_impl->sync_master->recv_handshake( shared_from_this(), msg, nblk_combined_latency );
   }

   // called from connection strand
   uint32_t connection::calc_block_latency() {
      uint32_t nblk_combined_latency = 0;
      if (peer_ping_time_ns != std::numeric_limits<uint64_t>::max()) {
         // number of blocks syncing node is behind from a peer node, round up
         uint32_t nblk_behind_by_net_latency = std::lround(static_cast<double>(peer_ping_time_ns.load()) / static_cast<double>(block_interval_ns));
         // peer_ping_time_ns includes time there and back, include round trip time as the block latency is used to compensate for communication back
         nblk_combined_latency = nblk_behind_by_net_latency;
         // message in the log below is used in p2p_high_latency_test.py test
         peer_dlog(this, "Network latency is ${lat}ms, ${num} blocks discrepancy by network latency, ${tot_num} blocks discrepancy expected once message received",
                   ("lat", peer_ping_time_ns / 2 / 1000000)("num", nblk_behind_by_net_latency)("tot_num", nblk_combined_latency));
      }
      return nblk_combined_latency;
   }

   void connection::handle_message( const go_away_message& msg ) {
      peer_wlog( this, "received go_away_message, reason = ${r}", ("r", reason_str( msg.reason )) );

      bool retry = no_retry == no_reason; // if no previous go away message
      no_retry = msg.reason;
      if( msg.reason == duplicate ) {
         conn_node_id = msg.node_id;
      }
      if( msg.reason == wrong_version ) {
         if( !retry ) no_retry = fatal_other; // only retry once on wrong version
      }
      else if ( msg.reason == benign_other ) {
         if ( retry ) peer_dlog( this, "received benign_other reason, retrying to connect");
      }
      else {
         retry = false;
      }
      flush_queues();

      close( retry ); // reconnect if wrong_version
   }

   // some clients before leap 5.0 provided microsecond epoch instead of nanosecond epoch
   std::chrono::nanoseconds normalize_epoch_to_ns(int64_t x) {
      //        1686211688888 milliseconds - 2023-06-08T08:08:08.888, 5yrs from EOS genesis 2018-06-08T08:08:08.888
      //     1686211688888000 microseconds
      //  1686211688888000000 nanoseconds
      if (x >= 1686211688888000000) // nanoseconds
         return std::chrono::nanoseconds{x};
      if (x >= 1686211688888000) // microseconds
         return std::chrono::nanoseconds{x*1000};
      if (x >= 1686211688888) // milliseconds
         return std::chrono::nanoseconds{x*1000*1000};
      if (x >= 1686211688) // seconds
         return std::chrono::nanoseconds{x*1000*1000*1000};
      return std::chrono::nanoseconds{0}; // unknown or is zero
   }

   void connection::handle_message( const time_message& msg ) {
      peer_dlog( this, "received time_message: ${t}, org: ${o}", ("t", msg)("o", org.count()) );

      // If the transmit timestamp is zero, the peer is horribly broken.
      if(msg.xmt == 0)
         return; // invalid timestamp

      // We've already lost however many microseconds it took to dispatch the message, but it can't be helped.
      msg.dst = get_time().count();

      if (msg.org != 0) {
         if (msg.org == org.count()) {
            auto ping = msg.dst - msg.org;
            peer_dlog(this, "send_time ping ${p}us", ("p", ping / 1000));
            peer_ping_time_ns = ping;
         } else {
            // a diff time loop is in progress, ignore this message as it is not the one we want
            return;
         }
      }

      auto msg_xmt = normalize_epoch_to_ns(msg.xmt);
      if (msg_xmt == xmt)
         return; // duplicate packet

      xmt = msg_xmt;

      if( msg.org == 0 ) {
         send_time( msg );
         return;  // We don't have enough data to perform the calculation yet.
      }

      if (org != std::chrono::nanoseconds{0}) {
         auto rec = normalize_epoch_to_ns(msg.rec);
         int64_t offset = (double((rec - org).count()) + double(msg_xmt.count() - msg.dst)) / 2.0;

         if (std::abs(offset) > block_interval_ns) {
            peer_wlog(this, "Clock offset is ${of}us, calculation: (rec ${r} - org ${o} + xmt ${x} - dst ${d})/2",
                      ("of", offset / 1000)("r", rec.count())("o", org.count())("x", msg_xmt.count())("d", msg.dst));
         }
      }
      org = std::chrono::nanoseconds{0};

      fc::unique_lock g_conn( conn_mtx );
      if( last_handshake_recv.generation == 0 ) {
         g_conn.unlock();
         send_handshake();
      }

      // make sure we also get the latency we need
      if (peer_ping_time_ns == std::numeric_limits<uint64_t>::max()) {
         send_time();
      }
   }

   void connection::handle_message( const notice_message& msg ) {
      // peer tells us about one or more blocks or txns. When done syncing, forward on
      // notices of previously unknown blocks or txns,
      //
      set_state(connection_state::connected);
      if( msg.known_blocks.ids.size() > 2 ) {
         peer_wlog( this, "Invalid notice_message, known_blocks.ids.size ${s}, closing connection",
                    ("s", msg.known_blocks.ids.size()) );
         close( false );
         return;
      }
      if( msg.known_trx.mode != none ) {
         if( logger.is_enabled( fc::log_level::debug ) ) {
            const block_id_type& blkid = msg.known_blocks.ids.empty() ? block_id_type{} : msg.known_blocks.ids.back();
            peer_dlog( this, "this is a ${m} notice with ${n} pending blocks: ${num} ${id}...",
                       ("m", modes_str( msg.known_blocks.mode ))("n", msg.known_blocks.pending)
                       ("num", block_header::num_from_id( blkid ))("id", blkid.str().substr( 8, 16 )) );
         }
      }
      switch (msg.known_trx.mode) {
      case none:
      case last_irr_catch_up: {
         fc::unique_lock g_conn( conn_mtx );
         last_handshake_recv.head_num = std::max(msg.known_blocks.pending, last_handshake_recv.head_num);
         g_conn.unlock();
         break;
      }
      case catch_up:
         break;
      case normal: {
         my_impl->dispatcher.recv_notice( shared_from_this(), msg, false );
      }
      }

      if( msg.known_blocks.mode != none ) {
         peer_dlog( this, "this is a ${m} notice with ${n} blocks",
                    ("m", modes_str( msg.known_blocks.mode ))( "n", msg.known_blocks.pending ) );
      }
      switch (msg.known_blocks.mode) {
      case none : {
         break;
      }
      case last_irr_catch_up:
      case catch_up: {
         if (msg.known_blocks.ids.size() > 1) {
            peer_start_block_num = block_header::num_from_id(msg.known_blocks.ids[1]);
         }
         if (msg.known_blocks.ids.size() > 0) {
            peer_head_block_num = block_header::num_from_id(msg.known_blocks.ids[0]);
         }
         my_impl->sync_master->sync_recv_notice( shared_from_this(), msg );
         break;
      }
      case normal : {
         my_impl->dispatcher.recv_notice( shared_from_this(), msg, false );
         break;
      }
      default: {
         peer_wlog( this, "bad notice_message : invalid known_blocks.mode ${m}",
                    ("m", static_cast<uint32_t>(msg.known_blocks.mode)) );
      }
      }
   }

   void connection::handle_message( const request_message& msg ) {
      if( msg.req_blocks.ids.size() > 1 ) {
         peer_wlog( this, "Invalid request_message, req_blocks.ids.size ${s}, closing",
                    ("s", msg.req_blocks.ids.size()) );
         close();
         return;
      }

      switch (msg.req_blocks.mode) {
      case catch_up :
         peer_dlog( this, "received request_message:catch_up" );
         blk_send_branch( msg.req_blocks.ids.empty() ? block_id_type() : msg.req_blocks.ids.back() );
         break;
      case normal :
         peer_dlog( this, "received request_message:normal" );
         if( !msg.req_blocks.ids.empty() ) {
            blk_send( msg.req_blocks.ids.back() );
         }
         break;
      default:;
      }


      switch (msg.req_trx.mode) {
      case catch_up :
         break;
      case none :
         if( msg.req_blocks.mode == none ) {
            stop_send();
         }
         // no break
      case normal :
         if( !msg.req_trx.ids.empty() ) {
            peer_wlog( this, "Invalid request_message, req_trx.ids.size ${s}", ("s", msg.req_trx.ids.size()) );
            close();
            return;
         }
         break;
      default:;
      }
   }

   void connection::handle_message( const sync_request_message& msg ) {
      peer_dlog( this, "peer requested ${start} to ${end}", ("start", msg.start_block)("end", msg.end_block) );
      if( msg.end_block == 0 ) {
         peer_requested.reset();
         flush_queues();
      } else {
         if (peer_requested) {
            // This happens when peer already requested some range and sync is still in progress
            // It could be higher in case of peer requested head catchup and current request is lib catchup
            // So to make sure peer will receive all requested blocks we assign end_block to highest value
            peer_requested->end_block = std::max(msg.end_block, peer_requested->end_block);
         }
         else {
            peer_requested = peer_sync_state( msg.start_block, msg.end_block, msg.start_block-1);
         }
         enqueue_sync_block();
      }
   }

   void connection::handle_message( const vote_message& msg ) {
      peer_dlog(this, "received vote: block #${bn}:${id}.., ${v}, key ${k}..",
                ("bn", block_header::num_from_id(msg.block_id))("id", msg.block_id.str().substr(8,16))
                ("v", msg.strong ? "strong" : "weak")("k", msg.finalizer_key.to_string().substr(8, 16)));
      controller& cc = my_impl->chain_plug->chain();

      switch( cc.process_vote_message(msg) ) {
         case vote_status::success:
            my_impl->bcast_vote_message(connection_id, msg);
            break;
         case vote_status::unknown_public_key:
         case vote_status::invalid_signature: // close peer immediately
            close( false ); // do not reconnect after closing
            break;
         case vote_status::unknown_block: // track the failure
            block_status_monitor_.rejected();
            break;
         case vote_status::duplicate: // do nothing
            break;
         default:
            assert(false); // should never happen
      }
   }

   size_t calc_trx_size( const packed_transaction_ptr& trx ) {
      return trx->get_estimated_size();
   }

   // called from connection strand
   void connection::handle_message( packed_transaction_ptr trx ) {
      const auto& tid = trx->id();

      peer_dlog( this, "received packed_transaction ${id}", ("id", tid) );

      size_t trx_size = calc_trx_size( trx );
      trx_in_progress_size += trx_size;
      my_impl->chain_plug->accept_transaction( trx,
         [weak = weak_from_this(), trx_size](const next_function_variant<transaction_trace_ptr>& result) mutable {
         // next (this lambda) called from application thread
         if (std::holds_alternative<fc::exception_ptr>(result)) {
            fc_dlog( logger, "bad packed_transaction : ${m}", ("m", std::get<fc::exception_ptr>(result)->what()) );
         } else {
            const transaction_trace_ptr& trace = std::get<transaction_trace_ptr>(result);
            if( !trace->except ) {
               fc_dlog( logger, "chain accepted transaction, bcast ${id}", ("id", trace->id) );
            } else {
               fc_ilog( logger, "bad packed_transaction : ${m}", ("m", trace->except->what()));
            }
         }
         connection_ptr conn = weak.lock();
         if( conn ) {
            conn->trx_in_progress_size -= trx_size;
         }
      });
   }

   // called from connection strand
   void connection::handle_message( const block_id_type& id, signed_block_ptr ptr ) {
      // post to dispatcher strand so that we don't have multiple threads validating the block header
<<<<<<< HEAD
      peer_dlog(this, "posting block ${n} to dispatcher strand", ("n", ptr->block_num()));
      my_impl->dispatcher->strand.post([id, c{shared_from_this()}, ptr{std::move(ptr)}, cid=connection_id]() mutable {
         controller& cc = my_impl->chain_plug->chain();

         // may have come in on a different connection and posted into dispatcher strand before this one
         if( my_impl->dispatcher->have_block( id ) || cc.block_exists( id ) ) { // thread-safe
            my_impl->dispatcher->add_peer_block( id, c->connection_id );
=======
      my_impl->dispatcher.strand.post([id, c{shared_from_this()}, ptr{std::move(ptr)}, cid=connection_id]() mutable {
         controller& cc = my_impl->chain_plug->chain();

         // may have come in on a different connection and posted into dispatcher strand before this one
         if( my_impl->dispatcher.have_block( id ) || cc.fetch_block_state_by_id( id ) ) { // thread-safe
            my_impl->dispatcher.add_peer_block( id, c->connection_id );
>>>>>>> a08ec3e6
            c->strand.post( [c, id]() {
               my_impl->sync_master->sync_recv_block( c, id, block_header::num_from_id(id), false );
            });
            return;
         }

         std::optional<block_handle> obt;
         bool exception = false;
         sync_manager::closing_mode close_mode = sync_manager::closing_mode::handshake;
         try {
            // this may return null if block is not immediately ready to be processed
            obt = cc.create_block_handle( id, ptr );
         } catch( const invalid_qc_claim &ex) {
            exception = true;
            close_mode = sync_manager::closing_mode::immediately;
            fc_wlog( logger, "invalid QC claim exception, connection ${cid}: #${n} ${id}...: ${m}",
                     ("cid", cid)("n", ptr->block_num())("id", id.str().substr(8,16))("m",ex.to_string()));
         } catch( const fc::exception& ex ) {
            exception = true;
            fc_ilog( logger, "bad block exception connection ${cid}: #${n} ${id}...: ${m}",
                     ("cid", cid)("n", ptr->block_num())("id", id.str().substr(8,16))("m",ex.to_string()));
         } catch( ... ) {
            exception = true;
            fc_wlog( logger, "bad block connection ${cid}: #${n} ${id}...: unknown exception",
                     ("cid", cid)("n", ptr->block_num())("id", id.str().substr(8,16)));
         }
         if( exception ) {
<<<<<<< HEAD
            c->strand.post( [c, id, blk_num=ptr->block_num(), close_mode]() {
               my_impl->sync_master->rejected_block( c, blk_num, close_mode );
               my_impl->dispatcher->rejected_block( id );
=======
            c->strand.post( [c, id, blk_num=ptr->block_num()]() {
               my_impl->sync_master->rejected_block( c, blk_num );
               my_impl->dispatcher.rejected_block( id );
>>>>>>> a08ec3e6
            });
            return;
         }


         uint32_t block_num = obt ? obt->block_num() : 0;

         if( block_num != 0 ) {
            assert(obt);
            fc_dlog( logger, "validated block header, broadcasting immediately, connection ${cid}, blk num = ${num}, id = ${id}",
<<<<<<< HEAD
                     ("cid", cid)("num", block_num)("id", obt->id()) );
            my_impl->dispatcher->add_peer_block( obt->id(), cid ); // no need to send back to sender
            my_impl->dispatcher->bcast_block( obt->block(), obt->id() );
=======
                     ("cid", cid)("num", block_num)("id", bsp->id) );
            my_impl->dispatcher.add_peer_block( bsp->id, cid ); // no need to send back to sender
            my_impl->dispatcher.bcast_block( bsp->block, bsp->id );
>>>>>>> a08ec3e6
         }

         fc_dlog(logger, "posting block ${n} to app thread", ("n", ptr->block_num()));
         app().executor().post(priority::medium, exec_queue::read_write, [ptr{std::move(ptr)}, obt{std::move(obt)}, id, c{std::move(c)}]() mutable {
            c->process_signed_block( id, std::move(ptr), obt );
         });

         if( block_num != 0 ) {
            // ready to process immediately, so signal producer to interrupt start_block
            my_impl->producer_plug->received_block(block_num);
         }
      });
   }

   // called from application thread
   void connection::process_signed_block( const block_id_type& blk_id, signed_block_ptr block, const std::optional<block_handle>& obt ) {
      controller& cc = my_impl->chain_plug->chain();
      uint32_t blk_num = block_header::num_from_id(blk_id);
      // use c in this method instead of this to highlight that all methods called on c-> must be thread safe
      connection_ptr c = shared_from_this();

      uint32_t lib = cc.last_irreversible_block_num();
      try {
         if( blk_num <= lib || cc.block_exists(blk_id) ) {
            c->strand.post( [sync_master = my_impl->sync_master.get(),
                             &dispatcher = my_impl->dispatcher, c, blk_id, blk_num]() {
               dispatcher.add_peer_block( blk_id, c->connection_id );
               sync_master->sync_recv_block( c, blk_id, blk_num, true );
            });
            return;
         }
      } catch( const assert_exception& ex ) {
         // possible corrupted block log
         fc_elog( logger, "caught assert on fetch_block_by_id, ${ex}, id ${id}, conn ${c}", ("ex", ex.to_string())("id", blk_id)("c", connection_id) );
      } catch( ... ) {
         fc_elog( logger, "caught an unknown exception trying to fetch block ${id}, conn ${c}", ("id", blk_id)("c", connection_id) );
      }

      fc::microseconds age( fc::time_point::now() - block->timestamp);
      fc_dlog( logger, "received signed_block: #${n} block age in secs = ${age}, connection ${cid}, ${v}, lib #${lib}",
               ("n", blk_num)("age", age.to_seconds())("cid", c->connection_id)("v", obt ? "pre-validated" : "validation pending")("lib", lib) );

      go_away_reason reason = no_reason;
      bool accepted = false;
      try {
         accepted = my_impl->chain_plug->accept_block(block, blk_id, obt);
         my_impl->update_chain_info();
      } catch( const unlinkable_block_exception &ex) {
         fc_ilog(logger, "unlinkable_block_exception connection ${cid}: #${n} ${id}...: ${m}",
                 ("cid", c->connection_id)("n", blk_num)("id", blk_id.str().substr(8,16))("m",ex.to_string()));
         reason = unlinkable;
      } catch( const block_validate_exception &ex ) {
         fc_ilog(logger, "block_validate_exception connection ${cid}: #${n} ${id}...: ${m}",
                 ("cid", c->connection_id)("n", blk_num)("id", blk_id.str().substr(8,16))("m",ex.to_string()));
         reason = validation;
      } catch( const assert_exception &ex ) {
         fc_wlog(logger, "block assert_exception connection ${cid}: #${n} ${id}...: ${m}",
                 ("cid", c->connection_id)("n", blk_num)("id", blk_id.str().substr(8,16))("m",ex.to_string()));
         reason = fatal_other;
      } catch( const fc::exception &ex ) {
         fc_ilog(logger, "bad block exception connection ${cid}: #${n} ${id}...: ${m}",
                 ("cid", c->connection_id)("n", blk_num)("id", blk_id.str().substr(8,16))("m",ex.to_string()));
         reason = fatal_other;
      } catch( ... ) {
         fc_wlog(logger, "bad block connection ${cid}: #${n} ${id}...: unknown exception",
                 ("cid", c->connection_id)("n", blk_num)("id", blk_id.str().substr(8,16)));
         reason = fatal_other;
      }

      if( accepted ) {
         ++unique_blocks_rcvd_count;
         boost::asio::post( my_impl->thread_pool.get_executor(), [&dispatcher = my_impl->dispatcher, c, blk_id, blk_num]() {
            fc_dlog( logger, "accepted signed_block : #${n} ${id}...", ("n", blk_num)("id", blk_id.str().substr(8,16)) );
            dispatcher.add_peer_block( blk_id, c->connection_id );

            while (true) { // attempt previously unlinkable blocks where prev_unlinkable->block->previous == blk_id
               unlinkable_block_state prev_unlinkable = dispatcher.pop_possible_linkable_block(blk_id);
               if (!prev_unlinkable.block)
                  break;
               fc_dlog( logger, "retrying previous unlinkable block #${n} ${id}...",
                        ("n", block_header::num_from_id(prev_unlinkable.id))("id", prev_unlinkable.id.str().substr(8,16)) );
               // post at medium_high since this is likely the next block that should be processed (other block processing is at priority::medium)
               app().executor().post(priority::medium_high, exec_queue::read_write, [prev_unlinkable{std::move(prev_unlinkable)}, c]() mutable {
                  c->process_signed_block( prev_unlinkable.id, std::move(prev_unlinkable.block), {} );
               });
            }
         });
         c->strand.post( [sync_master = my_impl->sync_master.get(), &dispatcher = my_impl->dispatcher, c, blk_id, blk_num]() {
            dispatcher.recv_block( c, blk_id, blk_num );
            sync_master->sync_recv_block( c, blk_id, blk_num, true );
         });
      } else {
         c->strand.post( [sync_master = my_impl->sync_master.get(), &dispatcher = my_impl->dispatcher, c,
                          block{std::move(block)}, blk_id, blk_num, reason]() mutable {
            if( reason == unlinkable || reason == no_reason ) {
               dispatcher.add_unlinkable_block( std::move(block), blk_id );
            }
            // reason==no_reason means accept_block() return false which is a fatal error, don't call rejected_block which sends handshake
            if( reason != no_reason ) {
               sync_master->rejected_block( c, blk_num, sync_manager::closing_mode::handshake );
            }
            dispatcher.rejected_block( blk_id );
         });
      }
   }

   // thread safe
   void net_plugin_impl::start_expire_timer() {
      if( in_shutdown ) return;
      fc::lock_guard g( expire_timer_mtx );
      expire_timer.expires_from_now( txn_exp_period);
      expire_timer.async_wait( [my = shared_from_this()]( boost::system::error_code ec ) {
         if( !ec ) {
            my->expire();
         } else {
            if( my->in_shutdown ) return;
            fc_elog( logger, "Error from transaction check monitor: ${m}", ("m", ec.message()) );
            my->start_expire_timer();
         }
      } );
   }

   // thread safe
   void net_plugin_impl::ticker() {
      if( in_shutdown ) return;
      fc::lock_guard g( keepalive_timer_mtx );
      keepalive_timer.expires_from_now(keepalive_interval);
      keepalive_timer.async_wait( [my = shared_from_this()]( boost::system::error_code ec ) {
            my->ticker();
            if( ec ) {
               if( my->in_shutdown ) return;
               fc_wlog( logger, "Peer keepalive ticked sooner than expected: ${m}", ("m", ec.message()) );
            }

            auto current_time = std::chrono::system_clock::now();
            my->connections.for_each_connection( [current_time]( const connection_ptr& c ) {
               if( c->socket_is_open() ) {
                  c->strand.post([c, current_time]() {
                     c->check_heartbeat(current_time);
                  } );
               }
            } );
         } );
   }

   void net_plugin_impl::start_monitors() {
      connections.start_conn_timers();
      start_expire_timer();
   }

   void net_plugin_impl::expire() {
      auto now = time_point::now();
      uint32_t lib_num = get_chain_lib_num();
      dispatcher.expire_blocks( lib_num );
      dispatcher.expire_txns();
      fc_dlog( logger, "expire_txns ${n}us", ("n", time_point::now() - now) );

      start_expire_timer();
   }

   // called from application thread
   void net_plugin_impl::on_accepted_block_header(const signed_block_ptr& block, const block_id_type& id) {
      update_chain_info();

      dispatcher.strand.post([block, id]() {
         fc_dlog(logger, "signaled accepted_block_header, blk num = ${num}, id = ${id}", ("num", block->block_num())("id", id));
         my_impl->dispatcher.bcast_block(block, id);
      });
   }

   void net_plugin_impl::on_accepted_block() {
      if (const auto* next_producers = chain_plug->chain().next_producers()) {
         on_pending_schedule(*next_producers);
      }
      on_active_schedule(chain_plug->chain().active_producers());
   }

   // called from application thread
   void net_plugin_impl::on_voted_block(const vote_message& msg) {
      fc_dlog(logger, "on voted signal: block #${bn} ${id}.., ${t}, key ${k}..",
                ("bn", block_header::num_from_id(msg.block_id))("id", msg.block_id.str().substr(8,16))
                ("t", msg.strong ? "strong" : "weak")("k", msg.finalizer_key.to_string().substr(8, 16)));
      bcast_vote_message(std::nullopt, msg);
   }

   void net_plugin_impl::bcast_vote_message( const std::optional<uint32_t>& exclude_peer, const chain::vote_message& msg ) {
      buffer_factory buff_factory;
      auto send_buffer = buff_factory.get_send_buffer( msg );

      fc_dlog(logger, "bcast ${t} vote: block #${bn} ${id}.., ${v}, key ${k}..",
                ("t", exclude_peer ? "received" : "our")("bn", block_header::num_from_id(msg.block_id))("id", msg.block_id.str().substr(8,16))
                ("v", msg.strong ? "strong" : "weak")("k", msg.finalizer_key.to_string().substr(8,16)));

      dispatcher->strand.post( [this, exclude_peer, msg{std::move(send_buffer)}]() mutable {
         dispatcher->bcast_vote_msg( exclude_peer, std::move(msg) );
      });
   }

   void net_plugin_impl::warn_message( uint32_t sender_peer, const chain::hs_message_warning& code ) {
      // potentially react to (repeated) receipt of invalid, irrelevant, duplicate, etc. hotstuff messages from sender_peer (connection ID) here
   }

   // called from application thread
   void net_plugin_impl::on_irreversible_block( const block_id_type& id, uint32_t block_num) {
      fc_dlog( logger, "on_irreversible_block, blk num = ${num}, id = ${id}", ("num", block_num)("id", id) );
      update_chain_info(id);
   }

   // called from application thread
   void net_plugin_impl::transaction_ack(const std::pair<fc::exception_ptr, packed_transaction_ptr>& results) {
      boost::asio::post( my_impl->thread_pool.get_executor(), [&dispatcher = my_impl->dispatcher, results]() {
         const auto& id = results.second->id();
         if (results.first) {
            fc_dlog( logger, "signaled NACK, trx-id = ${id} : ${why}", ("id", id)( "why", results.first->to_detail_string() ) );
            dispatcher.rejected_transaction(results.second);
         } else {
            fc_dlog( logger, "signaled ACK, trx-id = ${id}", ("id", id) );
            dispatcher.bcast_transaction(results.second);
         }
      });
   }

   bool net_plugin_impl::authenticate_peer(const handshake_message& msg) const {
      if(allowed_connections == None)
         return false;

      if(allowed_connections == Any)
         return true;

      if(allowed_connections & (Producers | Specified)) {
         auto allowed_it = std::find(allowed_peers.begin(), allowed_peers.end(), msg.key);
         auto private_it = private_keys.find(msg.key);
         bool found_producer_key = false;
         if(producer_plug != nullptr)
            found_producer_key = producer_plug->is_producer_key(msg.key);
         if( allowed_it == allowed_peers.end() && private_it == private_keys.end() && !found_producer_key) {
            fc_wlog( logger, "Peer ${peer} sent a handshake with an unauthorized key: ${key}.",
                     ("peer", msg.p2p_address)("key", msg.key) );
            return false;
         }
      }

      if(msg.sig != chain::signature_type() && msg.token != sha256()) {
         sha256 hash = fc::sha256::hash(msg.time);
         if(hash != msg.token) {
            fc_wlog( logger, "Peer ${peer} sent a handshake with an invalid token.", ("peer", msg.p2p_address) );
            return false;
         }
         chain::public_key_type peer_key;
         try {
            peer_key = crypto::public_key(msg.sig, msg.token, true);
         }
         catch (const std::exception& /*e*/) {
            fc_wlog( logger, "Peer ${peer} sent a handshake with an unrecoverable key.", ("peer", msg.p2p_address) );
            return false;
         }
         if((allowed_connections & (Producers | Specified)) && peer_key != msg.key) {
            fc_wlog( logger, "Peer ${peer} sent a handshake with an unauthenticated key.", ("peer", msg.p2p_address) );
            return false;
         }
      }
      else if(allowed_connections & (Producers | Specified)) {
         fc_dlog( logger, "Peer sent a handshake with blank signature and token, but this node accepts only authenticated connections." );
         return false;
      }
      return true;
   }

   chain::public_key_type net_plugin_impl::get_authentication_key() const {
      if(!private_keys.empty())
         return private_keys.begin()->first;
      return {};
   }

   chain::signature_type net_plugin_impl::sign_compact(const chain::public_key_type& signer, const fc::sha256& digest) const
   {
      auto private_key_itr = private_keys.find(signer);
      if(private_key_itr != private_keys.end())
         return private_key_itr->second.sign(digest);
      if(producer_plug != nullptr && producer_plug->get_state() == abstract_plugin::started)
         return producer_plug->sign_compact(signer, digest);
      return {};
   }

   // call from connection strand
   bool connection::populate_handshake( handshake_message& hello ) const {
      namespace sc = std::chrono;
      auto chain_info = my_impl->get_chain_info();
      auto now = sc::duration_cast<sc::nanoseconds>(sc::system_clock::now().time_since_epoch()).count();
      constexpr int64_t hs_delay = sc::duration_cast<sc::nanoseconds>(sc::milliseconds(50)).count();
      // nothing as changed since last handshake and one was sent recently, so skip sending
      if (chain_info.head_id == hello.head_id && (hello.time + hs_delay > now))
         return false;
      hello.network_version = net_version_base + net_version;
      hello.last_irreversible_block_num = chain_info.lib_num;
      hello.last_irreversible_block_id = chain_info.lib_id;
      hello.head_num = chain_info.head_num;
      hello.head_id = chain_info.head_id;
      hello.chain_id = my_impl->chain_id;
      hello.node_id = my_impl->node_id;
      hello.key = my_impl->get_authentication_key();
      hello.time = sc::duration_cast<sc::nanoseconds>(sc::system_clock::now().time_since_epoch()).count();
      hello.token = fc::sha256::hash(hello.time);
      hello.sig = my_impl->sign_compact(hello.key, hello.token);
      // If we couldn't sign, don't send a token.
      if(hello.sig == chain::signature_type())
         hello.token = sha256();
      hello.p2p_address = listen_address;
      if( is_transactions_only_connection() ) hello.p2p_address += ":trx";
      // if we are not accepting transactions tell peer we are blocks only
      if( is_blocks_only_connection() || !my_impl->p2p_accept_transactions ) hello.p2p_address += ":blk";
      if( !is_blocks_only_connection() && !my_impl->p2p_accept_transactions ) {
         peer_dlog( this, "p2p-accept-transactions=false inform peer blocks only connection ${a}", ("a", hello.p2p_address) );
      }
      hello.p2p_address += " - " + hello.node_id.str().substr(0,7);
#if defined( __APPLE__ )
      hello.os = "osx";
#elif defined( __linux__ )
      hello.os = "linux";
#elif defined( _WIN32 )
      hello.os = "win32";
#else
      hello.os = "other";
#endif
      hello.agent = my_impl->user_agent_name;

      return true;
   }

   net_plugin::net_plugin()
      :my( new net_plugin_impl ) {
      my_impl = my.get();
   }

   net_plugin::~net_plugin() = default;

   void net_plugin::set_program_options( options_description& /*cli*/, options_description& cfg )
   {
      cfg.add_options()
         ( "p2p-listen-endpoint", bpo::value< vector<string> >()->default_value( vector<string>(1, string("0.0.0.0:9876:0")) ), "The actual host:port[:<rate-cap>] used to listen for incoming p2p connections. May be used multiple times. "
           "  The optional rate cap will limit per connection block sync bandwidth to the specified rate.  Total "
           "  allowed bandwidth is the rate-cap multiplied by the connection count limit.  A number alone will be "
           "  interpreted as bytes per second.  The number may be suffixed with units.  Supported units are: "
           "  'B/s', 'KB/s', 'MB/s, 'GB/s', 'TB/s', 'KiB/s', 'MiB/s', 'GiB/s', 'TiB/s'."
           "  Transactions and blocks outside of sync mode are not throttled."
           "  Examples:\n"
           "    192.168.0.100:9876:1MiB/s\n"
           "    node.eos.io:9876:1512KB/s\n"
           "    node.eos.io:9876:0.5GB/s\n"
           "    [2001:db8:85a3:8d3:1319:8a2e:370:7348]:9876:250KB/s")
         ( "p2p-server-address", bpo::value< vector<string> >(), "An externally accessible host:port for identifying this node. Defaults to p2p-listen-endpoint. May be used as many times as p2p-listen-endpoint. If provided, the first address will be used in handshakes with other nodes. Otherwise the default is used.")
         ( "p2p-peer-address", bpo::value< vector<string> >()->composing(),
           "The public endpoint of a peer node to connect to. Use multiple p2p-peer-address options as needed to compose a network.\n"
           "  Syntax: host:port[:<trx>|<blk>]\n"
           "  The optional 'trx' and 'blk' indicates to node that only transactions 'trx' or blocks 'blk' should be sent."
           "  Examples:\n"
           "    p2p.eos.io:9876\n"
           "    p2p.trx.eos.io:9876:trx\n"
           "    p2p.blk.eos.io:9876:blk\n")
         ( "p2p-max-nodes-per-host", bpo::value<int>()->default_value(def_max_nodes_per_host), "Maximum number of client nodes from any single IP address")
         ( "p2p-accept-transactions", bpo::value<bool>()->default_value(true), "Allow transactions received over p2p network to be evaluated and relayed if valid.")
         ( "p2p-auto-bp-peer", bpo::value< vector<string> >()->composing(),
           "The account and public p2p endpoint of a block producer node to automatically connect to when the it is in producer schedule proximity\n."
           "   Syntax: account,host:port\n"
           "   Example,\n"
           "     eosproducer1,p2p.eos.io:9876\n"
           "     eosproducer2,p2p.trx.eos.io:9876:trx\n"
           "     eosproducer3,p2p.blk.eos.io:9876:blk\n")
         ( "agent-name", bpo::value<string>()->default_value("EOS Test Agent"), "The name supplied to identify this node amongst the peers.")
         ( "allowed-connection", bpo::value<vector<string>>()->multitoken()->default_value({"any"}, "any"), "Can be 'any' or 'producers' or 'specified' or 'none'. If 'specified', peer-key must be specified at least once. If only 'producers', peer-key is not required. 'producers' and 'specified' may be combined.")
         ( "peer-key", bpo::value<vector<string>>()->composing()->multitoken(), "Optional public key of peer allowed to connect.  May be used multiple times.")
         ( "peer-private-key", bpo::value<vector<string>>()->composing()->multitoken(),
           "Tuple of [PublicKey, WIF private key] (may specify multiple times)")
         ( "max-clients", bpo::value<uint32_t>()->default_value(def_max_clients), "Maximum number of clients from which connections are accepted, use 0 for no limit")
         ( "connection-cleanup-period", bpo::value<int>()->default_value(def_conn_retry_wait), "number of seconds to wait before cleaning up dead connections")
         ( "max-cleanup-time-msec", bpo::value<uint32_t>()->default_value(10), "max connection cleanup time per cleanup call in milliseconds")
         ( "p2p-dedup-cache-expire-time-sec", bpo::value<uint32_t>()->default_value(10), "Maximum time to track transaction for duplicate optimization")
         ( "net-threads", bpo::value<uint16_t>()->default_value(my->thread_pool_size),
           "Number of worker threads in net_plugin thread pool" )
         ( "sync-fetch-span", bpo::value<uint32_t>()->default_value(def_sync_fetch_span),
           "Number of blocks to retrieve in a chunk from any individual peer during synchronization")
         ( "sync-peer-limit", bpo::value<uint32_t>()->default_value(3),
           "Number of peers to sync from")
         ( "use-socket-read-watermark", bpo::value<bool>()->default_value(false), "Enable experimental socket read watermark optimization")
         ( "peer-log-format", bpo::value<string>()->default_value( "[\"${_name}\" - ${_cid} ${_ip}:${_port}] " ),
           "The string used to format peers when logging messages about them.  Variables are escaped with ${<variable name>}.\n"
           "Available Variables:\n"
           "   _name  \tself-reported name\n\n"
           "   _cid   \tassigned connection id\n\n"
           "   _id    \tself-reported ID (64 hex characters)\n\n"
           "   _sid   \tfirst 8 characters of _peer.id\n\n"
           "   _ip    \tremote IP address of peer\n\n"
           "   _port  \tremote port number of peer\n\n"
           "   _lip   \tlocal IP address connected to peer\n\n"
           "   _lport \tlocal port number connected to peer\n\n")
         ( "p2p-keepalive-interval-ms", bpo::value<int>()->default_value(def_keepalive_interval), "peer heartbeat keepalive message interval in milliseconds")

        ;
   }

   template<typename T>
   T dejsonify(const string& s) {
      return fc::json::from_string(s).as<T>();
   }

   void net_plugin_impl::plugin_initialize( const variables_map& options ) {
      try {
         fc_ilog( logger, "Initialize net plugin" );

         peer_log_format = options.at( "peer-log-format" ).as<string>();

         txn_exp_period = def_txn_expire_wait;
         p2p_dedup_cache_expire_time_us = fc::seconds( options.at( "p2p-dedup-cache-expire-time-sec" ).as<uint32_t>() );
         resp_expected_period = def_resp_expected_wait;
         max_nodes_per_host = options.at( "p2p-max-nodes-per-host" ).as<int>();
         p2p_accept_transactions = options.at( "p2p-accept-transactions" ).as<bool>();

         use_socket_read_watermark = options.at( "use-socket-read-watermark" ).as<bool>();
         keepalive_interval = std::chrono::milliseconds( options.at( "p2p-keepalive-interval-ms" ).as<int>() );
         EOS_ASSERT( keepalive_interval.count() > 0, chain::plugin_config_exception,
                     "p2p-keepalive_interval-ms must be greater than 0" );

         // To avoid unnecessary transitions between LIB <-> head catchups,
         // min_blocks_distance between LIB and head must be reached.
         // Set it to the number of blocks produced during half of keep alive
         // interval.
         const uint32_t min_blocks_distance = (keepalive_interval.count() / config::block_interval_ms) / 2;
         sync_master = std::make_unique<sync_manager>(
             options.at( "sync-fetch-span" ).as<uint32_t>(),
             options.at( "sync-peer-limit" ).as<uint32_t>(),
             min_blocks_distance);

         connections.init( std::chrono::milliseconds( options.at("p2p-keepalive-interval-ms").as<int>() * 2 ),
                               fc::milliseconds( options.at("max-cleanup-time-msec").as<uint32_t>() ),
                               std::chrono::seconds( options.at("connection-cleanup-period").as<int>() ),
                               options.at("max-clients").as<uint32_t>() );

         if( options.count( "p2p-listen-endpoint" )) {
            auto p2ps =  options.at("p2p-listen-endpoint").as<vector<string>>();
            if (!p2ps.front().empty()) {
               p2p_addresses = p2ps;
               auto addr_count = p2p_addresses.size();
               std::sort(p2p_addresses.begin(), p2p_addresses.end());
               auto last = std::unique(p2p_addresses.begin(), p2p_addresses.end());
               p2p_addresses.erase(last, p2p_addresses.end());
               if( size_t addr_diff = addr_count - p2p_addresses.size(); addr_diff != 0) {
                  fc_wlog( logger, "Removed ${count} duplicate p2p-listen-endpoint entries", ("count", addr_diff));
               }
               for( const auto& addr : p2p_addresses ) {
                  EOS_ASSERT( addr.length() <= max_p2p_address_length, chain::plugin_config_exception,
                              "p2p-listen-endpoint ${a} too long, must be less than ${m}", 
                              ("a", addr)("m", max_p2p_address_length) );
               }
            }
         }
         if( options.count( "p2p-server-address" ) ) {
            p2p_server_addresses = options.at( "p2p-server-address" ).as<vector<string>>();
            EOS_ASSERT( p2p_server_addresses.size() <= p2p_addresses.size(), chain::plugin_config_exception,
                        "p2p-server-address may not be specified more times than p2p-listen-endpoint" );
            for( const auto& addr: p2p_server_addresses ) {
               EOS_ASSERT( addr.length() <= max_p2p_address_length, chain::plugin_config_exception,
                           "p2p-server-address ${a} too long, must be less than ${m}", 
                           ("a", addr)("m", max_p2p_address_length) );
            }
         }
         p2p_server_addresses.resize(p2p_addresses.size()); // extend with empty entries as needed

         thread_pool_size = options.at( "net-threads" ).as<uint16_t>();
         EOS_ASSERT( thread_pool_size > 0, chain::plugin_config_exception,
                     "net-threads ${num} must be greater than 0", ("num", thread_pool_size) );

         std::vector<std::string> peers;
         if( options.count( "p2p-peer-address" )) {
            peers = options.at( "p2p-peer-address" ).as<vector<string>>();
            connections.add_supplied_peers(peers);
         }
         if( options.count( "agent-name" )) {
            user_agent_name = options.at( "agent-name" ).as<string>();
            EOS_ASSERT( user_agent_name.length() <= max_handshake_str_length, chain::plugin_config_exception,
                        "agent-name too long, must be less than ${m}", ("m", max_handshake_str_length) );
         }

         if ( options.count( "p2p-auto-bp-peer")) {
            set_bp_peers(options.at( "p2p-auto-bp-peer" ).as<vector<string>>());
            for_each_bp_peer_address([&peers](const auto& addr) {
               EOS_ASSERT(std::find(peers.begin(), peers.end(), addr) == peers.end(), chain::plugin_config_exception,
                          "\"${addr}\" should only appear in either p2p-peer-address or p2p-auto-bp-peer option, not both.",
                          ("addr",addr));
            });
         }

         if( options.count( "allowed-connection" )) {
            const std::vector<std::string> allowed_remotes = options["allowed-connection"].as<std::vector<std::string>>();
            for( const std::string& allowed_remote : allowed_remotes ) {
               if( allowed_remote == "any" )
                  allowed_connections |= net_plugin_impl::Any;
               else if( allowed_remote == "producers" )
                  allowed_connections |= net_plugin_impl::Producers;
               else if( allowed_remote == "specified" )
                  allowed_connections |= net_plugin_impl::Specified;
               else if( allowed_remote == "none" )
                  allowed_connections = net_plugin_impl::None;
            }
         }

         if( allowed_connections & net_plugin_impl::Specified )
            EOS_ASSERT( options.count( "peer-key" ),
                        plugin_config_exception,
                       "At least one peer-key must accompany 'allowed-connection=specified'" );

         if( options.count( "peer-key" )) {
            const std::vector<std::string> key_strings = options["peer-key"].as<std::vector<std::string>>();
            for( const std::string& key_string : key_strings ) {
               allowed_peers.push_back( dejsonify<chain::public_key_type>( key_string ));
            }
         }

         if( options.count( "peer-private-key" )) {
            const std::vector<std::string> key_id_to_wif_pair_strings = options["peer-private-key"].as<std::vector<std::string>>();
            for( const std::string& key_id_to_wif_pair_string : key_id_to_wif_pair_strings ) {
               auto key_id_to_wif_pair = dejsonify<std::pair<chain::public_key_type, std::string>>(
                     key_id_to_wif_pair_string );
               private_keys[key_id_to_wif_pair.first] = fc::crypto::private_key( key_id_to_wif_pair.second );
            }
         }

         chain_plug = app().find_plugin<chain_plugin>();
         EOS_ASSERT( chain_plug, chain::missing_chain_plugin_exception, ""  );
         chain_id = chain_plug->get_chain_id();
         fc::rand_pseudo_bytes( node_id.data(), node_id.data_size());
         const controller& cc = chain_plug->chain();

         if( cc.get_read_mode() == db_read_mode::IRREVERSIBLE ) {
            if( p2p_accept_transactions ) {
               p2p_accept_transactions = false;
               fc_wlog( logger, "p2p-accept-transactions set to false due to read-mode: irreversible" );
            }
         }
         if( p2p_accept_transactions ) {
            chain_plug->enable_accept_transactions();
         }

      } FC_LOG_AND_RETHROW()
   }

   void net_plugin_impl::plugin_startup() {
      fc_ilog( logger, "my node_id is ${id}", ("id", node_id ));

      producer_plug = app().find_plugin<producer_plugin>();
      set_producer_accounts(producer_plug->producer_accounts());

      thread_pool.start( thread_pool_size, []( const fc::exception& e ) {
         app().quit();
      } );

      if( !p2p_accept_transactions && p2p_addresses.size() ) {
         fc_ilog( logger, "\n"
               "***********************************\n"
               "* p2p-accept-transactions = false *\n"
               "*    Transactions not forwarded   *\n"
               "***********************************\n" );
      }

      std::vector<string> listen_addresses = p2p_addresses;

      EOS_ASSERT( p2p_addresses.size() == p2p_server_addresses.size(), chain::plugin_config_exception, "" );
      std::transform(p2p_addresses.begin(), p2p_addresses.end(), p2p_server_addresses.begin(), 
                     p2p_addresses.begin(), [](const string& p2p_address, const string& p2p_server_address) {
         auto [host, port] = fc::split_host_port(p2p_address);
         
         if( !p2p_server_address.empty() ) {
            return p2p_server_address;
         } else if( host.empty() || host == "0.0.0.0" || host == "[::]") {
            boost::system::error_code ec;
            auto hostname = host_name( ec );
            if( ec.value() != boost::system::errc::success ) {

               FC_THROW_EXCEPTION( fc::invalid_arg_exception,
                                    "Unable to retrieve host_name. ${msg}", ("msg", ec.message()));

            }
            return hostname + ":" + port;
         }
         return p2p_address;
      });

      {
         chain::controller& cc = chain_plug->chain();
         cc.accepted_block_header().connect( [my = shared_from_this()]( const block_signal_params& t ) {
            const auto& [ block, id ] = t;
            my->on_accepted_block_header( block, id );
         } );

         cc.accepted_block().connect( [my = shared_from_this()]( const block_signal_params& t ) {
            my->on_accepted_block();
         } );
         cc.irreversible_block().connect( [my = shared_from_this()]( const block_signal_params& t ) {
            const auto& [ block, id ] = t;
            my->on_irreversible_block( id, block->block_num() );
         } );

         cc.voted_block().connect( [my = shared_from_this()]( const vote_message& vote ) {
            my->on_voted_block(vote);
         } );
      }

      incoming_transaction_ack_subscription = app().get_channel<compat::channels::transaction_ack>().subscribe(
            [this](auto&& t) { transaction_ack(std::forward<decltype(t)>(t)); });

      for(auto listen_itr = listen_addresses.begin(), p2p_iter = p2p_addresses.begin();
          listen_itr != listen_addresses.end();
          ++listen_itr, ++p2p_iter) {
         app().executor().post(priority::highest, [my=shared_from_this(), address = std::move(*listen_itr), p2p_addr = *p2p_iter](){
            try {
               const boost::posix_time::milliseconds accept_timeout(100);

               std::string extra_listening_log_info =
                     ", max clients is " + std::to_string(my->connections.get_max_client_count());

               auto [listen_addr, block_sync_rate_limit] = net_utils::parse_listen_address(address);
               fc_ilog( logger, "setting block_sync_rate_limit to ${limit} megabytes per second", ("limit", double(block_sync_rate_limit)/1000000));

               fc::create_listener<tcp>(
                     my->thread_pool.get_executor(), logger, accept_timeout, listen_addr, extra_listening_log_info,
                     [my = my, addr = p2p_addr, block_sync_rate_limit = block_sync_rate_limit](tcp::socket&& socket) { fc_dlog( logger, "start listening on ${addr} with peer sync throttle ${limit}", ("addr", addr)("limit", block_sync_rate_limit)); my->create_session(std::move(socket), addr, block_sync_rate_limit); });
            } catch (const plugin_config_exception& e) {
               fc_elog( logger, "${msg}", ("msg", e.top_message()));
               app().quit();
               return;
            } catch (const std::exception& e) {
               fc_elog( logger, "net_plugin::plugin_startup failed to listen on ${addr}, ${what}",
                     ("addr", address)("what", e.what()) );
               app().quit();
               return;
            }
         });
      }
      app().executor().post(priority::highest, [my=shared_from_this()](){
         my->ticker();
         my->start_monitors();
         my->update_chain_info();
         my->connections.connect_supplied_peers(my->get_first_p2p_address()); // attribute every outbound connection to the first listen port when one exists
      });
   }

   void net_plugin::plugin_initialize( const variables_map& options ) {
      handle_sighup();
      my->plugin_initialize( options );
   }

   void net_plugin::plugin_startup() {
      try {
         my->plugin_startup();
      } catch( ... ) {
         // always want plugin_shutdown even on exception
         plugin_shutdown();
         throw;
      }
   }
      

   void net_plugin::handle_sighup() {
      fc::logger::update( logger_name, logger );
   }

   void net_plugin::plugin_shutdown() {
      try {
         fc_ilog( logger, "shutdown.." );

         my->plugin_shutdown();
         app().executor().post( 0, [me = my](){} ); // keep my pointer alive until queue is drained
         fc_ilog( logger, "exit shutdown" );
      }
      FC_CAPTURE_AND_RETHROW()
   }

   /// RPC API
   string net_plugin::connect( const string& host ) {
      return my->connections.connect( host, my->get_first_p2p_address() );
   }

   /// RPC API
   string net_plugin::disconnect( const string& host ) {
      return my->connections.disconnect(host);
   }

   /// RPC API
   std::optional<connection_status> net_plugin::status( const string& host )const {
      return my->connections.status(host);
   }

   /// RPC API
   vector<connection_status> net_plugin::connections()const {
      return my->connections.connection_statuses();
   }

   constexpr uint16_t net_plugin_impl::to_protocol_version(uint16_t v) {
      if (v >= net_version_base) {
         v -= net_version_base;
         return (v > net_version_range) ? 0 : v;
      }
      return 0;
   }

   bool net_plugin_impl::in_sync() const {
      return sync_master->is_in_sync();
   }

   void net_plugin::register_update_p2p_connection_metrics(std::function<void(net_plugin::p2p_connections_metrics)>&& fun){
      my->connections.register_update_p2p_connection_metrics(std::move(fun));
   }

   void net_plugin::register_increment_failed_p2p_connections(std::function<void()>&& fun){
      my->increment_failed_p2p_connections = std::move(fun);
   }

   void net_plugin::register_increment_dropped_trxs(std::function<void()>&& fun){
      my->increment_dropped_trxs = std::move(fun);
   }

   //----------------------------------------------------------------------------

   size_t connections_manager::number_connections() const {
      std::lock_guard g(connections_mtx);
      return connections.size();
   }

   void connections_manager::add_supplied_peers(const vector<string>& peers ) {
      std::lock_guard g(connections_mtx);
      supplied_peers.insert( peers.begin(), peers.end() );
   }

   // not thread safe, only call on startup
   void connections_manager::init( std::chrono::milliseconds heartbeat_timeout_ms,
             fc::microseconds conn_max_cleanup_time,
             boost::asio::steady_timer::duration conn_period,
             uint32_t maximum_client_count ) {
      heartbeat_timeout = heartbeat_timeout_ms;
      max_cleanup_time = conn_max_cleanup_time;
      connector_period = conn_period;
      max_client_count = maximum_client_count;
   }

   fc::microseconds connections_manager::get_connector_period() const {
      auto connector_period_us = std::chrono::duration_cast<std::chrono::microseconds>( connector_period );
      return fc::microseconds{ connector_period_us.count() };
   }

   void connections_manager::register_update_p2p_connection_metrics(std::function<void(net_plugin::p2p_connections_metrics)>&& fun){
      update_p2p_connection_metrics = std::move(fun);
   }

   void connections_manager::connect_supplied_peers(const string& p2p_address) {
      std::unique_lock g(connections_mtx);
      chain::flat_set<string> peers = supplied_peers;
      g.unlock();
      for (const auto& peer : peers) {
         resolve_and_connect(peer, p2p_address);
      }
   }

   void connections_manager::add( connection_ptr c ) {
      std::lock_guard g( connections_mtx );
      boost::system::error_code ec;
      auto endpoint = c->socket->remote_endpoint(ec);
      connections.insert( connection_detail{
         .host = c->peer_address(), 
         .c = std::move(c),
         .active_ip = endpoint} );
   }

   // called by API
   string connections_manager::connect( const string& host, const string& p2p_address ) {
      std::unique_lock g( connections_mtx );
      supplied_peers.insert(host);
      g.unlock();
      return resolve_and_connect( host, p2p_address );
   }

   string connections_manager::resolve_and_connect( const string& peer_address, const string& listen_address ) {
      string::size_type colon = peer_address.find(':');
      if (colon == std::string::npos || colon == 0) {
         fc_elog( logger, "Invalid peer address. must be \"host:port[:<blk>|<trx>]\": ${p}", ("p", peer_address) );
         return "invalid peer address";
      }

      std::lock_guard g( connections_mtx );
      if( find_connection_i( peer_address ) )
         return "already connected";

      auto [host, port, type] = split_host_port_type(peer_address);

      auto resolver = std::make_shared<tcp::resolver>( my_impl->thread_pool.get_executor() );

      resolver->async_resolve(host, port, 
         [resolver, host = host, port = port, peer_address = peer_address, listen_address = listen_address, this]( const boost::system::error_code& err, const tcp::resolver::results_type& results ) {
            connection_ptr c = std::make_shared<connection>( peer_address, listen_address );
            c->set_heartbeat_timeout( heartbeat_timeout );
            std::lock_guard g( connections_mtx );
            auto [it, inserted] = connections.emplace( connection_detail{
               .host = peer_address,
               .c = std::move(c),
               .ips = results
            });
            if( !err ) {
               it->c->connect( results );
            } else {
               fc_wlog( logger, "Unable to resolve ${host}:${port} ${error}",
                        ("host", host)("port", port)( "error", err.message() ) );
               it->c->set_state(connection::connection_state::closed);
               ++(it->c->consecutive_immediate_connection_close);
            }
      } );

      return "added connection";
   }

   void connections_manager::update_connection_endpoint(connection_ptr c,
                                                        const tcp::endpoint& endpoint) {
      std::unique_lock g( connections_mtx );
      auto& index = connections.get<by_connection>();
      const auto& it = index.find(c);
      if( it != index.end() ) {
         index.modify(it, [endpoint](connection_detail& cd) {
            cd.active_ip = endpoint;
         });
      }
   }

   void connections_manager::connect(const connection_ptr& c) {
      std::lock_guard g( connections_mtx );
      const auto& index = connections.get<by_connection>();
      const auto& it = index.find(c);
      if( it != index.end() ) {
         it->c->connect( it->ips );
      }
   }

   // called by API
   string connections_manager::disconnect( const string& host ) {
      std::lock_guard g( connections_mtx );
      auto& index = connections.get<by_host>();
      if( auto i = index.find( host ); i != index.end() ) {
         fc_ilog( logger, "disconnecting: ${cid}", ("cid", i->c->connection_id) );
         i->c->close();
         connections.erase(i);
         supplied_peers.erase(host);
         return "connection removed";
      }
      return "no known connection for host";
   }

   void connections_manager::close_all() {
      std::lock_guard g( connections_mtx );
      auto& index = connections.get<by_host>();
      fc_ilog( logger, "close all ${s} connections", ("s", index.size()) );
      for( const connection_detail& cd : index ) {
         fc_dlog( logger, "close: ${cid}", ("cid", cd.c->connection_id) );
         cd.c->close( false, true );
      }
      connections.clear();
   }

   std::optional<connection_status> connections_manager::status( const string& host )const {
      std::shared_lock g( connections_mtx );
      auto con = find_connection_i( host );
      if( con ) {
         return con->get_status();
      }
      return {};
   }

   vector<connection_status> connections_manager::connection_statuses()const {
      vector<connection_status> result;
      std::shared_lock g( connections_mtx );
      auto& index = connections.get<by_connection>();
      result.reserve( index.size() );
      for( const connection_detail& cd : index ) {
         result.emplace_back( cd.c->get_status() );
      }
      return result;
   }

   // call with connections_mtx
   connection_ptr connections_manager::find_connection_i( const string& host )const {
      auto& index = connections.get<by_host>();
      auto iter = index.find(host);
      if(iter != index.end())
         return iter->c;
      return {};
   }

   // called from any thread
   void connections_manager::start_conn_timers() {
      start_conn_timer(connector_period, {}, timer_type::check); // this locks mutex
      if (update_p2p_connection_metrics) {
         start_conn_timer(connector_period + connector_period / 2, {}, timer_type::stats); // this locks mutex
      }
   }

   // called from any thread
   void connections_manager::start_conn_timer(boost::asio::steady_timer::duration du, 
                                              std::weak_ptr<connection> from_connection,
                                              timer_type which) {
      auto& mtx = which == timer_type::check ? connector_check_timer_mtx : connection_stats_timer_mtx;
      auto& timer = which == timer_type::check ? connector_check_timer : connection_stats_timer;
      const auto& func = which == timer_type::check ? &connections_manager::connection_monitor : &connections_manager::connection_statistics_monitor;
      fc::lock_guard g( mtx );
      if (!timer) {
         timer = std::make_unique<boost::asio::steady_timer>( my_impl->thread_pool.get_executor() );
      }
      timer->expires_from_now( du );
      timer->async_wait( [this, from_connection{std::move(from_connection)}, f = func](boost::system::error_code ec) mutable {
         if( !ec ) {
            (this->*f)(from_connection);
         }
      });
   }

   void connections_manager::stop_conn_timers() {
      {
         fc::lock_guard g( connector_check_timer_mtx );
         if (connector_check_timer) {
            connector_check_timer->cancel();
         }
      }
      {
         fc::lock_guard g( connection_stats_timer_mtx );
         if (connection_stats_timer) {
            connection_stats_timer->cancel();
         }
      }
   }

   // called from any thread
   void connections_manager::connection_monitor(const std::weak_ptr<connection>& from_connection) {
      size_t num_rm = 0, num_clients = 0, num_peers = 0, num_bp_peers = 0;
      auto cleanup = [&num_peers, &num_rm, this](vector<connection_ptr>&& reconnecting, 
                                                 vector<connection_ptr>&& removing) {
         for( auto& c : reconnecting ) {
            if (!c->reconnect()) {
               --num_peers;
               ++num_rm;
               removing.push_back(c);
            }
         }
         std::scoped_lock g( connections_mtx );
         auto& index = connections.get<by_connection>();
         for( auto& c : removing ) {
            index.erase(c);
         }
      };
      auto max_time = fc::time_point::now().safe_add(max_cleanup_time);
      std::vector<connection_ptr> reconnecting, removing;
      auto from = from_connection.lock();
      std::unique_lock g( connections_mtx );
      auto& index = connections.get<by_connection>();
      auto it = (from ? index.find(from) : index.begin());
      if (it == index.end()) it = index.begin();
      while (it != index.end()) {
         if (fc::time_point::now() >= max_time) {
            connection_wptr wit = (*it).c;
            g.unlock();
            cleanup(std::move(reconnecting), std::move(removing));
            fc_dlog( logger, "Exiting connection monitor early, ran out of time: ${t}", ("t", max_time - fc::time_point::now()) );
            fc_ilog( logger, "p2p client connections: ${num}/${max}, peer connections: ${pnum}/${pmax}",
                    ("num", num_clients)("max", max_client_count)("pnum", num_peers)("pmax", supplied_peers.size()) );
            start_conn_timer( std::chrono::milliseconds( 1 ), wit, timer_type::check ); // avoid exhausting
            return;
         }
         const connection_ptr& c = it->c;
         if (c->is_bp_connection) {
            ++num_bp_peers;
         } else if (c->incoming()) {
            ++num_clients;
         } else {
            ++num_peers;
         }

         if (!c->socket_is_open() && c->state() != connection::connection_state::connecting) {
            if (!c->incoming()) {
               reconnecting.push_back(c);
            } else {
               --num_clients;
               ++num_rm;
               removing.push_back(c);
            }
         }
         ++it;
      }
      g.unlock();
      cleanup(std::move(reconnecting), std::move(removing));

      if( num_clients > 0 || num_peers > 0 ) {
         fc_ilog(logger, "p2p client connections: ${num}/${max}, peer connections: ${pnum}/${pmax}, block producer peers: ${num_bp_peers}",
                 ("num", num_clients)("max", max_client_count)("pnum", num_peers)("pmax", supplied_peers.size())("num_bp_peers", num_bp_peers));
      }
      fc_dlog( logger, "connection monitor, removed ${n} connections", ("n", num_rm) );
      start_conn_timer( connector_period, {}, timer_type::check );
   }

   // called from any thread
   void connections_manager::connection_statistics_monitor(const std::weak_ptr<connection>& from_connection) {
      assert(update_p2p_connection_metrics);
      auto from = from_connection.lock();
      std::shared_lock g(connections_mtx);
      auto& index = connections.get<by_connection>();
      size_t num_clients = 0, num_peers = 0, num_bp_peers = 0;
      net_plugin::p2p_per_connection_metrics per_connection(index.size());
      for (auto it = index.begin(); it != index.end(); ++it) {
         const connection_ptr& c = it->c;
         if(c->is_bp_connection) {
            ++num_bp_peers;
         } else if(c->incoming()) {
            ++num_clients;
         } else {
            ++num_peers;
         }
         fc::unique_lock g_conn(c->conn_mtx);
         if (c->unique_conn_node_id.empty()) { // still connecting, use temp id so that non-connected peers are reported
            if (!c->p2p_address.empty()) {
               c->unique_conn_node_id = fc::sha256::hash(c->p2p_address).str().substr(0, 7);
            } else if (!c->remote_endpoint_ip.empty()) {
               c->unique_conn_node_id = fc::sha256::hash(c->remote_endpoint_ip).str().substr(0, 7);
            } else {
               c->unique_conn_node_id = fc::sha256::hash(std::to_string(c->connection_id)).str().substr(0, 7);
            }
         }
         std::string conn_node_id = c->unique_conn_node_id;
         boost::asio::ip::address_v6::bytes_type addr = c->remote_endpoint_ip_array;
         std::string p2p_addr = c->p2p_address;
         g_conn.unlock();
         per_connection.peers.emplace_back(
            net_plugin::p2p_per_connection_metrics::connection_metric{
              .connection_id = c->connection_id
            , .address = addr
            , .port = c->get_remote_endpoint_port()
            , .accepting_blocks = c->is_blocks_connection()
            , .last_received_block = c->get_last_received_block_num()
            , .first_available_block = c->get_peer_start_block_num()
            , .last_available_block = c->get_peer_head_block_num()
            , .unique_first_block_count = c->get_unique_blocks_rcvd_count()
            , .latency = c->get_peer_ping_time_ns()
            , .bytes_received = c->get_bytes_received()
            , .last_bytes_received = c->get_last_bytes_received()
            , .bytes_sent = c->get_bytes_sent()
            , .last_bytes_sent = c->get_last_bytes_sent()
            , .block_sync_bytes_received = c->get_block_sync_bytes_received()
            , .block_sync_bytes_sent = c->get_block_sync_bytes_sent()
            , .block_sync_throttling = c->get_block_sync_throttling()
            , .connection_start_time = c->connection_start_time
            , .p2p_address = p2p_addr
            , .unique_conn_node_id = conn_node_id
         });
      }
      g.unlock();
      update_p2p_connection_metrics({num_peers+num_bp_peers, num_clients, std::move(per_connection)});
      start_conn_timer( connector_period, {}, timer_type::stats );
   }
} // namespace eosio<|MERGE_RESOLUTION|>--- conflicted
+++ resolved
@@ -3762,22 +3762,13 @@
    // called from connection strand
    void connection::handle_message( const block_id_type& id, signed_block_ptr ptr ) {
       // post to dispatcher strand so that we don't have multiple threads validating the block header
-<<<<<<< HEAD
       peer_dlog(this, "posting block ${n} to dispatcher strand", ("n", ptr->block_num()));
-      my_impl->dispatcher->strand.post([id, c{shared_from_this()}, ptr{std::move(ptr)}, cid=connection_id]() mutable {
-         controller& cc = my_impl->chain_plug->chain();
-
-         // may have come in on a different connection and posted into dispatcher strand before this one
-         if( my_impl->dispatcher->have_block( id ) || cc.block_exists( id ) ) { // thread-safe
-            my_impl->dispatcher->add_peer_block( id, c->connection_id );
-=======
       my_impl->dispatcher.strand.post([id, c{shared_from_this()}, ptr{std::move(ptr)}, cid=connection_id]() mutable {
          controller& cc = my_impl->chain_plug->chain();
 
          // may have come in on a different connection and posted into dispatcher strand before this one
-         if( my_impl->dispatcher.have_block( id ) || cc.fetch_block_state_by_id( id ) ) { // thread-safe
+         if( my_impl->dispatcher.have_block( id ) || cc.block_exists( id ) ) { // thread-safe
             my_impl->dispatcher.add_peer_block( id, c->connection_id );
->>>>>>> a08ec3e6
             c->strand.post( [c, id]() {
                my_impl->sync_master->sync_recv_block( c, id, block_header::num_from_id(id), false );
             });
@@ -3805,15 +3796,9 @@
                      ("cid", cid)("n", ptr->block_num())("id", id.str().substr(8,16)));
          }
          if( exception ) {
-<<<<<<< HEAD
             c->strand.post( [c, id, blk_num=ptr->block_num(), close_mode]() {
                my_impl->sync_master->rejected_block( c, blk_num, close_mode );
-               my_impl->dispatcher->rejected_block( id );
-=======
-            c->strand.post( [c, id, blk_num=ptr->block_num()]() {
-               my_impl->sync_master->rejected_block( c, blk_num );
                my_impl->dispatcher.rejected_block( id );
->>>>>>> a08ec3e6
             });
             return;
          }
@@ -3824,15 +3809,9 @@
          if( block_num != 0 ) {
             assert(obt);
             fc_dlog( logger, "validated block header, broadcasting immediately, connection ${cid}, blk num = ${num}, id = ${id}",
-<<<<<<< HEAD
                      ("cid", cid)("num", block_num)("id", obt->id()) );
-            my_impl->dispatcher->add_peer_block( obt->id(), cid ); // no need to send back to sender
-            my_impl->dispatcher->bcast_block( obt->block(), obt->id() );
-=======
-                     ("cid", cid)("num", block_num)("id", bsp->id) );
-            my_impl->dispatcher.add_peer_block( bsp->id, cid ); // no need to send back to sender
-            my_impl->dispatcher.bcast_block( bsp->block, bsp->id );
->>>>>>> a08ec3e6
+            my_impl->dispatcher.add_peer_block( obt->id(), cid ); // no need to send back to sender
+            my_impl->dispatcher.bcast_block( obt->block(), obt->id() );
          }
 
          fc_dlog(logger, "posting block ${n} to app thread", ("n", ptr->block_num()));
