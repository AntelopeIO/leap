#include <eosio/chain/types.hpp>

#include <eosio/net_plugin/net_plugin.hpp>
#include <eosio/net_plugin/protocol.hpp>
#include <eosio/chain/controller.hpp>
#include <eosio/chain/exceptions.hpp>
#include <eosio/chain/block.hpp>
#include <eosio/chain/plugin_interface.hpp>
#include <eosio/chain/thread_utils.hpp>
#include <eosio/producer_plugin/producer_plugin.hpp>
#include <eosio/chain/contract_types.hpp>

#include <fc/network/message_buffer.hpp>
#include <fc/network/ip.hpp>
#include <fc/io/json.hpp>
#include <fc/io/raw.hpp>
#include <fc/log/appender.hpp>
#include <fc/log/logger_config.hpp>
#include <fc/log/trace.hpp>
#include <fc/reflect/variant.hpp>
#include <fc/crypto/rand.hpp>
#include <fc/exception/exception.hpp>

#include <boost/asio/ip/tcp.hpp>
#include <boost/asio/ip/host_name.hpp>
#include <boost/asio/steady_timer.hpp>

#include <atomic>
#include <shared_mutex>

using namespace eosio::chain::plugin_interface;

namespace eosio {
   static appbase::abstract_plugin& _net_plugin = app().register_plugin<net_plugin>();

   using std::vector;

   using boost::asio::ip::tcp;
   using boost::asio::ip::address_v4;
   using boost::asio::ip::host_name;
   using boost::multi_index_container;

   using fc::time_point;
   using fc::time_point_sec;
   using eosio::chain::transaction_id_type;
   using eosio::chain::sha256_less;

   class connection;

   using connection_ptr = std::shared_ptr<connection>;
   using connection_wptr = std::weak_ptr<connection>;

   template <typename Strand>
   void verify_strand_in_this_thread(const Strand& strand, const char* func, int line) {
      if( !strand.running_in_this_thread() ) {
         elog( "wrong strand: ${f} : line ${n}, exiting", ("f", func)("n", line) );
         app().quit();
      }
   }

   struct node_transaction_state {
      transaction_id_type id;
      time_point_sec  expires;        /// time after which this may be purged.
      uint32_t        connection_id = 0;
   };

   struct by_expiry;

   typedef multi_index_container<
      node_transaction_state,
      indexed_by<
         ordered_unique<
            tag<by_id>,
            composite_key< node_transaction_state,
               member<node_transaction_state, transaction_id_type, &node_transaction_state::id>,
               member<node_transaction_state, uint32_t, &node_transaction_state::connection_id>
            >,
            composite_key_compare< sha256_less, std::less<uint32_t> >
         >,
         ordered_non_unique<
            tag< by_expiry >,
            member< node_transaction_state, fc::time_point_sec, &node_transaction_state::expires > >
         >
      >
   node_transaction_index;

   struct peer_block_state {
      block_id_type id;
      uint32_t      block_num = 0;
      uint32_t      connection_id = 0;
      bool          have_block = false; // true if we have received the block, false if only received id notification
   };

   struct by_peer_block_id;
   struct by_block_num;

   typedef multi_index_container<
      eosio::peer_block_state,
      indexed_by<
         ordered_unique< tag<by_id>,
               composite_key< peer_block_state,
                     member<peer_block_state, uint32_t, &eosio::peer_block_state::connection_id>,
                     member<peer_block_state, block_id_type, &eosio::peer_block_state::id>
               >,
               composite_key_compare< std::less<uint32_t>, sha256_less >
         >,
         ordered_non_unique< tag<by_peer_block_id>,
               composite_key< peer_block_state,
                     member<peer_block_state, block_id_type, &eosio::peer_block_state::id>,
                     member<peer_block_state, bool, &eosio::peer_block_state::have_block>
               >,
               composite_key_compare< sha256_less, std::greater<bool> >
         >,
         ordered_non_unique< tag<by_block_num>, member<eosio::peer_block_state, uint32_t, &eosio::peer_block_state::block_num > >
      >
      > peer_block_state_index;


   class sync_manager {
   private:
      enum stages {
         lib_catchup,
         head_catchup,
         in_sync
      };

      static constexpr int64_t block_interval_ns =
            std::chrono::duration_cast<std::chrono::nanoseconds>(std::chrono::milliseconds(config::block_interval_ms)).count();

      mutable std::mutex sync_mtx;
      uint32_t       sync_known_lib_num{0};
      uint32_t       sync_last_requested_num{0};
      uint32_t       sync_next_expected_num{0};
      uint32_t       sync_req_span{0};
      connection_ptr sync_source;
      std::atomic<stages> sync_state{in_sync};

   private:
      constexpr static auto stage_str( stages s );
      bool set_state( stages s );
      bool is_sync_required( uint32_t fork_head_block_num );
      void request_next_chunk( std::unique_lock<std::mutex> g_sync, const connection_ptr& conn = connection_ptr() );
      void start_sync( const connection_ptr& c, uint32_t target );
      bool verify_catchup( const connection_ptr& c, uint32_t num, const block_id_type& id );

   public:
      explicit sync_manager( uint32_t span );
      static void send_handshakes();
      bool syncing_with_peer() const { return sync_state == lib_catchup; }
      void sync_reset_lib_num( const connection_ptr& conn, bool closing );
      void sync_reassign_fetch( const connection_ptr& c, go_away_reason reason );
      void rejected_block( const connection_ptr& c, uint32_t blk_num );
      void sync_recv_block( const connection_ptr& c, const block_id_type& blk_id, uint32_t blk_num, bool blk_applied );
      void sync_update_expected( const connection_ptr& c, const block_id_type& blk_id, uint32_t blk_num, bool blk_applied );
      void recv_handshake( const connection_ptr& c, const handshake_message& msg );
      void sync_recv_notice( const connection_ptr& c, const notice_message& msg );
      inline std::unique_lock<std::mutex> locked_sync_mutex() {
         return std::unique_lock<std::mutex>(sync_mtx);
      }
      inline void reset_last_requested_num(const std::unique_lock<std::mutex>& lock) {
         sync_last_requested_num = 0;
      }
   };

   class dispatch_manager {
      mutable std::mutex      blk_state_mtx;
      peer_block_state_index  blk_state;
      mutable std::mutex      local_txns_mtx;
      node_transaction_index  local_txns;

   public:
      boost::asio::io_context::strand  strand;

      explicit dispatch_manager(boost::asio::io_context& io_context)
      : strand( io_context ) {}

      void bcast_transaction(const packed_transaction_ptr& trx);
      void rejected_transaction(const packed_transaction_ptr& trx, uint32_t head_blk_num);
      void bcast_block( const signed_block_ptr& b, const block_id_type& id );
      void rejected_block(const block_id_type& id);

      void recv_block(const connection_ptr& conn, const block_id_type& msg, uint32_t bnum);
      void expire_blocks( uint32_t bnum );
      void recv_notice(const connection_ptr& conn, const notice_message& msg, bool generated);

      void retry_fetch(const connection_ptr& conn);

      bool add_peer_block( const block_id_type& blkid, uint32_t connection_id );
      bool peer_has_block(const block_id_type& blkid, uint32_t connection_id) const;
      bool have_block(const block_id_type& blkid) const;

      bool add_peer_txn( const transaction_id_type id, const time_point_sec& trx_expires, uint32_t connection_id,
                         const time_point_sec& now = time_point::now() );
      bool have_txn( const transaction_id_type& tid ) const;
      void expire_txns();
   };

   /**
    * default value initializers
    */
   constexpr auto     def_send_buffer_size_mb = 4;
   constexpr auto     def_send_buffer_size = 1024*1024*def_send_buffer_size_mb;
   constexpr auto     def_max_write_queue_size = def_send_buffer_size*10;
   constexpr auto     def_max_trx_in_progress_size = 100*1024*1024; // 100 MB
   constexpr auto     def_max_consecutive_immediate_connection_close = 9; // back off if client keeps closing
   constexpr auto     def_max_clients = 25; // 0 for unlimited clients
   constexpr auto     def_max_nodes_per_host = 1;
   constexpr auto     def_conn_retry_wait = 30;
   constexpr auto     def_txn_expire_wait = std::chrono::seconds(3);
   constexpr auto     def_resp_expected_wait = std::chrono::seconds(5);
   constexpr auto     def_sync_fetch_span = 100;
   constexpr auto     def_keepalive_interval = 10000;

   constexpr auto     message_header_size = sizeof(uint32_t);
   constexpr uint32_t signed_block_which       = fc::get_index<net_message, signed_block>();       // see protocol net_message
   constexpr uint32_t packed_transaction_which = fc::get_index<net_message, packed_transaction>(); // see protocol net_message

   class net_plugin_impl : public std::enable_shared_from_this<net_plugin_impl> {
   public:
      unique_ptr<tcp::acceptor>        acceptor;
      std::atomic<uint32_t>            current_connection_id{0};

      unique_ptr< sync_manager >       sync_master;
      unique_ptr< dispatch_manager >   dispatcher;

      /**
       * Thread safe, only updated in plugin initialize
       *  @{
       */
      string                                p2p_address;
      string                                p2p_server_address;

      vector<string>                        supplied_peers;
      vector<chain::public_key_type>        allowed_peers; ///< peer keys allowed to connect
      std::map<chain::public_key_type,
               chain::private_key_type>     private_keys; ///< overlapping with producer keys, also authenticating non-producing nodes
      enum possible_connections : char {
         None = 0,
            Producers = 1 << 0,
            Specified = 1 << 1,
            Any = 1 << 2
            };
      possible_connections                  allowed_connections{None};

      boost::asio::steady_timer::duration   connector_period{0};
      boost::asio::steady_timer::duration   txn_exp_period{0};
      boost::asio::steady_timer::duration   resp_expected_period{0};
      std::chrono::milliseconds             keepalive_interval{std::chrono::milliseconds{def_keepalive_interval}};
      std::chrono::milliseconds             heartbeat_timeout{keepalive_interval * 2};

      int                                   max_cleanup_time_ms = 0;
      uint32_t                              max_client_count = 0;
      uint32_t                              max_nodes_per_host = 1;
      bool                                  p2p_accept_transactions = true;
      fc::microseconds                      p2p_dedup_cache_expire_time_us{};

      /// Peer clock may be no more than 1 second skewed from our clock, including network latency.
      const std::chrono::system_clock::duration peer_authentication_interval{std::chrono::seconds{1}};

      chain_id_type                         chain_id;
      fc::sha256                            node_id;
      string                                user_agent_name;

      chain_plugin*                         chain_plug = nullptr;
      producer_plugin*                      producer_plug = nullptr;
      bool                                  use_socket_read_watermark = false;
      /** @} */

      mutable std::shared_mutex             connections_mtx;
      std::set< connection_ptr >            connections;     // todo: switch to a thread safe container to avoid big mutex over complete collection

      std::mutex                            connector_check_timer_mtx;
      unique_ptr<boost::asio::steady_timer> connector_check_timer;
      int                                   connector_checks_in_flight{0};

      std::mutex                            expire_timer_mtx;
      unique_ptr<boost::asio::steady_timer> expire_timer;

      std::mutex                            keepalive_timer_mtx;
      unique_ptr<boost::asio::steady_timer> keepalive_timer;

      std::atomic<bool>                     in_shutdown{false};

      compat::channels::transaction_ack::channel_type::handle  incoming_transaction_ack_subscription;

      uint16_t                                       thread_pool_size = 2;
      std::optional<eosio::chain::named_thread_pool> thread_pool;

   private:
      mutable std::mutex            chain_info_mtx; // protects chain_*
      uint32_t                      chain_lib_num{0};
      uint32_t                      chain_head_blk_num{0};
      uint32_t                      chain_fork_head_blk_num{0};
      block_id_type                 chain_lib_id;
      block_id_type                 chain_head_blk_id;
      block_id_type                 chain_fork_head_blk_id;

   public:
      void update_chain_info();
      //         lib_num, head_block_num, fork_head_blk_num, lib_id, head_blk_id, fork_head_blk_id
      std::tuple<uint32_t, uint32_t, uint32_t, block_id_type, block_id_type, block_id_type> get_chain_info() const;

      void start_listen_loop();

      void on_accepted_block( const block_state_ptr& bs );
      void on_pre_accepted_block( const signed_block_ptr& bs );
      void transaction_ack(const std::pair<fc::exception_ptr, packed_transaction_ptr>&);
      void on_irreversible_block( const block_state_ptr& blk );

      void start_conn_timer(boost::asio::steady_timer::duration du, std::weak_ptr<connection> from_connection);
      void start_expire_timer();
      void start_monitors();

      void expire();
      void connection_monitor(std::weak_ptr<connection> from_connection, bool reschedule);
      /** \name Peer Timestamps
       *  Time message handling
       *  @{
       */
      /** \brief Peer heartbeat ticker.
       */
      void ticker();
      /** @} */
      /** \brief Determine if a peer is allowed to connect.
       *
       * Checks current connection mode and key authentication.
       *
       * \return False if the peer should not connect, true otherwise.
       */
      bool authenticate_peer(const handshake_message& msg) const;
      /** \brief Retrieve public key used to authenticate with peers.
       *
       * Finds a key to use for authentication.  If this node is a producer, use
       * the front of the producer key map.  If the node is not a producer but has
       * a configured private key, use it.  If the node is neither a producer nor has
       * a private key, returns an empty key.
       *
       * \note On a node with multiple private keys configured, the key with the first
       *       numerically smaller byte will always be used.
       */
      chain::public_key_type get_authentication_key() const;
      /** \brief Returns a signature of the digest using the corresponding private key of the signer.
       *
       * If there are no configured private keys, returns an empty signature.
       */
      chain::signature_type sign_compact(const chain::public_key_type& signer, const fc::sha256& digest) const;

      constexpr static uint16_t to_protocol_version(uint16_t v);

      connection_ptr find_connection(const string& host)const; // must call with held mutex
      string connect( const string& host );
   };

   const fc::string logger_name("net_plugin_impl");
   fc::logger logger;
   std::string peer_log_format;

   // peer_[x]log must be called from thread in connection strand
#define peer_dlog( PEER, FORMAT, ... ) \
  FC_MULTILINE_MACRO_BEGIN \
   if( logger.is_enabled( fc::log_level::debug ) ) { \
      verify_strand_in_this_thread( PEER->strand, __func__, __LINE__ ); \
      logger.log( FC_LOG_MESSAGE( debug, peer_log_format + FORMAT, __VA_ARGS__ (PEER->get_logger_variant()) ) ); \
   } \
  FC_MULTILINE_MACRO_END

#define peer_ilog( PEER, FORMAT, ... ) \
  FC_MULTILINE_MACRO_BEGIN \
   if( logger.is_enabled( fc::log_level::info ) ) { \
      verify_strand_in_this_thread( PEER->strand, __func__, __LINE__ ); \
      logger.log( FC_LOG_MESSAGE( info, peer_log_format + FORMAT, __VA_ARGS__ (PEER->get_logger_variant()) ) ); \
   } \
  FC_MULTILINE_MACRO_END

#define peer_wlog( PEER, FORMAT, ... ) \
  FC_MULTILINE_MACRO_BEGIN \
   if( logger.is_enabled( fc::log_level::warn ) ) { \
      verify_strand_in_this_thread( PEER->strand, __func__, __LINE__ ); \
      logger.log( FC_LOG_MESSAGE( warn, peer_log_format + FORMAT, __VA_ARGS__ (PEER->get_logger_variant()) ) ); \
   } \
  FC_MULTILINE_MACRO_END

#define peer_elog( PEER, FORMAT, ... ) \
  FC_MULTILINE_MACRO_BEGIN \
   if( logger.is_enabled( fc::log_level::error ) ) { \
      verify_strand_in_this_thread( PEER->strand, __func__, __LINE__ ); \
      logger.log( FC_LOG_MESSAGE( error, peer_log_format + FORMAT, __VA_ARGS__ (PEER->get_logger_variant()) ) ); \
   } \
  FC_MULTILINE_MACRO_END


   template<class enum_type, class=typename std::enable_if<std::is_enum<enum_type>::value>::type>
   inline enum_type& operator|=(enum_type& lhs, const enum_type& rhs)
   {
      using T = std::underlying_type_t <enum_type>;
      return lhs = static_cast<enum_type>(static_cast<T>(lhs) | static_cast<T>(rhs));
   }

   static net_plugin_impl *my_impl;

   /**
    *  For a while, network version was a 16 bit value equal to the second set of 16 bits
    *  of the current build's git commit id. We are now replacing that with an integer protocol
    *  identifier. Based on historical analysis of all git commit identifiers, the larges gap
    *  between ajacent commit id values is shown below.
    *  these numbers were found with the following commands on the master branch:
    *
    *  git log | grep "^commit" | awk '{print substr($2,5,4)}' | sort -u > sorted.txt
    *  rm -f gap.txt; prev=0; for a in $(cat sorted.txt); do echo $prev $((0x$a - 0x$prev)) $a >> gap.txt; prev=$a; done; sort -k2 -n gap.txt | tail
    *
    *  DO NOT EDIT net_version_base OR net_version_range!
    */
   constexpr uint16_t net_version_base = 0x04b5;
   constexpr uint16_t net_version_range = 106;
   /**
    *  If there is a change to network protocol or behavior, increment net version to identify
    *  the need for compatibility hooks
    */
   constexpr uint16_t proto_base = 0;
   constexpr uint16_t proto_explicit_sync = 1;       // version at time of eosio 1.0
   constexpr uint16_t proto_block_id_notify = 2;     // reserved. feature was removed. next net_version should be 3
   constexpr uint16_t proto_pruned_types = 3;        // eosio 2.1: supports new signed_block & packed_transaction types
   constexpr uint16_t proto_heartbeat_interval = 4;        // eosio 2.1: supports configurable heartbeat interval
   constexpr uint16_t proto_dup_goaway_resolution = 5;     // eosio 2.1: support peer address based duplicate connection resolution
   constexpr uint16_t proto_dup_node_id_goaway = 6;        // eosio 2.1: support peer node_id based duplicate connection resolution
   constexpr uint16_t proto_mandel_initial = 7;            // mandel client, needed because none of the 2.1 versions are supported

   constexpr uint16_t net_version_max = proto_mandel_initial;

   /**
    * Index by start_block_num
    */
   struct peer_sync_state {
      explicit peer_sync_state(uint32_t start = 0, uint32_t end = 0, uint32_t last_acted = 0)
         :start_block( start ), end_block( end ), last( last_acted ),
          start_time(time_point::now())
      {}
      uint32_t     start_block;
      uint32_t     end_block;
      uint32_t     last; ///< last sent or received
      time_point   start_time; ///< time request made or received
   };

   // thread safe
   class queued_buffer : boost::noncopyable {
   public:
      void clear_write_queue() {
         std::lock_guard<std::mutex> g( _mtx );
         _write_queue.clear();
         _sync_write_queue.clear();
         _write_queue_size = 0;
      }

      void clear_out_queue() {
         std::lock_guard<std::mutex> g( _mtx );
         while ( _out_queue.size() > 0 ) {
            _out_queue.pop_front();
         }
      }

      uint32_t write_queue_size() const {
         std::lock_guard<std::mutex> g( _mtx );
         return _write_queue_size;
      }

      bool is_out_queue_empty() const {
         std::lock_guard<std::mutex> g( _mtx );
         return _out_queue.empty();
      }

      bool ready_to_send() const {
         std::lock_guard<std::mutex> g( _mtx );
         // if out_queue is not empty then async_write is in progress
         return ((!_sync_write_queue.empty() || !_write_queue.empty()) && _out_queue.empty());
      }

      // @param callback must not callback into queued_buffer
      bool add_write_queue( const std::shared_ptr<vector<char>>& buff,
                            std::function<void( boost::system::error_code, std::size_t )> callback,
                            bool to_sync_queue ) {
         std::lock_guard<std::mutex> g( _mtx );
         if( to_sync_queue ) {
            _sync_write_queue.push_back( {buff, callback} );
         } else {
            _write_queue.push_back( {buff, callback} );
         }
         _write_queue_size += buff->size();
         if( _write_queue_size > 2 * def_max_write_queue_size ) {
            return false;
         }
         return true;
      }

      void fill_out_buffer( std::vector<boost::asio::const_buffer>& bufs ) {
         std::lock_guard<std::mutex> g( _mtx );
         if( _sync_write_queue.size() > 0 ) { // always send msgs from sync_write_queue first
            fill_out_buffer( bufs, _sync_write_queue );
         } else { // postpone real_time write_queue if sync queue is not empty
            fill_out_buffer( bufs, _write_queue );
            EOS_ASSERT( _write_queue_size == 0, plugin_exception, "write queue size expected to be zero" );
         }
      }

      void out_callback( boost::system::error_code ec, std::size_t w ) {
         std::lock_guard<std::mutex> g( _mtx );
         for( auto& m : _out_queue ) {
            m.callback( ec, w );
         }
      }

   private:
      struct queued_write;
      void fill_out_buffer( std::vector<boost::asio::const_buffer>& bufs,
                            deque<queued_write>& w_queue ) {
         while ( w_queue.size() > 0 ) {
            auto& m = w_queue.front();
            bufs.push_back( boost::asio::buffer( *m.buff ));
            _write_queue_size -= m.buff->size();
            _out_queue.emplace_back( m );
            w_queue.pop_front();
         }
      }

   private:
      struct queued_write {
         std::shared_ptr<vector<char>> buff;
         std::function<void( boost::system::error_code, std::size_t )> callback;
      };

      mutable std::mutex  _mtx;
      uint32_t            _write_queue_size{0};
      deque<queued_write> _write_queue;
      deque<queued_write> _sync_write_queue; // sync_write_queue will be sent first
      deque<queued_write> _out_queue;

   }; // queued_buffer


   /// monitors the status of blocks as to whether a block is accepted (sync'd) or
   /// rejected. It groups consecutive rejected blocks in a (configurable) time
   /// window (rbw) and maintains a metric of the number of consecutive rejected block
   /// time windows (rbws).
   class block_status_monitor {
   private:
      bool in_accepted_state_ {true};              ///< indicates of accepted(true) or rejected(false) state
      fc::microseconds window_size_{2*1000};       ///< rbw time interval (2ms)
      fc::time_point   window_start_;              ///< The start of the recent rbw (0 implies not started)
      uint32_t         events_{0};                 ///< The number of consecutive rbws
      const uint32_t   max_consecutive_rejected_windows_{13};

   public:
      /// ctor
      ///
      /// @param[in] window_size          The time, in microseconds, of the rejected block window
      /// @param[in] max_rejected_windows The max consecutive number of rejected block windows
      /// @note   Copy ctor is not allowed
      explicit block_status_monitor(fc::microseconds window_size = fc::microseconds(2*1000),
            uint32_t max_rejected_windows = 13) :
         window_size_(window_size) {}
      block_status_monitor( const block_status_monitor& ) = delete;
      block_status_monitor( block_status_monitor&& ) = delete;
      ~block_status_monitor() = default;
      /// reset to initial state
      void reset();
      /// called when a block is accepted (sync_recv_block)
      void accepted() { reset(); }
      /// called when a block is rejected
      void rejected();
      /// returns number of consecutive rbws
      auto events() const { return events_; }
      /// indicates if the max number of consecutive rbws has been reached or exceeded
      bool max_events_violated() const { return events_ >= max_consecutive_rejected_windows_; }
      /// assignment not allowed
      block_status_monitor& operator=( const block_status_monitor& ) = delete;
      block_status_monitor& operator=( block_status_monitor&& ) = delete;
   };

   class connection : public std::enable_shared_from_this<connection> {
   public:
      explicit connection( const string& endpoint );
      connection();

      ~connection() = default;

      bool start_session();

      bool socket_is_open() const { return socket_open.load(); } // thread safe, atomic
      const string& peer_address() const { return peer_addr; } // thread safe, const

      void set_connection_type( const string& peer_addr );
      bool is_transactions_only_connection()const { return connection_type == transactions_only; }
      bool is_blocks_only_connection()const { return connection_type == blocks_only; }
      void set_heartbeat_timeout(std::chrono::milliseconds msec) {
         std::chrono::system_clock::duration dur = msec;
         hb_timeout = dur.count();
      }

   private:
      static const string unknown;

      void update_endpoints();

      std::optional<peer_sync_state> peer_requested;  // this peer is requesting info from us

      std::atomic<bool>                         socket_open{false};

      const string            peer_addr;
      enum connection_types : char {
         both,
         transactions_only,
         blocks_only
      };

      std::atomic<connection_types>             connection_type{both};

   public:
      boost::asio::io_context::strand           strand;
      std::shared_ptr<tcp::socket>              socket; // only accessed through strand after construction

      fc::message_buffer<1024*1024>    pending_message_buffer;
      std::atomic<std::size_t>         outstanding_read_bytes{0}; // accessed only from strand threads

      queued_buffer           buffer_queue;

      fc::sha256              conn_node_id;
      string                  short_conn_node_id;
      string                  log_p2p_address;
      string                  log_remote_endpoint_ip;
      string                  log_remote_endpoint_port;
      string                  local_endpoint_ip;
      string                  local_endpoint_port;

      std::atomic<uint32_t>   trx_in_progress_size{0};
      const uint32_t          connection_id;
      int16_t                 sent_handshake_count = 0;
      std::atomic<bool>       connecting{true};
      std::atomic<bool>       syncing{false};

      std::atomic<uint16_t>   protocol_version = 0;
      uint16_t                net_version = net_version_max;
      block_status_monitor    block_status_monitor_;
      std::atomic<uint16_t>   consecutive_immediate_connection_close = 0;

      std::mutex                            response_expected_timer_mtx;
      boost::asio::steady_timer             response_expected_timer;

      std::atomic<go_away_reason>           no_retry{no_reason};

      mutable std::mutex               conn_mtx; //< mtx for last_req .. remote_endpoint_ip
      std::optional<request_message>   last_req;
      handshake_message                last_handshake_recv;
      handshake_message                last_handshake_sent;
      block_id_type                    fork_head;
      uint32_t                         fork_head_num{0};
      fc::time_point                   last_close;
      string                           remote_endpoint_ip;

      connection_status get_status()const;

      /** \name Peer Timestamps
       *  Time message handling
       *  @{
       */
      // Members set from network data
      tstamp                         org{0};          //!< originate timestamp
      tstamp                         rec{0};          //!< receive timestamp
      tstamp                         dst{0};          //!< destination timestamp
      tstamp                         xmt{0};          //!< transmit timestamp
      /** @} */
      // timestamp for the lastest message
      tstamp                         latest_msg_time{0};
      tstamp                         hb_timeout{std::chrono::milliseconds{def_keepalive_interval}.count()};
      tstamp                         latest_blk_time{0};

      bool connected();
      bool current();

      /// @param reconnect true if we should try and reconnect immediately after close
      /// @param shutdown true only if plugin is shutting down
      void close( bool reconnect = true, bool shutdown = false );
   private:
      static void _close( connection* self, bool reconnect, bool shutdown ); // for easy capture

      bool process_next_block_message(uint32_t message_length);
      bool process_next_trx_message(uint32_t message_length);
   public:

      bool populate_handshake( handshake_message& hello );

      bool resolve_and_connect();
      void connect( const std::shared_ptr<tcp::resolver>& resolver, tcp::resolver::results_type endpoints );
      void start_read_message();

      /** \brief Process the next message from the pending message buffer
       *
       * Process the next message from the pending_message_buffer.
       * message_length is the already determined length of the data
       * part of the message that will handle the message.
       * Returns true is successful. Returns false if an error was
       * encountered unpacking or processing the message.
       */
      bool process_next_message(uint32_t message_length);

      void send_handshake();

      /** \name Peer Timestamps
       *  Time message handling
       */
      /**  \brief Check heartbeat time and send Time_message
       */
      void check_heartbeat( tstamp current_time );
      /**  \brief Populate and queue time_message
       */
      void send_time();
      /** \brief Populate and queue time_message immediately using incoming time_message
       */
      void send_time(const time_message& msg);
      /** \brief Read system time and convert to a 64 bit integer.
       *
       * There are only two calls on this routine in the program.  One
       * when a packet arrives from the network and the other when a
       * packet is placed on the send queue.  Calls the kernel time of
       * day routine and converts to a (at least) 64 bit integer.
       */
      static tstamp get_time() {
         return std::chrono::system_clock::now().time_since_epoch().count();
      }
      /** @} */

      void blk_send_branch( const block_id_type& msg_head_id );
      void blk_send_branch_impl( uint32_t msg_head_num, uint32_t lib_num, uint32_t head_num );
      void blk_send(const block_id_type& blkid);
      void stop_send();

      void enqueue( const net_message &msg );
      void enqueue_block( const signed_block_ptr& sb, bool to_sync_queue = false);
      void enqueue_buffer( const std::shared_ptr<std::vector<char>>& send_buffer,
                           go_away_reason close_after_send,
                           bool to_sync_queue = false);
      void cancel_sync(go_away_reason);
      void flush_queues();
      bool enqueue_sync_block();
      void request_sync_blocks(uint32_t start, uint32_t end);

      void cancel_wait();
      void sync_wait();
      void fetch_wait();
      void sync_timeout(boost::system::error_code ec);
      void fetch_timeout(boost::system::error_code ec);

      void queue_write(const std::shared_ptr<vector<char>>& buff,
                       std::function<void(boost::system::error_code, std::size_t)> callback,
                       bool to_sync_queue = false);
      void do_queue_write();

      bool is_valid( const handshake_message& msg ) const;

      void handle_message( const handshake_message& msg );
      void handle_message( const chain_size_message& msg );
      void handle_message( const go_away_message& msg );
      /** \name Peer Timestamps
       *  Time message handling
       *  @{
       */
      /** \brief Process time_message
       *
       * Calculate offset, delay and dispersion.  Note carefully the
       * implied processing.  The first-order difference is done
       * directly in 64-bit arithmetic, then the result is converted
       * to floating double.  All further processing is in
       * floating-double arithmetic with rounding done by the hardware.
       * This is necessary in order to avoid overflow and preserve precision.
       */
      void handle_message( const time_message& msg );
      /** @} */
      void handle_message( const notice_message& msg );
      void handle_message( const request_message& msg );
      void handle_message( const sync_request_message& msg );
      void handle_message( const signed_block& msg ) = delete; // signed_block_ptr overload used instead
      void handle_message( const block_id_type& id, signed_block_ptr msg );
      void handle_message( const packed_transaction& msg ) = delete; // packed_transaction_ptr overload used instead
      void handle_message( packed_transaction_ptr msg );

      void process_signed_block( const block_id_type& id, signed_block_ptr msg );

      fc::variant_object get_logger_variant() const {
         fc::mutable_variant_object mvo;
         mvo( "_name", log_p2p_address)
            ( "_cid", connection_id )
            ( "_id", conn_node_id )
            ( "_sid", short_conn_node_id )
            ( "_ip", log_remote_endpoint_ip )
            ( "_port", log_remote_endpoint_port )
            ( "_lip", local_endpoint_ip )
            ( "_lport", local_endpoint_port );
         return mvo;
      }
   };

   const string connection::unknown = "<unknown>";

   // called from connection strand
   struct msg_handler : public fc::visitor<void> {
      connection_ptr c;
      explicit msg_handler( const connection_ptr& conn) : c(conn) {}

      template<typename T>
      void operator()( const T& ) const {
         EOS_ASSERT( false, plugin_config_exception, "Not implemented, call handle_message directly instead" );
      }

      void operator()( const handshake_message& msg ) const {
         // continue call to handle_message on connection strand
         peer_dlog( c, "handle handshake_message" );
         c->handle_message( msg );
      }

      void operator()( const chain_size_message& msg ) const {
         // continue call to handle_message on connection strand
         peer_dlog( c, "handle chain_size_message" );
         c->handle_message( msg );
      }

      void operator()( const go_away_message& msg ) const {
         // continue call to handle_message on connection strand
         peer_dlog( c, "handle go_away_message" );
         c->handle_message( msg );
      }

      void operator()( const time_message& msg ) const {
         // continue call to handle_message on connection strand
         peer_dlog( c, "handle time_message" );
         c->handle_message( msg );
      }

      void operator()( const notice_message& msg ) const {
         // continue call to handle_message on connection strand
         peer_dlog( c, "handle notice_message" );
         c->handle_message( msg );
      }

      void operator()( const request_message& msg ) const {
         // continue call to handle_message on connection strand
         peer_dlog( c, "handle request_message" );
         c->handle_message( msg );
      }

      void operator()( const sync_request_message& msg ) const {
         // continue call to handle_message on connection strand
         peer_dlog( c, "handle sync_request_message" );
         c->handle_message( msg );
      }
   };

   template<typename Function>
   void for_each_connection( Function f ) {
      std::shared_lock<std::shared_mutex> g( my_impl->connections_mtx );
      for( auto& c : my_impl->connections ) {
         if( !f( c ) ) return;
      }
   }

   template<typename Function>
   void for_each_block_connection( Function f ) {
      std::shared_lock<std::shared_mutex> g( my_impl->connections_mtx );
      for( auto& c : my_impl->connections ) {
         if( c->is_transactions_only_connection() ) continue;
         if( !f( c ) ) return;
      }
   }

   //---------------------------------------------------------------------------

   connection::connection( const string& endpoint )
      : peer_addr( endpoint ),
        strand( my_impl->thread_pool->get_executor() ),
        socket( new tcp::socket( my_impl->thread_pool->get_executor() ) ),
        log_p2p_address( endpoint ),
        connection_id( ++my_impl->current_connection_id ),
        response_expected_timer( my_impl->thread_pool->get_executor() ),
        last_handshake_recv(),
        last_handshake_sent()
   {
      fc_ilog( logger, "created connection ${c} to ${n}", ("c", connection_id)("n", endpoint) );
   }

   connection::connection()
      : peer_addr(),
        strand( my_impl->thread_pool->get_executor() ),
        socket( new tcp::socket( my_impl->thread_pool->get_executor() ) ),
        connection_id( ++my_impl->current_connection_id ),
        response_expected_timer( my_impl->thread_pool->get_executor() ),
        last_handshake_recv(),
        last_handshake_sent()
   {
      fc_dlog( logger, "new connection object created" );
   }

   // called from connection strand
   void connection::update_endpoints() {
      boost::system::error_code ec;
      boost::system::error_code ec2;
      auto rep = socket->remote_endpoint(ec);
      auto lep = socket->local_endpoint(ec2);
      log_remote_endpoint_ip = ec ? unknown : rep.address().to_string();
      log_remote_endpoint_port = ec ? unknown : std::to_string(rep.port());
      local_endpoint_ip = ec2 ? unknown : lep.address().to_string();
      local_endpoint_port = ec2 ? unknown : std::to_string(lep.port());
      std::lock_guard<std::mutex> g_conn( conn_mtx );
      remote_endpoint_ip = log_remote_endpoint_ip;
   }

   // called from connection strand
   void connection::set_connection_type( const string& peer_add ) {
      // host:port:[<trx>|<blk>]
      string::size_type colon = peer_add.find(':');
      string::size_type colon2 = peer_add.find(':', colon + 1);
      string::size_type end = colon2 == string::npos
            ? string::npos : peer_add.find_first_of( " :+=.,<>!$%^&(*)|-#@\t", colon2 + 1 ); // future proof by including most symbols without using regex
      string host = peer_add.substr( 0, colon );
      string port = peer_add.substr( colon + 1, colon2 == string::npos ? string::npos : colon2 - (colon + 1));
      string type = colon2 == string::npos ? "" : end == string::npos ?
            peer_add.substr( colon2 + 1 ) : peer_add.substr( colon2 + 1, end - (colon2 + 1) );

      if( type.empty() ) {
         fc_dlog( logger, "Setting connection ${c} type for: ${peer} to both transactions and blocks", ("c", connection_id)("peer", peer_add) );
         connection_type = both;
      } else if( type == "trx" ) {
         fc_dlog( logger, "Setting connection ${c} type for: ${peer} to transactions only", ("c", connection_id)("peer", peer_add) );
         connection_type = transactions_only;
      } else if( type == "blk" ) {
         fc_dlog( logger, "Setting connection ${c} type for: ${peer} to blocks only", ("c", connection_id)("peer", peer_add) );
         connection_type = blocks_only;
      } else {
         fc_wlog( logger, "Unknown connection ${c} type: ${t}, for ${peer}", ("c", connection_id)("t", type)("peer", peer_add) );
      }
   }

   connection_status connection::get_status()const {
      connection_status stat;
      stat.peer = peer_addr;
      stat.connecting = connecting;
      stat.syncing = syncing;
      std::lock_guard<std::mutex> g( conn_mtx );
      stat.last_handshake = last_handshake_recv;
      return stat;
   }

   // called from connection stand
   bool connection::start_session() {
      verify_strand_in_this_thread( strand, __func__, __LINE__ );

      update_endpoints();
      boost::asio::ip::tcp::no_delay nodelay( true );
      boost::system::error_code ec;
      socket->set_option( nodelay, ec );
      if( ec ) {
         peer_elog( this, "connection failed (set_option): ${e1}", ( "e1", ec.message() ) );
         close();
         return false;
      } else {
         peer_dlog( this, "connected" );
         socket_open = true;
         start_read_message();
         return true;
      }
   }

   bool connection::connected() {
      return socket_is_open() && !connecting;
   }

   bool connection::current() {
      return (connected() && !syncing);
   }

   void connection::flush_queues() {
      buffer_queue.clear_write_queue();
   }

   void connection::close( bool reconnect, bool shutdown ) {
      strand.post( [self = shared_from_this(), reconnect, shutdown]() {
         connection::_close( self.get(), reconnect, shutdown );
      });
   }

   // called from connection strand
   void connection::_close( connection* self, bool reconnect, bool shutdown ) {
      self->socket_open = false;
      boost::system::error_code ec;
      if( self->socket->is_open() ) {
         self->socket->shutdown( tcp::socket::shutdown_both, ec );
         self->socket->close( ec );
      }
      self->socket.reset( new tcp::socket( my_impl->thread_pool->get_executor() ) );
      self->flush_queues();
      self->connecting = false;
      self->syncing = false;
      self->block_status_monitor_.reset();
      ++self->consecutive_immediate_connection_close;
      bool has_last_req = false;
      {
         std::lock_guard<std::mutex> g_conn( self->conn_mtx );
         has_last_req = self->last_req.has_value();
         self->last_handshake_recv = handshake_message();
         self->last_handshake_sent = handshake_message();
         self->last_close = fc::time_point::now();
         self->conn_node_id = fc::sha256();
      }
      if( has_last_req && !shutdown ) {
         my_impl->dispatcher->retry_fetch( self->shared_from_this() );
      }
      self->peer_requested.reset();
      self->sent_handshake_count = 0;
      if( !shutdown) my_impl->sync_master->sync_reset_lib_num( self->shared_from_this(), true );
      peer_ilog( self, "closing" );
      self->cancel_wait();

      if( reconnect && !shutdown ) {
         my_impl->start_conn_timer( std::chrono::milliseconds( 100 ), connection_wptr() );
      }
   }

   // called from connection strand
   void connection::blk_send_branch( const block_id_type& msg_head_id ) {
      uint32_t head_num = 0;
      std::tie( std::ignore, std::ignore, head_num,
                std::ignore, std::ignore, std::ignore ) = my_impl->get_chain_info();

      peer_dlog(this, "head_num = ${h}",("h",head_num));
      if(head_num == 0) {
         notice_message note;
         note.known_blocks.mode = normal;
         note.known_blocks.pending = 0;
         enqueue(note);
         return;
      }
      std::unique_lock<std::mutex> g_conn( conn_mtx );
      if( last_handshake_recv.generation >= 1 ) {
         peer_dlog( this, "maybe truncating branch at = ${h}:${id}",
                    ("h", block_header::num_from_id(last_handshake_recv.head_id))("id", last_handshake_recv.head_id) );
      }

      block_id_type lib_id = last_handshake_recv.last_irreversible_block_id;
      g_conn.unlock();
      const auto lib_num = block_header::num_from_id(lib_id);
      if( lib_num == 0 ) return; // if last_irreversible_block_id is null (we have not received handshake or reset)

      app().post( priority::medium, [chain_plug = my_impl->chain_plug, c = shared_from_this(),
            lib_num, head_num, msg_head_id]() {
         auto msg_head_num = block_header::num_from_id(msg_head_id);
         bool on_fork = msg_head_num == 0;
         bool unknown_block = false;
         if( !on_fork ) {
            try {
               const controller& cc = chain_plug->chain();
               block_id_type my_id = cc.get_block_id_for_num( msg_head_num );
               on_fork = my_id != msg_head_id;
            } catch( const unknown_block_exception& ) {
               unknown_block = true;
            } catch( ... ) {
               on_fork = true;
            }
         }
         if( unknown_block ) {
            c->strand.post( [msg_head_num, c]() {
               peer_ilog( c, "Peer asked for unknown block ${mn}, sending: benign_other go away", ("mn", msg_head_num) );
               c->no_retry = benign_other;
               c->enqueue( go_away_message( benign_other ) );
            } );
         } else {
            if( on_fork ) msg_head_num = 0;
            // if peer on fork, start at their last lib, otherwise we can start at msg_head+1
            c->strand.post( [c, msg_head_num, lib_num, head_num]() {
               c->blk_send_branch_impl( msg_head_num, lib_num, head_num );
            } );
         }
      } );
   }

   // called from connection strand
   void connection::blk_send_branch_impl( uint32_t msg_head_num, uint32_t lib_num, uint32_t head_num ) {
      if( !peer_requested ) {
         auto last = msg_head_num != 0 ? msg_head_num : lib_num;
         peer_requested = peer_sync_state( last+1, head_num, last );
      } else {
         auto last = msg_head_num != 0 ? msg_head_num : std::min( peer_requested->last, lib_num );
         uint32_t end   = std::max( peer_requested->end_block, head_num );
         peer_requested = peer_sync_state( last+1, end, last );
      }
      if( peer_requested->start_block <= peer_requested->end_block ) {
         peer_ilog( this, "enqueue ${s} - ${e}", ("s", peer_requested->start_block)("e", peer_requested->end_block) );
         enqueue_sync_block();
      } else {
         peer_ilog( this, "nothing to enqueue" );
         peer_requested.reset();
      }
   }

   void connection::blk_send( const block_id_type& blkid ) {
      connection_wptr weak = shared_from_this();
      app().post( priority::medium, [blkid, weak{std::move(weak)}]() {
         connection_ptr c = weak.lock();
         if( !c ) return;
         try {
            controller& cc = my_impl->chain_plug->chain();
            signed_block_ptr b = cc.fetch_block_by_id( blkid );
            if( b ) {
               fc_dlog( logger, "fetch_block_by_id num ${n}, connection ${cid}",
                        ("n", b->block_num())("cid", c->connection_id) );
               my_impl->dispatcher->add_peer_block( blkid, c->connection_id );
               c->strand.post( [c, b{std::move(b)}]() {
                  c->enqueue_block( b );
               } );
            } else {
               fc_ilog( logger, "fetch block by id returned null, id ${id}, connection ${cid}",
                        ("id", blkid)("cid", c->connection_id) );
            }
         } catch( const assert_exception& ex ) {
            fc_elog( logger, "caught assert on fetch_block_by_id, ${ex}, id ${id}, connection ${cid}",
                     ("ex", ex.to_string())("id", blkid)("cid", c->connection_id) );
         } catch( ... ) {
            fc_elog( logger, "caught other exception fetching block id ${id}, connection ${cid}",
                     ("id", blkid)("cid", c->connection_id) );
         }
      });
   }

   void connection::stop_send() {
      syncing = false;
   }

   void connection::send_handshake() {
      strand.post( [c = shared_from_this()]() {
         std::unique_lock<std::mutex> g_conn( c->conn_mtx );
         if( c->populate_handshake( c->last_handshake_sent ) ) {
            static_assert( std::is_same_v<decltype( c->sent_handshake_count ), int16_t>, "INT16_MAX based on int16_t" );
            if( c->sent_handshake_count == INT16_MAX ) c->sent_handshake_count = 1; // do not wrap
            c->last_handshake_sent.generation = ++c->sent_handshake_count;
            auto last_handshake_sent = c->last_handshake_sent;
            g_conn.unlock();
            peer_ilog( c, "Sending handshake generation ${g}, lib ${lib}, head ${head}, id ${id}",
                       ("g", last_handshake_sent.generation)
                       ("lib", last_handshake_sent.last_irreversible_block_num)
                       ("head", last_handshake_sent.head_num)("id", last_handshake_sent.head_id.str().substr(8,16)) );
            c->enqueue( last_handshake_sent );
         }
      });
   }

   // called from connection strand
   void connection::check_heartbeat( tstamp current_time ) {
<<<<<<< HEAD
      if( protocol_version >= heartbeat_interval && latest_msg_time > 0 ) {
         if( current_time > latest_msg_time + hb_timeout ) {
            no_retry = benign_other;
            if( !peer_address().empty() ) {
               fc_wlog(logger, "heartbeat timed out for peer address ${adr}", ("adr", peer_address()));
               close(true);
            } else {
               {
                  std::lock_guard<std::mutex> g_conn( conn_mtx );
                  fc_wlog(logger, "heartbeat timed out from ${p} ${ag}",
                          ("p", last_handshake_recv.p2p_address)("ag", last_handshake_recv.agent));
               }
=======
      if( latest_msg_time > 0 ) {
         if( current_time > latest_msg_time + hb_timeout ) {
            no_retry = benign_other;
            if( !peer_address().empty() ) {
               peer_wlog(this, "heartbeat timed out for peer address");
               close(true);
            } else {
               peer_wlog(this, "heartbeat timed out");
>>>>>>> d2a731e3
               close(false);
            }
            return;
         } else {
            const tstamp timeout = std::max(hb_timeout/2, 2*std::chrono::milliseconds(config::block_interval_ms).count());
            if ( current_time > latest_blk_time + timeout ) {
               send_handshake();
               return;
            }
         }
      }

      send_time();
   }

   // called from connection strand
   void connection::send_time() {
      time_message xpkt;
      xpkt.org = rec;
      xpkt.rec = dst;
      xpkt.xmt = get_time();
      org = xpkt.xmt;
      enqueue(xpkt);
   }

   // called from connection strand
   void connection::send_time(const time_message& msg) {
      time_message xpkt;
      xpkt.org = msg.xmt;
      xpkt.rec = msg.dst;
      xpkt.xmt = get_time();
      enqueue(xpkt);
   }

   // called from connection strand
   void connection::queue_write(const std::shared_ptr<vector<char>>& buff,
                                std::function<void(boost::system::error_code, std::size_t)> callback,
                                bool to_sync_queue) {
      if( !buffer_queue.add_write_queue( buff, callback, to_sync_queue )) {
         peer_wlog( this, "write_queue full ${s} bytes, giving up on connection", ("s", buffer_queue.write_queue_size()) );
         close();
         return;
      }
      do_queue_write();
   }

   // called from connection strand
   void connection::do_queue_write() {
      if( !buffer_queue.ready_to_send() )
         return;
      connection_ptr c(shared_from_this());

      std::vector<boost::asio::const_buffer> bufs;
      buffer_queue.fill_out_buffer( bufs );

      strand.post( [c{std::move(c)}, bufs{std::move(bufs)}]() {
         boost::asio::async_write( *c->socket, bufs,
            boost::asio::bind_executor( c->strand, [c, socket=c->socket]( boost::system::error_code ec, std::size_t w ) {
            try {
               c->buffer_queue.clear_out_queue();
               // May have closed connection and cleared buffer_queue
               if( !c->socket_is_open() || socket != c->socket ) {
                  peer_ilog( c, "async write socket ${r} before callback", ("r", c->socket_is_open() ? "changed" : "closed") );
                  c->close();
                  return;
               }

               if( ec ) {
                  if( ec.value() != boost::asio::error::eof ) {
                     peer_elog( c, "Error sending to peer: ${i}", ( "i", ec.message() ) );
                  } else {
                     peer_wlog( c, "connection closure detected on write" );
                  }
                  c->close();
                  return;
               }

               c->buffer_queue.out_callback( ec, w );

               c->enqueue_sync_block();
               c->do_queue_write();
            } catch ( const std::bad_alloc& ) {
              throw;
            } catch ( const boost::interprocess::bad_alloc& ) {
              throw;
            } catch( const fc::exception& ex ) {
               peer_elog( c, "fc::exception in do_queue_write: ${s}", ("s", ex.to_string()) );
            } catch( const std::exception& ex ) {
               peer_elog( c, "std::exception in do_queue_write: ${s}", ("s", ex.what()) );
            } catch( ... ) {
               peer_elog( c, "Unknown exception in do_queue_write" );
            }
         }));
      });
   }

   // called from connection strand
   void connection::cancel_sync(go_away_reason reason) {
      peer_dlog( this, "cancel sync reason = ${m}, write queue size ${o} bytes",
                 ("m", reason_str( reason ))("o", buffer_queue.write_queue_size()) );
      cancel_wait();
      flush_queues();
      switch (reason) {
      case validation :
      case fatal_other : {
         no_retry = reason;
         enqueue( go_away_message( reason ));
         break;
      }
      default:
         peer_ilog(this, "sending empty request but not calling sync wait");
         enqueue( ( sync_request_message ) {0,0} );
      }
   }

   // called from connection strand
   bool connection::enqueue_sync_block() {
      if( !peer_requested ) {
         return false;
      } else {
         peer_dlog( this, "enqueue sync block ${num}", ("num", peer_requested->last + 1) );
      }
      uint32_t num = ++peer_requested->last;
      if(num == peer_requested->end_block) {
         peer_requested.reset();
         peer_dlog( this, "completing enqueue_sync_block ${num}", ("num", num) );
      }
      connection_wptr weak = shared_from_this();
      app().post( priority::medium, [num, weak{std::move(weak)}]() {
         connection_ptr c = weak.lock();
         if( !c ) return;
         controller& cc = my_impl->chain_plug->chain();
         signed_block_ptr sb;
         try {
            sb = cc.fetch_block_by_number( num );
         } FC_LOG_AND_DROP();
         if( sb ) {
            c->strand.post( [c, sb{std::move(sb)}]() {
               c->enqueue_block( sb, true );
            });
         } else {
            c->strand.post( [c, num]() {
               peer_ilog( c, "enqueue sync, unable to fetch block ${num}", ("num", num) );
               c->send_handshake();
            });
         }
      });

      return true;
   }

   //------------------------------------------------------------------------

   using send_buffer_type = std::shared_ptr<std::vector<char>>;

   struct buffer_factory {

      /// caches result for subsequent calls, only provide same net_message instance for each invocation
      const send_buffer_type& get_send_buffer( const net_message& m ) {
         if( !send_buffer ) {
            send_buffer = create_send_buffer( m );
         }
         return send_buffer;
      }

   protected:
      send_buffer_type send_buffer;

   protected:
      static send_buffer_type create_send_buffer( const net_message& m ) {
         const uint32_t payload_size = fc::raw::pack_size( m );

         const char* const header = reinterpret_cast<const char* const>(&payload_size); // avoid variable size encoding of uint32_t
         const size_t buffer_size = message_header_size + payload_size;

         auto send_buffer = std::make_shared<vector<char>>(buffer_size);
         fc::datastream<char*> ds( send_buffer->data(), buffer_size);
         ds.write( header, message_header_size );
         fc::raw::pack( ds, m );

         return send_buffer;
      }

      template< typename T>
      static send_buffer_type create_send_buffer( uint32_t which, const T& v ) {
         // match net_message static_variant pack
         const uint32_t which_size = fc::raw::pack_size( unsigned_int( which ) );
         const uint32_t payload_size = which_size + fc::raw::pack_size( v );

         const char* const header = reinterpret_cast<const char* const>(&payload_size); // avoid variable size encoding of uint32_t
         const size_t buffer_size = message_header_size + payload_size;

         auto send_buffer = std::make_shared<vector<char>>( buffer_size );
         fc::datastream<char*> ds( send_buffer->data(), buffer_size );
         ds.write( header, message_header_size );
         fc::raw::pack( ds, unsigned_int( which ) );
         fc::raw::pack( ds, v );

         return send_buffer;
      }

   };

   struct block_buffer_factory : public buffer_factory {

      /// caches result for subsequent calls, only provide same signed_block_ptr instance for each invocation.
      const send_buffer_type& get_send_buffer( const signed_block_ptr& sb ) {
         if( !send_buffer ) {
            send_buffer = create_send_buffer( sb );
         }
         return send_buffer;
      }

   private:

      static std::shared_ptr<std::vector<char>> create_send_buffer( const signed_block_ptr& sb ) {
         static_assert( signed_block_which == fc::get_index<net_message, signed_block>() );
         // this implementation is to avoid copy of signed_block to net_message
         // matches which of net_message for signed_block
         fc_dlog( logger, "sending block ${bn}", ("bn", sb->block_num()) );
         return buffer_factory::create_send_buffer( signed_block_which, *sb );
      }
   };

   struct trx_buffer_factory : public buffer_factory {

      /// caches result for subsequent calls, only provide same packed_transaction_ptr instance for each invocation.
      const send_buffer_type& get_send_buffer( const packed_transaction_ptr& trx ) {
         if( !send_buffer ) {
            send_buffer = create_send_buffer( trx );
         }
         return send_buffer;
      }

   private:

      static std::shared_ptr<std::vector<char>> create_send_buffer( const packed_transaction_ptr& trx ) {
         static_assert( packed_transaction_which == fc::get_index<net_message, packed_transaction>() );
         // this implementation is to avoid copy of packed_transaction to net_message
         // matches which of net_message for packed_transaction
         return buffer_factory::create_send_buffer( packed_transaction_which, *trx );
      }
   };

   //------------------------------------------------------------------------

   // called from connection strand
   void connection::enqueue( const net_message& m ) {
      verify_strand_in_this_thread( strand, __func__, __LINE__ );
      go_away_reason close_after_send = no_reason;
      if (std::holds_alternative<go_away_message>(m)) {
         close_after_send = std::get<go_away_message>(m).reason;
      }

      buffer_factory buff_factory;
      auto send_buffer = buff_factory.get_send_buffer( m );
      enqueue_buffer( send_buffer, close_after_send );
   }

   // called from connection strand
   void connection::enqueue_block( const signed_block_ptr& b, bool to_sync_queue) {
      peer_dlog( this, "enqueue block ${num}", ("num", b->block_num()) );
      verify_strand_in_this_thread( strand, __func__, __LINE__ );

      block_buffer_factory buff_factory;
      auto sb = buff_factory.get_send_buffer( b );
      latest_blk_time = get_time();
      enqueue_buffer( sb, no_reason, to_sync_queue);
   }

   // called from connection strand
   void connection::enqueue_buffer( const std::shared_ptr<std::vector<char>>& send_buffer,
                                    go_away_reason close_after_send,
                                    bool to_sync_queue)
   {
      connection_ptr self = shared_from_this();
      queue_write(send_buffer,
            [conn{std::move(self)}, close_after_send](boost::system::error_code ec, std::size_t ) {
                        if (ec) return;
                        if (close_after_send != no_reason) {
                           fc_ilog( logger, "sent a go away message: ${r}, closing connection ${cid}",
                                    ("r", reason_str(close_after_send))("cid", conn->connection_id) );
                           conn->close();
                           return;
                        }
                  },
                  to_sync_queue);
   }

   // thread safe
   void connection::cancel_wait() {
      std::lock_guard<std::mutex> g( response_expected_timer_mtx );
      response_expected_timer.cancel();
   }

   // thread safe
   void connection::sync_wait() {
      connection_ptr c(shared_from_this());
      std::lock_guard<std::mutex> g( response_expected_timer_mtx );
      response_expected_timer.expires_from_now( my_impl->resp_expected_period );
      response_expected_timer.async_wait(
            boost::asio::bind_executor( c->strand, [c]( boost::system::error_code ec ) {
               c->sync_timeout( ec );
            } ) );
   }

   // thread safe
   void connection::fetch_wait() {
      connection_ptr c( shared_from_this() );
      std::lock_guard<std::mutex> g( response_expected_timer_mtx );
      response_expected_timer.expires_from_now( my_impl->resp_expected_period );
      response_expected_timer.async_wait(
            boost::asio::bind_executor( c->strand, [c]( boost::system::error_code ec ) {
               c->fetch_timeout(ec);
            } ) );
   }

   // called from connection strand
   void connection::sync_timeout( boost::system::error_code ec ) {
      if( !ec ) {
         my_impl->sync_master->sync_reassign_fetch( shared_from_this(), benign_other );
         close(true);
      } else if( ec != boost::asio::error::operation_aborted ) { // don't log on operation_aborted, called on destroy
         peer_elog( this, "setting timer for sync request got error ${ec}", ("ec", ec.message()) );
      }
   }

   // called from connection strand
   void connection::fetch_timeout( boost::system::error_code ec ) {
      if( !ec ) {
         my_impl->dispatcher->retry_fetch( shared_from_this() );
      } else if( ec != boost::asio::error::operation_aborted ) { // don't log on operation_aborted, called on destroy
         peer_elog( this, "setting timer for fetch request got error ${ec}", ("ec", ec.message() ) );
      }
   }

   // called from connection strand
   void connection::request_sync_blocks(uint32_t start, uint32_t end) {
      sync_request_message srm = {start,end};
      enqueue( net_message(srm) );
      sync_wait();
   }

   //-----------------------------------------------------------
   void block_status_monitor::reset() {
      in_accepted_state_ = true;
      events_ = 0;
   }

   void block_status_monitor::rejected() {
      const auto now = fc::time_point::now();

      // in rejected state
      if(!in_accepted_state_) {
         const auto elapsed = now - window_start_;
         if( elapsed < window_size_ ) {
            return;
         }
         ++events_;
         window_start_ = now;
         return;
      }

      // switching to rejected state
      in_accepted_state_ = false;
      window_start_ = now;
      events_ = 0;
   }
   //-----------------------------------------------------------

    sync_manager::sync_manager( uint32_t req_span )
      :sync_known_lib_num( 0 )
      ,sync_last_requested_num( 0 )
      ,sync_next_expected_num( 1 )
      ,sync_req_span( req_span )
      ,sync_source()
      ,sync_state(in_sync)
   {
   }

   constexpr auto sync_manager::stage_str(stages s) {
    switch (s) {
    case in_sync : return "in sync";
    case lib_catchup: return "lib catchup";
    case head_catchup : return "head catchup";
    default : return "unkown";
    }
  }

   bool sync_manager::set_state(stages newstate) {
      if( sync_state == newstate ) {
         return false;
      }
      fc_ilog( logger, "old state ${os} becoming ${ns}", ("os", stage_str( sync_state ))( "ns", stage_str( newstate ) ) );
      sync_state = newstate;
      return true;
   }

   // called from c's connection strand
   void sync_manager::sync_reset_lib_num(const connection_ptr& c, bool closing) {
      std::unique_lock<std::mutex> g( sync_mtx );
      if( sync_state == in_sync ) {
         sync_source.reset();
      }
      if( !c ) return;
      if( !closing ) {
         std::lock_guard<std::mutex> g_conn( c->conn_mtx );
         if( c->last_handshake_recv.last_irreversible_block_num > sync_known_lib_num ) {
            sync_known_lib_num = c->last_handshake_recv.last_irreversible_block_num;
         }
      } else {
         // Closing connection, therefore its view of LIB can no longer be considered as we will no longer be connected.
         // Determine current LIB of remaining peers as our sync_known_lib_num.
         uint32_t highest_lib_num = 0;
         for_each_block_connection( [&highest_lib_num]( const auto& cc ) {
            std::lock_guard<std::mutex> g_conn( cc->conn_mtx );
            if( cc->current() && cc->last_handshake_recv.last_irreversible_block_num > highest_lib_num ) {
               highest_lib_num = cc->last_handshake_recv.last_irreversible_block_num;
            }
            return true;
         } );
         sync_known_lib_num = highest_lib_num;

         // if closing the connection we are currently syncing from, then reset our last requested and next expected.
         if( c == sync_source ) {
            reset_last_requested_num(g);
            uint32_t head_blk_num = 0;
            std::tie( std::ignore, head_blk_num, std::ignore, std::ignore, std::ignore, std::ignore ) = my_impl->get_chain_info();
            sync_next_expected_num = head_blk_num + 1;
            request_next_chunk( std::move(g) );
         }
      }
   }

   // call with g_sync locked, called from conn's connection strand
   void sync_manager::request_next_chunk( std::unique_lock<std::mutex> g_sync, const connection_ptr& conn ) {
      uint32_t fork_head_block_num = 0;
      uint32_t lib_block_num = 0;
      std::tie( lib_block_num, std::ignore, fork_head_block_num,
                std::ignore, std::ignore, std::ignore ) = my_impl->get_chain_info();

      fc_dlog( logger, "sync_last_requested_num: ${r}, sync_next_expected_num: ${e}, sync_known_lib_num: ${k}, sync_req_span: ${s}",
               ("r", sync_last_requested_num)("e", sync_next_expected_num)("k", sync_known_lib_num)("s", sync_req_span) );

      if( fork_head_block_num < sync_last_requested_num && sync_source && sync_source->current() ) {
         fc_ilog( logger, "ignoring request, head is ${h} last req = ${r}, source connection ${c}",
                  ("h", fork_head_block_num)("r", sync_last_requested_num)("c", sync_source->connection_id) );
         return;
      }

      /* ----------
       * next chunk provider selection criteria
       * a provider is supplied and able to be used, use it.
       * otherwise select the next available from the list, round-robin style.
       */

      if (conn && conn->current() ) {
         sync_source = conn;
      } else {
         std::shared_lock<std::shared_mutex> g( my_impl->connections_mtx );
         if( my_impl->connections.size() == 0 ) {
            sync_source.reset();
         } else if( my_impl->connections.size() == 1 ) {
            if (!sync_source) {
               sync_source = *my_impl->connections.begin();
            }
         } else {
            // init to a linear array search
            auto cptr = my_impl->connections.begin();
            auto cend = my_impl->connections.end();
            // do we remember the previous source?
            if (sync_source) {
               //try to find it in the list
               cptr = my_impl->connections.find( sync_source );
               cend = cptr;
               if( cptr == my_impl->connections.end() ) {
                  //not there - must have been closed! cend is now connections.end, so just flatten the ring.
                  sync_source.reset();
                  cptr = my_impl->connections.begin();
               } else {
                  //was found - advance the start to the next. cend is the old source.
                  if( ++cptr == my_impl->connections.end() && cend != my_impl->connections.end() ) {
                     cptr = my_impl->connections.begin();
                  }
               }
            }

            //scan the list of peers looking for another able to provide sync blocks.
            if( cptr != my_impl->connections.end() ) {
               auto cstart_it = cptr;
               do {
                  //select the first one which is current and has valid lib and break out.
                  if( !(*cptr)->is_transactions_only_connection() && (*cptr)->current() ) {
                     std::lock_guard<std::mutex> g_conn( (*cptr)->conn_mtx );
                     if( (*cptr)->last_handshake_recv.last_irreversible_block_num >= sync_known_lib_num ) {
                        sync_source = *cptr;
                        break;
                     }
                  }
                  if( ++cptr == my_impl->connections.end() )
                     cptr = my_impl->connections.begin();
               } while( cptr != cstart_it );
            }
            // no need to check the result, either source advanced or the whole list was checked and the old source is reused.
         }
      }

      // verify there is an available source
      if( !sync_source || !sync_source->current() || sync_source->is_transactions_only_connection() ) {
         fc_elog( logger, "Unable to continue syncing at this time");
         sync_known_lib_num = lib_block_num;
         reset_last_requested_num(g_sync);
         set_state( in_sync ); // probably not, but we can't do anything else
         return;
      }

      bool request_sent = false;
      if( sync_last_requested_num != sync_known_lib_num ) {
         uint32_t start = sync_next_expected_num;
         uint32_t end = start + sync_req_span - 1;
         if( end > sync_known_lib_num )
            end = sync_known_lib_num;
         if( end > 0 && end >= start ) {
            sync_last_requested_num = end;
            connection_ptr c = sync_source;
            g_sync.unlock();
            request_sent = true;
            c->strand.post( [c, start, end]() {
               peer_ilog( c, "requesting range ${s} to ${e}", ("s", start)("e", end) );
               c->request_sync_blocks( start, end );
            } );
         }
      }
      if( !request_sent ) {
         g_sync.unlock();
         send_handshakes();
      }
   }

   // static, thread safe
   void sync_manager::send_handshakes() {
      for_each_connection( []( auto& ci ) {
         if( ci->current() ) {
            ci->send_handshake();
         }
         return true;
      } );
   }

   bool sync_manager::is_sync_required( uint32_t fork_head_block_num ) {
      fc_dlog( logger, "last req = ${req}, last recv = ${recv} known = ${known} our head = ${head}",
               ("req", sync_last_requested_num)( "recv", sync_next_expected_num )( "known", sync_known_lib_num )
               ("head", fork_head_block_num ) );

      return( sync_last_requested_num < sync_known_lib_num ||
              fork_head_block_num < sync_last_requested_num );
   }

   // called from c's connection strand
   void sync_manager::start_sync(const connection_ptr& c, uint32_t target) {
      std::unique_lock<std::mutex> g_sync( sync_mtx );
      if( target > sync_known_lib_num) {
         sync_known_lib_num = target;
      }

      uint32_t lib_num = 0;
      uint32_t fork_head_block_num = 0;
      std::tie( lib_num, std::ignore, fork_head_block_num,
                std::ignore, std::ignore, std::ignore ) = my_impl->get_chain_info();

      if( !is_sync_required( fork_head_block_num ) || target <= lib_num ) {
         peer_dlog( c, "We are already caught up, my irr = ${b}, head = ${h}, target = ${t}",
                  ("b", lib_num)( "h", fork_head_block_num )( "t", target ) );
         c->send_handshake();
         return;
      }

      if( sync_state == in_sync ) {
         set_state( lib_catchup );
      }
      // if starting to sync need to always start from lib as we might be on our own fork
      sync_next_expected_num = lib_num + 1;

      // p2p_high_latency_test.py test depends on this exact log statement.
      peer_ilog( c, "Catching up with chain, our last req is ${cc}, theirs is ${t}",
                 ("cc", sync_last_requested_num)("t", target) );

      request_next_chunk( std::move( g_sync ), c );
   }

   // called from connection strand
   void sync_manager::sync_reassign_fetch(const connection_ptr& c, go_away_reason reason) {
      std::unique_lock<std::mutex> g( sync_mtx );
      peer_ilog( c, "reassign_fetch, our last req is ${cc}, next expected is ${ne}",
               ("cc", sync_last_requested_num)("ne", sync_next_expected_num) );

      if( c == sync_source ) {
         c->cancel_sync(reason);
         reset_last_requested_num(g);
         request_next_chunk( std::move(g) );
      }
   }

   // called from c's connection strand
   void sync_manager::recv_handshake( const connection_ptr& c, const handshake_message& msg ) {

      if( c->is_transactions_only_connection() ) return;

      uint32_t lib_num = 0;
      uint32_t peer_lib = msg.last_irreversible_block_num;
      uint32_t head = 0;
      block_id_type head_id;
      std::tie( lib_num, std::ignore, head,
                std::ignore, std::ignore, head_id ) = my_impl->get_chain_info();

      sync_reset_lib_num(c, false);

      auto current_time_ns = std::chrono::duration_cast<std::chrono::nanoseconds>(std::chrono::system_clock::now().time_since_epoch()).count();
      int64_t network_latency_ns = current_time_ns - msg.time; // net latency in nanoseconds
      if( network_latency_ns < 0 ) {
         peer_wlog(c, "Peer sent a handshake with a timestamp skewed by at least ${t}ms", ("t", network_latency_ns/1000000));
         network_latency_ns = 0;
      }
      // number of blocks syncing node is behind from a peer node
      uint32_t nblk_behind_by_net_latency = static_cast<uint32_t>(network_latency_ns / block_interval_ns);
      // 2x for time it takes for message to reach back to peer node, +1 to compensate for integer division truncation
      uint32_t nblk_combined_latency = 2 * nblk_behind_by_net_latency + 1;
      // message in the log below is used in p2p_high_latency_test.py test
      peer_dlog(c, "Network latency is ${lat}ms, ${num} blocks discrepancy by network latency, ${tot_num} blocks discrepancy expected once message received",
                ("lat", network_latency_ns/1000000)("num", nblk_behind_by_net_latency)("tot_num", nblk_combined_latency));

      //--------------------------------
      // sync need checks; (lib == last irreversible block)
      //
      // 0. my head block id == peer head id means we are all caught up block wise
      // 1. my head block num < peer lib - start sync locally
      // 2. my lib > peer head num + nblk_combined_latency - send last_irr_catch_up notice if not the first generation
      //
      // 3  my head block num + nblk_combined_latency < peer head block num - update sync state and send a catchup request
      // 4  my head block num >= peer block num + nblk_combined_latency send a notice catchup if this is not the first generation
      //    4.1 if peer appears to be on a different fork ( our_id_for( msg.head_num ) != msg.head_id )
      //        then request peer's blocks
      //
      //-----------------------------

      if (head_id == msg.head_id) {
         peer_ilog( c, "handshake lib ${lib}, head ${head}, head id ${id}.. sync 0",
                    ("lib", msg.last_irreversible_block_num)("head", msg.head_num)("id", msg.head_id.str().substr(8,16)) );
         c->syncing = false;
         notice_message note;
         note.known_blocks.mode = none;
         note.known_trx.mode = catch_up;
         note.known_trx.pending = 0;
         c->enqueue( note );
         return;
      }
      if (head < peer_lib) {
         peer_ilog( c, "handshake lib ${lib}, head ${head}, head id ${id}.. sync 1",
                    ("lib", msg.last_irreversible_block_num)("head", msg.head_num)("id", msg.head_id.str().substr(8,16)) );
         c->syncing = false;
         if (c->sent_handshake_count > 0) {
            c->send_handshake();
         }
         return;
      }
      if (lib_num > msg.head_num + nblk_combined_latency) {
         peer_ilog( c, "handshake lib ${lib}, head ${head}, head id ${id}.. sync 2",
                    ("lib", msg.last_irreversible_block_num)("head", msg.head_num)("id", msg.head_id.str().substr(8,16)) );
         if (msg.generation > 1 || c->protocol_version > proto_base) {
            notice_message note;
            note.known_trx.pending = lib_num;
            note.known_trx.mode = last_irr_catch_up;
            note.known_blocks.mode = last_irr_catch_up;
            note.known_blocks.pending = head;
            c->enqueue( note );
         }
         c->syncing = true;
         return;
      }

      if (head + nblk_combined_latency < msg.head_num ) {
         peer_ilog( c, "handshake lib ${lib}, head ${head}, head id ${id}.. sync 3",
                    ("lib", msg.last_irreversible_block_num)("head", msg.head_num)("id", msg.head_id.str().substr(8,16)) );
         c->syncing = false;
         verify_catchup(c, msg.head_num, msg.head_id);
         return;
      } else if(head >= msg.head_num + nblk_combined_latency) {
         peer_ilog( c, "handshake lib ${lib}, head ${head}, head id ${id}.. sync 4",
                  ("lib", msg.last_irreversible_block_num)("head", msg.head_num)("id", msg.head_id.str().substr(8,16)) );
         if (msg.generation > 1 ||  c->protocol_version > proto_base) {
            notice_message note;
            note.known_trx.mode = none;
            note.known_blocks.mode = catch_up;
            note.known_blocks.pending = head;
            note.known_blocks.ids.push_back(head_id);
            c->enqueue( note );
         }
         c->syncing = false;
         app().post( priority::medium, [chain_plug = my_impl->chain_plug, c,
                                        msg_head_num = msg.head_num, msg_head_id = msg.head_id]() {
            bool on_fork = true;
            try {
               controller& cc = chain_plug->chain();
               on_fork = cc.get_block_id_for_num( msg_head_num ) != msg_head_id;
            } catch( ... ) {}
            if( on_fork ) {
               c->strand.post( [c]() {
                  request_message req;
                  req.req_blocks.mode = catch_up;
                  req.req_trx.mode = none;
                  c->enqueue( req );
               } );
            }
         } );
         return;
      } else {
         peer_dlog( c, "Block discrepancy is within network latency range.");
      }
   }

   // called from c's connection strand
   bool sync_manager::verify_catchup(const connection_ptr& c, uint32_t num, const block_id_type& id) {
      request_message req;
      req.req_blocks.mode = catch_up;
      for_each_block_connection( [num, &id, &req]( const auto& cc ) {
         std::lock_guard<std::mutex> g_conn( cc->conn_mtx );
         if( cc->fork_head_num > num || cc->fork_head == id ) {
            req.req_blocks.mode = none;
            return false;
         }
         return true;
      } );
      if( req.req_blocks.mode == catch_up ) {
         {
            std::lock_guard<std::mutex> g( sync_mtx );
            peer_ilog( c, "catch_up while in ${s}, fork head num = ${fhn} "
                          "target LIB = ${lib} next_expected = ${ne}, id ${id}...",
                     ("s", stage_str( sync_state ))("fhn", num)("lib", sync_known_lib_num)
                     ("ne", sync_next_expected_num)("id", id.str().substr( 8, 16 )) );
         }
         uint32_t lib;
         block_id_type head_id;
         std::tie( lib, std::ignore, std::ignore,
                   std::ignore, std::ignore, head_id ) = my_impl->get_chain_info();
         if( sync_state == lib_catchup || num < lib )
            return false;
         set_state( head_catchup );
         {
            std::lock_guard<std::mutex> g_conn( c->conn_mtx );
            c->fork_head = id;
            c->fork_head_num = num;
         }

         req.req_blocks.ids.emplace_back( head_id );
      } else {
         peer_ilog( c, "none notice while in ${s}, fork head num = ${fhn}, id ${id}...",
                  ("s", stage_str( sync_state ))("fhn", num)("id", id.str().substr(8,16)) );
         std::lock_guard<std::mutex> g_conn( c->conn_mtx );
         c->fork_head = block_id_type();
         c->fork_head_num = 0;
      }
      req.req_trx.mode = none;
      c->enqueue( req );
      return true;
   }

   // called from c's connection strand
   void sync_manager::sync_recv_notice( const connection_ptr& c, const notice_message& msg) {
      peer_dlog( c, "sync_manager got ${m} block notice", ("m", modes_str( msg.known_blocks.mode )) );
      EOS_ASSERT( msg.known_blocks.mode == catch_up || msg.known_blocks.mode == last_irr_catch_up, plugin_exception,
                  "sync_recv_notice only called on catch_up" );
      if (msg.known_blocks.mode == catch_up) {
         if (msg.known_blocks.ids.size() == 0) {
            peer_elog( c, "got a catch up with ids size = 0" );
         } else {
            const block_id_type& id = msg.known_blocks.ids.back();
            peer_ilog( c, "notice_message, pending ${p}, blk_num ${n}, id ${id}...",
                     ("p", msg.known_blocks.pending)("n", block_header::num_from_id(id))("id",id.str().substr(8,16)) );
            if( !my_impl->dispatcher->have_block( id ) ) {
               verify_catchup( c, msg.known_blocks.pending, id );
            } else {
               // we already have the block, so update peer with our view of the world
               c->send_handshake();
            }
         }
      } else if (msg.known_blocks.mode == last_irr_catch_up) {
         {
            std::lock_guard<std::mutex> g_conn( c->conn_mtx );
            c->last_handshake_recv.last_irreversible_block_num = msg.known_trx.pending;
         }
         sync_reset_lib_num(c, false);
         start_sync(c, msg.known_trx.pending);
      }
   }

   // called from connection strand
   void sync_manager::rejected_block( const connection_ptr& c, uint32_t blk_num ) {
      c->block_status_monitor_.rejected();
      std::unique_lock<std::mutex> g( sync_mtx );
      reset_last_requested_num(g);
      if( c->block_status_monitor_.max_events_violated()) {
         peer_wlog( c, "block ${bn} not accepted, closing connection", ("bn", blk_num) );
         sync_source.reset();
         g.unlock();
         c->close();
      } else {
         g.unlock();
         c->send_handshake();
      }
   }

   // called from connection strand
   void sync_manager::sync_update_expected( const connection_ptr& c, const block_id_type& blk_id, uint32_t blk_num, bool blk_applied ) {
      std::unique_lock<std::mutex> g_sync( sync_mtx );
      if( blk_num <= sync_last_requested_num ) {
         peer_dlog( c, "sync_last_requested_num: ${r}, sync_next_expected_num: ${e}, sync_known_lib_num: ${k}, sync_req_span: ${s}",
                  ("r", sync_last_requested_num)("e", sync_next_expected_num)("k", sync_known_lib_num)("s", sync_req_span) );
         if (blk_num != sync_next_expected_num && !blk_applied) {
            auto sync_next_expected = sync_next_expected_num;
            g_sync.unlock();
            peer_dlog( c, "expected block ${ne} but got ${bn}", ("ne", sync_next_expected)("bn", blk_num) );
            return;
         }
         sync_next_expected_num = blk_num + 1;
      }
   }

   // called from c's connection strand
   void sync_manager::sync_recv_block(const connection_ptr& c, const block_id_type& blk_id, uint32_t blk_num, bool blk_applied) {
      peer_dlog( c, "got block ${bn}", ("bn", blk_num) );
      if( app().is_quiting() ) {
         c->close( false, true );
         return;
      }
      c->block_status_monitor_.accepted();
      sync_update_expected( c, blk_id, blk_num, blk_applied );
      std::unique_lock<std::mutex> g_sync( sync_mtx );
      stages state = sync_state;
      peer_dlog( c, "state ${s}", ("s", stage_str( state )) );
      if( state == head_catchup ) {
         peer_dlog( c, "sync_manager in head_catchup state" );
         sync_source.reset();
         g_sync.unlock();

         block_id_type null_id;
         bool set_state_to_head_catchup = false;
         for_each_block_connection( [&null_id, blk_num, &blk_id, &c, &set_state_to_head_catchup]( const auto& cp ) {
            std::unique_lock<std::mutex> g_cp_conn( cp->conn_mtx );
            uint32_t fork_head_num = cp->fork_head_num;
            block_id_type fork_head_id = cp->fork_head;
            g_cp_conn.unlock();
            if( fork_head_id == null_id ) {
               // continue
            } else if( fork_head_num < blk_num || fork_head_id == blk_id ) {
               std::lock_guard<std::mutex> g_conn( c->conn_mtx );
               c->fork_head = null_id;
               c->fork_head_num = 0;
            } else {
               set_state_to_head_catchup = true;
            }
            return true;
         } );

         if( set_state_to_head_catchup ) {
            if( set_state( head_catchup ) ) {
                send_handshakes();
            }
         } else {
            set_state( in_sync );
            send_handshakes();
         }
      } else if( state == lib_catchup ) {
         if( blk_num >= sync_known_lib_num ) {
            peer_dlog( c, "All caught up with last known last irreversible block resending handshake" );
            set_state( in_sync );
            g_sync.unlock();
            send_handshakes();
         } else if( blk_num >= sync_last_requested_num ) {
            request_next_chunk( std::move( g_sync) );
         } else {
            g_sync.unlock();
            peer_dlog( c, "calling sync_wait" );
            c->sync_wait();
         }
      }
   }

   //------------------------------------------------------------------------

   // thread safe
   bool dispatch_manager::add_peer_block( const block_id_type& blkid, uint32_t connection_id) {
      std::lock_guard<std::mutex> g( blk_state_mtx );
      auto bptr = blk_state.get<by_id>().find( std::make_tuple( connection_id, std::ref( blkid )));
      bool added = (bptr == blk_state.end());
      if( added ) {
         blk_state.insert( {blkid, block_header::num_from_id( blkid ), connection_id, true} );
      } else if( !bptr->have_block ) {
         blk_state.modify( bptr, []( auto& pb ) {
            pb.have_block = true;
         });
      }
      return added;
   }

   bool dispatch_manager::peer_has_block( const block_id_type& blkid, uint32_t connection_id ) const {
      std::lock_guard<std::mutex> g(blk_state_mtx);
      const auto blk_itr = blk_state.get<by_id>().find( std::make_tuple( connection_id, std::ref( blkid )));
      return blk_itr != blk_state.end();
   }

   bool dispatch_manager::have_block( const block_id_type& blkid ) const {
      std::lock_guard<std::mutex> g(blk_state_mtx);
      // by_peer_block_id sorts have_block by greater so have_block == true will be the first one found
      const auto& index = blk_state.get<by_peer_block_id>();
      auto blk_itr = index.find( blkid );
      if( blk_itr != index.end() ) {
         return blk_itr->have_block;
      }
      return false;
   }

   bool dispatch_manager::add_peer_txn( const transaction_id_type id, const time_point_sec& trx_expires,
                                        uint32_t connection_id, const time_point_sec& now ) {
      std::lock_guard<std::mutex> g( local_txns_mtx );
      auto tptr = local_txns.get<by_id>().find( std::make_tuple( std::ref( id ), connection_id ) );
      bool added = (tptr == local_txns.end());
      if( added ) {
         // expire at either transaction expiration or configured max expire time whichever is less
         time_point_sec expires = now + my_impl->p2p_dedup_cache_expire_time_us;
         expires = std::min( trx_expires, expires );
         local_txns.insert( node_transaction_state{
            .id = id,
            .expires = expires,
            .connection_id = connection_id} );
      }
      return added;
   }

   bool dispatch_manager::have_txn( const transaction_id_type& tid ) const {
      std::lock_guard<std::mutex> g( local_txns_mtx );
      const auto tptr = local_txns.get<by_id>().find( tid );
      return tptr != local_txns.end();
   }

   void dispatch_manager::expire_txns() {
      size_t start_size = 0, end_size = 0;

      std::unique_lock<std::mutex> g( local_txns_mtx );
      start_size = local_txns.size();
      auto& old = local_txns.get<by_expiry>();
      auto ex_lo = old.lower_bound( fc::time_point_sec( 0 ) );
      auto ex_up = old.upper_bound( time_point::now() );
      old.erase( ex_lo, ex_up );
      g.unlock();

      fc_dlog( logger, "expire_local_txns size ${s} removed ${r}", ("s", start_size)( "r", start_size - end_size ) );
   }

   void dispatch_manager::expire_blocks( uint32_t lib_num ) {
      std::lock_guard<std::mutex> g(blk_state_mtx);
      auto& stale_blk = blk_state.get<by_block_num>();
      stale_blk.erase( stale_blk.lower_bound(1), stale_blk.upper_bound(lib_num) );
   }

   // thread safe
   void dispatch_manager::bcast_block(const signed_block_ptr& b, const block_id_type& id) {
      fc_dlog( logger, "bcast block ${b}", ("b", b->block_num()) );

      if( my_impl->sync_master->syncing_with_peer() ) return;

      block_buffer_factory buff_factory;
      const auto bnum = b->block_num();
      for_each_block_connection( [this, &id, &bnum, &b, &buff_factory]( auto& cp ) {
         fc_dlog( logger, "socket_is_open ${s}, connecting ${c}, syncing ${ss}, connection ${cid}",
                  ("s", cp->socket_is_open())("c", cp->connecting.load())("ss", cp->syncing.load())("cid", cp->connection_id) );
         if( !cp->current() ) return true;
         send_buffer_type sb = buff_factory.get_send_buffer( b );

         cp->strand.post( [this, cp, id, bnum, sb{std::move(sb)}]() {
            cp->latest_blk_time = cp->get_time();
            std::unique_lock<std::mutex> g_conn( cp->conn_mtx );
            bool has_block = cp->last_handshake_recv.last_irreversible_block_num >= bnum;
            g_conn.unlock();
            if( !has_block ) {
               if( !add_peer_block( id, cp->connection_id ) ) {
                  peer_dlog( cp, "not bcast block ${b}", ("b", bnum) );
                  return;
               }
               peer_dlog( cp, "bcast block ${b}", ("b", bnum) );
               cp->enqueue_buffer( sb, no_reason );
            }
         });
         return true;
      } );
   }

   // called from c's connection strand
   void dispatch_manager::recv_block(const connection_ptr& c, const block_id_type& id, uint32_t bnum) {
      std::unique_lock<std::mutex> g( c->conn_mtx );
      if (c &&
          c->last_req &&
          c->last_req->req_blocks.mode != none &&
          !c->last_req->req_blocks.ids.empty() &&
          c->last_req->req_blocks.ids.back() == id) {
         peer_dlog( c, "resetting last_req" );
         c->last_req.reset();
      }
      g.unlock();

      peer_dlog(c, "canceling wait");
      c->cancel_wait();
   }

   void dispatch_manager::rejected_block(const block_id_type& id) {
      fc_dlog( logger, "rejected block ${id}", ("id", id) );
   }

   void dispatch_manager::bcast_transaction(const packed_transaction_ptr& trx) {
      trx_buffer_factory buff_factory;
      const auto now = fc::time_point::now();
      for_each_connection( [this, &trx, &now, &buff_factory]( auto& cp ) {
         if( cp->is_blocks_only_connection() || !cp->current() ) {
            return true;
         }
         if( !add_peer_txn(trx->id(), trx->expiration(), cp->connection_id, now) ) {
            return true;
         }

         send_buffer_type sb = buff_factory.get_send_buffer( trx );
         fc_dlog( logger, "sending trx: ${id}, to connection ${cid}", ("id", trx->id())("cid", cp->connection_id) );
         cp->strand.post( [cp, sb{std::move(sb)}]() {
            cp->enqueue_buffer( sb, no_reason );
         } );
         return true;
      } );
   }

   void dispatch_manager::rejected_transaction(const packed_transaction_ptr& trx, uint32_t head_blk_num) {
      fc_dlog( logger, "not sending rejected transaction ${tid}", ("tid", trx->id()) );
      // keep rejected transaction around for awhile so we don't broadcast it, don't remove from local_txns
   }

   // called from c's connection strand
   void dispatch_manager::recv_notice(const connection_ptr& c, const notice_message& msg, bool generated) {
      if (msg.known_trx.mode == normal) {
      } else if (msg.known_trx.mode != none) {
         peer_elog( c, "passed a notice_message with something other than a normal on none known_trx" );
         return;
      }
      if (msg.known_blocks.mode == normal) {
         // known_blocks.ids is never > 1
         if( !msg.known_blocks.ids.empty() ) {
            if( msg.known_blocks.pending == 1 ) { // block id notify of 2.0.0, ignore
               return;
            }
         }
      } else if (msg.known_blocks.mode != none) {
         peer_elog( c, "passed a notice_message with something other than a normal on none known_blocks" );
         return;
      }
   }

   // called from c's connection strand
   void dispatch_manager::retry_fetch(const connection_ptr& c) {
      peer_dlog( c, "retry fetch" );
      request_message last_req;
      block_id_type bid;
      {
         std::lock_guard<std::mutex> g_c_conn( c->conn_mtx );
         if( !c->last_req ) {
            return;
         }
         peer_wlog( c, "failed to fetch from peer" );
         if( c->last_req->req_blocks.mode == normal && !c->last_req->req_blocks.ids.empty() ) {
            bid = c->last_req->req_blocks.ids.back();
         } else {
            peer_wlog( c, "no retry, block mpde = ${b} trx mode = ${t}",
                       ("b", modes_str( c->last_req->req_blocks.mode ))( "t", modes_str( c->last_req->req_trx.mode ) ) );
            return;
         }
         last_req = *c->last_req;
      }
      for_each_block_connection( [this, &c, &last_req, &bid]( auto& conn ) {
         if( conn == c )
            return true;

         {
            std::lock_guard<std::mutex> guard( conn->conn_mtx );
            if( conn->last_req ) {
               return true;
            }
         }

         bool sendit = peer_has_block( bid, conn->connection_id );
         if( sendit ) {
            conn->strand.post( [conn, last_req{std::move(last_req)}]() {
               conn->enqueue( last_req );
               conn->fetch_wait();
               std::lock_guard<std::mutex> g_conn_conn( conn->conn_mtx );
               conn->last_req = last_req;
            } );
            return false;
         }
         return true;
      } );

      // at this point no other peer has it, re-request or do nothing?
      peer_wlog( c, "no peer has last_req" );
      if( c->connected() ) {
         c->enqueue( last_req );
         c->fetch_wait();
      }
   }

   //------------------------------------------------------------------------

   // called from any thread
   bool connection::resolve_and_connect() {
      switch ( no_retry ) {
         case no_reason:
         case wrong_version:
         case benign_other:
            break;
         default:
            fc_dlog( logger, "Skipping connect due to go_away reason ${r}",("r", reason_str( no_retry )));
            return false;
      }

      string::size_type colon = peer_address().find(':');
      if (colon == std::string::npos || colon == 0) {
         fc_elog( logger, "Invalid peer address. must be \"host:port[:<blk>|<trx>]\": ${p}", ("p", peer_address()) );
         return false;
      }

      connection_ptr c = shared_from_this();

      if( consecutive_immediate_connection_close > def_max_consecutive_immediate_connection_close || no_retry == benign_other ) {
         auto connector_period_us = std::chrono::duration_cast<std::chrono::microseconds>( my_impl->connector_period );
         std::lock_guard<std::mutex> g( c->conn_mtx );
         if( last_close == fc::time_point() || last_close > fc::time_point::now() - fc::microseconds( connector_period_us.count() ) ) {
            return true; // true so doesn't remove from valid connections
         }
      }

      strand.post([c]() {
         string::size_type colon = c->peer_address().find(':');
         string::size_type colon2 = c->peer_address().find(':', colon + 1);
         string host = c->peer_address().substr( 0, colon );
         string port = c->peer_address().substr( colon + 1, colon2 == string::npos ? string::npos : colon2 - (colon + 1));
         c->set_connection_type( c->peer_address() );

         auto resolver = std::make_shared<tcp::resolver>( my_impl->thread_pool->get_executor() );
         connection_wptr weak_conn = c;
         // Note: need to add support for IPv6 too
         resolver->async_resolve( tcp::v4(), host, port, boost::asio::bind_executor( c->strand,
            [resolver, weak_conn, host, port]( const boost::system::error_code& err, tcp::resolver::results_type endpoints ) {
               auto c = weak_conn.lock();
               if( !c ) return;
               if( !err ) {
                  c->connect( resolver, endpoints );
               } else {
                  fc_elog( logger, "Unable to resolve ${host}:${port} ${error}",
                           ("host", host)("port", port)( "error", err.message() ) );
                  c->connecting = false;
                  ++c->consecutive_immediate_connection_close;
               }
         } ) );
      } );
      return true;
   }

   // called from connection strand
   void connection::connect( const std::shared_ptr<tcp::resolver>& resolver, tcp::resolver::results_type endpoints ) {
      switch ( no_retry ) {
         case no_reason:
         case wrong_version:
         case benign_other:
            break;
         default:
            return;
      }
      connecting = true;
      pending_message_buffer.reset();
      buffer_queue.clear_out_queue();
      boost::asio::async_connect( *socket, endpoints,
         boost::asio::bind_executor( strand,
               [resolver, c = shared_from_this(), socket=socket]( const boost::system::error_code& err, const tcp::endpoint& endpoint ) {
            if( !err && socket->is_open() && socket == c->socket ) {
               if( c->start_session() ) {
                  c->send_handshake();
               }
            } else {
               fc_elog( logger, "connection failed to ${host}:${port} ${error}",
                        ("host", endpoint.address().to_string())("port", endpoint.port())( "error", err.message()));
               c->close( false );
            }
      } ) );
   }

   void net_plugin_impl::start_listen_loop() {
      connection_ptr new_connection = std::make_shared<connection>();
      new_connection->connecting = true;
      new_connection->strand.post( [this, new_connection = std::move( new_connection )](){
         acceptor->async_accept( *new_connection->socket,
            boost::asio::bind_executor( new_connection->strand, [new_connection, socket=new_connection->socket, this]( boost::system::error_code ec ) {
            if( !ec ) {
               uint32_t visitors = 0;
               uint32_t from_addr = 0;
               boost::system::error_code rec;
               const auto& paddr_add = socket->remote_endpoint( rec ).address();
               string paddr_str;
               if( rec ) {
                  fc_elog( logger, "Error getting remote endpoint: ${m}", ("m", rec.message()));
               } else {
                  paddr_str = paddr_add.to_string();
                  for_each_connection( [&visitors, &from_addr, &paddr_str]( auto& conn ) {
                     if( conn->socket_is_open()) {
                        if( conn->peer_address().empty()) {
                           ++visitors;
                           std::lock_guard<std::mutex> g_conn( conn->conn_mtx );
                           if( paddr_str == conn->remote_endpoint_ip ) {
                              ++from_addr;
                           }
                        }
                     }
                     return true;
                  } );
                  if( from_addr < max_nodes_per_host && (max_client_count == 0 || visitors < max_client_count)) {
                     fc_ilog( logger, "Accepted new connection: " + paddr_str );
                     new_connection->set_heartbeat_timeout( heartbeat_timeout );
                     if( new_connection->start_session()) {
                        std::lock_guard<std::shared_mutex> g_unique( connections_mtx );
                        connections.insert( new_connection );
                     }

                  } else {
                     if( from_addr >= max_nodes_per_host ) {
                        fc_dlog( logger, "Number of connections (${n}) from ${ra} exceeds limit ${l}",
                                 ("n", from_addr + 1)( "ra", paddr_str )( "l", max_nodes_per_host ));
                     } else {
                        fc_dlog( logger, "max_client_count ${m} exceeded", ("m", max_client_count));
                     }
                     // new_connection never added to connections and start_session not called, lifetime will end
                     boost::system::error_code ec;
                     socket->shutdown( tcp::socket::shutdown_both, ec );
                     socket->close( ec );
                  }
               }
            } else {
               fc_elog( logger, "Error accepting connection: ${m}", ("m", ec.message()));
               // For the listed error codes below, recall start_listen_loop()
               switch (ec.value()) {
                  case ECONNABORTED:
                  case EMFILE:
                  case ENFILE:
                  case ENOBUFS:
                  case ENOMEM:
                  case EPROTO:
                     break;
                  default:
                     return;
               }
            }
            start_listen_loop();
         }));
      } );
   }

   // only called from strand thread
   void connection::start_read_message() {
      try {
         std::size_t minimum_read =
               std::atomic_exchange<decltype(outstanding_read_bytes.load())>( &outstanding_read_bytes, 0 );
         minimum_read = minimum_read != 0 ? minimum_read : message_header_size;

         if (my_impl->use_socket_read_watermark) {
            const size_t max_socket_read_watermark = 4096;
            std::size_t socket_read_watermark = std::min<std::size_t>(minimum_read, max_socket_read_watermark);
            boost::asio::socket_base::receive_low_watermark read_watermark_opt(socket_read_watermark);
            boost::system::error_code ec;
            socket->set_option( read_watermark_opt, ec );
            if( ec ) {
               peer_elog( this, "unable to set read watermark: ${e1}", ("e1", ec.message()) );
            }
         }

         auto completion_handler = [minimum_read](boost::system::error_code ec, std::size_t bytes_transferred) -> std::size_t {
            if (ec || bytes_transferred >= minimum_read ) {
               return 0;
            } else {
               return minimum_read - bytes_transferred;
            }
         };

         uint32_t write_queue_size = buffer_queue.write_queue_size();
         if( write_queue_size > def_max_write_queue_size ) {
            peer_elog( this, "write queue full ${s} bytes, giving up on connection, closing", ("s", write_queue_size) );
            close( false );
            return;
         }

         boost::asio::async_read( *socket,
            pending_message_buffer.get_buffer_sequence_for_boost_async_read(), completion_handler,
            boost::asio::bind_executor( strand,
              [conn = shared_from_this(), socket=socket]( boost::system::error_code ec, std::size_t bytes_transferred ) {
               // may have closed connection and cleared pending_message_buffer
               if( !conn->socket_is_open() || socket != conn->socket ) return;

               bool close_connection = false;
               try {
                  if( !ec ) {
                     if (bytes_transferred > conn->pending_message_buffer.bytes_to_write()) {
                        peer_elog( conn, "async_read_some callback: bytes_transfered = ${bt}, buffer.bytes_to_write = ${btw}",
                                   ("bt",bytes_transferred)("btw",conn->pending_message_buffer.bytes_to_write()) );
                     }
                     EOS_ASSERT(bytes_transferred <= conn->pending_message_buffer.bytes_to_write(), plugin_exception, "");
                     conn->pending_message_buffer.advance_write_ptr(bytes_transferred);
                     while (conn->pending_message_buffer.bytes_to_read() > 0) {
                        uint32_t bytes_in_buffer = conn->pending_message_buffer.bytes_to_read();

                        if (bytes_in_buffer < message_header_size) {
                           conn->outstanding_read_bytes = message_header_size - bytes_in_buffer;
                           break;
                        } else {
                           uint32_t message_length;
                           auto index = conn->pending_message_buffer.read_index();
                           conn->pending_message_buffer.peek(&message_length, sizeof(message_length), index);
                           if(message_length > def_send_buffer_size*2 || message_length == 0) {
                              peer_elog( conn, "incoming message length unexpected (${i})", ("i", message_length) );
                              close_connection = true;
                              break;
                           }

                           auto total_message_bytes = message_length + message_header_size;

                           if (bytes_in_buffer >= total_message_bytes) {
                              conn->pending_message_buffer.advance_read_ptr(message_header_size);
                              conn->consecutive_immediate_connection_close = 0;
                              if (!conn->process_next_message(message_length)) {
                                 return;
                              }
                           } else {
                              auto outstanding_message_bytes = total_message_bytes - bytes_in_buffer;
                              auto available_buffer_bytes = conn->pending_message_buffer.bytes_to_write();
                              if (outstanding_message_bytes > available_buffer_bytes) {
                                 conn->pending_message_buffer.add_space( outstanding_message_bytes - available_buffer_bytes );
                              }

                              conn->outstanding_read_bytes = outstanding_message_bytes;
                              break;
                           }
                        }
                     }
                     if( !close_connection ) conn->start_read_message();
                  } else {
                     if (ec.value() != boost::asio::error::eof) {
                        peer_elog( conn, "Error reading message: ${m}", ( "m", ec.message() ) );
                     } else {
                        peer_ilog( conn, "Peer closed connection" );
                     }
                     close_connection = true;
                  }
               } 
               catch ( const std::bad_alloc& ) 
               {
                 throw;
               } 
               catch ( const boost::interprocess::bad_alloc& ) 
               {
                 throw;
               } 
               catch(const fc::exception &ex) 
               {
                  peer_elog( conn, "Exception in handling read data ${s}", ("s",ex.to_string()) );
                  close_connection = true;
               }
               catch(const std::exception &ex) {
                  peer_elog( conn, "Exception in handling read data: ${s}", ("s",ex.what()) );
                  close_connection = true;
               }
               catch (...) {
                  peer_elog( conn, "Undefined exception handling read data" );
                  close_connection = true;
               }

               if( close_connection ) {
                  peer_elog( conn, "Closing connection" );
                  conn->close();
               }
         }));
      } catch (...) {
         peer_elog( this, "Undefined exception in start_read_message, closing connection" );
         close();
      }
   }

   // called from connection strand
   bool connection::process_next_message( uint32_t message_length ) {
      try {
         latest_msg_time = get_time();

         // if next message is a block we already have, exit early
         auto peek_ds = pending_message_buffer.create_peek_datastream();
         unsigned_int which{};
         fc::raw::unpack( peek_ds, which );
         if( which == signed_block_which ) {
            latest_blk_time = get_time();
            return process_next_block_message( message_length );

         } else if( which == packed_transaction_which ) {
            return process_next_trx_message( message_length );

         } else {
            auto ds = pending_message_buffer.create_datastream();
            net_message msg;
            fc::raw::unpack( ds, msg );
            msg_handler m( shared_from_this() );
            std::visit( m, msg );
         }

      } catch( const fc::exception& e ) {
         peer_elog( this, "Exception in handling message: ${s}", ("s", e.to_detail_string()) );
         close();
         return false;
      }
      return true;
   }

   // called from connection strand
   bool connection::process_next_block_message(uint32_t message_length) {
      auto peek_ds = pending_message_buffer.create_peek_datastream();
      unsigned_int which{};
      fc::raw::unpack( peek_ds, which ); // throw away
      block_header bh;
      fc::raw::unpack( peek_ds, bh );

      const block_id_type blk_id = bh.calculate_id();
      const uint32_t blk_num = bh.block_num();
      if( my_impl->dispatcher->have_block( blk_id ) ) {
         peer_dlog( this, "canceling wait, already received block ${num}, id ${id}...",
                    ("num", blk_num)("id", blk_id.str().substr(8,16)) );
         my_impl->sync_master->sync_recv_block( shared_from_this(), blk_id, blk_num, false );
         cancel_wait();

         pending_message_buffer.advance_read_ptr( message_length );
         return true;
      }
      peer_dlog( this, "received block ${num}, id ${id}..., latency: ${latency}",
                 ("num", bh.block_num())("id", blk_id.str().substr(8,16))
                 ("latency", (fc::time_point::now() - bh.timestamp).count()/1000) );
      if( !my_impl->sync_master->syncing_with_peer() ) { // guard against peer thinking it needs to send us old blocks
         uint32_t lib = 0;
         std::tie( lib, std::ignore, std::ignore, std::ignore, std::ignore, std::ignore ) = my_impl->get_chain_info();
         if( blk_num < lib ) {
            std::unique_lock<std::mutex> g( conn_mtx );
            const auto last_sent_lib = last_handshake_sent.last_irreversible_block_num;
            g.unlock();
            peer_ilog( this, "received block ${n} less than ${which}lib ${lib}",
                       ("n", blk_num)("which", blk_num < last_sent_lib ? "sent " : "")
                       ("lib", blk_num < last_sent_lib ? last_sent_lib : lib) );
            my_impl->sync_master->reset_last_requested_num(my_impl->sync_master->locked_sync_mutex());
            enqueue( (sync_request_message) {0, 0} );
            send_handshake();
            cancel_wait();

            pending_message_buffer.advance_read_ptr( message_length );
            return true;
         }
      }

      auto ds = pending_message_buffer.create_datastream();
      fc::raw::unpack( ds, which );
      shared_ptr<signed_block> ptr = std::make_shared<signed_block>();
      fc::raw::unpack( ds, *ptr );

      auto is_webauthn_sig = []( const fc::crypto::signature& s ) {
         return s.which() == fc::get_index<fc::crypto::signature::storage_type, fc::crypto::webauthn::signature>();
      };
      bool has_webauthn_sig = is_webauthn_sig( ptr->producer_signature );

      constexpr auto additional_sigs_eid = additional_block_signatures_extension::extension_id();
      auto exts = ptr->validate_and_extract_extensions();
      if( exts.count( additional_sigs_eid ) ) {
         const auto &additional_sigs = std::get<additional_block_signatures_extension>(exts.lower_bound( additional_sigs_eid )->second).signatures;
         has_webauthn_sig |= std::any_of( additional_sigs.begin(), additional_sigs.end(), is_webauthn_sig );
      }

      if( has_webauthn_sig ) {
         peer_dlog( this, "WebAuthn signed block received, closing connection" );
         close();
         return false;
      }

      handle_message( blk_id, std::move( ptr ) );
      return true;
   }

   // called from connection strand
   bool connection::process_next_trx_message(uint32_t message_length) {
      if( !my_impl->p2p_accept_transactions ) {
         peer_dlog( this, "p2p-accept-transaction=false - dropping txn" );
         pending_message_buffer.advance_read_ptr( message_length );
         return true;
      }

      const unsigned long trx_in_progress_sz = this->trx_in_progress_size.load();

      auto ds = pending_message_buffer.create_datastream();
      const auto buff_size_start = pending_message_buffer.bytes_to_read();
      unsigned_int which{};
      fc::raw::unpack( ds, which );
      shared_ptr<packed_transaction> ptr = std::make_shared<packed_transaction>();
      fc::raw::unpack( ds, *ptr );
      if( trx_in_progress_sz > def_max_trx_in_progress_size) {
         char reason[72];
         snprintf(reason, 72, "Dropping trx, too many trx in progress %lu bytes", trx_in_progress_sz);
         my_impl->producer_plug->log_failed_transaction(ptr->id(), ptr, reason);
         return true;
      }
      bool have_trx = my_impl->dispatcher->have_txn( ptr->id() );
      my_impl->dispatcher->add_peer_txn( ptr->id(), ptr->expiration(), connection_id );

      if( have_trx ) {
         peer_dlog( this, "got a duplicate transaction - dropping" );
         return true;
      }

      handle_message( std::move( ptr ) );
      return true;
   }

   // call only from main application thread
   void net_plugin_impl::update_chain_info() {
      controller& cc = chain_plug->chain();
      std::lock_guard<std::mutex> g( chain_info_mtx );
      chain_lib_num = cc.last_irreversible_block_num();
      chain_lib_id = cc.last_irreversible_block_id();
      chain_head_blk_num = cc.head_block_num();
      chain_head_blk_id = cc.head_block_id();
      chain_fork_head_blk_num = cc.fork_db_pending_head_block_num();
      chain_fork_head_blk_id = cc.fork_db_pending_head_block_id();
      fc_dlog( logger, "updating chain info lib ${lib}, head ${head}, fork ${fork}",
               ("lib", chain_lib_num)("head", chain_head_blk_num)("fork", chain_fork_head_blk_num) );
   }

   //         lib_num, head_blk_num, fork_head_blk_num, lib_id, head_blk_id, fork_head_blk_id
   std::tuple<uint32_t, uint32_t, uint32_t, block_id_type, block_id_type, block_id_type>
   net_plugin_impl::get_chain_info() const {
      std::lock_guard<std::mutex> g( chain_info_mtx );
      return std::make_tuple(
            chain_lib_num, chain_head_blk_num, chain_fork_head_blk_num,
            chain_lib_id, chain_head_blk_id, chain_fork_head_blk_id );
   }

   bool connection::is_valid( const handshake_message& msg ) const {
      // Do some basic validation of an incoming handshake_message, so things
      // that really aren't handshake messages can be quickly discarded without
      // affecting state.
      bool valid = true;
      if (msg.last_irreversible_block_num > msg.head_num) {
         peer_wlog( this, "Handshake message validation: last irreversible block (${i}) is greater than head block (${h})",
                  ("i", msg.last_irreversible_block_num)("h", msg.head_num) );
         valid = false;
      }
      if (msg.p2p_address.empty()) {
         peer_wlog( this, "Handshake message validation: p2p_address is null string" );
         valid = false;
      } else if( msg.p2p_address.length() > max_handshake_str_length ) {
         // see max_handshake_str_length comment in protocol.hpp
         peer_wlog( this, "Handshake message validation: p2p_address to large: ${p}",
                    ("p", msg.p2p_address.substr(0, max_handshake_str_length) + "...") );
         valid = false;
      }
      if (msg.os.empty()) {
         peer_wlog( this, "Handshake message validation: os field is null string" );
         valid = false;
      } else if( msg.os.length() > max_handshake_str_length ) {
         peer_wlog( this, "Handshake message validation: os field to large: ${p}",
                    ("p", msg.os.substr(0, max_handshake_str_length) + "...") );
         valid = false;
      }
      if( msg.agent.length() > max_handshake_str_length ) {
         peer_wlog( this, "Handshake message validation: agent field to large: ${p}",
                  ("p", msg.agent.substr(0, max_handshake_str_length) + "...") );
         valid = false;
      }
      if ((msg.sig != chain::signature_type() || msg.token != sha256()) && (msg.token != fc::sha256::hash(msg.time))) {
         peer_wlog( this, "Handshake message validation: token field invalid" );
         valid = false;
      }
      return valid;
   }

   void connection::handle_message( const chain_size_message& msg ) {
      peer_dlog(this, "received chain_size_message");
   }

   void connection::handle_message( const handshake_message& msg ) {
      peer_dlog( this, "received handshake_message" );
      if( !is_valid( msg ) ) {
         peer_elog( this, "bad handshake message");
         no_retry = go_away_reason::fatal_other;
         enqueue( go_away_message( fatal_other ) );
         return;
      }
      peer_dlog( this, "received handshake gen ${g}, lib ${lib}, head ${head}",
                 ("g", msg.generation)("lib", msg.last_irreversible_block_num)("head", msg.head_num) );

      std::unique_lock<std::mutex> g_conn( conn_mtx );
      last_handshake_recv = msg;
      g_conn.unlock();

      connecting = false;
      if (msg.generation == 1) {
         if( msg.node_id == my_impl->node_id) {
            peer_elog( this, "Self connection detected node_id ${id}. Closing connection", ("id", msg.node_id) );
            no_retry = go_away_reason::self;
            enqueue( go_away_message( go_away_reason::self ) );
            return;
         }

         log_p2p_address = msg.p2p_address;
         if( peer_address().empty() ) {
            set_connection_type( msg.p2p_address );
         }

         std::unique_lock<std::mutex> g_conn( conn_mtx );
         if( peer_address().empty() || last_handshake_recv.node_id == fc::sha256()) {
            auto c_time = last_handshake_sent.time;
            g_conn.unlock();
            peer_dlog( this, "checking for duplicate" );
            std::shared_lock<std::shared_mutex> g_cnts( my_impl->connections_mtx );
            for(const auto& check : my_impl->connections) {
               if(check.get() == this)
                  continue;
               std::unique_lock<std::mutex> g_check_conn( check->conn_mtx );
               fc_dlog( logger, "dup check: connected ${c}, ${l} =? ${r}",
                        ("c", check->connected())("l", check->last_handshake_recv.node_id)("r", msg.node_id) );
               if(check->connected() && check->last_handshake_recv.node_id == msg.node_id) {
                  if (net_version < proto_dup_goaway_resolution || msg.network_version < proto_dup_goaway_resolution) {
                     // It's possible that both peers could arrive here at relatively the same time, so
                     // we need to avoid the case where they would both tell a different connection to go away.
                     // Using the sum of the initial handshake times of the two connections, we will
                     // arbitrarily (but consistently between the two peers) keep one of them.
                  
                     auto check_time = check->last_handshake_sent.time + check->last_handshake_recv.time;
                     g_check_conn.unlock();
                     if (msg.time + c_time <= check_time)
                        continue;
                  } else if (net_version < proto_dup_node_id_goaway || msg.network_version < proto_dup_node_id_goaway) {
                     if (my_impl->p2p_address < msg.p2p_address) {
                        fc_dlog( logger, "my_impl->p2p_address '${lhs}' < msg.p2p_address '${rhs}'",
                                 ("lhs", my_impl->p2p_address)( "rhs", msg.p2p_address ) );
                        // only the connection from lower p2p_address to higher p2p_address will be considered as a duplicate,
                        // so there is no chance for both connections to be closed
                        continue;
                     }
                  } else if (my_impl->node_id < msg.node_id) {
                     fc_dlog( logger, "not duplicate, my_impl->node_id '${lhs}' < msg.node_id '${rhs}'",
                              ("lhs", my_impl->node_id)("rhs", msg.node_id) );
                     // only the connection from lower node_id to higher node_id will be considered as a duplicate,
                     // so there is no chance for both connections to be closed
                     continue; 
                  }

                  g_cnts.unlock();
                  peer_dlog( this, "sending go_away duplicate, msg.p2p_address: ${add}", ("add", msg.p2p_address) );
                  go_away_message gam(duplicate);
                  gam.node_id = conn_node_id;
                  enqueue(gam);
                  no_retry = duplicate;
                  return;
               }
            }
         } else {
            peer_dlog( this, "skipping duplicate check, addr == ${pa}, id = ${ni}",
                       ("pa", peer_address())( "ni", last_handshake_recv.node_id ) );
            g_conn.unlock();
         }

         if( msg.chain_id != my_impl->chain_id ) {
            peer_elog( this, "Peer on a different chain. Closing connection" );
            no_retry = go_away_reason::wrong_chain;
            enqueue( go_away_message(go_away_reason::wrong_chain) );
            return;
         }
         protocol_version = my_impl->to_protocol_version(msg.network_version);
         if( protocol_version != net_version ) {
            peer_ilog( this, "Local network version different: ${nv} Remote version: ${mnv}",
                       ("nv", net_version)("mnv", protocol_version.load()) );
         } else {
            peer_ilog( this, "Local network version: ${nv}", ("nv", net_version) );
         }

         conn_node_id = msg.node_id;
         short_conn_node_id = conn_node_id.str().substr( 0, 7 );

         if( !my_impl->authenticate_peer( msg ) ) {
            peer_elog( this, "Peer not authenticated.  Closing connection." );
            no_retry = go_away_reason::authentication;
            enqueue( go_away_message( go_away_reason::authentication ) );
            return;
         }

         uint32_t peer_lib = msg.last_irreversible_block_num;
         connection_wptr weak = shared_from_this();
         app().post( priority::medium, [peer_lib, chain_plug = my_impl->chain_plug, weak{std::move(weak)},
                                     msg_lib_id = msg.last_irreversible_block_id]() {
            connection_ptr c = weak.lock();
            if( !c ) return;
            controller& cc = chain_plug->chain();
            uint32_t lib_num = cc.last_irreversible_block_num();

            fc_dlog( logger, "handshake check for fork lib_num = ${ln}, peer_lib = ${pl}, connection ${cid}",
                     ("ln", lib_num)("pl", peer_lib)("cid", c->connection_id) );

            if( peer_lib <= lib_num && peer_lib > 0 ) {
               bool on_fork = false;
               try {
                  block_id_type peer_lib_id = cc.get_block_id_for_num( peer_lib );
                  on_fork = (msg_lib_id != peer_lib_id);
               } catch( const unknown_block_exception& ) {
                  // allow this for now, will be checked on sync
                  fc_dlog( logger, "peer last irreversible block ${pl} is unknown, connection ${cid}",
                           ("pl", peer_lib)("cid", c->connection_id) );
               } catch( ... ) {
                  fc_wlog( logger, "caught an exception getting block id for ${pl}, connection ${cid}",
                           ("pl", peer_lib)("cid", c->connection_id) );
                  on_fork = true;
               }
               if( on_fork ) {
                  c->strand.post( [c]() {
                     peer_elog( c, "Peer chain is forked, sending: forked go away" );
                     c->no_retry = go_away_reason::forked;
                     c->enqueue( go_away_message( go_away_reason::forked ) );
                  } );
               }
            }
         });

         // we don't support the 2.1 packed_transaction & signed_block, so tell 2.1 clients we are 2.0
         if( protocol_version >= proto_pruned_types && protocol_version < proto_mandel_initial ) {
            sent_handshake_count = 0;
            net_version = proto_explicit_sync;
            send_handshake();
            return;
         }

         if( sent_handshake_count == 0 ) {
            send_handshake();
         }
      }

      my_impl->sync_master->recv_handshake( shared_from_this(), msg );
   }

   void connection::handle_message( const go_away_message& msg ) {
      peer_wlog( this, "received go_away_message, reason = ${r}", ("r", reason_str( msg.reason )) );

      bool retry = no_retry == no_reason; // if no previous go away message
      no_retry = msg.reason;
      if( msg.reason == duplicate ) {
         conn_node_id = msg.node_id;
      }
      if( msg.reason == wrong_version ) {
         if( !retry ) no_retry = fatal_other; // only retry once on wrong version
      }
      else if ( msg.reason == benign_other ) {
         if ( retry ) peer_dlog( this, "received benign_other reason, retrying to connect");
      }
      else {
         retry = false;
      }
      flush_queues();

      close( retry ); // reconnect if wrong_version
   }

   void connection::handle_message( const time_message& msg ) {
      peer_ilog( this, "received time_message" );

      /* We've already lost however many microseconds it took to dispatch
       * the message, but it can't be helped.
       */
      msg.dst = get_time();

      // If the transmit timestamp is zero, the peer is horribly broken.
      if(msg.xmt == 0)
         return;                 /* invalid timestamp */

      if(msg.xmt == xmt)
         return;                 /* duplicate packet */

      xmt = msg.xmt;
      rec = msg.rec;
      dst = msg.dst;

      if( msg.org == 0 ) {
         send_time( msg );
         return;  // We don't have enough data to perform the calculation yet.
      }

      double offset = (double(rec - org) + double(msg.xmt - dst)) / 2;
      double NsecPerUsec{1000};

      if( logger.is_enabled( fc::log_level::all ) )
         logger.log( FC_LOG_MESSAGE( all, "Clock offset is ${o}ns (${us}us)",
                                     ("o", offset)( "us", offset / NsecPerUsec ) ) );
      org = 0;
      rec = 0;

      std::unique_lock<std::mutex> g_conn( conn_mtx );
      if( last_handshake_recv.generation == 0 ) {
         g_conn.unlock();
         send_handshake();
      }
   }

   void connection::handle_message( const notice_message& msg ) {
      // peer tells us about one or more blocks or txns. When done syncing, forward on
      // notices of previously unknown blocks or txns,
      //
      peer_dlog( this, "received notice_message" );
      connecting = false;
      if( msg.known_blocks.ids.size() > 1 ) {
         peer_elog( this, "Invalid notice_message, known_blocks.ids.size ${s}, closing connection",
                    ("s", msg.known_blocks.ids.size()) );
         close( false );
         return;
      }
      if( msg.known_trx.mode != none ) {
         if( logger.is_enabled( fc::log_level::debug ) ) {
            const block_id_type& blkid = msg.known_blocks.ids.empty() ? block_id_type{} : msg.known_blocks.ids.back();
            peer_dlog( this, "this is a ${m} notice with ${n} pending blocks: ${num} ${id}...",
                       ("m", modes_str( msg.known_blocks.mode ))("n", msg.known_blocks.pending)
                       ("num", block_header::num_from_id( blkid ))("id", blkid.str().substr( 8, 16 )) );
         }
      }
      switch (msg.known_trx.mode) {
      case none:
         break;
      case last_irr_catch_up: {
         std::unique_lock<std::mutex> g_conn( conn_mtx );
         last_handshake_recv.head_num = msg.known_blocks.pending;
         g_conn.unlock();
         break;
      }
      case catch_up : {
         break;
      }
      case normal: {
         my_impl->dispatcher->recv_notice( shared_from_this(), msg, false );
      }
      }

      if( msg.known_blocks.mode != none ) {
         peer_dlog( this, "this is a ${m} notice with ${n} blocks",
                    ("m", modes_str( msg.known_blocks.mode ))( "n", msg.known_blocks.pending ) );
      }
      switch (msg.known_blocks.mode) {
      case none : {
         break;
      }
      case last_irr_catch_up:
      case catch_up: {
         my_impl->sync_master->sync_recv_notice( shared_from_this(), msg );
         break;
      }
      case normal : {
         my_impl->dispatcher->recv_notice( shared_from_this(), msg, false );
         break;
      }
      default: {
         peer_elog( this, "bad notice_message : invalid known_blocks.mode ${m}",
                    ("m", static_cast<uint32_t>(msg.known_blocks.mode)) );
      }
      }
   }

   void connection::handle_message( const request_message& msg ) {
      if( msg.req_blocks.ids.size() > 1 ) {
         peer_elog( this, "Invalid request_message, req_blocks.ids.size ${s}, closing",
                    ("s", msg.req_blocks.ids.size()) );
         close();
         return;
      }

      switch (msg.req_blocks.mode) {
      case catch_up :
         peer_dlog( this, "received request_message:catch_up" );
         blk_send_branch( msg.req_blocks.ids.empty() ? block_id_type() : msg.req_blocks.ids.back() );
         break;
      case normal :
         peer_dlog( this, "received request_message:normal" );
         if( !msg.req_blocks.ids.empty() ) {
            blk_send( msg.req_blocks.ids.back() );
         }
         break;
      default:;
      }


      switch (msg.req_trx.mode) {
      case catch_up :
         break;
      case none :
         if( msg.req_blocks.mode == none ) {
            stop_send();
         }
         // no break
      case normal :
         if( !msg.req_trx.ids.empty() ) {
            peer_elog( this, "Invalid request_message, req_trx.ids.size ${s}", ("s", msg.req_trx.ids.size()) );
            close();
            return;
         }
         break;
      default:;
      }
   }

   void connection::handle_message( const sync_request_message& msg ) {
      peer_dlog( this, "peer requested ${start} to ${end}", ("start", msg.start_block)("end", msg.end_block) );
      if( msg.end_block == 0 ) {
         peer_requested.reset();
         flush_queues();
      } else {
         if (peer_requested) {
            // This happens when peer already requested some range and sync is still in progress
            // It could be higher in case of peer requested head catchup and current request is lib catchup
            // So to make sure peer will receive all requested blocks we assign end_block to highest value
            peer_requested->end_block = std::max(msg.end_block, peer_requested->end_block);
         }
         else {
            peer_requested = peer_sync_state( msg.start_block, msg.end_block, msg.start_block-1);
         }
         enqueue_sync_block();
      }
   }

   size_t calc_trx_size( const packed_transaction_ptr& trx ) {
      return trx->get_estimated_size();
   }

   void connection::handle_message( packed_transaction_ptr trx ) {
      const auto& tid = trx->id();
      peer_dlog( this, "received packed_transaction ${id}", ("id", tid) );

      trx_in_progress_size += calc_trx_size( trx );
      my_impl->chain_plug->accept_transaction( trx,
         [weak = weak_from_this(), trx](const std::variant<fc::exception_ptr, transaction_trace_ptr>& result) mutable {
         // next (this lambda) called from application thread
         if (std::holds_alternative<fc::exception_ptr>(result)) {
            fc_dlog( logger, "bad packed_transaction : ${m}", ("m", std::get<fc::exception_ptr>(result)->what()) );
         } else {
            const transaction_trace_ptr& trace = std::get<transaction_trace_ptr>(result);
            if( !trace->except ) {
               fc_dlog( logger, "chain accepted transaction, bcast ${id}", ("id", trace->id) );
            } else {
               fc_elog( logger, "bad packed_transaction : ${m}", ("m", trace->except->what()));
            }
         }
         connection_ptr conn = weak.lock();
         if( conn ) {
            conn->trx_in_progress_size -= calc_trx_size( trx );
         }
      });
   }

   // called from connection strand
   void connection::handle_message( const block_id_type& id, signed_block_ptr ptr ) {
      peer_dlog( this, "received signed_block ${num}, id ${id}", ("num", ptr->block_num())("id", id) );
      app().post(priority::medium, [ptr{std::move(ptr)}, id, c = shared_from_this()]() mutable {
         c->process_signed_block( id, std::move( ptr ) );
      });
   }

   // called from application thread
   void connection::process_signed_block( const block_id_type& blk_id, signed_block_ptr msg ) {
      controller& cc = my_impl->chain_plug->chain();
      uint32_t blk_num = msg->block_num();
      // use c in this method instead of this to highlight that all methods called on c-> must be thread safe
      connection_ptr c = shared_from_this();

      // if we have closed connection then stop processing
      if( !c->socket_is_open() )
         return;

      try {
         if( cc.fetch_block_by_id(blk_id) ) {
            c->strand.post( [sync_master = my_impl->sync_master.get(),
                             dispatcher = my_impl->dispatcher.get(), c, blk_id, blk_num]() {
               dispatcher->add_peer_block( blk_id, c->connection_id );
               sync_master->sync_recv_block( c, blk_id, blk_num, false );
            });
            return;
         }
      } catch(...) {
         // should this even be caught?
         fc_elog( logger, "Caught an unknown exception trying to recall block ID" );
      }

      fc::microseconds age( fc::time_point::now() - msg->timestamp);
      fc_dlog( logger, "received signed_block: #${n} block age in secs = ${age}, connection ${cid}",
               ("n", blk_num)("age", age.to_seconds())("cid", c->connection_id) );

      go_away_reason reason = fatal_other;
      try {
         bool accepted = my_impl->chain_plug->accept_block(msg, blk_id);
         my_impl->update_chain_info();
         if( !accepted ) return;
         reason = no_reason;
      } catch( const unlinkable_block_exception &ex) {
         fc_elog(logger, "unlinkable_block_exception connection ${cid}: #${n} ${id}...: ${m}",
                 ("cid", c->connection_id)("n", blk_num)("id", blk_id.str().substr(8,16))("m",ex.to_string()));
         reason = unlinkable;
      } catch( const block_validate_exception &ex ) {
         fc_elog(logger, "block_validate_exception connection ${cid}: #${n} ${id}...: ${m}",
                 ("cid", c->connection_id)("n", blk_num)("id", blk_id.str().substr(8,16))("m",ex.to_string()));
         reason = validation;
      } catch( const assert_exception &ex ) {
         fc_elog(logger, "block assert_exception connection ${cid}: #${n} ${id}...: ${m}",
                 ("cid", c->connection_id)("n", blk_num)("id", blk_id.str().substr(8,16))("m",ex.to_string()));
      } catch( const fc::exception &ex ) {
         fc_elog(logger, "bad block exception connection ${cid}: #${n} ${id}...: ${m}",
                 ("cid", c->connection_id)("n", blk_num)("id", blk_id.str().substr(8,16))("m",ex.to_string()));
      } catch( ... ) {
         fc_elog(logger, "bad block connection ${cid}: #${n} ${id}...: unknown exception",
                 ("cid", c->connection_id)("n", blk_num)("id", blk_id.str().substr(8,16)));
      }

      if( reason == no_reason ) {
         boost::asio::post( my_impl->thread_pool->get_executor(), [dispatcher = my_impl->dispatcher.get(), cid=c->connection_id, blk_id, msg]() {
            fc_dlog( logger, "accepted signed_block : #${n} ${id}...", ("n", msg->block_num())("id", blk_id.str().substr(8,16)) );
            dispatcher->add_peer_block( blk_id, cid );
         });
         c->strand.post( [sync_master = my_impl->sync_master.get(), dispatcher = my_impl->dispatcher.get(), c, blk_id, blk_num]() {
            dispatcher->recv_block( c, blk_id, blk_num );
            sync_master->sync_recv_block( c, blk_id, blk_num, true );
         });
      } else {
         c->strand.post( [sync_master = my_impl->sync_master.get(), dispatcher = my_impl->dispatcher.get(), c, blk_id, blk_num]() {
            sync_master->rejected_block( c, blk_num );
            dispatcher->rejected_block( blk_id );
         });
      }
   }

   // called from any thread
   void net_plugin_impl::start_conn_timer(boost::asio::steady_timer::duration du, std::weak_ptr<connection> from_connection) {
      if( in_shutdown ) return;
      std::lock_guard<std::mutex> g( connector_check_timer_mtx );
      ++connector_checks_in_flight;
      connector_check_timer->expires_from_now( du );
      connector_check_timer->async_wait( [my = shared_from_this(), from_connection](boost::system::error_code ec) {
            std::unique_lock<std::mutex> g( my->connector_check_timer_mtx );
            int num_in_flight = --my->connector_checks_in_flight;
            g.unlock();
            if( !ec ) {
               my->connection_monitor(from_connection, num_in_flight == 0 );
            } else {
               if( num_in_flight == 0 ) {
                  if( my->in_shutdown ) return;
                  fc_elog( logger, "Error from connection check monitor: ${m}", ("m", ec.message()));
                  my->start_conn_timer( my->connector_period, std::weak_ptr<connection>() );
               }
            }
      });
   }

   // thread safe
   void net_plugin_impl::start_expire_timer() {
      if( in_shutdown ) return;
      std::lock_guard<std::mutex> g( expire_timer_mtx );
      expire_timer->expires_from_now( txn_exp_period);
      expire_timer->async_wait( [my = shared_from_this()]( boost::system::error_code ec ) {
         if( !ec ) {
            my->expire();
         } else {
            if( my->in_shutdown ) return;
            fc_elog( logger, "Error from transaction check monitor: ${m}", ("m", ec.message()) );
            my->start_expire_timer();
         }
      } );
   }

   // thread safe
   void net_plugin_impl::ticker() {
      if( in_shutdown ) return;
      std::lock_guard<std::mutex> g( keepalive_timer_mtx );
      keepalive_timer->expires_from_now(keepalive_interval);
      keepalive_timer->async_wait( [my = shared_from_this()]( boost::system::error_code ec ) {
            my->ticker();
            if( ec ) {
               if( my->in_shutdown ) return;
               fc_wlog( logger, "Peer keepalive ticked sooner than expected: ${m}", ("m", ec.message()) );
            }

            tstamp current_time = connection::get_time();
            for_each_connection( [current_time]( auto& c ) {
               if( c->socket_is_open() ) {
                  c->strand.post([c, current_time]() {
                     c->check_heartbeat(current_time);
                  } );
               }
               return true;
            } );
         } );
   }

   void net_plugin_impl::start_monitors() {
      {
         std::lock_guard<std::mutex> g( connector_check_timer_mtx );
         connector_check_timer.reset(new boost::asio::steady_timer( my_impl->thread_pool->get_executor() ));
      }
      {
         std::lock_guard<std::mutex> g( expire_timer_mtx );
         expire_timer.reset( new boost::asio::steady_timer( my_impl->thread_pool->get_executor() ) );
      }
      start_conn_timer(connector_period, std::weak_ptr<connection>());
      start_expire_timer();
   }

   void net_plugin_impl::expire() {
      auto now = time_point::now();
      uint32_t lib = 0;
      std::tie( lib, std::ignore, std::ignore, std::ignore, std::ignore, std::ignore ) = get_chain_info();
      dispatcher->expire_blocks( lib );
      dispatcher->expire_txns();
      fc_dlog( logger, "expire_txns ${n}us", ("n", time_point::now() - now) );

      start_expire_timer();
   }

   // called from any thread
   void net_plugin_impl::connection_monitor(std::weak_ptr<connection> from_connection, bool reschedule ) {
      auto max_time = fc::time_point::now();
      max_time += fc::milliseconds(max_cleanup_time_ms);
      auto from = from_connection.lock();
      std::unique_lock<std::shared_mutex> g( connections_mtx );
      auto it = (from ? connections.find(from) : connections.begin());
      if (it == connections.end()) it = connections.begin();
      size_t num_rm = 0, num_clients = 0, num_peers = 0;
      while (it != connections.end()) {
         if (fc::time_point::now() >= max_time) {
            connection_wptr wit = *it;
            g.unlock();
            fc_dlog( logger, "Exiting connection monitor early, ran out of time: ${t}", ("t", max_time - fc::time_point::now()) );
            fc_ilog( logger, "p2p client connections: ${num}/${max}, peer connections: ${pnum}/${pmax}",
                     ("num", num_clients)("max", max_client_count)("pnum", num_peers)("pmax", supplied_peers.size()) );
            if( reschedule ) {
               start_conn_timer( std::chrono::milliseconds( 1 ), wit ); // avoid exhausting
            }
            return;
         }
         (*it)->peer_address().empty() ? ++num_clients : ++num_peers;
         if( !(*it)->socket_is_open() && !(*it)->connecting) {
            if( !(*it)->peer_address().empty() ) {
               if( !(*it)->resolve_and_connect() ) {
                  it = connections.erase(it);
                  --num_peers; ++num_rm;
                  continue;
               }
            } else {
               --num_clients; ++num_rm;
               it = connections.erase(it);
               continue;
            }
         }
         ++it;
      }
      g.unlock();
      if( num_clients > 0 || num_peers > 0 )
         fc_ilog( logger, "p2p client connections: ${num}/${max}, peer connections: ${pnum}/${pmax}",
                  ("num", num_clients)("max", max_client_count)("pnum", num_peers)("pmax", supplied_peers.size()) );
      fc_dlog( logger, "connection monitor, removed ${n} connections", ("n", num_rm) );
      if( reschedule ) {
         start_conn_timer( connector_period, std::weak_ptr<connection>());
      }
   }

   // called from application thread
   void net_plugin_impl::on_accepted_block(const block_state_ptr& bs) {
      update_chain_info();
      controller& cc = chain_plug->chain();
      dispatcher->strand.post( [this, bs]() {
         fc_dlog( logger, "signaled accepted_block, blk num = ${num}, id = ${id}", ("num", bs->block_num)("id", bs->id) );

         auto blk_trace = fc_create_trace_with_id( "Block", bs->id );
         auto blk_span = fc_create_span( blk_trace, "Accepted" );
         fc_add_tag( blk_span, "block_id", bs->id );
         fc_add_tag( blk_span, "block_num", bs->block_num );
         fc_add_tag( blk_span, "block_time", bs->block->timestamp.to_time_point() );

         dispatcher->bcast_block( bs->block, bs->id );
      });
   }

   // called from application thread
   void net_plugin_impl::on_pre_accepted_block(const signed_block_ptr& block) {
      update_chain_info();
      controller& cc = chain_plug->chain();
      if( cc.is_trusted_producer(block->producer) ) {
         dispatcher->strand.post( [this, block]() {
            auto id = block->calculate_id();
            fc_dlog( logger, "signaled pre_accepted_block, blk num = ${num}, id = ${id}", ("num", block->block_num())("id", id) );

            auto blk_trace = fc_create_trace_with_id("Block", id);
            auto blk_span = fc_create_span(blk_trace, "PreAccepted");
            fc_add_tag(blk_span, "block_id", id);
            fc_add_tag(blk_span, "block_num", block->block_num());
            fc_add_tag(blk_span, "block_time", block->timestamp.to_time_point());
            fc_add_tag(blk_span, "producer", block->producer.to_string());

            dispatcher->bcast_block( block, id );
         });
      }
   }

   // called from application thread
   void net_plugin_impl::on_irreversible_block( const block_state_ptr& block) {
      fc_dlog( logger, "on_irreversible_block, blk num = ${num}, id = ${id}", ("num", block->block_num)("id", block->id) );
      update_chain_info();
   }

   // called from application thread
   void net_plugin_impl::transaction_ack(const std::pair<fc::exception_ptr, packed_transaction_ptr>& results) {
      dispatcher->strand.post( [this, results]() {
         const auto& id = results.second->id();
         if (results.first) {
            fc_dlog( logger, "signaled NACK, trx-id = ${id} : ${why}", ("id", id)( "why", results.first->to_detail_string() ) );

            uint32_t head_blk_num = 0;
            std::tie( std::ignore, head_blk_num, std::ignore, std::ignore, std::ignore, std::ignore ) = get_chain_info();
            dispatcher->rejected_transaction(results.second, head_blk_num);
         } else {
            fc_dlog( logger, "signaled ACK, trx-id = ${id}", ("id", id) );
            dispatcher->bcast_transaction(results.second);
         }
      });
   }

   bool net_plugin_impl::authenticate_peer(const handshake_message& msg) const {
      if(allowed_connections == None)
         return false;

      if(allowed_connections == Any)
         return true;

      if(allowed_connections & (Producers | Specified)) {
         auto allowed_it = std::find(allowed_peers.begin(), allowed_peers.end(), msg.key);
         auto private_it = private_keys.find(msg.key);
         bool found_producer_key = false;
         if(producer_plug != nullptr)
            found_producer_key = producer_plug->is_producer_key(msg.key);
         if( allowed_it == allowed_peers.end() && private_it == private_keys.end() && !found_producer_key) {
            fc_elog( logger, "Peer ${peer} sent a handshake with an unauthorized key: ${key}.",
                     ("peer", msg.p2p_address)("key", msg.key) );
            return false;
         }
      }

      if(msg.sig != chain::signature_type() && msg.token != sha256()) {
         sha256 hash = fc::sha256::hash(msg.time);
         if(hash != msg.token) {
            fc_elog( logger, "Peer ${peer} sent a handshake with an invalid token.", ("peer", msg.p2p_address) );
            return false;
         }
         chain::public_key_type peer_key;
         try {
            peer_key = crypto::public_key(msg.sig, msg.token, true);
         }
         catch (const std::exception& /*e*/) {
            fc_elog( logger, "Peer ${peer} sent a handshake with an unrecoverable key.", ("peer", msg.p2p_address) );
            return false;
         }
         if((allowed_connections & (Producers | Specified)) && peer_key != msg.key) {
            fc_elog( logger, "Peer ${peer} sent a handshake with an unauthenticated key.", ("peer", msg.p2p_address) );
            return false;
         }
      }
      else if(allowed_connections & (Producers | Specified)) {
         fc_dlog( logger, "Peer sent a handshake with blank signature and token, but this node accepts only authenticated connections." );
         return false;
      }
      return true;
   }

   chain::public_key_type net_plugin_impl::get_authentication_key() const {
      if(!private_keys.empty())
         return private_keys.begin()->first;
      /*producer_plugin* pp = app().find_plugin<producer_plugin>();
      if(pp != nullptr && pp->get_state() == abstract_plugin::started)
         return pp->first_producer_public_key();*/
      return chain::public_key_type();
   }

   chain::signature_type net_plugin_impl::sign_compact(const chain::public_key_type& signer, const fc::sha256& digest) const
   {
      auto private_key_itr = private_keys.find(signer);
      if(private_key_itr != private_keys.end())
         return private_key_itr->second.sign(digest);
      if(producer_plug != nullptr && producer_plug->get_state() == abstract_plugin::started)
         return producer_plug->sign_compact(signer, digest);
      return chain::signature_type();
   }

   // call from connection strand
   bool connection::populate_handshake( handshake_message& hello ) {
      namespace sc = std::chrono;
      hello.network_version = net_version_base + net_version;
      const auto prev_head_id = hello.head_id;
      uint32_t lib, head;
      std::tie( lib, std::ignore, head,
                hello.last_irreversible_block_id, std::ignore, hello.head_id ) = my_impl->get_chain_info();
      hello.last_irreversible_block_num = lib;
      hello.head_num = head;
      hello.chain_id = my_impl->chain_id;
      hello.node_id = my_impl->node_id;
      hello.key = my_impl->get_authentication_key();
      hello.time = sc::duration_cast<sc::nanoseconds>(sc::system_clock::now().time_since_epoch()).count();
      hello.token = fc::sha256::hash(hello.time);
      hello.sig = my_impl->sign_compact(hello.key, hello.token);
      // If we couldn't sign, don't send a token.
      if(hello.sig == chain::signature_type())
         hello.token = sha256();
      hello.p2p_address = my_impl->p2p_address;
      if( is_transactions_only_connection() ) hello.p2p_address += ":trx";
      if( is_blocks_only_connection() ) hello.p2p_address += ":blk";
      hello.p2p_address += " - " + hello.node_id.str().substr(0,7);
#if defined( __APPLE__ )
      hello.os = "osx";
#elif defined( __linux__ )
      hello.os = "linux";
#elif defined( _WIN32 )
      hello.os = "win32";
#else
      hello.os = "other";
#endif
      hello.agent = my_impl->user_agent_name;

      return true;
   }

   net_plugin::net_plugin()
      :my( new net_plugin_impl ) {
      my_impl = my.get();
   }

   net_plugin::~net_plugin() {
   }

   void net_plugin::set_program_options( options_description& /*cli*/, options_description& cfg )
   {
      cfg.add_options()
         ( "p2p-listen-endpoint", bpo::value<string>()->default_value( "0.0.0.0:9876" ), "The actual host:port used to listen for incoming p2p connections.")
         ( "p2p-server-address", bpo::value<string>(), "An externally accessible host:port for identifying this node. Defaults to p2p-listen-endpoint.")
         ( "p2p-peer-address", bpo::value< vector<string> >()->composing(),
           "The public endpoint of a peer node to connect to. Use multiple p2p-peer-address options as needed to compose a network.\n"
           "  Syntax: host:port[:<trx>|<blk>]\n"
           "  The optional 'trx' and 'blk' indicates to node that only transactions 'trx' or blocks 'blk' should be sent."
           "  Examples:\n"
           "    p2p.eos.io:9876\n"
           "    p2p.trx.eos.io:9876:trx\n"
           "    p2p.blk.eos.io:9876:blk\n")
         ( "p2p-max-nodes-per-host", bpo::value<int>()->default_value(def_max_nodes_per_host), "Maximum number of client nodes from any single IP address")
         ( "p2p-accept-transactions", bpo::value<bool>()->default_value(true), "Allow transactions received over p2p network to be evaluated and relayed if valid.")
         ( "agent-name", bpo::value<string>()->default_value("EOS Test Agent"), "The name supplied to identify this node amongst the peers.")
         ( "allowed-connection", bpo::value<vector<string>>()->multitoken()->default_value({"any"}, "any"), "Can be 'any' or 'producers' or 'specified' or 'none'. If 'specified', peer-key must be specified at least once. If only 'producers', peer-key is not required. 'producers' and 'specified' may be combined.")
         ( "peer-key", bpo::value<vector<string>>()->composing()->multitoken(), "Optional public key of peer allowed to connect.  May be used multiple times.")
         ( "peer-private-key", boost::program_options::value<vector<string>>()->composing()->multitoken(),
           "Tuple of [PublicKey, WIF private key] (may specify multiple times)")
         ( "max-clients", bpo::value<int>()->default_value(def_max_clients), "Maximum number of clients from which connections are accepted, use 0 for no limit")
         ( "connection-cleanup-period", bpo::value<int>()->default_value(def_conn_retry_wait), "number of seconds to wait before cleaning up dead connections")
         ( "max-cleanup-time-msec", bpo::value<int>()->default_value(10), "max connection cleanup time per cleanup call in milliseconds")
         ( "p2p-dedup-cache-expire-time-sec", bpo::value<uint32_t>()->default_value(10), "Maximum time to track transaction for duplicate optimization")
         ( "net-threads", bpo::value<uint16_t>()->default_value(my->thread_pool_size),
           "Number of worker threads in net_plugin thread pool" )
         ( "sync-fetch-span", bpo::value<uint32_t>()->default_value(def_sync_fetch_span), "number of blocks to retrieve in a chunk from any individual peer during synchronization")
         ( "use-socket-read-watermark", bpo::value<bool>()->default_value(false), "Enable experimental socket read watermark optimization")
         ( "peer-log-format", bpo::value<string>()->default_value( "[\"${_name}\" - ${_cid} ${_ip}:${_port}] " ),
           "The string used to format peers when logging messages about them.  Variables are escaped with ${<variable name>}.\n"
           "Available Variables:\n"
           "   _name  \tself-reported name\n\n"
           "   _cid   \tassigned connection id\n\n"
           "   _id    \tself-reported ID (64 hex characters)\n\n"
           "   _sid   \tfirst 8 characters of _peer.id\n\n"
           "   _ip    \tremote IP address of peer\n\n"
           "   _port  \tremote port number of peer\n\n"
           "   _lip   \tlocal IP address connected to peer\n\n"
           "   _lport \tlocal port number connected to peer\n\n")
         ( "p2p-keepalive-interval-ms", bpo::value<int>()->default_value(def_keepalive_interval), "peer heartbeat keepalive message interval in milliseconds")

        ;
   }

   template<typename T>
   T dejsonify(const string& s) {
      return fc::json::from_string(s).as<T>();
   }

   void net_plugin::plugin_initialize( const variables_map& options ) {
      fc_ilog( logger, "Initialize net plugin" );
      try {
         peer_log_format = options.at( "peer-log-format" ).as<string>();

         my->sync_master.reset( new sync_manager( options.at( "sync-fetch-span" ).as<uint32_t>()));

         my->connector_period = std::chrono::seconds( options.at( "connection-cleanup-period" ).as<int>());
         my->max_cleanup_time_ms = options.at("max-cleanup-time-msec").as<int>();
         my->txn_exp_period = def_txn_expire_wait;
         my->p2p_dedup_cache_expire_time_us = fc::seconds( options.at( "p2p-dedup-cache-expire-time-sec" ).as<uint32_t>() );
         my->resp_expected_period = def_resp_expected_wait;
         my->max_client_count = options.at( "max-clients" ).as<int>();
         my->max_nodes_per_host = options.at( "p2p-max-nodes-per-host" ).as<int>();
         my->p2p_accept_transactions = options.at( "p2p-accept-transactions" ).as<bool>();

         my->use_socket_read_watermark = options.at( "use-socket-read-watermark" ).as<bool>();
         my->keepalive_interval = std::chrono::milliseconds( options.at( "p2p-keepalive-interval-ms" ).as<int>() );
         EOS_ASSERT( my->keepalive_interval.count() > 0, chain::plugin_config_exception,
                     "p2p-keepalive_interval-ms must be greater than 0" );

         if( options.count( "p2p-keepalive-interval-ms" )) {
            my->heartbeat_timeout = std::chrono::milliseconds( options.at( "p2p-keepalive-interval-ms" ).as<int>() * 2 );
         }

         if( options.count( "p2p-listen-endpoint" ) && options.at("p2p-listen-endpoint").as<string>().length()) {
            my->p2p_address = options.at( "p2p-listen-endpoint" ).as<string>();
            EOS_ASSERT( my->p2p_address.length() <= max_p2p_address_length, chain::plugin_config_exception,
                        "p2p-listen-endpoint to long, must be less than ${m}", ("m", max_p2p_address_length) );
         }
         if( options.count( "p2p-server-address" ) ) {
            my->p2p_server_address = options.at( "p2p-server-address" ).as<string>();
            EOS_ASSERT( my->p2p_server_address.length() <= max_p2p_address_length, chain::plugin_config_exception,
                        "p2p_server_address to long, must be less than ${m}", ("m", max_p2p_address_length) );
         }

         my->thread_pool_size = options.at( "net-threads" ).as<uint16_t>();
         EOS_ASSERT( my->thread_pool_size > 0, chain::plugin_config_exception,
                     "net-threads ${num} must be greater than 0", ("num", my->thread_pool_size) );

         if( options.count( "p2p-peer-address" )) {
            my->supplied_peers = options.at( "p2p-peer-address" ).as<vector<string> >();
         }
         if( options.count( "agent-name" )) {
            my->user_agent_name = options.at( "agent-name" ).as<string>();
            EOS_ASSERT( my->user_agent_name.length() <= max_handshake_str_length, chain::plugin_config_exception,
                        "agent-name to long, must be less than ${m}", ("m", max_handshake_str_length) );
         }

         if( options.count( "allowed-connection" )) {
            const std::vector<std::string> allowed_remotes = options["allowed-connection"].as<std::vector<std::string>>();
            for( const std::string& allowed_remote : allowed_remotes ) {
               if( allowed_remote == "any" )
                  my->allowed_connections |= net_plugin_impl::Any;
               else if( allowed_remote == "producers" )
                  my->allowed_connections |= net_plugin_impl::Producers;
               else if( allowed_remote == "specified" )
                  my->allowed_connections |= net_plugin_impl::Specified;
               else if( allowed_remote == "none" )
                  my->allowed_connections = net_plugin_impl::None;
            }
         }

         if( my->allowed_connections & net_plugin_impl::Specified )
            EOS_ASSERT( options.count( "peer-key" ),
                        plugin_config_exception,
                       "At least one peer-key must accompany 'allowed-connection=specified'" );

         if( options.count( "peer-key" )) {
            const std::vector<std::string> key_strings = options["peer-key"].as<std::vector<std::string>>();
            for( const std::string& key_string : key_strings ) {
               my->allowed_peers.push_back( dejsonify<chain::public_key_type>( key_string ));
            }
         }

         if( options.count( "peer-private-key" )) {
            const std::vector<std::string> key_id_to_wif_pair_strings = options["peer-private-key"].as<std::vector<std::string>>();
            for( const std::string& key_id_to_wif_pair_string : key_id_to_wif_pair_strings ) {
               auto key_id_to_wif_pair = dejsonify<std::pair<chain::public_key_type, std::string>>(
                     key_id_to_wif_pair_string );
               my->private_keys[key_id_to_wif_pair.first] = fc::crypto::private_key( key_id_to_wif_pair.second );
            }
         }

         my->chain_plug = app().find_plugin<chain_plugin>();
         EOS_ASSERT( my->chain_plug, chain::missing_chain_plugin_exception, ""  );
         my->chain_id = my->chain_plug->get_chain_id();
         fc::rand_pseudo_bytes( my->node_id.data(), my->node_id.data_size());
         const controller& cc = my->chain_plug->chain();

         if( cc.get_read_mode() == db_read_mode::IRREVERSIBLE || cc.get_read_mode() == db_read_mode::READ_ONLY ) {
            if( my->p2p_accept_transactions ) {
               my->p2p_accept_transactions = false;
               string m = cc.get_read_mode() == db_read_mode::IRREVERSIBLE ? "irreversible" : "read-only";
               wlog( "p2p-accept-transactions set to false due to read-mode: ${m}", ("m", m) );
            }
         }
         if( my->p2p_accept_transactions ) {
            my->chain_plug->enable_accept_transactions();
         }

      } FC_LOG_AND_RETHROW()
   }

   void net_plugin::plugin_startup() {
      handle_sighup();
      try {

      fc_ilog( logger, "my node_id is ${id}", ("id", my->node_id ));

      my->producer_plug = app().find_plugin<producer_plugin>();

      my->thread_pool.emplace( "net", my->thread_pool_size );

      my->dispatcher.reset( new dispatch_manager( my_impl->thread_pool->get_executor() ) );

      if( !my->p2p_accept_transactions && my->p2p_address.size() ) {
         fc_ilog( logger, "\n"
               "***********************************\n"
               "* p2p-accept-transactions = false *\n"
               "*    Transactions not forwarded   *\n"
               "***********************************\n" );
      }

      tcp::endpoint listen_endpoint;
      if( my->p2p_address.size() > 0 ) {
         auto host = my->p2p_address.substr( 0, my->p2p_address.find( ':' ));
         auto port = my->p2p_address.substr( host.size() + 1, my->p2p_address.size());
         tcp::resolver resolver( my->thread_pool->get_executor() );
         // Note: need to add support for IPv6 too?
         listen_endpoint = *resolver.resolve( tcp::v4(), host, port );

         my->acceptor.reset( new tcp::acceptor( my_impl->thread_pool->get_executor() ) );

         if( !my->p2p_server_address.empty() ) {
            my->p2p_address = my->p2p_server_address;
         } else {
            if( listen_endpoint.address().to_v4() == address_v4::any()) {
               boost::system::error_code ec;
               auto host = host_name( ec );
               if( ec.value() != boost::system::errc::success ) {

                  FC_THROW_EXCEPTION( fc::invalid_arg_exception,
                                      "Unable to retrieve host_name. ${msg}", ("msg", ec.message()));

               }
               auto port = my->p2p_address.substr( my->p2p_address.find( ':' ), my->p2p_address.size());
               my->p2p_address = host + port;
            }
         }
      }

      {
         chain::controller& cc = my->chain_plug->chain();
         cc.accepted_block.connect( [my = my]( const block_state_ptr& s ) {
            my->on_accepted_block( s );
         } );
         cc.pre_accepted_block.connect( [my = my]( const signed_block_ptr& s ) {
            my->on_pre_accepted_block( s );
         } );
         cc.irreversible_block.connect( [my = my]( const block_state_ptr& s ) {
            my->on_irreversible_block( s );
         } );
      }

      {
         std::lock_guard<std::mutex> g( my->keepalive_timer_mtx );
         my->keepalive_timer.reset( new boost::asio::steady_timer( my->thread_pool->get_executor() ) );
      }

      my->incoming_transaction_ack_subscription = app().get_channel<compat::channels::transaction_ack>().subscribe(
            std::bind(&net_plugin_impl::transaction_ack, my.get(), std::placeholders::_1));

      app().post(priority::highest, [my=my, listen_endpoint](){
         if( my->acceptor ) {
            try {
               my->acceptor->open(listen_endpoint.protocol());
               my->acceptor->set_option(tcp::acceptor::reuse_address(true));
               my->acceptor->bind(listen_endpoint);
               my->acceptor->listen();
            } catch (const std::exception& e) {
               elog( "net_plugin::plugin_startup failed to bind to port ${port}", ("port", listen_endpoint.port()) );
               throw e;
            }
            fc_ilog( logger, "starting listener, max clients is ${mc}",("mc",my->max_client_count) );
            my->start_listen_loop();
         }

         my->ticker();
         my->start_monitors();
         my->update_chain_info();
         for( const auto& seed_node : my->supplied_peers ) {
            my->connect( seed_node );
         }
      });

      } catch( ... ) {
         // always want plugin_shutdown even on exception
         plugin_shutdown();
         throw;
      }
   }

   void net_plugin::handle_sighup() {
      fc::logger::update( logger_name, logger );
   }

   void net_plugin::plugin_shutdown() {
      try {
         fc_ilog( logger, "shutdown.." );
         my->in_shutdown = true;
         {
            std::lock_guard<std::mutex> g( my->connector_check_timer_mtx );
            if( my->connector_check_timer )
               my->connector_check_timer->cancel();
         }{
            std::lock_guard<std::mutex> g( my->expire_timer_mtx );
            if( my->expire_timer )
               my->expire_timer->cancel();
         }{
            std::lock_guard<std::mutex> g( my->keepalive_timer_mtx );
            if( my->keepalive_timer )
               my->keepalive_timer->cancel();
         }

         {
            fc_ilog( logger, "close ${s} connections", ("s", my->connections.size()) );
            std::lock_guard<std::shared_mutex> g( my->connections_mtx );
            for( auto& con : my->connections ) {
               fc_dlog( logger, "close: ${cid}", ("cid", con->connection_id) );
               con->close( false, true );
            }
            my->connections.clear();
         }

         if( my->thread_pool ) {
            my->thread_pool->stop();
         }

         if( my->acceptor ) {
            boost::system::error_code ec;
            my->acceptor->cancel( ec );
            my->acceptor->close( ec );
         }

         app().post( 0, [me = my](){} ); // keep my pointer alive until queue is drained
         fc_ilog( logger, "exit shutdown" );
      }
      FC_CAPTURE_AND_RETHROW()
   }

   /**
    *  Used to trigger a new connection from RPC API
    */
   string net_plugin::connect( const string& host ) {
      return my->connect( host );
   }

   string net_plugin_impl::connect( const string& host ) {
      std::lock_guard<std::shared_mutex> g( connections_mtx );
      if( find_connection( host ) )
         return "already connected";

      connection_ptr c = std::make_shared<connection>( host );
      fc_dlog( logger, "calling active connector: ${h}", ("h", host) );
      if( c->resolve_and_connect() ) {
         fc_dlog( logger, "adding new connection to the list: ${host} ${cid}", ("host", host)("cid", c->connection_id) );
         c->set_heartbeat_timeout( heartbeat_timeout );
         connections.insert( c );
      }
      return "added connection";
   }

   string net_plugin::disconnect( const string& host ) {
      std::lock_guard<std::shared_mutex> g( my->connections_mtx );
      for( auto itr = my->connections.begin(); itr != my->connections.end(); ++itr ) {
         if( (*itr)->peer_address() == host ) {
            fc_ilog( logger, "disconnecting: ${cid}", ("cid", (*itr)->connection_id) );
            (*itr)->close();
            my->connections.erase(itr);
            return "connection removed";
         }
      }
      return "no known connection for host";
   }

   std::optional<connection_status> net_plugin::status( const string& host )const {
      std::shared_lock<std::shared_mutex> g( my->connections_mtx );
      auto con = my->find_connection( host );
      if( con )
         return con->get_status();
      return std::optional<connection_status>();
   }

   vector<connection_status> net_plugin::connections()const {
      vector<connection_status> result;
      std::shared_lock<std::shared_mutex> g( my->connections_mtx );
      result.reserve( my->connections.size() );
      for( const auto& c : my->connections ) {
         result.push_back( c->get_status() );
      }
      return result;
   }

   // call with connections_mtx
   connection_ptr net_plugin_impl::find_connection( const string& host )const {
      for( const auto& c : connections )
         if( c->peer_address() == host ) return c;
      return connection_ptr();
   }

   constexpr uint16_t net_plugin_impl::to_protocol_version(uint16_t v) {
      if (v >= net_version_base) {
         v -= net_version_base;
         return (v > net_version_range) ? 0 : v;
      }
      return 0;
   }

}<|MERGE_RESOLUTION|>--- conflicted
+++ resolved
@@ -1150,20 +1150,6 @@
 
    // called from connection strand
    void connection::check_heartbeat( tstamp current_time ) {
-<<<<<<< HEAD
-      if( protocol_version >= heartbeat_interval && latest_msg_time > 0 ) {
-         if( current_time > latest_msg_time + hb_timeout ) {
-            no_retry = benign_other;
-            if( !peer_address().empty() ) {
-               fc_wlog(logger, "heartbeat timed out for peer address ${adr}", ("adr", peer_address()));
-               close(true);
-            } else {
-               {
-                  std::lock_guard<std::mutex> g_conn( conn_mtx );
-                  fc_wlog(logger, "heartbeat timed out from ${p} ${ag}",
-                          ("p", last_handshake_recv.p2p_address)("ag", last_handshake_recv.agent));
-               }
-=======
       if( latest_msg_time > 0 ) {
          if( current_time > latest_msg_time + hb_timeout ) {
             no_retry = benign_other;
@@ -1172,7 +1158,6 @@
                close(true);
             } else {
                peer_wlog(this, "heartbeat timed out");
->>>>>>> d2a731e3
                close(false);
             }
             return;
