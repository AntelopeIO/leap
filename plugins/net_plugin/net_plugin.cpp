--- conflicted
+++ resolved
@@ -2651,12 +2651,6 @@
 
       const unsigned long trx_in_progress_sz = this->trx_in_progress_size.load();
 
-      auto report_dropping_trx = [](const transaction_id_type& trx_id, unsigned long trx_in_progress_sz) {
-         char reason[72];
-         snprintf(reason, 72, "Dropping trx, too many trx in progress %lu bytes", trx_in_progress_sz);
-         my_impl->producer_plug->log_failed_transaction(trx_id, reason);
-      };
-
       auto ds = pending_message_buffer.create_datastream();
       const auto buff_size_start = pending_message_buffer.bytes_to_read();
       unsigned_int which{};
@@ -2664,7 +2658,9 @@
       shared_ptr<packed_transaction> ptr = std::make_shared<packed_transaction>();
       fc::raw::unpack( ds, *ptr );
       if( trx_in_progress_sz > def_max_trx_in_progress_size) {
-         report_dropping_trx(ptr->id(), trx_in_progress_sz);
+         char reason[72];
+         snprintf(reason, 72, "Dropping trx, too many trx in progress %lu bytes", trx_in_progress_sz);
+         my_impl->producer_plug->log_failed_transaction(ptr->id(), ptr, reason);
          return true;
       }
       bool have_trx = my_impl->dispatcher->have_txn( ptr->id() );
@@ -3094,27 +3090,6 @@
       const auto& tid = trx->id();
       peer_dlog( this, "received packed_transaction ${id}", ("id", tid) );
 
-<<<<<<< HEAD
-=======
-      uint32_t trx_in_progress_sz = this->trx_in_progress_size.load();
-      if( trx_in_progress_sz > def_max_trx_in_progress_size ) {
-         char reason[72];
-         snprintf(reason, 72, "Dropping trx, too many trx in progress %lu bytes", (unsigned long) trx_in_progress_sz);
-
-         my_impl->producer_plug->log_failed_transaction(tid, trx, reason);
-
-         return;
-      }
-
-      bool have_trx = my_impl->dispatcher->have_txn( tid );
-      my_impl->dispatcher->add_peer_txn( tid, trx->expiration(), connection_id );
-
-      if( have_trx ) {
-         fc_dlog( logger, "got a duplicate transaction - dropping ${id}", ("id", tid) );
-         return;
-      }
-
->>>>>>> 617f3215
       trx_in_progress_size += calc_trx_size( trx );
       app().post( priority::low, [trx{std::move(trx)}, weak = weak_from_this()]() {
          my_impl->chain_plug->accept_transaction( trx,
