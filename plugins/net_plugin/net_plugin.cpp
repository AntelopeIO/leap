--- conflicted
+++ resolved
@@ -1289,26 +1289,13 @@
    void connection::_close( bool reconnect, bool shutdown ) {
       socket_open = false;
       boost::system::error_code ec;
-<<<<<<< HEAD
-      if( socket->is_open() ) {
-         socket->shutdown( tcp::socket::shutdown_both, ec );
-         socket->close( ec );
-      }
+      socket->shutdown( tcp::socket::shutdown_both, ec );
+      socket->close( ec );
       socket.reset( new tcp::socket( my_impl->thread_pool.get_executor() ) );
       flush_queues();
       peer_syncing_from_us = false;
       block_status_monitor_.reset();
       ++consecutive_immediate_connection_close;
-=======
-      self->socket->shutdown( tcp::socket::shutdown_both, ec );
-      self->socket->close( ec );
-      self->socket.reset( new tcp::socket( my_impl->thread_pool.get_executor() ) );
-      self->flush_queues();
-      self->connecting = false;
-      self->syncing = false;
-      self->block_status_monitor_.reset();
-      ++self->consecutive_immediate_connection_close;
->>>>>>> 16608570
       bool has_last_req = false;
       {
          fc::lock_guard g_conn( conn_mtx );
@@ -1321,7 +1308,6 @@
       if( has_last_req && !shutdown ) {
          my_impl->dispatcher->retry_fetch( shared_from_this() );
       }
-<<<<<<< HEAD
       peer_lib_num = 0;
       peer_requested.reset();
       sent_handshake_count = 0;
@@ -1333,17 +1319,6 @@
       latest_msg_time = std::chrono::system_clock::time_point::min();
       latest_blk_time = std::chrono::system_clock::time_point::min();
       set_state(connection_state::closed);
-=======
-      self->peer_lib_num = 0;
-      self->peer_requested.reset();
-      self->sent_handshake_count = 0;
-      if( !shutdown) my_impl->sync_master->sync_reset_lib_num( self->shared_from_this(), true );
-      peer_ilog( self, "closing" );
-      self->cancel_wait();
-      self->latest_msg_time = std::chrono::system_clock::time_point::min();
-      self->latest_blk_time = std::chrono::system_clock::time_point::min();
-      self->org = std::chrono::nanoseconds{0};
->>>>>>> 16608570
 
       if( reconnect && !shutdown ) {
          my_impl->connections.start_conn_timer( std::chrono::milliseconds( 100 ), connection_wptr() );
@@ -3145,22 +3120,11 @@
             return;
          }
 
-<<<<<<< HEAD
-         if( peer_address().empty() ) {
+         if( incoming() ) {
             auto [host, port, type] = split_host_port_type(msg.p2p_address);
             if (host.size())
                set_connection_type( msg.p2p_address );
-         }
-
-         g_conn.lock();
-         if( peer_address().empty() || last_handshake_recv.node_id == fc::sha256()) {
-            auto c_time = last_handshake_sent.time;
-            g_conn.unlock();
-=======
-         if( incoming() ) {
-            set_connection_type( msg.p2p_address );
-
->>>>>>> 16608570
+
             peer_dlog( this, "checking for duplicate" );
             auto is_duplicate = [&](const auto& check) {
                if(check.get() == this)
