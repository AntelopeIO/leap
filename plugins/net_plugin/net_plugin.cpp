#include <eosio/net_plugin/net_plugin.hpp>
#include <eosio/net_plugin/protocol.hpp>
#include <eosio/net_plugin/auto_bp_peering.hpp>
#include <eosio/chain/types.hpp>
#include <eosio/chain/controller.hpp>
#include <eosio/chain/exceptions.hpp>
#include <eosio/chain/block.hpp>
#include <eosio/chain/plugin_interface.hpp>
#include <eosio/chain/thread_utils.hpp>
#include <eosio/producer_plugin/producer_plugin.hpp>
#include <eosio/chain/contract_types.hpp>

#include <fc/bitutil.hpp>
#include <fc/network/message_buffer.hpp>
#include <fc/io/json.hpp>
#include <fc/io/raw.hpp>
#include <fc/reflect/variant.hpp>
#include <fc/crypto/rand.hpp>
#include <fc/exception/exception.hpp>
#include <fc/time.hpp>
#include <fc/mutex.hpp>
#include <fc/network/listener.hpp>

#include <boost/asio/ip/tcp.hpp>
#include <boost/asio/ip/host_name.hpp>
#include <boost/asio/steady_timer.hpp>

#include <atomic>
#include <cmath>
#include <memory>
#include <new>

// should be defined for c++17, but clang++16 still has not implemented it
#ifdef __cpp_lib_hardware_interference_size
   using std::hardware_constructive_interference_size;
   using std::hardware_destructive_interference_size;
#else
   // 64 bytes on x86-64 │ L1_CACHE_BYTES │ L1_CACHE_SHIFT │ __cacheline_aligned │ ...
   [[maybe_unused]] constexpr std::size_t hardware_constructive_interference_size = 64;
   [[maybe_unused]] constexpr std::size_t hardware_destructive_interference_size = 64;
#endif

using namespace eosio::chain::plugin_interface;

using namespace std::chrono_literals;

namespace boost
{
   /// @brief Overload for boost::lexical_cast to convert vector of strings to string
   ///
   /// Used by boost::program_options to print the default value of an std::vector<std::string> option
   ///
   /// @param v the vector to convert
   /// @return the contents of the vector as a comma-separated string
   template<>
   inline std::string lexical_cast<std::string>(const std::vector<std::string>& v)
   {
      return boost::join(v, ",");
   }
}

namespace eosio {
   static auto _net_plugin = application::register_plugin<net_plugin>();

   using std::vector;

   using boost::asio::ip::tcp;
   using boost::asio::ip::address_v4;
   using boost::asio::ip::host_name;
   using boost::multi_index_container;

   using fc::time_point;
   using fc::time_point_sec;
   using eosio::chain::transaction_id_type;
   using eosio::chain::sha256_less;

   class connection;

   using connection_ptr = std::shared_ptr<connection>;
   using connection_wptr = std::weak_ptr<connection>;

   static constexpr int64_t block_interval_ns =
      std::chrono::duration_cast<std::chrono::nanoseconds>(std::chrono::milliseconds(config::block_interval_ms)).count();

   const std::string logger_name("net_plugin_impl");
   fc::logger logger;
   std::string peer_log_format;

   template <typename Strand>
   void verify_strand_in_this_thread(const Strand& strand, const char* func, int line) {
      if( !strand.running_in_this_thread() ) {
         fc_elog( logger, "wrong strand: ${f} : line ${n}, exiting", ("f", func)("n", line) );
         app().quit();
      }
   }

   struct node_transaction_state {
      transaction_id_type id;
      time_point_sec  expires;        /// time after which this may be purged.
      uint32_t        connection_id = 0;
   };

   struct by_expiry;

   typedef multi_index_container<
      node_transaction_state,
      indexed_by<
         ordered_unique<
            tag<by_id>,
            composite_key< node_transaction_state,
               member<node_transaction_state, transaction_id_type, &node_transaction_state::id>,
               member<node_transaction_state, uint32_t, &node_transaction_state::connection_id>
            >,
            composite_key_compare< sha256_less, std::less<> >
         >,
         ordered_non_unique<
            tag< by_expiry >,
            member< node_transaction_state, fc::time_point_sec, &node_transaction_state::expires > >
         >
      >
   node_transaction_index;

   struct peer_block_state {
      block_id_type id;
      uint32_t      connection_id = 0;

      uint32_t block_num() const { return block_header::num_from_id(id); }
   };

   struct by_connection_id;

   typedef multi_index_container<
      eosio::peer_block_state,
      indexed_by<
         ordered_unique< tag<by_connection_id>,
               composite_key< peer_block_state,
                     const_mem_fun<peer_block_state, uint32_t , &eosio::peer_block_state::block_num>,
                     member<peer_block_state, block_id_type, &eosio::peer_block_state::id>,
                     member<peer_block_state, uint32_t, &eosio::peer_block_state::connection_id>
               >,
               composite_key_compare< std::less<>, sha256_less, std::less<> >
         >
      >
      > peer_block_state_index;

   struct unlinkable_block_state {
      block_id_type    id;
      signed_block_ptr block;

      uint32_t block_num() const { return block_header::num_from_id(id); }
      const block_id_type& prev() const { return block->previous; }
      const block_timestamp_type& timestamp() const { return block->timestamp; }
   };

   class unlinkable_block_state_cache {
   private:
      struct by_timestamp;
      struct by_block_num_id;
      struct by_prev;
      using unlinkable_block_state_index = multi_index_container<
            eosio::unlinkable_block_state,
            indexed_by<
                  ordered_unique<tag<by_block_num_id>,
                        composite_key<unlinkable_block_state,
                              const_mem_fun<unlinkable_block_state, uint32_t, &eosio::unlinkable_block_state::block_num>,
                              member<unlinkable_block_state, block_id_type, &eosio::unlinkable_block_state::id>
                        >,
                        composite_key_compare<std::less<>, sha256_less>
                  >,
                  ordered_non_unique<tag<by_timestamp>,
                        const_mem_fun<unlinkable_block_state, const block_timestamp_type&, &unlinkable_block_state::timestamp>
                  >,
                  ordered_non_unique<tag<by_prev>,
                        const_mem_fun<unlinkable_block_state, const block_id_type&, &unlinkable_block_state::prev>
                  >
            >
      >;

      alignas(hardware_destructive_interference_size)
      mutable fc::mutex            unlinkable_blk_state_mtx;
      unlinkable_block_state_index unlinkable_blk_state GUARDED_BY(unlinkable_blk_state_mtx);
      // 30 should be plenty large enough as any unlinkable block that will be usable is likely to be usable
      // almost immediately (blocks came in from multiple peers out of order). 30 allows for one block per
      // producer round until lib. When queue larger than max, remove by block timestamp farthest in the past.
      static constexpr size_t max_unlinkable_cache_size = 30;

   public:
      // returns block id of any block removed because of a full cache
      std::optional<block_id_type> add_unlinkable_block( signed_block_ptr b, const block_id_type& id ) {
         fc::lock_guard g(unlinkable_blk_state_mtx);
         unlinkable_blk_state.insert( {id, std::move(b)} ); // does not insert if already there
         if (unlinkable_blk_state.size() > max_unlinkable_cache_size) {
            auto& index = unlinkable_blk_state.get<by_timestamp>();
            auto begin = index.begin();
            block_id_type rm_block_id = begin->id;
            index.erase( begin );
            return rm_block_id;
         }
         return {};
      }

      unlinkable_block_state pop_possible_linkable_block(const block_id_type& blkid) {
         fc::lock_guard g(unlinkable_blk_state_mtx);
         auto& index = unlinkable_blk_state.get<by_prev>();
         auto blk_itr = index.find( blkid );
         if (blk_itr != index.end()) {
            unlinkable_block_state result = *blk_itr;
            index.erase(blk_itr);
            return result;
         }
         return {};
      }

      void expire_blocks( uint32_t lib_num ) {
         fc::lock_guard g(unlinkable_blk_state_mtx);
         auto& stale_blk = unlinkable_blk_state.get<by_block_num_id>();
         stale_blk.erase( stale_blk.lower_bound( 1 ), stale_blk.upper_bound( lib_num ) );
      }
   };

   class sync_manager {
   private:
      enum stages {
         lib_catchup,
         head_catchup,
         in_sync
      };

      alignas(hardware_destructive_interference_size)
      fc::mutex      sync_mtx;
      uint32_t       sync_known_lib_num      GUARDED_BY(sync_mtx) {0};  // highest known lib num from currently connected peers
      uint32_t       sync_last_requested_num GUARDED_BY(sync_mtx) {0};  // end block number of the last requested range, inclusive
      uint32_t       sync_next_expected_num  GUARDED_BY(sync_mtx) {0};  // the next block number we need from peer
      connection_ptr sync_source             GUARDED_BY(sync_mtx);      // connection we are currently syncing from

      const uint32_t sync_req_span {0};
      const uint32_t sync_peer_limit {0};

      alignas(hardware_destructive_interference_size)
      std::atomic<stages> sync_state{in_sync};
      std::atomic<uint32_t> sync_ordinal{0};

   private:
      constexpr static auto stage_str( stages s );
      bool set_state( stages newstate );
      bool is_sync_required( uint32_t fork_head_block_num ); // call with locked mutex
      void request_next_chunk( const connection_ptr& conn = connection_ptr() ) REQUIRES(sync_mtx);
      connection_ptr find_next_sync_node(); // call with locked mutex
      void start_sync( const connection_ptr& c, uint32_t target ); // locks mutex
      bool verify_catchup( const connection_ptr& c, uint32_t num, const block_id_type& id ); // locks mutex

   public:
      explicit sync_manager( uint32_t span, uint32_t sync_peer_limit );
      static void send_handshakes();
      bool syncing_from_peer() const { return sync_state == lib_catchup; }
      bool is_in_sync() const { return sync_state == in_sync; }
      void sync_reset_lib_num( const connection_ptr& conn, bool closing );
      void sync_reassign_fetch( const connection_ptr& c, go_away_reason reason );
      void rejected_block( const connection_ptr& c, uint32_t blk_num );
      void sync_recv_block( const connection_ptr& c, const block_id_type& blk_id, uint32_t blk_num, bool blk_applied );
      void recv_handshake( const connection_ptr& c, const handshake_message& msg, uint32_t nblk_combined_latency );
      void sync_recv_notice( const connection_ptr& c, const notice_message& msg );
   };

   class dispatch_manager {
      alignas(hardware_destructive_interference_size)
      mutable fc::mutex      blk_state_mtx;
      peer_block_state_index  blk_state GUARDED_BY(blk_state_mtx);

      alignas(hardware_destructive_interference_size)
      mutable fc::mutex      local_txns_mtx;
      node_transaction_index  local_txns GUARDED_BY(local_txns_mtx);

      unlinkable_block_state_cache unlinkable_block_cache;

   public:
      boost::asio::io_context::strand  strand;

      explicit dispatch_manager(boost::asio::io_context& io_context)
      : strand( io_context ) {}

      void bcast_transaction(const packed_transaction_ptr& trx);
      void rejected_transaction(const packed_transaction_ptr& trx);
      void bcast_block( const signed_block_ptr& b, const block_id_type& id );
      void rejected_block(const block_id_type& id);

      void recv_block(const connection_ptr& c, const block_id_type& id, uint32_t bnum);
      void expire_blocks( uint32_t lib_num );
      void recv_notice(const connection_ptr& conn, const notice_message& msg, bool generated);

      void retry_fetch(const connection_ptr& conn);

      bool add_peer_block( const block_id_type& blkid, uint32_t connection_id );
      bool peer_has_block(const block_id_type& blkid, uint32_t connection_id) const;
      bool have_block(const block_id_type& blkid) const;
      void rm_block(const block_id_type& blkid);

      bool add_peer_txn( const transaction_id_type& id, const time_point_sec& trx_expires, uint32_t connection_id,
                         const time_point_sec& now = time_point_sec(time_point::now()) );
      bool have_txn( const transaction_id_type& tid ) const;
      void expire_txns();

<<<<<<< HEAD
      void bcast_hs_proposal_msg(const hs_proposal_message_ptr& msg);
      void bcast_hs_vote_msg(const hs_vote_message_ptr& msg);
      void bcast_hs_new_view_msg(const hs_new_view_message_ptr& msg);
      void bcast_hs_new_block_msg(const hs_new_block_message_ptr& msg);

=======
      void add_unlinkable_block( signed_block_ptr b, const block_id_type& id ) {
         std::optional<block_id_type> rm_blk_id = unlinkable_block_cache.add_unlinkable_block(std::move(b), id);
         if (rm_blk_id) {
            // rm_block since we are no longer tracking this not applied block, allowing it to flow back in if needed
            rm_block(*rm_blk_id);
         }
      }
      unlinkable_block_state pop_possible_linkable_block( const block_id_type& blkid ) {
         return unlinkable_block_cache.pop_possible_linkable_block(blkid);
      }
>>>>>>> a78b8a9b
   };

   /**
    * default value initializers
    */
   constexpr auto     def_send_buffer_size_mb = 4;
   constexpr auto     def_send_buffer_size = 1024*1024*def_send_buffer_size_mb;
   constexpr auto     def_max_write_queue_size = def_send_buffer_size*10;
   constexpr auto     def_max_trx_in_progress_size = 100*1024*1024; // 100 MB
   constexpr auto     def_max_consecutive_immediate_connection_close = 9; // back off if client keeps closing
   constexpr auto     def_max_clients = 25; // 0 for unlimited clients
   constexpr auto     def_max_nodes_per_host = 1;
   constexpr auto     def_conn_retry_wait = 30;
   constexpr auto     def_txn_expire_wait = std::chrono::seconds(3);
   constexpr auto     def_resp_expected_wait = std::chrono::seconds(5);
   constexpr auto     def_sync_fetch_span = 1000;
   constexpr auto     def_keepalive_interval = 10000;

   constexpr auto     message_header_size = sizeof(uint32_t);

   constexpr uint32_t signed_block_which           = fc::get_index<net_message, signed_block>();         // see protocol net_message
   constexpr uint32_t packed_transaction_which     = fc::get_index<net_message, packed_transaction>();   // see protocol net_message

   class connections_manager {
      alignas(hardware_destructive_interference_size)
      mutable std::shared_mutex        connections_mtx;
      chain::flat_set<connection_ptr>  connections;
      chain::flat_set<string>          supplied_peers;

      alignas(hardware_destructive_interference_size)
      fc::mutex                             connector_check_timer_mtx;
      unique_ptr<boost::asio::steady_timer> connector_check_timer GUARDED_BY(connector_check_timer_mtx);

      /// thread safe, only modified on startup
      std::chrono::milliseconds                                heartbeat_timeout{def_keepalive_interval*2};
      fc::microseconds                                         max_cleanup_time;
      boost::asio::steady_timer::duration                      connector_period{0};
      uint32_t                                                 max_client_count{def_max_clients};
      std::function<void(net_plugin::p2p_connections_metrics)> update_p2p_connection_metrics;

   private: // must call with held mutex
      connection_ptr find_connection_i(const string& host) const;
      void add_i(connection_ptr&& c);
      void connect_i(const string& peer, const string& p2p_address);

      void connection_monitor(const std::weak_ptr<connection>& from_connection);

   public:
      size_t number_connections() const;
      void add_supplied_peers(const vector<string>& peers );

      // not thread safe, only call on startup
      void init(std::chrono::milliseconds heartbeat_timeout_ms,
                fc::microseconds conn_max_cleanup_time,
                boost::asio::steady_timer::duration conn_period,
                uint32_t maximum_client_count);

      uint32_t get_max_client_count() const { return max_client_count; }

      fc::microseconds get_connector_period() const;

      void register_update_p2p_connection_metrics(std::function<void(net_plugin::p2p_connections_metrics)>&& fun);

      void connect_supplied_peers(const string& p2p_address);

      void start_conn_timer();
      void start_conn_timer(boost::asio::steady_timer::duration du, std::weak_ptr<connection> from_connection);
      void stop_conn_timer();

      void add(connection_ptr c);
      string connect(const string& host, const string& p2p_address);
      string disconnect(const string& host);
      void close_all();

      std::optional<connection_status> status(const string& host) const;
      vector<connection_status> connection_statuses() const;

      template <typename Function>
      void for_each_connection(Function&& f) const;

      template <typename Function>
      void for_each_block_connection(Function&& f) const;

      template <typename UnaryPredicate>
      bool any_of_connections(UnaryPredicate&& p) const;

      template <typename UnaryPredicate>
      bool any_of_block_connections(UnaryPredicate&& p) const;
   };

   class net_plugin_impl : public std::enable_shared_from_this<net_plugin_impl>,
                           public auto_bp_peering::bp_connection_manager<net_plugin_impl, connection> {
    public:
      std::atomic<uint32_t>            current_connection_id{0};

      unique_ptr< sync_manager >       sync_master;
      unique_ptr< dispatch_manager >   dispatcher;
      connections_manager              connections;

      /**
       * Thread safe, only updated in plugin initialize
       *  @{
       */
      vector<string>                        p2p_addresses;
      vector<string>                        p2p_server_addresses;

      vector<chain::public_key_type>        allowed_peers; ///< peer keys allowed to connect
      std::map<chain::public_key_type,
               chain::private_key_type>     private_keys; ///< overlapping with producer keys, also authenticating non-producing nodes
      enum possible_connections : char {
         None = 0,
            Producers = 1 << 0,
            Specified = 1 << 1,
            Any = 1 << 2
            };
      possible_connections                  allowed_connections{None};

      boost::asio::steady_timer::duration   txn_exp_period{0};
      boost::asio::steady_timer::duration   resp_expected_period{0};
      std::chrono::milliseconds             keepalive_interval{std::chrono::milliseconds{def_keepalive_interval}};

      uint32_t                              max_nodes_per_host = 1;
      bool                                  p2p_accept_transactions = true;
      fc::microseconds                      p2p_dedup_cache_expire_time_us{};

      chain_id_type                         chain_id;
      fc::sha256                            node_id;
      string                                user_agent_name;

      chain_plugin*                         chain_plug = nullptr;
      producer_plugin*                      producer_plug = nullptr;
      bool                                  use_socket_read_watermark = false;
      /** @} */

      alignas(hardware_destructive_interference_size)
      fc::mutex                             expire_timer_mtx;
      unique_ptr<boost::asio::steady_timer> expire_timer GUARDED_BY(expire_timer_mtx);

      alignas(hardware_destructive_interference_size)
      fc::mutex                             keepalive_timer_mtx;
      unique_ptr<boost::asio::steady_timer> keepalive_timer GUARDED_BY(keepalive_timer_mtx);

      alignas(hardware_destructive_interference_size)
      std::atomic<bool>                     in_shutdown{false};

      alignas(hardware_destructive_interference_size)
      compat::channels::transaction_ack::channel_type::handle  incoming_transaction_ack_subscription;

      uint16_t                                    thread_pool_size = 4;
      eosio::chain::named_thread_pool<struct net> thread_pool;

      boost::asio::deadline_timer           accept_error_timer{thread_pool.get_executor()};


      struct chain_info_t {
         uint32_t      lib_num = 0;
         block_id_type lib_id;
         uint32_t      head_num = 0;
         block_id_type head_id;
      };

      
      std::function<void()> increment_failed_p2p_connections;
      std::function<void()> increment_dropped_trxs;
      
   private:
      alignas(hardware_destructive_interference_size)
      mutable fc::mutex             chain_info_mtx; // protects chain_info_t
      chain_info_t                  chain_info GUARDED_BY(chain_info_mtx);

   public:
      void update_chain_info();
      chain_info_t get_chain_info() const;
      uint32_t get_chain_lib_num() const;
      uint32_t get_chain_head_num() const;

      void on_accepted_block_header( const block_state_ptr& bs );
      void on_accepted_block( const block_state_ptr& bs );

      void transaction_ack(const std::pair<fc::exception_ptr, packed_transaction_ptr>&);
      void on_irreversible_block( const block_state_ptr& block );

<<<<<<< HEAD
      void on_hs_proposal_message( const hs_proposal_message_ptr& msg );
      void on_hs_vote_message( const hs_vote_message_ptr& msg );
      void on_hs_new_view_message( const hs_new_view_message_ptr& msg );
      void on_hs_new_block_message( const hs_new_block_message_ptr& msg );

      void start_conn_timer(boost::asio::steady_timer::duration du, std::weak_ptr<connection> from_connection);
=======
>>>>>>> a78b8a9b
      void start_expire_timer();
      void start_monitors();

      void expire();
      /** \name Peer Timestamps
       *  Time message handling
       *  @{
       */
      /** \brief Peer heartbeat ticker.
       */
      void ticker();
      /** @} */
      /** \brief Determine if a peer is allowed to connect.
       *
       * Checks current connection mode and key authentication.
       *
       * \return False if the peer should not connect, true otherwise.
       */
      bool authenticate_peer(const handshake_message& msg) const;
      /** \brief Retrieve public key used to authenticate with peers.
       *
       * Finds a key to use for authentication.  If this node is a producer, use
       * the front of the producer key map.  If the node is not a producer but has
       * a configured private key, use it.  If the node is neither a producer nor has
       * a private key, returns an empty key.
       *
       * \note On a node with multiple private keys configured, the key with the first
       *       numerically smaller byte will always be used.
       */
      chain::public_key_type get_authentication_key() const;
      /** \brief Returns a signature of the digest using the corresponding private key of the signer.
       *
       * If there are no configured private keys, returns an empty signature.
       */
      chain::signature_type sign_compact(const chain::public_key_type& signer, const fc::sha256& digest) const;

      constexpr static uint16_t to_protocol_version(uint16_t v);

      void plugin_initialize(const variables_map& options);
      void plugin_startup();
      void plugin_shutdown();
      bool in_sync() const;
      fc::logger& get_logger() { return logger; }

      void create_session(tcp::socket&& socket, const string listen_address);
   };

   // peer_[x]log must be called from thread in connection strand
#define peer_dlog( PEER, FORMAT, ... ) \
  FC_MULTILINE_MACRO_BEGIN \
   if( logger.is_enabled( fc::log_level::debug ) ) { \
      verify_strand_in_this_thread( PEER->strand, __func__, __LINE__ ); \
      logger.log( FC_LOG_MESSAGE( debug, peer_log_format + FORMAT, __VA_ARGS__ (PEER->get_logger_variant()) ) ); \
   } \
  FC_MULTILINE_MACRO_END

#define peer_ilog( PEER, FORMAT, ... ) \
  FC_MULTILINE_MACRO_BEGIN \
   if( logger.is_enabled( fc::log_level::info ) ) { \
      verify_strand_in_this_thread( PEER->strand, __func__, __LINE__ ); \
      logger.log( FC_LOG_MESSAGE( info, peer_log_format + FORMAT, __VA_ARGS__ (PEER->get_logger_variant()) ) ); \
   } \
  FC_MULTILINE_MACRO_END

#define peer_wlog( PEER, FORMAT, ... ) \
  FC_MULTILINE_MACRO_BEGIN \
   if( logger.is_enabled( fc::log_level::warn ) ) { \
      verify_strand_in_this_thread( PEER->strand, __func__, __LINE__ ); \
      logger.log( FC_LOG_MESSAGE( warn, peer_log_format + FORMAT, __VA_ARGS__ (PEER->get_logger_variant()) ) ); \
   } \
  FC_MULTILINE_MACRO_END

#define peer_elog( PEER, FORMAT, ... ) \
  FC_MULTILINE_MACRO_BEGIN \
   if( logger.is_enabled( fc::log_level::error ) ) { \
      verify_strand_in_this_thread( PEER->strand, __func__, __LINE__ ); \
      logger.log( FC_LOG_MESSAGE( error, peer_log_format + FORMAT, __VA_ARGS__ (PEER->get_logger_variant()) ) ); \
   } \
  FC_MULTILINE_MACRO_END


   template<class enum_type, class=typename std::enable_if<std::is_enum<enum_type>::value>::type>
   inline enum_type& operator|=(enum_type& lhs, const enum_type& rhs)
   {
      using T = std::underlying_type_t <enum_type>;
      return lhs = static_cast<enum_type>(static_cast<T>(lhs) | static_cast<T>(rhs));
   }

   static net_plugin_impl *my_impl;

   /**
    *  For a while, network version was a 16 bit value equal to the second set of 16 bits
    *  of the current build's git commit id. We are now replacing that with an integer protocol
    *  identifier. Based on historical analysis of all git commit identifiers, the larges gap
    *  between ajacent commit id values is shown below.
    *  these numbers were found with the following commands on the master branch:
    *
    *  git log | grep "^commit" | awk '{print substr($2,5,4)}' | sort -u > sorted.txt
    *  rm -f gap.txt; prev=0; for a in $(cat sorted.txt); do echo $prev $((0x$a - 0x$prev)) $a >> gap.txt; prev=$a; done; sort -k2 -n gap.txt | tail
    *
    *  DO NOT EDIT net_version_base OR net_version_range!
    */
   constexpr uint16_t net_version_base = 0x04b5;
   constexpr uint16_t net_version_range = 106;
   /**
    *  If there is a change to network protocol or behavior, increment net version to identify
    *  the need for compatibility hooks
    */
#pragma GCC diagnostic push
#pragma GCC diagnostic ignored "-Wunused-variable"
   constexpr uint16_t proto_base = 0;
   constexpr uint16_t proto_explicit_sync = 1;       // version at time of eosio 1.0
   constexpr uint16_t proto_block_id_notify = 2;     // reserved. feature was removed. next net_version should be 3
   constexpr uint16_t proto_pruned_types = 3;        // eosio 2.1: supports new signed_block & packed_transaction types
   constexpr uint16_t proto_heartbeat_interval = 4;        // eosio 2.1: supports configurable heartbeat interval
   constexpr uint16_t proto_dup_goaway_resolution = 5;     // eosio 2.1: support peer address based duplicate connection resolution
   constexpr uint16_t proto_dup_node_id_goaway = 6;        // eosio 2.1: support peer node_id based duplicate connection resolution
<<<<<<< HEAD
   constexpr uint16_t proto_leap_initial = 7;            // leap client, needed because none of the 2.1 versions are supported
   constexpr uint16_t proto_instant_finality = 8;        // instant finality
=======
   constexpr uint16_t proto_leap_initial = 7;              // leap client, needed because none of the 2.1 versions are supported
   constexpr uint16_t proto_block_range = 8;               // include block range in notice_message
>>>>>>> a78b8a9b
#pragma GCC diagnostic pop

   constexpr uint16_t net_version_max = proto_instant_finality;

   /**
    * Index by start_block_num
    */
   struct peer_sync_state {
      explicit peer_sync_state(uint32_t start = 0, uint32_t end = 0, uint32_t last_acted = 0)
         :start_block( start ), end_block( end ), last( last_acted ),
          start_time(time_point::now())
      {}
      uint32_t     start_block;
      uint32_t     end_block;
      uint32_t     last; ///< last sent or received
      time_point   start_time; ///< time request made or received
   };

   // thread safe
   class queued_buffer : boost::noncopyable {
   public:
      void clear_write_queue() {
         fc::lock_guard g( _mtx );
         _write_queue.clear();
         _sync_write_queue.clear();
         _write_queue_size = 0;
      }

      void clear_out_queue() {
         fc::lock_guard g( _mtx );
         while ( !_out_queue.empty() ) {
            _out_queue.pop_front();
         }
      }

      uint32_t write_queue_size() const {
         fc::lock_guard g( _mtx );
         return _write_queue_size;
      }

      bool is_out_queue_empty() const {
         fc::lock_guard g( _mtx );
         return _out_queue.empty();
      }

      bool ready_to_send() const {
         fc::lock_guard g( _mtx );
         // if out_queue is not empty then async_write is in progress
         return ((!_sync_write_queue.empty() || !_write_queue.empty()) && _out_queue.empty());
      }

      // @param callback must not callback into queued_buffer
      bool add_write_queue( const std::shared_ptr<vector<char>>& buff,
                            std::function<void( boost::system::error_code, std::size_t )> callback,
                            bool to_sync_queue ) {
         fc::lock_guard g( _mtx );
         if( to_sync_queue ) {
            _sync_write_queue.push_back( {buff, std::move(callback)} );
         } else {
            _write_queue.push_back( {buff, std::move(callback)} );
         }
         _write_queue_size += buff->size();
         if( _write_queue_size > 2 * def_max_write_queue_size ) {
            return false;
         }
         return true;
      }

      void fill_out_buffer( std::vector<boost::asio::const_buffer>& bufs ) {
         fc::lock_guard g( _mtx );
         if( !_sync_write_queue.empty() ) { // always send msgs from sync_write_queue first
            fill_out_buffer( bufs, _sync_write_queue );
         } else { // postpone real_time write_queue if sync queue is not empty
            fill_out_buffer( bufs, _write_queue );
            EOS_ASSERT( _write_queue_size == 0, plugin_exception, "write queue size expected to be zero" );
         }
      }

      void out_callback( boost::system::error_code ec, std::size_t w ) {
         fc::lock_guard g( _mtx );
         for( auto& m : _out_queue ) {
            m.callback( ec, w );
         }
      }

   private:
      struct queued_write;
      void fill_out_buffer( std::vector<boost::asio::const_buffer>& bufs,
                            deque<queued_write>& w_queue ) REQUIRES(_mtx) {
         while ( !w_queue.empty() ) {
            auto& m = w_queue.front();
            bufs.emplace_back( m.buff->data(), m.buff->size() );
            _write_queue_size -= m.buff->size();
            _out_queue.emplace_back( m );
            w_queue.pop_front();
         }
      }

   private:
      struct queued_write {
         std::shared_ptr<vector<char>> buff;
         std::function<void( boost::system::error_code, std::size_t )> callback;
      };

      alignas(hardware_destructive_interference_size)
      mutable fc::mutex   _mtx;
      uint32_t            _write_queue_size GUARDED_BY(_mtx) {0};
      deque<queued_write> _write_queue      GUARDED_BY(_mtx);
      deque<queued_write> _sync_write_queue GUARDED_BY(_mtx); // sync_write_queue will be sent first
      deque<queued_write> _out_queue        GUARDED_BY(_mtx);

   }; // queued_buffer


   /// monitors the status of blocks as to whether a block is accepted (sync'd) or
   /// rejected. It groups consecutive rejected blocks in a (configurable) time
   /// window (rbw) and maintains a metric of the number of consecutive rejected block
   /// time windows (rbws).
   class block_status_monitor {
   private:
      bool in_accepted_state_ {true};              ///< indicates of accepted(true) or rejected(false) state
      fc::microseconds window_size_{2*1000};       ///< rbw time interval (2ms)
      fc::time_point   window_start_;              ///< The start of the recent rbw (0 implies not started)
      uint32_t         events_{0};                 ///< The number of consecutive rbws
      const uint32_t   max_consecutive_rejected_windows_{13};

   public:
      /// ctor
      ///
      /// @param[in] window_size          The time, in microseconds, of the rejected block window
      /// @param[in] max_rejected_windows The max consecutive number of rejected block windows
      /// @note   Copy ctor is not allowed
      explicit block_status_monitor(fc::microseconds window_size = fc::microseconds(2*1000),
            uint32_t max_rejected_windows = 13) :
         window_size_(window_size) {}
      block_status_monitor( const block_status_monitor& ) = delete;
      block_status_monitor( block_status_monitor&& ) = delete;
      ~block_status_monitor() = default;
      /// reset to initial state
      void reset();
      /// called when a block is accepted (sync_recv_block)
      void accepted() { reset(); }
      /// called when a block is rejected
      void rejected();
      /// returns number of consecutive rbws
      auto events() const { return events_; }
      /// indicates if the max number of consecutive rbws has been reached or exceeded
      bool max_events_violated() const { return events_ >= max_consecutive_rejected_windows_; }
      /// assignment not allowed
      block_status_monitor& operator=( const block_status_monitor& ) = delete;
      block_status_monitor& operator=( block_status_monitor&& ) = delete;
   };

   class connection : public std::enable_shared_from_this<connection> {
   public:
      enum class connection_state { connecting, connected, closing, closed  };

      explicit connection( const string& endpoint, const string& listen_address );
      /// @brief ctor
      /// @param socket created by boost::asio in fc::listener
      /// @param address identifier of listen socket which accepted this new connection
      explicit connection( tcp::socket&& socket, const string& listen_address );
      ~connection() = default;

      connection( const connection& ) = delete;
      connection( connection&& ) = delete;
      connection& operator=( const connection& ) = delete;
      connection& operator=( connection&& ) = delete;

      bool start_session();

      bool socket_is_open() const { return socket_open.load(); } // thread safe, atomic
      connection_state state() const { return conn_state.load(); } // thread safe atomic
      void set_state(connection_state s);
      static std::string state_str(connection_state s);
      const string& peer_address() const { return peer_addr; } // thread safe, const

      void set_connection_type( const string& peer_addr );
      bool is_transactions_only_connection()const { return connection_type == transactions_only; } // thread safe, atomic
      bool is_blocks_only_connection()const { return connection_type == blocks_only; }
      bool is_transactions_connection() const { return connection_type != blocks_only; } // thread safe, atomic
      bool is_blocks_connection() const { return connection_type != transactions_only; } // thread safe, atomic
      uint32_t get_peer_start_block_num() const { return peer_start_block_num.load(); }
      uint32_t get_peer_head_block_num() const { return peer_head_block_num.load(); }
      uint32_t get_last_received_block_num() const { return last_received_block_num.load(); }
      uint32_t get_unique_blocks_rcvd_count() const { return unique_blocks_rcvd_count.load(); }
      size_t get_bytes_received() const { return bytes_received.load(); }
      std::chrono::nanoseconds get_last_bytes_received() const { return last_bytes_received.load(); }
      size_t get_bytes_sent() const { return bytes_sent.load(); }
      std::chrono::nanoseconds get_last_bytes_sent() const { return last_bytes_sent.load(); }
      boost::asio::ip::port_type get_remote_endpoint_port() const { return remote_endpoint_port.load(); }
      void set_heartbeat_timeout(std::chrono::milliseconds msec) {
         hb_timeout = msec;
      }

      uint64_t get_peer_ping_time_ns() const { return peer_ping_time_ns; }

   private:
      static const string unknown;

      std::atomic<uint64_t> peer_ping_time_ns = std::numeric_limits<uint64_t>::max();

      std::optional<peer_sync_state> peer_requested;  // this peer is requesting info from us

      alignas(hardware_destructive_interference_size)
      std::atomic<bool> socket_open{false};

      std::atomic<connection_state> conn_state{connection_state::connecting};

      string                  listen_address; // address sent to peer in handshake
      const string            peer_addr;
      enum connection_types : char {
         both,
         transactions_only,
         blocks_only
      };

      std::atomic<connection_types>   connection_type{both};
      std::atomic<uint32_t>           peer_start_block_num{0};
      std::atomic<uint32_t>           peer_head_block_num{0};
      std::atomic<uint32_t>           last_received_block_num{0};
      std::atomic<uint32_t>           unique_blocks_rcvd_count{0};
      std::atomic<size_t>             bytes_received{0};
      std::atomic<std::chrono::nanoseconds>   last_bytes_received{0ns};
      std::atomic<size_t>             bytes_sent{0};
      std::atomic<std::chrono::nanoseconds>   last_bytes_sent{0ns};
      std::atomic<boost::asio::ip::port_type> remote_endpoint_port{0};

   public:
      boost::asio::io_context::strand           strand;
      std::shared_ptr<tcp::socket>              socket; // only accessed through strand after construction

      fc::message_buffer<1024*1024>    pending_message_buffer;
      std::size_t                      outstanding_read_bytes{0}; // accessed only from strand threads

      queued_buffer           buffer_queue;

      fc::sha256              conn_node_id;
      string                  short_conn_node_id;
      string                  log_p2p_address;
      string                  log_remote_endpoint_ip;
      string                  log_remote_endpoint_port;
      string                  local_endpoint_ip;
      string                  local_endpoint_port;
      // kept in sync with last_handshake_recv.last_irreversible_block_num, only accessed from connection strand
      uint32_t                peer_lib_num = 0;

      std::atomic<uint32_t>   sync_ordinal{0};
      // when syncing from a peer, the last block expected of the current range
      uint32_t                sync_last_requested_block{0};

      alignas(hardware_destructive_interference_size)
      std::atomic<uint32_t>   trx_in_progress_size{0};

      fc::time_point          last_dropped_trx_msg_time;
      const uint32_t          connection_id;
      int16_t                 sent_handshake_count = 0;

      alignas(hardware_destructive_interference_size)
      std::atomic<bool>       peer_syncing_from_us{false};

      std::atomic<uint16_t>   protocol_version = 0;
      uint16_t                net_version = net_version_max;
      std::atomic<uint16_t>   consecutive_immediate_connection_close = 0;
      std::atomic<bool>       is_bp_connection = false;
      block_status_monitor    block_status_monitor_;

      alignas(hardware_destructive_interference_size)
      fc::mutex                        response_expected_timer_mtx;
      boost::asio::steady_timer        response_expected_timer GUARDED_BY(response_expected_timer_mtx);

      alignas(hardware_destructive_interference_size)
      std::atomic<go_away_reason>      no_retry{no_reason};

      alignas(hardware_destructive_interference_size)
      mutable fc::mutex                conn_mtx; //< mtx for last_req .. remote_endpoint_ip
      std::optional<request_message>   last_req            GUARDED_BY(conn_mtx);
      handshake_message                last_handshake_recv GUARDED_BY(conn_mtx);
      handshake_message                last_handshake_sent GUARDED_BY(conn_mtx);
      block_id_type                    fork_head           GUARDED_BY(conn_mtx);
      uint32_t                         fork_head_num       GUARDED_BY(conn_mtx) {0};
      fc::time_point                   last_close          GUARDED_BY(conn_mtx);
      string                           remote_endpoint_ip  GUARDED_BY(conn_mtx);
      boost::asio::ip::address_v6::bytes_type remote_endpoint_ip_array GUARDED_BY(conn_mtx);

      std::chrono::nanoseconds         connection_start_time{0};

      connection_status get_status()const;

      /** \name Peer Timestamps
       *  Time message handling
       *  @{
       */
      // See NTP protocol. https://datatracker.ietf.org/doc/rfc5905/
      std::chrono::nanoseconds               org{0}; //!< origin timestamp. Time at the client when the request departed for the server.
      // std::chrono::nanoseconds (not used) rec{0}; //!< receive timestamp. Time at the server when the request arrived from the client.
      std::chrono::nanoseconds               xmt{0}; //!< transmit timestamp, Time at the server when the response left for the client.
      // std::chrono::nanoseconds (not used) dst{0}; //!< destination timestamp, Time at the client when the reply arrived from the server.
      /** @} */
      // timestamp for the lastest message
      std::chrono::system_clock::time_point       latest_msg_time{std::chrono::system_clock::time_point::min()};
      std::chrono::milliseconds                   hb_timeout{std::chrono::milliseconds{def_keepalive_interval}};
      std::chrono::system_clock::time_point       latest_blk_time{std::chrono::system_clock::time_point::min()};

      bool connected() const;
      bool closed() const; // socket is not open or is closed or closing, thread safe
      bool current() const;
      bool should_sync_from(uint32_t sync_next_expected_num, uint32_t sync_known_lib_num) const;

      /// @param reconnect true if we should try and reconnect immediately after close
      /// @param shutdown true only if plugin is shutting down
      void close( bool reconnect = true, bool shutdown = false );
   private:
      void _close( bool reconnect, bool shutdown ); // for easy capture

      bool process_next_block_message(uint32_t message_length);
      bool process_next_trx_message(uint32_t message_length);
<<<<<<< HEAD

=======
      void update_endpoints();
>>>>>>> a78b8a9b
   public:

      bool populate_handshake( handshake_message& hello ) const;

      bool resolve_and_connect();
      void connect( const std::shared_ptr<tcp::resolver>& resolver, const tcp::resolver::results_type& endpoints );
      void start_read_message();

      /** \brief Process the next message from the pending message buffer
       *
       * Process the next message from the pending_message_buffer.
       * message_length is the already determined length of the data
       * part of the message that will handle the message.
       * Returns true is successful. Returns false if an error was
       * encountered unpacking or processing the message.
       */
      bool process_next_message(uint32_t message_length);

      void send_handshake();

      /** \name Peer Timestamps
       *  Time message handling
       */
      /**  \brief Check heartbeat time and send Time_message
       */
      void check_heartbeat( std::chrono::system_clock::time_point current_time );
      /**  \brief Populate and queue time_message
       */
      void send_time();
      /** \brief Populate and queue time_message immediately using incoming time_message
       */
      void send_time(const time_message& msg);
      /** \brief Read system time and convert to a 64 bit integer.
       *
       * There are five calls to this routine in the program.  One
       * when a packet arrives from the network, one when a packet
       * is placed on the send queue, one during start session, and
       * one each when data is counted as received or sent.
       * Calls the kernel time of day routine and converts to 
       * a (at least) 64 bit integer.
       */
      static std::chrono::nanoseconds get_time() {
         return std::chrono::duration_cast<std::chrono::nanoseconds>(std::chrono::system_clock::now().time_since_epoch());
      }
      /** @} */

      void blk_send_branch( const block_id_type& msg_head_id );
      void blk_send_branch( uint32_t msg_head_num, uint32_t lib_num, uint32_t head_num );
      void blk_send(const block_id_type& blkid);
      void stop_send();

      void enqueue( const net_message &msg );
      void enqueue_block( const signed_block_ptr& sb, bool to_sync_queue = false);
      void enqueue_buffer( const std::shared_ptr<std::vector<char>>& send_buffer,
                           go_away_reason close_after_send,
                           bool to_sync_queue = false);
      void cancel_sync(go_away_reason reason);
      void flush_queues();
      bool enqueue_sync_block();
      void request_sync_blocks(uint32_t start, uint32_t end);

      void cancel_wait();
      void sync_wait();
      void fetch_wait();
      void sync_timeout(boost::system::error_code ec);
      void fetch_timeout(boost::system::error_code ec);

      void queue_write(const std::shared_ptr<vector<char>>& buff,
                       std::function<void(boost::system::error_code, std::size_t)> callback,
                       bool to_sync_queue = false);
      void do_queue_write();

      bool is_valid( const handshake_message& msg ) const;

      void handle_message( const handshake_message& msg );
      void handle_message( const chain_size_message& msg );
      void handle_message( const go_away_message& msg );
      /** \name Peer Timestamps
       *  Time message handling
       *  @{
       */
      /** \brief Process time_message
       *
       * Calculate offset, delay and dispersion.  Note carefully the
       * implied processing.  The first-order difference is done
       * directly in 64-bit arithmetic, then the result is converted
       * to floating double.  All further processing is in
       * floating-double arithmetic with rounding done by the hardware.
       * This is necessary in order to avoid overflow and preserve precision.
       */
      void handle_message( const time_message& msg );
      /** @} */
      void handle_message( const notice_message& msg );
      void handle_message( const request_message& msg );
      void handle_message( const sync_request_message& msg );
      void handle_message( const signed_block& msg ) = delete; // signed_block_ptr overload used instead
      void handle_message( const block_id_type& id, signed_block_ptr ptr );
      void handle_message( const packed_transaction& msg ) = delete; // packed_transaction_ptr overload used instead
      void handle_message( packed_transaction_ptr trx );

<<<<<<< HEAD
      void handle_message( const hs_vote_message& msg );
      void handle_message( const hs_proposal_message& msg );
      void handle_message( const hs_new_view_message& msg );
      void handle_message( const hs_new_block_message& msg );

      void process_signed_block( const block_id_type& id, signed_block_ptr msg, block_state_ptr bsp );
=======
      // returns calculated number of blocks combined latency
      uint32_t calc_block_latency();

      void process_signed_block( const block_id_type& id, signed_block_ptr block, block_state_ptr bsp );
>>>>>>> a78b8a9b

      fc::variant_object get_logger_variant() const {
         fc::mutable_variant_object mvo;
         mvo( "_name", log_p2p_address)
            ( "_cid", connection_id )
            ( "_id", conn_node_id )
            ( "_sid", short_conn_node_id )
            ( "_ip", log_remote_endpoint_ip )
            ( "_port", log_remote_endpoint_port )
            ( "_lip", local_endpoint_ip )
            ( "_lport", local_endpoint_port );
         return mvo;
      }

      bool incoming() const { return peer_address().empty(); } // thread safe because of peer_address
      bool incoming_and_handshake_received() const {
         if (!incoming()) return false;
         fc::lock_guard g_conn( conn_mtx );
         return !last_handshake_recv.p2p_address.empty();
      }
   }; // class connection

   const string connection::unknown = "<unknown>";

   // called from connection strand
   struct msg_handler : public fc::visitor<void> {
      connection_ptr c;
      explicit msg_handler( connection_ptr conn) : c(std::move(conn)) {}

      template<typename T>
      void operator()( const T& ) const {
         EOS_ASSERT( false, plugin_config_exception, "Not implemented, call handle_message directly instead" );
      }

      void operator()( const handshake_message& msg ) const {
         // continue call to handle_message on connection strand
         peer_dlog( c, "handle handshake_message" );
         c->handle_message( msg );
      }

      void operator()( const chain_size_message& msg ) const {
         // continue call to handle_message on connection strand
         peer_dlog( c, "handle chain_size_message" );
         c->handle_message( msg );
      }

      void operator()( const go_away_message& msg ) const {
         // continue call to handle_message on connection strand
         peer_dlog( c, "handle go_away_message" );
         c->handle_message( msg );
      }

      void operator()( const time_message& msg ) const {
         // continue call to handle_message on connection strand
         peer_dlog( c, "handle time_message" );
         c->handle_message( msg );
      }

      void operator()( const notice_message& msg ) const {
         // continue call to handle_message on connection strand
         peer_dlog( c, "handle notice_message" );
         c->handle_message( msg );
      }

      void operator()( const request_message& msg ) const {
         // continue call to handle_message on connection strand
         peer_dlog( c, "handle request_message" );
         c->handle_message( msg );
      }

      void operator()( const sync_request_message& msg ) const {
         // continue call to handle_message on connection strand
         peer_dlog( c, "handle sync_request_message" );
         c->handle_message( msg );
      }

      void operator()( const hs_vote_message& msg ) const {
         // continue call to handle_message on connection strand
         peer_dlog( c, "handle hs_vote_message" );
         c->handle_message( msg );
      }
      void operator()( const hs_proposal_message& msg ) const {
         // continue call to handle_message on connection strand
         peer_dlog( c, "handle hs_proposal_message" );
         c->handle_message( msg );
      }
      void operator()( const hs_new_view_message& msg ) const {
         // continue call to handle_message on connection strand
         peer_dlog( c, "handle hs_new_view_message" );
         c->handle_message( msg );
      }
      void operator()( const hs_new_block_message& msg ) const {
         // continue call to handle_message on connection strand
         peer_dlog( c, "handle hs_new_block_message" );
         c->handle_message( msg );
      }


   };

   

   std::tuple<std::string, std::string, std::string> split_host_port_type(const std::string& peer_add) {
      // host:port:[<trx>|<blk>]
      if (peer_add.empty()) return {};

      string::size_type p = peer_add[0] == '[' ? peer_add.find(']') : 0;
      if (p == string::npos) {
         fc_wlog( logger, "Invalid peer address: ${peer}", ("peer", peer_add) );
         return {};
      }
      string::size_type colon = peer_add.find(':', p);
      string::size_type colon2 = peer_add.find(':', colon + 1);
      string::size_type end = colon2 == string::npos
            ? string::npos : peer_add.find_first_of( " :+=.,<>!$%^&(*)|-#@\t", colon2 + 1 ); // future proof by including most symbols without using regex
      string host = (p > 0) ? peer_add.substr( 1, p-1 ) : peer_add.substr( 0, colon );
      string port = peer_add.substr( colon + 1, colon2 == string::npos ? string::npos : colon2 - (colon + 1));
      string type = colon2 == string::npos ? "" : end == string::npos ?
         peer_add.substr( colon2 + 1 ) : peer_add.substr( colon2 + 1, end - (colon2 + 1) );
      return {std::move(host), std::move(port), std::move(type)};
   }


   template<typename Function>
   void connections_manager::for_each_connection( Function&& f ) const {
      std::shared_lock g( connections_mtx );
      std::for_each(connections.begin(), connections.end(), std::forward<Function>(f));
   }

   template<typename Function>
   void connections_manager::for_each_block_connection( Function&& f ) const {
      std::shared_lock g( connections_mtx );
      for( auto& c : connections ) {
         if (c->is_blocks_connection()) {
            f(c);
         }
      }
   }

   template <typename UnaryPredicate>
   bool connections_manager::any_of_connections(UnaryPredicate&& p) const {
      std::shared_lock g(connections_mtx);
      return std::any_of(connections.cbegin(), connections.cend(), std::forward<UnaryPredicate>(p));
   }

   template <typename UnaryPredicate>
   bool connections_manager::any_of_block_connections(UnaryPredicate&& p) const {
      std::shared_lock g( connections_mtx );
      for( auto& c : connections ) {
         if( c->is_blocks_connection() ) {
            if (p(c))
              return true;
         }
      }
      return false;
   }


   //---------------------------------------------------------------------------

   connection::connection( const string& endpoint, const string& listen_address )
      : listen_address( listen_address ),
        peer_addr( endpoint ),
        strand( my_impl->thread_pool.get_executor() ),
        socket( new tcp::socket( my_impl->thread_pool.get_executor() ) ),
        log_p2p_address( endpoint ),
        connection_id( ++my_impl->current_connection_id ),
        response_expected_timer( my_impl->thread_pool.get_executor() ),
        last_handshake_recv(),
        last_handshake_sent()
   {
      my_impl->mark_bp_connection(this);
      update_endpoints();
      fc_ilog( logger, "created connection ${c} to ${n}", ("c", connection_id)("n", endpoint) );
   }

   connection::connection(tcp::socket&& s, const string& listen_address)
      : listen_address( listen_address ),
        peer_addr(),
        strand( my_impl->thread_pool.get_executor() ),
        socket( new tcp::socket( std::move(s) ) ),
        connection_id( ++my_impl->current_connection_id ),
        response_expected_timer( my_impl->thread_pool.get_executor() ),
        last_handshake_recv(),
        last_handshake_sent()
   {
      update_endpoints();
      fc_dlog( logger, "new connection object created for peer ${address}:${port} from listener ${addr}", ("address", log_remote_endpoint_ip)("port", log_remote_endpoint_port)("addr", listen_address) );
   }

   // called from connection strand
   void connection::update_endpoints() {
      boost::system::error_code ec;
      boost::system::error_code ec2;
      auto rep = socket->remote_endpoint(ec);
      auto lep = socket->local_endpoint(ec2);
      remote_endpoint_port = ec ? 0 : rep.port();
      log_remote_endpoint_ip = ec ? unknown : rep.address().to_string();
      log_remote_endpoint_port = ec ? unknown : std::to_string(rep.port());
      local_endpoint_ip = ec2 ? unknown : lep.address().to_string();
      local_endpoint_port = ec2 ? unknown : std::to_string(lep.port());
      fc::lock_guard g_conn( conn_mtx );
      remote_endpoint_ip = log_remote_endpoint_ip;
      if(!ec) {
         if(rep.address().is_v4()) {
            remote_endpoint_ip_array = make_address_v6(boost::asio::ip::v4_mapped, rep.address().to_v4()).to_bytes();
         }
         else {
            remote_endpoint_ip_array = rep.address().to_v6().to_bytes();
         }
      }
      else {
         fc_dlog( logger, "unable to retrieve remote endpoint for local ${address}:${port}", ("address", local_endpoint_ip)("port", local_endpoint_port));
         remote_endpoint_ip_array = boost::asio::ip::address_v6().to_bytes();
      }
   }

   // called from connection strand
   void connection::set_connection_type( const std::string& peer_add ) {      
      auto [host, port, type] = split_host_port_type(peer_add);
      if( type.empty() ) {
         fc_dlog( logger, "Setting connection ${c} type for: ${peer} to both transactions and blocks", ("c", connection_id)("peer", peer_add) );
         connection_type = both;
      } else if( type == "trx" ) {
         fc_dlog( logger, "Setting connection ${c} type for: ${peer} to transactions only", ("c", connection_id)("peer", peer_add) );
         connection_type = transactions_only;
      } else if( type == "blk" ) {
         fc_dlog( logger, "Setting connection ${c} type for: ${peer} to blocks only", ("c", connection_id)("peer", peer_add) );
         connection_type = blocks_only;
      } else {
         fc_wlog( logger, "Unknown connection ${c} type: ${t}, for ${peer}", ("c", connection_id)("t", type)("peer", peer_add) );
      }
   }

   std::string connection::state_str(connection_state s) {
      switch (s) {
      case connection_state::connecting:
         return "connecting";
      case connection_state::connected:
         return "connected";
      case connection_state::closing:
         return "closing";
      case connection_state::closed:
         return "closed";
      }
      return "unknown";
   }

   void connection::set_state(connection_state s) {
      auto curr = state();
      if (curr == s)
         return;
      if (s == connection_state::connected && curr != connection_state::connecting)
         return;
      fc_dlog(logger, "old connection ${id} state ${os} becoming ${ns}", ("id", connection_id)("os", state_str(curr))("ns", state_str(s)));

      conn_state = s;
   }

   connection_status connection::get_status()const {
      connection_status stat;
      stat.connecting = state() == connection_state::connecting;
      stat.syncing = peer_syncing_from_us;
      stat.is_bp_peer = is_bp_connection;
      stat.is_socket_open = socket_is_open();
      fc::lock_guard g( conn_mtx );
      stat.peer = peer_addr;
      stat.remote_ip = log_remote_endpoint_ip;
      stat.remote_port = log_remote_endpoint_port;
      stat.last_handshake = last_handshake_recv;
      return stat;
   }

   // called from connection strand
   bool connection::start_session() {
      verify_strand_in_this_thread( strand, __func__, __LINE__ );

      boost::asio::ip::tcp::no_delay nodelay( true );
      boost::system::error_code ec;
      socket->set_option( nodelay, ec );
      if( ec ) {
         peer_elog( this, "connection failed (set_option): ${e1}", ( "e1", ec.message() ) );
         close();
         return false;
      } else {
         peer_dlog( this, "connected" );
         socket_open = true;
         connection_start_time = get_time();
         start_read_message();
         return true;
      }
   }

   // thread safe, all atomics
   bool connection::connected() const {
      return socket_is_open() && state() == connection_state::connected;
   }

   bool connection::closed() const {
      return !socket_is_open()
             || state() == connection_state::closing
             || state() == connection_state::closed;
   }

   // thread safe, all atomics
   bool connection::current() const {
      return (connected() && !peer_syncing_from_us);
   }

   // thread safe
   bool connection::should_sync_from(uint32_t sync_next_expected_num, uint32_t sync_known_lib_num) const {
      fc_dlog(logger, "id: ${id} blocks conn: ${t} current: ${c} socket_open: ${so} syncing from us: ${s} state: ${con} peer_start_block: ${sb} peer_head: ${h} ping: ${p}us no_retry: ${g}",
              ("id", connection_id)("t", is_blocks_connection())
              ("c", current())("so", socket_is_open())("s", peer_syncing_from_us.load())("con", state_str(state()))
              ("sb", peer_start_block_num.load())("h", peer_head_block_num.load())("p", get_peer_ping_time_ns()/1000)("g", reason_str(no_retry)));
      if (is_blocks_connection() && current()) {
         if (no_retry == go_away_reason::no_reason) {
            if (peer_start_block_num <= sync_next_expected_num) { // has blocks we want
               if (peer_head_block_num >= sync_known_lib_num) { // is in sync
                  return true;
               }
            }
         }
      }
      return false;
   }

   void connection::flush_queues() {
      buffer_queue.clear_write_queue();
   }

   void connection::close( bool reconnect, bool shutdown ) {
      set_state(connection_state::closing);
      strand.post( [self = shared_from_this(), reconnect, shutdown]() {
         self->_close( reconnect, shutdown );
      });
   }

   // called from connection strand
   void connection::_close( bool reconnect, bool shutdown ) {
      socket_open = false;
      boost::system::error_code ec;
      socket->shutdown( tcp::socket::shutdown_both, ec );
      socket->close( ec );
      socket.reset( new tcp::socket( my_impl->thread_pool.get_executor() ) );
      flush_queues();
      peer_syncing_from_us = false;
      block_status_monitor_.reset();
      ++consecutive_immediate_connection_close;
      bool has_last_req = false;
      {
         fc::lock_guard g_conn( conn_mtx );
         has_last_req = last_req.has_value();
         last_handshake_recv = handshake_message();
         last_handshake_sent = handshake_message();
         last_close = fc::time_point::now();
         conn_node_id = fc::sha256();
      }
      if( has_last_req && !shutdown ) {
         my_impl->dispatcher->retry_fetch( shared_from_this() );
      }
      peer_lib_num = 0;
      peer_requested.reset();
      sent_handshake_count = 0;
      if( !shutdown) my_impl->sync_master->sync_reset_lib_num( shared_from_this(), true );
      peer_ilog( this, "closing" );
      cancel_wait();
      sync_last_requested_block = 0;
      org = std::chrono::nanoseconds{0};
      latest_msg_time = std::chrono::system_clock::time_point::min();
      latest_blk_time = std::chrono::system_clock::time_point::min();
      set_state(connection_state::closed);

      if( reconnect && !shutdown ) {
         my_impl->connections.start_conn_timer( std::chrono::milliseconds( 100 ), connection_wptr() );
      }
   }

   // called from connection strand
   void connection::blk_send_branch( const block_id_type& msg_head_id ) {
      uint32_t head_num = my_impl->get_chain_head_num();

      peer_dlog(this, "head_num = ${h}",("h",head_num));
      if(head_num == 0) {
         notice_message note;
         note.known_blocks.mode = normal;
         note.known_blocks.pending = 0;
         enqueue(note);
         return;
      }

      if( logger.is_enabled( fc::log_level::debug ) ) {
         fc::unique_lock g_conn( conn_mtx );
         if( last_handshake_recv.generation >= 1 ) {
            peer_dlog( this, "maybe truncating branch at = ${h}:${id}",
                       ("h", block_header::num_from_id(last_handshake_recv.head_id))("id", last_handshake_recv.head_id) );
         }
      }
      const auto lib_num = peer_lib_num;
      if( lib_num == 0 ) return; // if last_irreversible_block_id is null (we have not received handshake or reset)

      auto msg_head_num = block_header::num_from_id(msg_head_id);
      bool on_fork = msg_head_num == 0;
      bool unknown_block = false;
      if( !on_fork ) {
         try {
            const controller& cc = my_impl->chain_plug->chain();
            block_id_type my_id = cc.get_block_id_for_num( msg_head_num ); // thread-safe
            on_fork = my_id != msg_head_id;
         } catch( const unknown_block_exception& ) {
            unknown_block = true;
         } catch( ... ) {
            on_fork = true;
         }
      }
      if( unknown_block ) {
         peer_ilog( this, "Peer asked for unknown block ${mn}, sending: benign_other go away", ("mn", msg_head_num) );
         no_retry = benign_other;
         enqueue( go_away_message( benign_other ) );
      } else {
         if( on_fork ) msg_head_num = 0;
         // if peer on fork, start at their last lib, otherwise we can start at msg_head+1
         blk_send_branch( msg_head_num, lib_num, head_num );
      }
   }

   // called from connection strand
   void connection::blk_send_branch( uint32_t msg_head_num, uint32_t lib_num, uint32_t head_num ) {
      if( !peer_requested ) {
         auto last = msg_head_num != 0 ? msg_head_num : lib_num;
         peer_requested = peer_sync_state( last+1, head_num, last );
      } else {
         auto last = msg_head_num != 0 ? msg_head_num : std::min( peer_requested->last, lib_num );
         uint32_t end   = std::max( peer_requested->end_block, head_num );
         peer_requested = peer_sync_state( last+1, end, last );
      }
      if( peer_requested->start_block <= peer_requested->end_block ) {
         peer_ilog( this, "enqueue ${s} - ${e}", ("s", peer_requested->start_block)("e", peer_requested->end_block) );
         enqueue_sync_block();
      } else {
         peer_ilog( this, "nothing to enqueue" );
         peer_requested.reset();
      }
   }

   // called from connection strand
   void connection::blk_send( const block_id_type& blkid ) {
      try {
         controller& cc = my_impl->chain_plug->chain();
         signed_block_ptr b = cc.fetch_block_by_id( blkid ); // thread-safe
         if( b ) {
            peer_dlog( this, "fetch_block_by_id num ${n}", ("n", b->block_num()) );
            enqueue_block( b );
         } else {
            peer_ilog( this, "fetch block by id returned null, id ${id}", ("id", blkid) );
         }
      } catch( const assert_exception& ex ) {
         peer_elog( this, "caught assert on fetch_block_by_id, ${ex}, id ${id}", ("ex", ex.to_string())("id", blkid) );
      } catch( ... ) {
         peer_elog( this, "caught other exception fetching block id ${id}", ("id", blkid) );
      }
   }

   void connection::stop_send() {
      peer_syncing_from_us = false;
   }

   void connection::send_handshake() {
      if (closed())
         return;
      strand.post( [c = shared_from_this()]() {
         fc::unique_lock g_conn( c->conn_mtx );
         if( c->populate_handshake( c->last_handshake_sent ) ) {
            static_assert( std::is_same_v<decltype( c->sent_handshake_count ), int16_t>, "INT16_MAX based on int16_t" );
            if( c->sent_handshake_count == INT16_MAX ) c->sent_handshake_count = 1; // do not wrap
            c->last_handshake_sent.generation = ++c->sent_handshake_count;
            auto last_handshake = c->last_handshake_sent;
            g_conn.unlock();
            peer_ilog( c, "Sending handshake generation ${g}, lib ${lib}, head ${head}, id ${id}",
                       ("g", last_handshake.generation)
                       ("lib", last_handshake.last_irreversible_block_num)
                       ("head", last_handshake.head_num)("id", last_handshake.head_id.str().substr(8,16)) );
            c->enqueue( last_handshake );
         }
      });
   }

   // called from connection strand
   void connection::check_heartbeat( std::chrono::system_clock::time_point current_time ) {
      if( latest_msg_time > std::chrono::system_clock::time_point::min() ) {
         if( current_time > latest_msg_time + hb_timeout ) {
            no_retry = benign_other;
            if( !peer_address().empty() ) {
               peer_wlog(this, "heartbeat timed out for peer address");
               close(true);
            } else {
               peer_wlog(this, "heartbeat timed out");
               close(false);
            }
            return;
         }
         if (!my_impl->sync_master->syncing_from_peer()) {
            const std::chrono::milliseconds timeout = std::max(hb_timeout/2, 2*std::chrono::milliseconds(config::block_interval_ms));
            if (current_time > latest_blk_time + timeout) {
               peer_wlog(this, "half heartbeat timed out, sending handshake");
               send_handshake();
               return;
            }
         }

      }

      org = std::chrono::nanoseconds{0};
      send_time();
   }

   // called from connection strand
   void connection::send_time() {
      if (org == std::chrono::nanoseconds{0}) { // do not send if there is already a time loop in progress
         org = get_time();
         // xpkt.org == 0 means we are initiating a ping. Actual origin time is in xpkt.xmt.
         time_message xpkt{
            .org = 0,
            .rec = 0,
            .xmt = org.count(),
            .dst = 0 };
         peer_dlog(this, "send init time_message: ${t}", ("t", xpkt));
         enqueue(xpkt);
      }
   }

   // called from connection strand
   void connection::send_time(const time_message& msg) {
      time_message xpkt{
         .org = msg.xmt,
         .rec = msg.dst,
         .xmt = get_time().count(),
         .dst = 0 };
      peer_dlog( this, "send time_message: ${t}, org: ${o}", ("t", xpkt)("o", org.count()) );
      enqueue(xpkt);
   }

   // called from connection strand
   void connection::queue_write(const std::shared_ptr<vector<char>>& buff,
                                std::function<void(boost::system::error_code, std::size_t)> callback,
                                bool to_sync_queue) {
      if( !buffer_queue.add_write_queue( buff, std::move(callback), to_sync_queue )) {
         peer_wlog( this, "write_queue full ${s} bytes, giving up on connection", ("s", buffer_queue.write_queue_size()) );
         close();
         return;
      }
      do_queue_write();
   }

   // called from connection strand
   void connection::do_queue_write() {
      if( !buffer_queue.ready_to_send() || closed() )
         return;
      connection_ptr c(shared_from_this());

      std::vector<boost::asio::const_buffer> bufs;
      buffer_queue.fill_out_buffer( bufs );

      strand.post( [c{std::move(c)}, bufs{std::move(bufs)}]() {
         boost::asio::async_write( *c->socket, bufs,
            boost::asio::bind_executor( c->strand, [c, socket=c->socket]( boost::system::error_code ec, std::size_t w ) {
            try {
               c->buffer_queue.clear_out_queue();
               // May have closed connection and cleared buffer_queue
               if (!c->socket->is_open() && c->socket_is_open()) { // if socket_open then close not called
                  peer_ilog(c, "async write socket closed before callback");
                  c->close();
                  return;
               }
               if (socket != c->socket ) { // different socket, c must have created a new socket, make sure previous is closed
                  peer_ilog( c, "async write socket changed before callback");
                  boost::system::error_code ec;
                  socket->shutdown( tcp::socket::shutdown_both, ec );
                  socket->close( ec );
                  return;
               }

               if( ec ) {
                  if( ec.value() != boost::asio::error::eof ) {
                     peer_elog( c, "Error sending to peer: ${i}", ( "i", ec.message() ) );
                  } else {
                     peer_wlog( c, "connection closure detected on write" );
                  }
                  c->close();
                  return;
               }
               c->bytes_sent += w;
               c->last_bytes_sent = c->get_time();

               c->buffer_queue.out_callback( ec, w );

               c->enqueue_sync_block();
               c->do_queue_write();
            } catch ( const std::bad_alloc& ) {
              throw;
            } catch ( const boost::interprocess::bad_alloc& ) {
              throw;
            } catch( const fc::exception& ex ) {
               peer_elog( c, "fc::exception in do_queue_write: ${s}", ("s", ex.to_string()) );
            } catch( const std::exception& ex ) {
               peer_elog( c, "std::exception in do_queue_write: ${s}", ("s", ex.what()) );
            } catch( ... ) {
               peer_elog( c, "Unknown exception in do_queue_write" );
            }
         }));
      });
   }

   // called from connection strand
   void connection::cancel_sync(go_away_reason reason) {
      peer_dlog( this, "cancel sync reason = ${m}, write queue size ${o} bytes",
                 ("m", reason_str( reason ))("o", buffer_queue.write_queue_size()) );
      cancel_wait();
      sync_last_requested_block = 0;
      flush_queues();
      switch (reason) {
      case validation :
      case fatal_other : {
         no_retry = reason;
         enqueue( go_away_message( reason ));
         break;
      }
      default:
         peer_ilog(this, "sending empty request but not calling sync wait");
         enqueue( ( sync_request_message ) {0,0} );
      }
   }

   // called from connection strand
   bool connection::enqueue_sync_block() {
      if( !peer_requested ) {
         return false;
      } else {
         peer_dlog( this, "enqueue sync block ${num}", ("num", peer_requested->last + 1) );
      }
      uint32_t num = ++peer_requested->last;
      if(num == peer_requested->end_block) {
         peer_requested.reset();
         peer_dlog( this, "completing enqueue_sync_block ${num}", ("num", num) );
      }

      controller& cc = my_impl->chain_plug->chain();
      signed_block_ptr sb;
      try {
         sb = cc.fetch_block_by_number( num ); // thread-safe
      } FC_LOG_AND_DROP();
      if( sb ) {
         enqueue_block( sb, true );
      } else {
         peer_ilog( this, "enqueue sync, unable to fetch block ${num}, sending benign_other go away", ("num", num) );
         peer_requested.reset(); // unable to provide requested blocks
         no_retry = benign_other;
         enqueue( go_away_message( benign_other ) );
      }

      return true;
   }

   //------------------------------------------------------------------------

   using send_buffer_type = std::shared_ptr<std::vector<char>>;

   struct buffer_factory {

      /// caches result for subsequent calls, only provide same net_message instance for each invocation
      const send_buffer_type& get_send_buffer( const net_message& m ) {
         if( !send_buffer ) {
            send_buffer = create_send_buffer( m );
         }
         return send_buffer;
      }

   protected:
      send_buffer_type send_buffer;

   protected:
      static send_buffer_type create_send_buffer( const net_message& m ) {
         const uint32_t payload_size = fc::raw::pack_size( m );

         const char* const header = reinterpret_cast<const char* const>(&payload_size); // avoid variable size encoding of uint32_t
         const size_t buffer_size = message_header_size + payload_size;

         auto send_buffer = std::make_shared<vector<char>>(buffer_size);
         fc::datastream<char*> ds( send_buffer->data(), buffer_size);
         ds.write( header, message_header_size );
         fc::raw::pack( ds, m );

         return send_buffer;
      }

      template< typename T>
      static send_buffer_type create_send_buffer( uint32_t which, const T& v ) {
         // match net_message static_variant pack
         const uint32_t which_size = fc::raw::pack_size( unsigned_int( which ) );
         const uint32_t payload_size = which_size + fc::raw::pack_size( v );

         const char* const header = reinterpret_cast<const char* const>(&payload_size); // avoid variable size encoding of uint32_t
         const size_t buffer_size = message_header_size + payload_size;

         auto send_buffer = std::make_shared<vector<char>>( buffer_size );
         fc::datastream<char*> ds( send_buffer->data(), buffer_size );
         ds.write( header, message_header_size );
         fc::raw::pack( ds, unsigned_int( which ) );
         fc::raw::pack( ds, v );

         return send_buffer;
      }

   };

   struct block_buffer_factory : public buffer_factory {

      /// caches result for subsequent calls, only provide same signed_block_ptr instance for each invocation.
      const send_buffer_type& get_send_buffer( const signed_block_ptr& sb ) {
         if( !send_buffer ) {
            send_buffer = create_send_buffer( sb );
         }
         return send_buffer;
      }

   private:

      static std::shared_ptr<std::vector<char>> create_send_buffer( const signed_block_ptr& sb ) {
         static_assert( signed_block_which == fc::get_index<net_message, signed_block>() );
         // this implementation is to avoid copy of signed_block to net_message
         // matches which of net_message for signed_block
         fc_dlog( logger, "sending block ${bn}", ("bn", sb->block_num()) );
         return buffer_factory::create_send_buffer( signed_block_which, *sb );
      }
   };

   struct trx_buffer_factory : public buffer_factory {

      /// caches result for subsequent calls, only provide same packed_transaction_ptr instance for each invocation.
      const send_buffer_type& get_send_buffer( const packed_transaction_ptr& trx ) {
         if( !send_buffer ) {
            send_buffer = create_send_buffer( trx );
         }
         return send_buffer;
      }

   private:

      static std::shared_ptr<std::vector<char>> create_send_buffer( const packed_transaction_ptr& trx ) {
         static_assert( packed_transaction_which == fc::get_index<net_message, packed_transaction>() );
         // this implementation is to avoid copy of packed_transaction to net_message
         // matches which of net_message for packed_transaction
         return buffer_factory::create_send_buffer( packed_transaction_which, *trx );
      }
   };

   //------------------------------------------------------------------------

   // called from connection strand
   void connection::enqueue( const net_message& m ) {
      verify_strand_in_this_thread( strand, __func__, __LINE__ );
      go_away_reason close_after_send = no_reason;
      if (std::holds_alternative<go_away_message>(m)) {
         close_after_send = std::get<go_away_message>(m).reason;
      }

      buffer_factory buff_factory;
      auto send_buffer = buff_factory.get_send_buffer( m );
      enqueue_buffer( send_buffer, close_after_send );
   }

   // called from connection strand
   void connection::enqueue_block( const signed_block_ptr& b, bool to_sync_queue) {
      peer_dlog( this, "enqueue block ${num}", ("num", b->block_num()) );
      verify_strand_in_this_thread( strand, __func__, __LINE__ );

      block_buffer_factory buff_factory;
      auto sb = buff_factory.get_send_buffer( b );
      latest_blk_time = std::chrono::system_clock::now();
      enqueue_buffer( sb, no_reason, to_sync_queue);
   }

   // called from connection strand
   void connection::enqueue_buffer( const std::shared_ptr<std::vector<char>>& send_buffer,
                                    go_away_reason close_after_send,
                                    bool to_sync_queue)
   {
      connection_ptr self = shared_from_this();
      queue_write(send_buffer,
            [conn{std::move(self)}, close_after_send](boost::system::error_code ec, std::size_t ) {
                        if (ec) return;
                        if (close_after_send != no_reason) {
                           fc_ilog( logger, "sent a go away message: ${r}, closing connection ${cid}",
                                    ("r", reason_str(close_after_send))("cid", conn->connection_id) );
                           conn->close();
                           return;
                        }
                  },
                  to_sync_queue);
   }

   // thread safe
   void connection::cancel_wait() {
      fc::lock_guard g( response_expected_timer_mtx );
      response_expected_timer.cancel();
   }

   // thread safe
   void connection::sync_wait() {
      connection_ptr c(shared_from_this());
      fc::lock_guard g( response_expected_timer_mtx );
      response_expected_timer.expires_from_now( my_impl->resp_expected_period );
      response_expected_timer.async_wait(
            boost::asio::bind_executor( c->strand, [c]( boost::system::error_code ec ) {
               c->sync_timeout( ec );
            } ) );
   }

   // thread safe
   void connection::fetch_wait() {
      connection_ptr c( shared_from_this() );
      fc::lock_guard g( response_expected_timer_mtx );
      response_expected_timer.expires_from_now( my_impl->resp_expected_period );
      response_expected_timer.async_wait(
            boost::asio::bind_executor( c->strand, [c]( boost::system::error_code ec ) {
               c->fetch_timeout(ec);
            } ) );
   }

   // called from connection strand
   void connection::sync_timeout( boost::system::error_code ec ) {
      if( !ec ) {
         my_impl->sync_master->sync_reassign_fetch( shared_from_this(), benign_other );
         close(true);
      } else if( ec != boost::asio::error::operation_aborted ) { // don't log on operation_aborted, called on destroy
         peer_elog( this, "setting timer for sync request got error ${ec}", ("ec", ec.message()) );
      }
   }

   // called from connection strand
   void connection::fetch_timeout( boost::system::error_code ec ) {
      if( !ec ) {
         my_impl->dispatcher->retry_fetch( shared_from_this() );
      } else if( ec != boost::asio::error::operation_aborted ) { // don't log on operation_aborted, called on destroy
         peer_elog( this, "setting timer for fetch request got error ${ec}", ("ec", ec.message() ) );
      }
   }

   // called from connection strand
   void connection::request_sync_blocks(uint32_t start, uint32_t end) {
      sync_last_requested_block = end;
      sync_request_message srm = {start,end};
      enqueue( net_message(srm) );
      sync_wait();
   }

   //-----------------------------------------------------------
   void block_status_monitor::reset() {
      in_accepted_state_ = true;
      events_ = 0;
   }

   void block_status_monitor::rejected() {
      const auto now = fc::time_point::now();

      // in rejected state
      if(!in_accepted_state_) {
         const auto elapsed = now - window_start_;
         if( elapsed < window_size_ ) {
            return;
         }
         ++events_;
         window_start_ = now;
         return;
      }

      // switching to rejected state
      in_accepted_state_ = false;
      window_start_ = now;
      events_ = 0;
   }
   //-----------------------------------------------------------

    sync_manager::sync_manager( uint32_t span, uint32_t sync_peer_limit )
      :sync_known_lib_num( 0 )
      ,sync_last_requested_num( 0 )
      ,sync_next_expected_num( 1 )
      ,sync_source()
      ,sync_req_span( span )
      ,sync_peer_limit( sync_peer_limit )
      ,sync_state(in_sync)
   {
   }

   constexpr auto sync_manager::stage_str(stages s) {
    switch (s) {
    case in_sync : return "in sync";
    case lib_catchup: return "lib catchup";
    case head_catchup : return "head catchup";
    default : return "unkown";
    }
  }

   bool sync_manager::set_state(stages newstate) {
      if( sync_state == newstate ) {
         return false;
      }
      fc_ilog( logger, "old state ${os} becoming ${ns}", ("os", stage_str( sync_state ))( "ns", stage_str( newstate ) ) );
      sync_state = newstate;
      return true;
   }

   // called from c's connection strand
   void sync_manager::sync_reset_lib_num(const connection_ptr& c, bool closing) {
      fc::unique_lock g( sync_mtx );
      if( sync_state == in_sync ) {
         sync_source.reset();
      }
      if( !c ) return;
      if( !closing ) {
         if( c->peer_lib_num > sync_known_lib_num ) {
            sync_known_lib_num = c->peer_lib_num;
         }
      } else {
         // Closing connection, therefore its view of LIB can no longer be considered as we will no longer be connected.
         // Determine current LIB of remaining peers as our sync_known_lib_num.
         uint32_t highest_lib_num = 0;
         my_impl->connections.for_each_block_connection( [&highest_lib_num]( const auto& cc ) {
            fc::lock_guard g_conn( cc->conn_mtx );
            if( cc->current() && cc->last_handshake_recv.last_irreversible_block_num > highest_lib_num ) {
               highest_lib_num = cc->last_handshake_recv.last_irreversible_block_num;
            }
         } );
         sync_known_lib_num = highest_lib_num;

         // if closing the connection we are currently syncing from then request from a diff peer
         if( c == sync_source ) {
            sync_last_requested_num = 0;
            // if starting to sync need to always start from lib as we might be on our own fork
            uint32_t lib_num = my_impl->get_chain_lib_num();
            sync_next_expected_num = std::max( lib_num + 1, sync_next_expected_num );
            request_next_chunk();
         }
      }
   }

   connection_ptr sync_manager::find_next_sync_node() REQUIRES(sync_mtx) {
      fc_dlog(logger, "Number connections ${s}, sync_next_expected_num: ${e}, sync_known_lib_num: ${l}",
              ("s", my_impl->connections.number_connections())("e", sync_next_expected_num)("l", sync_known_lib_num));
      deque<connection_ptr> conns;
      my_impl->connections.for_each_block_connection([sync_next_expected_num = sync_next_expected_num,
                                                      sync_known_lib_num = sync_known_lib_num,
                                                      &conns](const auto& c) {
         if (c->should_sync_from(sync_next_expected_num, sync_known_lib_num)) {
            conns.push_back(c);
         }
      });
      if (conns.size() > sync_peer_limit) {
         std::partial_sort(conns.begin(), conns.begin() + sync_peer_limit, conns.end(), [](const connection_ptr& lhs, const connection_ptr& rhs) {
            return lhs->get_peer_ping_time_ns() < rhs->get_peer_ping_time_ns();
         });
         conns.resize(sync_peer_limit);
      }

      fc_dlog(logger, "Valid sync peers ${s}, sync_ordinal ${so}", ("s", conns.size())("so", sync_ordinal.load()));

      if (conns.empty()) {
         return {};
      }
      if (conns.size() == 1) { // only one available
         ++sync_ordinal;
         conns.front()->sync_ordinal = sync_ordinal.load();
         return conns.front();
      }

      // keep track of which node was synced from last; round-robin among the current (sync_peer_limit) lowest latency peers
      ++sync_ordinal;
      // example: sync_ordinal is 6 after inc above then there may be connections with 3,4,5 (5 being the last synced from)
      // Choose from the lowest sync_ordinal of the sync_peer_limit of lowest latency, note 0 means not synced from yet
      size_t the_one = 0;
      uint32_t lowest_ordinal = std::numeric_limits<uint32_t>::max();
      for (size_t i = 0; i < conns.size() && lowest_ordinal != 0; ++i) {
         uint32_t sync_ord = conns[i]->sync_ordinal;
         fc_dlog(logger, "compare sync ords, conn: ${lcid}, ord: ${l} < ${r}, ping: ${p}us",
                 ("lcid", conns[i]->connection_id)("l", sync_ord)("r", lowest_ordinal)("p", conns[i]->get_peer_ping_time_ns()/1000));
         if (sync_ord < lowest_ordinal) {
            the_one = i;
            lowest_ordinal = sync_ord;
         }
      }
      fc_dlog(logger, "sync from ${c}", ("c", conns[the_one]->connection_id));
      conns[the_one]->sync_ordinal = sync_ordinal.load();
      return conns[the_one];
   }

   // call with g_sync locked, called from conn's connection strand
   void sync_manager::request_next_chunk( const connection_ptr& conn ) REQUIRES(sync_mtx) {
      auto chain_info = my_impl->get_chain_info();

      fc_dlog( logger, "sync_last_requested_num: ${r}, sync_next_expected_num: ${e}, sync_known_lib_num: ${k}, sync_req_span: ${s}, head: ${h}",
               ("r", sync_last_requested_num)("e", sync_next_expected_num)("k", sync_known_lib_num)("s", sync_req_span)("h", chain_info.head_num) );

      if( chain_info.head_num + sync_req_span < sync_last_requested_num && sync_source && sync_source->current() ) {
         fc_dlog( logger, "ignoring request, head is ${h} last req = ${r}, sync_next_expected_num: ${e}, sync_known_lib_num: ${k}, sync_req_span: ${s}, source connection ${c}",
                  ("h", chain_info.head_num)("r", sync_last_requested_num)("e", sync_next_expected_num)
                  ("k", sync_known_lib_num)("s", sync_req_span)("c", sync_source->connection_id) );
         return;
      }

      if (conn) {
         // p2p_high_latency_test.py test depends on this exact log statement.
         peer_ilog(conn, "Catching up with chain, our last req is ${cc}, theirs is ${t}, next expected ${n}, head ${h}",
                   ("cc", sync_last_requested_num)("t", sync_known_lib_num)("n", sync_next_expected_num)("h", chain_info.head_num));
      }

      /* ----------
       * next chunk provider selection criteria
       * a provider is supplied and able to be used, use it.
       * otherwise select the next available from the list, round-robin style.
       */

      connection_ptr new_sync_source = (conn && conn->current()) ? conn :
                                                                 find_next_sync_node();

      // verify there is an available source
      if( !new_sync_source ) {
         fc_elog( logger, "Unable to continue syncing at this time");
         sync_source.reset();
         sync_known_lib_num = chain_info.lib_num;
         sync_last_requested_num = 0;
         set_state( in_sync ); // probably not, but we can't do anything else
         return;
      }

      bool request_sent = false;
      if( sync_last_requested_num != sync_known_lib_num ) {
         uint32_t start = sync_next_expected_num;
         uint32_t end = start + sync_req_span - 1;
         if( end > sync_known_lib_num )
            end = sync_known_lib_num;
         if( end > 0 && end >= start ) {
            sync_last_requested_num = end;
            sync_source = new_sync_source;
            request_sent = true;
            new_sync_source->strand.post( [new_sync_source, start, end, head_num=chain_info.head_num]() {
               peer_ilog( new_sync_source, "requesting range ${s} to ${e}, head ${h}", ("s", start)("e", end)("h", head_num) );
               new_sync_source->request_sync_blocks( start, end );
            } );
         }
      }
      if( !request_sent ) {
         sync_source.reset();
         fc_wlog(logger, "Unable to request range, sending handshakes to everyone");
         send_handshakes();
      }
   }

   // static, thread safe
   void sync_manager::send_handshakes() {
      my_impl->connections.for_each_connection( []( auto& ci ) {
         if( ci->current() ) {
            ci->send_handshake();
         }
      } );
   }

   bool sync_manager::is_sync_required( uint32_t fork_head_block_num ) REQUIRES(sync_mtx) {
      fc_dlog( logger, "last req = ${req}, last recv = ${recv} known = ${known} our head = ${head}",
               ("req", sync_last_requested_num)( "recv", sync_next_expected_num )( "known", sync_known_lib_num )
               ("head", fork_head_block_num ) );

      return( sync_last_requested_num < sync_known_lib_num ||
              sync_next_expected_num < sync_last_requested_num );
   }

   // called from c's connection strand
   void sync_manager::start_sync(const connection_ptr& c, uint32_t target) {
      fc::unique_lock g_sync( sync_mtx );
      if( target > sync_known_lib_num) {
         sync_known_lib_num = target;
      }

      auto chain_info = my_impl->get_chain_info();
      if( !is_sync_required( chain_info.head_num ) || target <= chain_info.lib_num ) {
         peer_dlog( c, "We are already caught up, my irr = ${b}, head = ${h}, target = ${t}",
                  ("b", chain_info.lib_num)( "h", chain_info.head_num )( "t", target ) );
         return;
      }

      if( sync_state == in_sync ) {
         set_state( lib_catchup );
      }
      sync_next_expected_num = std::max( chain_info.lib_num + 1, sync_next_expected_num );

      request_next_chunk( c );
   }

   // called from connection strand
   void sync_manager::sync_reassign_fetch(const connection_ptr& c, go_away_reason reason) {
      fc::unique_lock g( sync_mtx );
      peer_ilog( c, "reassign_fetch, our last req is ${cc}, next expected is ${ne}",
               ("cc", sync_last_requested_num)("ne", sync_next_expected_num) );

      if( c == sync_source ) {
         c->cancel_sync(reason);
         sync_last_requested_num = 0;
         request_next_chunk();
      }
   }

   inline block_id_type make_block_id( uint32_t block_num ) {
      chain::block_id_type block_id;
      block_id._hash[0] = fc::endian_reverse_u32(block_num);
      return block_id;
   }

   // called from c's connection strand
   void sync_manager::recv_handshake( const connection_ptr& c, const handshake_message& msg, uint32_t nblk_combined_latency ) {

      if (!c->is_blocks_connection())
         return;

      auto chain_info = my_impl->get_chain_info();

      sync_reset_lib_num(c, false);

      //--------------------------------
      // sync need checks; (lib == last irreversible block)
      //
      // 0. my head block id == peer head id means we are all caught up block wise
      // 1. my head block num < peer lib - start sync locally
      // 2. my lib > peer head num + nblk_combined_latency - send last_irr_catch_up notice if not the first generation
      //
      // 3  my head block num + nblk_combined_latency < peer head block num - update sync state and send a catchup request
      // 4  my head block num >= peer block num + nblk_combined_latency send a notice catchup if this is not the first generation
      //    4.1 if peer appears to be on a different fork ( our_id_for( msg.head_num ) != msg.head_id )
      //        then request peer's blocks
      //
      //-----------------------------

      if (chain_info.head_id == msg.head_id) {
         peer_ilog( c, "handshake lib ${lib}, head ${head}, head id ${id}.. sync 0, lib ${l}",
                    ("lib", msg.last_irreversible_block_num)("head", msg.head_num)("id", msg.head_id.str().substr(8,16))("l", chain_info.lib_num) );
         c->peer_syncing_from_us = false;
         return;
      }
      if (chain_info.head_num < msg.last_irreversible_block_num) {
         peer_ilog( c, "handshake lib ${lib}, head ${head}, head id ${id}.. sync 1, head ${h}, lib ${l}",
                    ("lib", msg.last_irreversible_block_num)("head", msg.head_num)("id", msg.head_id.str().substr(8,16))
                    ("h", chain_info.head_num)("l", chain_info.lib_num) );
         c->peer_syncing_from_us = false;
         if (c->sent_handshake_count > 0) {
            c->send_handshake();
         }
         return;
      }
      if (chain_info.lib_num > msg.head_num + nblk_combined_latency) {
         peer_ilog( c, "handshake lib ${lib}, head ${head}, head id ${id}.. sync 2, head ${h}, lib ${l}",
                    ("lib", msg.last_irreversible_block_num)("head", msg.head_num)("id", msg.head_id.str().substr(8,16))
                    ("h", chain_info.head_num)("l", chain_info.lib_num) );
         if (msg.generation > 1 || c->protocol_version > proto_base) {
            controller& cc = my_impl->chain_plug->chain();
            notice_message note;
            note.known_trx.pending = chain_info.lib_num;
            note.known_trx.mode = last_irr_catch_up;
            note.known_blocks.mode = last_irr_catch_up;
            note.known_blocks.pending = chain_info.head_num;
            note.known_blocks.ids.push_back(chain_info.head_id);
            if (c->protocol_version >= proto_block_range) {
               // begin, more efficient to encode a block num instead of retrieving actual block id
               note.known_blocks.ids.push_back(make_block_id(cc.earliest_available_block_num()));
            }
            c->enqueue( note );
         }
         c->peer_syncing_from_us = true;
         return;
      }

      if (chain_info.head_num + nblk_combined_latency < msg.head_num ) {
         peer_ilog( c, "handshake lib ${lib}, head ${head}, head id ${id}.. sync 3, head ${h}, lib ${l}",
                    ("lib", msg.last_irreversible_block_num)("head", msg.head_num)("id", msg.head_id.str().substr(8,16))
                    ("h", chain_info.head_num)("l", chain_info.lib_num) );
         c->peer_syncing_from_us = false;
         verify_catchup(c, msg.head_num, msg.head_id);
         return;
      } else if(chain_info.head_num >= msg.head_num + nblk_combined_latency) {
         peer_ilog( c, "handshake lib ${lib}, head ${head}, head id ${id}.. sync 4, head ${h}, lib ${l}",
                    ("lib", msg.last_irreversible_block_num)("head", msg.head_num)("id", msg.head_id.str().substr(8,16))
                    ("h", chain_info.head_num)("l", chain_info.lib_num) );
         if (msg.generation > 1 ||  c->protocol_version > proto_base) {
            controller& cc = my_impl->chain_plug->chain();
            notice_message note;
            note.known_trx.mode = none;
            note.known_blocks.mode = catch_up;
            note.known_blocks.pending = chain_info.head_num;
            note.known_blocks.ids.push_back(chain_info.head_id);
            if (c->protocol_version >= proto_block_range) {
               // begin, more efficient to encode a block num instead of retrieving actual block id
               note.known_blocks.ids.push_back(make_block_id(cc.earliest_available_block_num()));
            }
            c->enqueue( note );
         }
         c->peer_syncing_from_us = false;
         bool on_fork = true;
         try {
            controller& cc = my_impl->chain_plug->chain();
            on_fork = cc.get_block_id_for_num( msg.head_num ) != msg.head_id; // thread-safe
         } catch( ... ) {}
         if( on_fork ) {
            request_message req;
            req.req_blocks.mode = catch_up;
            req.req_trx.mode = none;
            c->enqueue( req );
         }
         return;
      } else {
         peer_dlog( c, "Block discrepancy is within network latency range.");
      }
   }

   // called from c's connection strand
   bool sync_manager::verify_catchup(const connection_ptr& c, uint32_t num, const block_id_type& id) {
      request_message req;
      req.req_blocks.mode = catch_up;
      auto is_fork_head_greater = [num, &id, &req]( const auto& cc ) {
         fc::lock_guard g_conn( cc->conn_mtx );
         if( cc->fork_head_num > num || cc->fork_head == id ) {
            req.req_blocks.mode = none;
            return true;
         }
         return false;
      };
      if (my_impl->connections.any_of_block_connections(is_fork_head_greater)) {
         req.req_blocks.mode = none;
      }
      if( req.req_blocks.mode == catch_up ) {
         {
            fc::lock_guard g( sync_mtx );
            peer_ilog( c, "catch_up while in ${s}, fork head num = ${fhn} "
                          "target LIB = ${lib} next_expected = ${ne}, id ${id}...",
                     ("s", stage_str( sync_state ))("fhn", num)("lib", sync_known_lib_num)
                     ("ne", sync_next_expected_num)("id", id.str().substr( 8, 16 )) );
         }
         auto chain_info = my_impl->get_chain_info();
         if( sync_state == lib_catchup || num < chain_info.lib_num )
            return false;
         set_state( head_catchup );
         {
            fc::lock_guard g_conn( c->conn_mtx );
            c->fork_head = id;
            c->fork_head_num = num;
         }

         req.req_blocks.ids.emplace_back( chain_info.head_id );
      } else {
         peer_ilog( c, "none notice while in ${s}, fork head num = ${fhn}, id ${id}...",
                  ("s", stage_str( sync_state ))("fhn", num)("id", id.str().substr(8,16)) );
         fc::lock_guard g_conn( c->conn_mtx );
         c->fork_head = block_id_type();
         c->fork_head_num = 0;
      }
      req.req_trx.mode = none;
      c->enqueue( req );
      return true;
   }

   // called from c's connection strand
   void sync_manager::sync_recv_notice( const connection_ptr& c, const notice_message& msg) {
      peer_dlog( c, "sync_manager got ${m} block notice", ("m", modes_str( msg.known_blocks.mode )) );
      EOS_ASSERT( msg.known_blocks.mode == catch_up || msg.known_blocks.mode == last_irr_catch_up, plugin_exception,
                  "sync_recv_notice only called on catch_up" );
      if (msg.known_blocks.mode == catch_up) {
         if (msg.known_blocks.ids.empty()) {
            peer_elog( c, "got a catch up with ids size = 0" );
         } else {
            const block_id_type& id = msg.known_blocks.ids.back();
            peer_ilog( c, "notice_message, pending ${p}, blk_num ${n}, id ${id}...",
                     ("p", msg.known_blocks.pending)("n", block_header::num_from_id(id))("id",id.str().substr(8,16)) );
            if( !my_impl->dispatcher->have_block( id ) ) {
               verify_catchup( c, msg.known_blocks.pending, id );
            } else {
               // we already have the block, so update peer with our view of the world
               peer_dlog(c, "Already have block, sending handshake");
               c->send_handshake();
            }
         }
      } else if (msg.known_blocks.mode == last_irr_catch_up) {
         {
            c->peer_lib_num = msg.known_trx.pending;
            fc::lock_guard g_conn( c->conn_mtx );
            c->last_handshake_recv.last_irreversible_block_num = msg.known_trx.pending;
         }
         sync_reset_lib_num(c, false);
         start_sync(c, msg.known_trx.pending);
      }
   }

   // called from connection strand
   void sync_manager::rejected_block( const connection_ptr& c, uint32_t blk_num ) {
      c->block_status_monitor_.rejected();
      fc::unique_lock g( sync_mtx );
      sync_last_requested_num = 0;
      if (blk_num < sync_next_expected_num) {
         sync_next_expected_num = my_impl->get_chain_lib_num();
      }
      if( c->block_status_monitor_.max_events_violated()) {
         peer_wlog( c, "block ${bn} not accepted, closing connection", ("bn", blk_num) );
         sync_source.reset();
         g.unlock();
         c->close();
      } else {
         g.unlock();
         peer_dlog(c, "rejected block ${bn}, sending handshake", ("bn", blk_num));
         c->send_handshake();
      }
   }

   // called from c's connection strand
   void sync_manager::sync_recv_block(const connection_ptr& c, const block_id_type& blk_id, uint32_t blk_num, bool blk_applied) {
      peer_dlog( c, "${d} block ${bn}", ("d", blk_applied ? "applied" : "got")("bn", blk_num) );
      if( app().is_quiting() ) {
         c->close( false, true );
         return;
      }
      c->latest_blk_time = std::chrono::system_clock::now();
      c->block_status_monitor_.accepted();
      stages state = sync_state;
      peer_dlog( c, "state ${s}", ("s", stage_str( state )) );
      if( state == head_catchup ) {
         fc::unique_lock g_sync( sync_mtx );
         peer_dlog( c, "sync_manager in head_catchup state" );
         sync_source.reset();
         g_sync.unlock();

         block_id_type null_id;
         bool set_state_to_head_catchup = false;
         my_impl->connections.for_each_block_connection( [&null_id, blk_num, &blk_id, &c, &set_state_to_head_catchup]( const auto& cp ) {
            fc::unique_lock g_cp_conn( cp->conn_mtx );
            uint32_t fork_head_num = cp->fork_head_num;
            block_id_type fork_head_id = cp->fork_head;
            g_cp_conn.unlock();
            if( fork_head_id == null_id ) {
               // continue
            } else if( fork_head_num < blk_num || fork_head_id == blk_id ) {
               fc::lock_guard g_conn( c->conn_mtx );
               c->fork_head = null_id;
               c->fork_head_num = 0;
            } else {
               set_state_to_head_catchup = true;
            }
         } );

         if( set_state_to_head_catchup ) {
            if( set_state( head_catchup ) ) {
               peer_dlog( c, "Switching to head_catchup, sending handshakes" );
               send_handshakes();
            }
         } else {
            set_state( in_sync );
            peer_dlog( c, "Switching to in_sync, sending handshakes" );
            send_handshakes();
         }
      } else if( state == lib_catchup ) {
         fc::unique_lock g_sync( sync_mtx );
         if( blk_applied && blk_num >= sync_known_lib_num ) {
            peer_dlog( c, "All caught up with last known last irreversible block resending handshake" );
            set_state( in_sync );
            g_sync.unlock();
            send_handshakes();
         } else {
            if (!blk_applied) {
               if (blk_num >= c->sync_last_requested_block) {
                  peer_dlog(c, "calling cancel_wait, block ${b}", ("b", blk_num));
                  c->cancel_wait();
               } else {
                  peer_dlog(c, "calling sync_wait, block ${b}", ("b", blk_num));
                  c->sync_wait();
               }

               sync_next_expected_num = blk_num + 1;
            }

            uint32_t head = my_impl->get_chain_head_num();
            if (head + sync_req_span > sync_last_requested_num) { // don't allow to get too far head (one sync_req_span)
               if (sync_next_expected_num > sync_last_requested_num && sync_last_requested_num < sync_known_lib_num) {
                  fc_dlog(logger, "Requesting range ahead, head: ${h} blk_num: ${bn} sync_next_expected_num ${nen} sync_last_requested_num: ${lrn}",
                          ("h", head)("bn", blk_num)("nen", sync_next_expected_num)("lrn", sync_last_requested_num));
                  request_next_chunk();
               }
            }

         }
      }
   }

   //------------------------------------------------------------------------
   // thread safe

   bool dispatch_manager::add_peer_block( const block_id_type& blkid, uint32_t connection_id) {
      uint32_t block_num = block_header::num_from_id(blkid);
      fc::lock_guard g( blk_state_mtx );
      auto bptr = blk_state.get<by_connection_id>().find( std::make_tuple(block_num, std::ref(blkid), connection_id) );
      bool added = (bptr == blk_state.end());
      if( added ) {
         blk_state.insert( {blkid, connection_id} );
      }
      return added;
   }

   bool dispatch_manager::peer_has_block( const block_id_type& blkid, uint32_t connection_id ) const {
      uint32_t block_num = block_header::num_from_id(blkid);
      fc::lock_guard g(blk_state_mtx);
      const auto blk_itr = blk_state.get<by_connection_id>().find( std::make_tuple(block_num, std::ref(blkid), connection_id) );
      return blk_itr != blk_state.end();
   }

   bool dispatch_manager::have_block( const block_id_type& blkid ) const {
      uint32_t block_num = block_header::num_from_id(blkid);
      fc::lock_guard g(blk_state_mtx);
      const auto& index = blk_state.get<by_connection_id>();
      auto blk_itr = index.find( std::make_tuple(block_num, std::ref(blkid)) );
      return blk_itr != index.end();
   }

   void dispatch_manager::rm_block( const block_id_type& blkid ) {
      uint32_t block_num = block_header::num_from_id(blkid);
      fc_dlog( logger, "rm_block ${n}, id: ${id}", ("n", block_num)("id", blkid));
      fc::lock_guard g(blk_state_mtx);
      auto& index = blk_state.get<by_connection_id>();
      auto p = index.equal_range( std::make_tuple(block_num, std::ref(blkid)) );
      index.erase(p.first, p.second);
   }

   bool dispatch_manager::add_peer_txn( const transaction_id_type& id, const time_point_sec& trx_expires,
                                        uint32_t connection_id, const time_point_sec& now ) {
      fc::lock_guard g( local_txns_mtx );
      auto tptr = local_txns.get<by_id>().find( std::make_tuple( std::ref( id ), connection_id ) );
      bool added = (tptr == local_txns.end());
      if( added ) {
         // expire at either transaction expiration or configured max expire time whichever is less
         time_point_sec expires{now.to_time_point() + my_impl->p2p_dedup_cache_expire_time_us};
         expires = std::min( trx_expires, expires );
         local_txns.insert( node_transaction_state{
            .id = id,
            .expires = expires,
            .connection_id = connection_id} );
      }
      return added;
   }

   bool dispatch_manager::have_txn( const transaction_id_type& tid ) const {
      fc::lock_guard g( local_txns_mtx );
      const auto tptr = local_txns.get<by_id>().find( tid );
      return tptr != local_txns.end();
   }

   void dispatch_manager::expire_txns() {
      size_t start_size = 0, end_size = 0;
      fc::time_point_sec now{time_point::now()};

      fc::unique_lock g( local_txns_mtx );
      start_size = local_txns.size();
      auto& old = local_txns.get<by_expiry>();
      auto ex_lo = old.lower_bound( fc::time_point_sec( 0 ) );
      auto ex_up = old.upper_bound( now );
      old.erase( ex_lo, ex_up );
      g.unlock();

      fc_dlog( logger, "expire_local_txns size ${s} removed ${r}", ("s", start_size)( "r", start_size - end_size ) );
   }

   void dispatch_manager::expire_blocks( uint32_t lib_num ) {
      unlinkable_block_cache.expire_blocks( lib_num );

      fc::lock_guard g( blk_state_mtx );
      auto& stale_blk = blk_state.get<by_connection_id>();
      stale_blk.erase( stale_blk.lower_bound( 1 ), stale_blk.upper_bound( lib_num ) );
   }

   // thread safe
   void dispatch_manager::bcast_block(const signed_block_ptr& b, const block_id_type& id) {
      fc_dlog( logger, "bcast block ${b}", ("b", b->block_num()) );

      if(my_impl->sync_master->syncing_from_peer() ) return;

      block_buffer_factory buff_factory;
      const auto bnum = b->block_num();
      my_impl->connections.for_each_block_connection( [this, &id, &bnum, &b, &buff_factory]( auto& cp ) {
         fc_dlog( logger, "socket_is_open ${s}, state ${c}, syncing ${ss}, connection ${cid}",
                  ("s", cp->socket_is_open())("c", connection::state_str(cp->state()))("ss", cp->peer_syncing_from_us.load())("cid", cp->connection_id) );
         if( !cp->current() ) return;

         if( !add_peer_block( id, cp->connection_id ) ) {
            fc_dlog( logger, "not bcast block ${b} to connection ${cid}", ("b", bnum)("cid", cp->connection_id) );
            return;
         }

         send_buffer_type sb = buff_factory.get_send_buffer( b );

         cp->strand.post( [cp, bnum, sb{std::move(sb)}]() {
            cp->latest_blk_time = std::chrono::system_clock::now();
            bool has_block = cp->peer_lib_num >= bnum;
            if( !has_block ) {
               peer_dlog( cp, "bcast block ${b}", ("b", bnum) );
               cp->enqueue_buffer( sb, no_reason );
            }
         });
      } );
   }

   void dispatch_manager::bcast_hs_proposal_msg(const hs_proposal_message_ptr& msg) {
      if( my_impl->sync_master->syncing_with_peer() ) return;
      hs_proposal_message & msg_val = *(msg.get());
      for_each_block_connection( [this, &msg_val]( auto& cp ) {
         if( !cp->current() ) return true;
         cp->strand.post( [this, cp, msg_val]() {
            if (cp->protocol_version >= proto_instant_finality)
               cp->enqueue( msg_val );
         });
         return true;
      } );
   }

   void dispatch_manager::bcast_hs_vote_msg(const hs_vote_message_ptr& msg) {
      if( my_impl->sync_master->syncing_with_peer() ) return;
      hs_vote_message & msg_val = *(msg.get());
      for_each_block_connection( [this, &msg_val]( auto& cp ) {
         if( !cp->current() ) return true;
         cp->strand.post( [this, cp, msg_val]() {
            if (cp->protocol_version >= proto_instant_finality)
               cp->enqueue( msg_val );
         });
         return true;
      } );
   }

   void dispatch_manager::bcast_hs_new_block_msg(const hs_new_block_message_ptr& msg) {
      if( my_impl->sync_master->syncing_with_peer() ) return;
      hs_new_block_message & msg_val = *(msg.get());
      for_each_block_connection( [this, &msg_val]( auto& cp ) {
         if( !cp->current() ) return true;
         cp->strand.post( [this, cp, msg_val]() {
            if (cp->protocol_version >= proto_instant_finality)
               cp->enqueue( msg_val );
         });
         return true;
      } );
   }

   void dispatch_manager::bcast_hs_new_view_msg(const hs_new_view_message_ptr& msg) {
      if( my_impl->sync_master->syncing_with_peer() ) return;
      hs_new_view_message & msg_val = *(msg.get());
      for_each_block_connection( [this, &msg_val]( auto& cp ) {
         if( !cp->current() ) return true;
         cp->strand.post( [this, cp, msg_val]() {
            if (cp->protocol_version >= proto_instant_finality)
               cp->enqueue( msg_val );
         });
         return true;
      } );
   }

   // called from c's connection strand
   void dispatch_manager::recv_block(const connection_ptr& c, const block_id_type& id, uint32_t bnum) {
      fc::unique_lock g( c->conn_mtx );
      if (c &&
          c->last_req &&
          c->last_req->req_blocks.mode != none &&
          !c->last_req->req_blocks.ids.empty() &&
          c->last_req->req_blocks.ids.back() == id) {
         peer_dlog( c, "resetting last_req" );
         c->last_req.reset();
      }
      g.unlock();

      peer_dlog(c, "canceling wait");
      c->cancel_wait();
   }

   void dispatch_manager::rejected_block(const block_id_type& id) {
      fc_dlog( logger, "rejected block ${id}", ("id", id) );
   }

   // called from any thread
   void dispatch_manager::bcast_transaction(const packed_transaction_ptr& trx) {
      trx_buffer_factory buff_factory;
      const fc::time_point_sec now{fc::time_point::now()};
      my_impl->connections.for_each_connection( [this, &trx, &now, &buff_factory]( auto& cp ) {
         if( !cp->is_transactions_connection() || !cp->current() ) {
            return;
         }
         if( !add_peer_txn(trx->id(), trx->expiration(), cp->connection_id, now) ) {
            return;
         }

         send_buffer_type sb = buff_factory.get_send_buffer( trx );
         fc_dlog( logger, "sending trx: ${id}, to connection ${cid}", ("id", trx->id())("cid", cp->connection_id) );
         cp->strand.post( [cp, sb{std::move(sb)}]() {
            cp->enqueue_buffer( sb, no_reason );
         } );
      } );
   }

   // called from any thread
   void dispatch_manager::rejected_transaction(const packed_transaction_ptr& trx) {
      fc_dlog( logger, "not sending rejected transaction ${tid}", ("tid", trx->id()) );
      // keep rejected transaction around for awhile so we don't broadcast it, don't remove from local_txns
   }

   // called from c's connection strand
   void dispatch_manager::recv_notice(const connection_ptr& c, const notice_message& msg, bool generated) {
      if (msg.known_trx.mode == normal) {
      } else if (msg.known_trx.mode != none) {
         peer_elog( c, "passed a notice_message with something other than a normal on none known_trx" );
         return;
      }
      if (msg.known_blocks.mode == normal) {
         // known_blocks.ids is never > 1
         if( !msg.known_blocks.ids.empty() ) {
            if( msg.known_blocks.pending == 1 ) { // block id notify of 2.0.0, ignore
               return;
            }
         }
      } else if (msg.known_blocks.mode != none) {
         peer_elog( c, "passed a notice_message with something other than a normal on none known_blocks" );
         return;
      }
   }

   // called from c's connection strand
   void dispatch_manager::retry_fetch(const connection_ptr& c) {
      peer_dlog( c, "retry fetch" );
      request_message last_req;
      block_id_type bid;
      {
         fc::lock_guard g_c_conn( c->conn_mtx );
         if( !c->last_req ) {
            return;
         }
         peer_wlog( c, "failed to fetch from peer" );
         if( c->last_req->req_blocks.mode == normal && !c->last_req->req_blocks.ids.empty() ) {
            bid = c->last_req->req_blocks.ids.back();
         } else {
            peer_wlog( c, "no retry, block mpde = ${b} trx mode = ${t}",
                       ("b", modes_str( c->last_req->req_blocks.mode ))( "t", modes_str( c->last_req->req_trx.mode ) ) );
            return;
         }
         last_req = *c->last_req;
      }
      auto request_from_peer = [this, &c, &last_req, &bid]( auto& conn ) {
         if( conn == c )
            return false;

         {
            fc::lock_guard guard( conn->conn_mtx );
            if( conn->last_req ) {
               return false;
            }
         }

         bool sendit = peer_has_block( bid, conn->connection_id );
         if( sendit ) {
            conn->strand.post( [conn, last_req{std::move(last_req)}]() {
               conn->enqueue( last_req );
               conn->fetch_wait();
               fc::lock_guard g_conn_conn( conn->conn_mtx );
               conn->last_req = last_req;
            } );
            return true;
         }
         return false;
      };

      if (!my_impl->connections.any_of_block_connections(request_from_peer)) {
         // at this point no other peer has it, re-request or do nothing?
         peer_wlog(c, "no peer has last_req");
         if (c->connected()) {
            c->enqueue(last_req);
            c->fetch_wait();
         }
      }
   }

   //------------------------------------------------------------------------

   // called from any thread
   bool connection::resolve_and_connect() {
      switch ( no_retry ) {
         case no_reason:
         case wrong_version:
         case benign_other:
         case duplicate: // attempt reconnect in case connection has been dropped, should quickly disconnect if duplicate
            break;
         default:
            fc_dlog( logger, "Skipping connect due to go_away reason ${r}",("r", reason_str( no_retry )));
            return false;
      }

      string::size_type colon = peer_address().find(':');
      if (colon == std::string::npos || colon == 0) {
         fc_elog( logger, "Invalid peer address. must be \"host:port[:<blk>|<trx>]\": ${p}", ("p", peer_address()) );
         return false;
      }

      connection_ptr c = shared_from_this();

      if( consecutive_immediate_connection_close > def_max_consecutive_immediate_connection_close || no_retry == benign_other ) {
         fc::microseconds connector_period = my_impl->connections.get_connector_period();
         fc::lock_guard g( conn_mtx );
         if( last_close == fc::time_point() || last_close > fc::time_point::now() - connector_period ) {
            return true; // true so doesn't remove from valid connections
         }
      }

      strand.post([c]() {
         auto [host, port, type] = split_host_port_type(c->peer_address());
         c->set_connection_type( c->peer_address() );

         auto resolver = std::make_shared<tcp::resolver>( my_impl->thread_pool.get_executor() );
         connection_wptr weak_conn = c;
         resolver->async_resolve(host, port, boost::asio::bind_executor( c->strand,
            [resolver, weak_conn, host = host, port = port]( const boost::system::error_code& err, const tcp::resolver::results_type& endpoints ) {
               auto c = weak_conn.lock();
               if( !c ) return;
               if( !err ) {
                  c->connect( resolver, endpoints );
               } else {
                  fc_elog( logger, "Unable to resolve ${host}:${port} ${error}",
                           ("host", host)("port", port)( "error", err.message() ) );
                  c->set_state(connection_state::closed);
                  ++c->consecutive_immediate_connection_close;
               }
         } ) );
      } );
      return true;
   }

   // called from connection strand
   void connection::connect( const std::shared_ptr<tcp::resolver>& resolver, const tcp::resolver::results_type& endpoints ) {
      set_state(connection_state::connecting);
      pending_message_buffer.reset();
      buffer_queue.clear_out_queue();
      boost::asio::async_connect( *socket, endpoints,
         boost::asio::bind_executor( strand,
               [resolver, c = shared_from_this(), socket=socket]( const boost::system::error_code& err, const tcp::endpoint& endpoint ) {
            if( !err && socket->is_open() && socket == c->socket ) {
               c->update_endpoints();
               if( c->start_session() ) {
                  c->send_handshake();
                  c->send_time();
               }
            } else {
               fc_elog( logger, "connection failed to ${a}, ${error}", ("a", c->peer_address())( "error", err.message()));
               c->close( false );
               if (my_impl->increment_failed_p2p_connections) {
                  my_impl->increment_failed_p2p_connections();
               }
            }
      } ) );
   }


   void net_plugin_impl::create_session(tcp::socket&& socket, const string listen_address) {
      uint32_t                  visitors  = 0;
      uint32_t                  from_addr = 0;
      boost::system::error_code rec;
      const auto&               paddr_add = socket.remote_endpoint(rec).address();
      string                    paddr_str;
      if (rec) {
         fc_elog(logger, "Error getting remote endpoint: ${m}", ("m", rec.message()));
      } else {
         paddr_str        = paddr_add.to_string();
         connections.for_each_connection([&visitors, &from_addr, &paddr_str](auto& conn) {
            if (conn->socket_is_open()) {
               if (conn->peer_address().empty()) {
                  ++visitors;
                  fc::lock_guard g_conn(conn->conn_mtx);
                  if (paddr_str == conn->remote_endpoint_ip) {
                     ++from_addr;
                  }
               }
            }
         });
         if (from_addr < max_nodes_per_host &&
               (auto_bp_peering_enabled() || connections.get_max_client_count() == 0 ||
               visitors < connections.get_max_client_count())) {
            fc_ilog(logger, "Accepted new connection: " + paddr_str);

            connection_ptr new_connection = std::make_shared<connection>(std::move(socket), listen_address);
            new_connection->strand.post([new_connection, this]() {
               if (new_connection->start_session()) {
                  connections.add(new_connection);
               }
            });

         } else {
            if (from_addr >= max_nodes_per_host) {
               fc_dlog(logger, "Number of connections (${n}) from ${ra} exceeds limit ${l}",
                        ("n", from_addr + 1)("ra", paddr_str)("l", max_nodes_per_host));
            } else {
               fc_dlog(logger, "max_client_count ${m} exceeded", ("m", connections.get_max_client_count()));
            }
            // new_connection never added to connections and start_session not called, lifetime will end
            boost::system::error_code ec;
            socket.shutdown(tcp::socket::shutdown_both, ec);
            socket.close(ec);
         }
      }
   }

   // only called from strand thread
   void connection::start_read_message() {
      try {
         std::size_t minimum_read = outstanding_read_bytes != 0 ? outstanding_read_bytes : message_header_size;
         outstanding_read_bytes = 0;

         if (my_impl->use_socket_read_watermark) {
            const size_t max_socket_read_watermark = 4096;
            std::size_t socket_read_watermark = std::min<std::size_t>(minimum_read, max_socket_read_watermark);
            boost::asio::socket_base::receive_low_watermark read_watermark_opt(socket_read_watermark);
            boost::system::error_code ec;
            socket->set_option( read_watermark_opt, ec );
            if( ec ) {
               peer_elog( this, "unable to set read watermark: ${e1}", ("e1", ec.message()) );
            }
         }

         auto completion_handler = [minimum_read](boost::system::error_code ec, std::size_t bytes_transferred) -> std::size_t {
            if (ec || bytes_transferred >= minimum_read ) {
               return 0;
            } else {
               return minimum_read - bytes_transferred;
            }
         };

         uint32_t write_queue_size = buffer_queue.write_queue_size();
         if( write_queue_size > def_max_write_queue_size ) {
            peer_elog( this, "write queue full ${s} bytes, giving up on connection, closing", ("s", write_queue_size) );
            close( false );
            return;
         }

         boost::asio::async_read( *socket,
            pending_message_buffer.get_buffer_sequence_for_boost_async_read(), completion_handler,
            boost::asio::bind_executor( strand,
              [conn = shared_from_this(), socket=socket]( boost::system::error_code ec, std::size_t bytes_transferred ) {
               // may have closed connection and cleared pending_message_buffer
               if (!conn->socket->is_open() && conn->socket_is_open()) { // if socket_open then close not called
                  peer_dlog( conn, "async_read socket not open, closing");
                  conn->close();
                  return;
               }
               if (socket != conn->socket ) { // different socket, conn must have created a new socket, make sure previous is closed
                  peer_dlog( conn, "async_read diff socket closing");
                  boost::system::error_code ec;
                  socket->shutdown( tcp::socket::shutdown_both, ec );
                  socket->close( ec );
                  return;
               }

               bool close_connection = false;
               try {
                  if( !ec ) {
                     if (bytes_transferred > conn->pending_message_buffer.bytes_to_write()) {
                        peer_elog( conn, "async_read_some callback: bytes_transfered = ${bt}, buffer.bytes_to_write = ${btw}",
                                   ("bt",bytes_transferred)("btw",conn->pending_message_buffer.bytes_to_write()) );
                     }
                     EOS_ASSERT(bytes_transferred <= conn->pending_message_buffer.bytes_to_write(), plugin_exception, "");
                     conn->pending_message_buffer.advance_write_ptr(bytes_transferred);
                     while (conn->pending_message_buffer.bytes_to_read() > 0) {
                        uint32_t bytes_in_buffer = conn->pending_message_buffer.bytes_to_read();

                        if (bytes_in_buffer < message_header_size) {
                           conn->outstanding_read_bytes = message_header_size - bytes_in_buffer;
                           break;
                        } else {
                           uint32_t message_length;
                           auto index = conn->pending_message_buffer.read_index();
                           conn->pending_message_buffer.peek(&message_length, sizeof(message_length), index);
                           if(message_length > def_send_buffer_size*2 || message_length == 0) {
                              peer_elog( conn, "incoming message length unexpected (${i})", ("i", message_length) );
                              close_connection = true;
                              break;
                           }

                           auto total_message_bytes = message_length + message_header_size;

                           if (bytes_in_buffer >= total_message_bytes) {
                              conn->pending_message_buffer.advance_read_ptr(message_header_size);
                              conn->consecutive_immediate_connection_close = 0;
                              if (!conn->process_next_message(message_length)) {
                                 return;
                              }
                           } else {
                              auto outstanding_message_bytes = total_message_bytes - bytes_in_buffer;
                              auto available_buffer_bytes = conn->pending_message_buffer.bytes_to_write();
                              if (outstanding_message_bytes > available_buffer_bytes) {
                                 conn->pending_message_buffer.add_space( outstanding_message_bytes - available_buffer_bytes );
                              }

                              conn->outstanding_read_bytes = outstanding_message_bytes;
                              break;
                           }
                        }
                     }
                     if( !close_connection ) conn->start_read_message();
                  } else {
                     if (ec.value() != boost::asio::error::eof) {
                        peer_elog( conn, "Error reading message: ${m}", ( "m", ec.message() ) );
                     } else {
                        peer_ilog( conn, "Peer closed connection" );
                     }
                     close_connection = true;
                  }
               }
               catch ( const std::bad_alloc& )
               {
                 throw;
               }
               catch ( const boost::interprocess::bad_alloc& )
               {
                 throw;
               }
               catch(const fc::exception &ex)
               {
                  peer_elog( conn, "Exception in handling read data ${s}", ("s",ex.to_string()) );
                  close_connection = true;
               }
               catch(const std::exception &ex) {
                  peer_elog( conn, "Exception in handling read data: ${s}", ("s",ex.what()) );
                  close_connection = true;
               }
               catch (...) {
                  peer_elog( conn, "Undefined exception handling read data" );
                  close_connection = true;
               }

               if( close_connection ) {
                  peer_elog( conn, "Closing connection" );
                  conn->close();
               }
         }));
      } catch (...) {
         peer_elog( this, "Undefined exception in start_read_message, closing connection" );
         close();
      }
   }

   // called from connection strand
   bool connection::process_next_message( uint32_t message_length ) {
      bytes_received += message_length;
      last_bytes_received = get_time();
      try {
         latest_msg_time = std::chrono::system_clock::now();

         // if next message is a block we already have, exit early
         auto peek_ds = pending_message_buffer.create_peek_datastream();
         unsigned_int which{};
         fc::raw::unpack( peek_ds, which );

         if( which == signed_block_which ) {
            latest_blk_time = std::chrono::system_clock::now();
            return process_next_block_message( message_length );
         } else if( which == packed_transaction_which ) {
            return process_next_trx_message( message_length );
         } else {
            auto ds = pending_message_buffer.create_datastream();
            net_message msg;
            fc::raw::unpack( ds, msg );
            msg_handler m( shared_from_this() );
            std::visit( m, msg );
         }

      } catch( const fc::exception& e ) {
         peer_elog( this, "Exception in handling message: ${s}", ("s", e.to_detail_string()) );
         close();
         return false;
      }
      return true;
   }

   // called from connection strand
   bool connection::process_next_block_message(uint32_t message_length) {
      auto peek_ds = pending_message_buffer.create_peek_datastream();
      unsigned_int which{};
      fc::raw::unpack( peek_ds, which ); // throw away
      block_header bh;
      fc::raw::unpack( peek_ds, bh );

      const block_id_type blk_id = bh.calculate_id();
      const uint32_t blk_num = last_received_block_num = block_header::num_from_id(blk_id);
      // don't add_peer_block because we have not validated this block header yet
      if( my_impl->dispatcher->have_block( blk_id ) ) {
         peer_dlog( this, "canceling wait, already received block ${num}, id ${id}...",
                    ("num", blk_num)("id", blk_id.str().substr(8,16)) );
         my_impl->sync_master->sync_recv_block( shared_from_this(), blk_id, blk_num, false );
         cancel_wait();

         pending_message_buffer.advance_read_ptr( message_length );
         return true;
      }
      peer_dlog( this, "received block ${num}, id ${id}..., latency: ${latency}ms, head ${h}",
                 ("num", bh.block_num())("id", blk_id.str().substr(8,16))
                 ("latency", (fc::time_point::now() - bh.timestamp).count()/1000)
                 ("h", my_impl->get_chain_head_num()));
      if( !my_impl->sync_master->syncing_from_peer() ) { // guard against peer thinking it needs to send us old blocks
         uint32_t lib_num = my_impl->get_chain_lib_num();
         if( blk_num < lib_num ) {
            fc::unique_lock g( conn_mtx );
            const auto last_sent_lib = last_handshake_sent.last_irreversible_block_num;
            g.unlock();
            peer_ilog( this, "received block ${n} less than ${which}lib ${lib}",
                       ("n", blk_num)("which", blk_num < last_sent_lib ? "sent " : "")
                       ("lib", blk_num < last_sent_lib ? last_sent_lib : lib_num) );
            enqueue( (sync_request_message) {0, 0} );
            send_handshake();
            cancel_wait();

            pending_message_buffer.advance_read_ptr( message_length );
            return true;
         }
      } else {
         my_impl->sync_master->sync_recv_block(shared_from_this(), blk_id, blk_num, false);
      }

      auto ds = pending_message_buffer.create_datastream();
      fc::raw::unpack( ds, which );
      shared_ptr<signed_block> ptr = std::make_shared<signed_block>();
      fc::raw::unpack( ds, *ptr );

      auto is_webauthn_sig = []( const fc::crypto::signature& s ) {
         return s.which() == fc::get_index<fc::crypto::signature::storage_type, fc::crypto::webauthn::signature>();
      };
      bool has_webauthn_sig = is_webauthn_sig( ptr->producer_signature );

      constexpr auto additional_sigs_eid = additional_block_signatures_extension::extension_id();
      auto exts = ptr->validate_and_extract_extensions();
      if( exts.count( additional_sigs_eid ) ) {
         const auto &additional_sigs = std::get<additional_block_signatures_extension>(exts.lower_bound( additional_sigs_eid )->second).signatures;
         has_webauthn_sig |= std::any_of( additional_sigs.begin(), additional_sigs.end(), is_webauthn_sig );
      }

      if( has_webauthn_sig ) {
         peer_dlog( this, "WebAuthn signed block received, closing connection" );
         close();
         return false;
      }

      handle_message( blk_id, std::move( ptr ) );
      return true;
   }

   // called from connection strand
   bool connection::process_next_trx_message(uint32_t message_length) {
      if( !my_impl->p2p_accept_transactions ) {
         peer_dlog( this, "p2p-accept-transaction=false - dropping trx" );
         pending_message_buffer.advance_read_ptr( message_length );
         return true;
      }
      if (my_impl->sync_master->syncing_from_peer()) {
         peer_wlog(this, "syncing, dropping trx");
         return true;
      }

      const unsigned long trx_in_progress_sz = this->trx_in_progress_size.load();

      auto ds = pending_message_buffer.create_datastream();
      unsigned_int which{};
      fc::raw::unpack( ds, which );
      shared_ptr<packed_transaction> ptr = std::make_shared<packed_transaction>();
      fc::raw::unpack( ds, *ptr );
      if( trx_in_progress_sz > def_max_trx_in_progress_size) {
         char reason[72];
         snprintf(reason, 72, "Dropping trx, too many trx in progress %lu bytes", trx_in_progress_sz);
         my_impl->producer_plug->log_failed_transaction(ptr->id(), ptr, reason);
         if (fc::time_point::now() - fc::seconds(1) >= last_dropped_trx_msg_time) {
            last_dropped_trx_msg_time = fc::time_point::now();
            if (my_impl->increment_dropped_trxs) {
               my_impl->increment_dropped_trxs();
            }
            peer_wlog(this, reason);
         }
         return true;
      }
      bool have_trx = my_impl->dispatcher->have_txn( ptr->id() );
      my_impl->dispatcher->add_peer_txn( ptr->id(), ptr->expiration(), connection_id );

      if( have_trx ) {
         peer_dlog( this, "got a duplicate transaction - dropping" );
         return true;
      }

      handle_message( std::move( ptr ) );
      return true;
   }

   void net_plugin_impl::plugin_shutdown() {
         in_shutdown = true;

         connections.stop_conn_timer();
         {
            fc::lock_guard g( expire_timer_mtx );
            if( expire_timer )
               expire_timer->cancel();
         }
         {
            fc::lock_guard g( keepalive_timer_mtx );
            if( keepalive_timer )
               keepalive_timer->cancel();
         }

         connections.close_all();
         thread_pool.stop();
   }

   // call only from main application thread
   void net_plugin_impl::update_chain_info() {
      controller& cc = chain_plug->chain();
      uint32_t lib_num = 0, head_num = 0;
      {
         fc::lock_guard g( chain_info_mtx );
         chain_info.lib_num = lib_num = cc.last_irreversible_block_num();
         chain_info.lib_id = cc.last_irreversible_block_id();
         chain_info.head_num = head_num = cc.fork_db_head_block_num();
         chain_info.head_id = cc.fork_db_head_block_id();
      }
      fc_dlog( logger, "updating chain info lib ${lib}, fork ${fork}", ("lib", lib_num)("fork", head_num) );
   }

   net_plugin_impl::chain_info_t net_plugin_impl::get_chain_info() const {
      fc::lock_guard g( chain_info_mtx );
      return chain_info;
   }

   uint32_t net_plugin_impl::get_chain_lib_num() const {
      fc::lock_guard g( chain_info_mtx );
      return chain_info.lib_num;
   }

   uint32_t net_plugin_impl::get_chain_head_num() const {
      fc::lock_guard g( chain_info_mtx );
      return chain_info.head_num;
   }

   bool connection::is_valid( const handshake_message& msg ) const {
      // Do some basic validation of an incoming handshake_message, so things
      // that really aren't handshake messages can be quickly discarded without
      // affecting state.
      bool valid = true;
      if (msg.last_irreversible_block_num > msg.head_num) {
         peer_wlog( this, "Handshake message validation: last irreversible block (${i}) is greater than head block (${h})",
                  ("i", msg.last_irreversible_block_num)("h", msg.head_num) );
         valid = false;
      }
      if (msg.p2p_address.empty()) {
         peer_wlog( this, "Handshake message validation: p2p_address is null string" );
         valid = false;
      } else if( msg.p2p_address.length() > max_handshake_str_length ) {
         // see max_handshake_str_length comment in protocol.hpp
         peer_wlog( this, "Handshake message validation: p2p_address too large: ${p}",
                    ("p", msg.p2p_address.substr(0, max_handshake_str_length) + "...") );
         valid = false;
      }
      if (msg.os.empty()) {
         peer_wlog( this, "Handshake message validation: os field is null string" );
         valid = false;
      } else if( msg.os.length() > max_handshake_str_length ) {
         peer_wlog( this, "Handshake message validation: os field too large: ${p}",
                    ("p", msg.os.substr(0, max_handshake_str_length) + "...") );
         valid = false;
      }
      if( msg.agent.length() > max_handshake_str_length ) {
         peer_wlog( this, "Handshake message validation: agent field too large: ${p}",
                  ("p", msg.agent.substr(0, max_handshake_str_length) + "...") );
         valid = false;
      }
      if ((msg.sig != chain::signature_type() || msg.token != sha256()) && (msg.token != fc::sha256::hash(msg.time))) {
         peer_wlog( this, "Handshake message validation: token field invalid" );
         valid = false;
      }
      return valid;
   }

   void connection::handle_message( const chain_size_message& msg ) {
      peer_dlog(this, "received chain_size_message");
   }

   // called from connection strand
   void connection::handle_message( const handshake_message& msg ) {
      if( !is_valid( msg ) ) {
         peer_elog( this, "bad handshake message");
         no_retry = go_away_reason::fatal_other;
         enqueue( go_away_message( fatal_other ) );
         return;
      }
      peer_dlog( this, "received handshake gen ${g}, lib ${lib}, head ${head}",
                 ("g", msg.generation)("lib", msg.last_irreversible_block_num)("head", msg.head_num) );

      peer_lib_num = msg.last_irreversible_block_num;
      peer_head_block_num = msg.head_num;
      fc::unique_lock g_conn( conn_mtx );
      last_handshake_recv = msg;
      auto c_time = last_handshake_sent.time;
      g_conn.unlock();

      set_state(connection_state::connected);
      if (msg.generation == 1) {
         if( msg.node_id == my_impl->node_id) {
            peer_elog( this, "Self connection detected node_id ${id}. Closing connection", ("id", msg.node_id) );
            no_retry = go_away_reason::self;
            enqueue( go_away_message( go_away_reason::self ) );
            return;
         }

         log_p2p_address = msg.p2p_address;

         my_impl->mark_bp_connection(this);
         if (my_impl->exceeding_connection_limit(this)) {
            // When auto bp peering is enabled, create_session() check doesn't have enough information to determine
            // if a client is a BP peer. In create_session(), it only has the peer address which a node is connecting
            // from, but it would be different from the address it is listening. The only way to make sure is when the
            // first handshake message is received with the p2p_address information in the message. Thus the connection
            // limit checking has to be here when auto bp peering is enabled.
            fc_dlog(logger, "max_client_count ${m} exceeded", ("m", my_impl->connections.get_max_client_count()));
            my_impl->connections.disconnect(peer_address());
            return;
         }

         if( incoming() ) {
            auto [host, port, type] = split_host_port_type(msg.p2p_address);
            if (host.size())
               set_connection_type( msg.p2p_address );

            peer_dlog( this, "checking for duplicate" );
            auto is_duplicate = [&](const auto& check) {
               if(check.get() == this)
                  return false;
               fc::unique_lock g_check_conn( check->conn_mtx );
               fc_dlog( logger, "dup check: connected ${c}, ${l} =? ${r}",
                        ("c", check->connected())("l", check->last_handshake_recv.node_id)("r", msg.node_id) );
               if(check->connected() && check->last_handshake_recv.node_id == msg.node_id) {
                  if (net_version < proto_dup_goaway_resolution || msg.network_version < proto_dup_goaway_resolution) {
                     // It's possible that both peers could arrive here at relatively the same time, so
                     // we need to avoid the case where they would both tell a different connection to go away.
                     // Using the sum of the initial handshake times of the two connections, we will
                     // arbitrarily (but consistently between the two peers) keep one of them.

                     auto check_time = check->last_handshake_sent.time + check->last_handshake_recv.time;
                     g_check_conn.unlock();
                     if (msg.time + c_time <= check_time)
                        return false;
                  } else if (net_version < proto_dup_node_id_goaway || msg.network_version < proto_dup_node_id_goaway) {
                     if (listen_address < msg.p2p_address) {
                        fc_dlog( logger, "listen_address '${lhs}' < msg.p2p_address '${rhs}'",
                                 ("lhs", listen_address)( "rhs", msg.p2p_address ) );
                        // only the connection from lower p2p_address to higher p2p_address will be considered as a duplicate,
                        // so there is no chance for both connections to be closed
                        return false;
                     }
                  } else if (my_impl->node_id < msg.node_id) {
                     fc_dlog( logger, "not duplicate, my_impl->node_id '${lhs}' < msg.node_id '${rhs}'",
                              ("lhs", my_impl->node_id)("rhs", msg.node_id) );
                     // only the connection from lower node_id to higher node_id will be considered as a duplicate,
                     // so there is no chance for both connections to be closed
                     return false;
                  }
                  return true;
               }
               return false;
            };
            if (my_impl->connections.any_of_connections(std::move(is_duplicate))) {
               peer_dlog( this, "sending go_away duplicate, msg.p2p_address: ${add}", ("add", msg.p2p_address) );
               go_away_message gam(duplicate);
               gam.node_id = conn_node_id;
               enqueue(gam);
               no_retry = duplicate;
               return;
            }
         } else {
            peer_dlog(this, "skipping duplicate check, addr == ${pa}, id = ${ni}", ("pa", peer_address())("ni", msg.node_id));
         }

         if( msg.chain_id != my_impl->chain_id ) {
            peer_elog( this, "Peer on a different chain. Closing connection" );
            no_retry = go_away_reason::wrong_chain;
            enqueue( go_away_message(go_away_reason::wrong_chain) );
            return;
         }
         protocol_version = net_plugin_impl::to_protocol_version(msg.network_version);
         if( protocol_version != net_version ) {
            peer_ilog( this, "Local network version different: ${nv} Remote version: ${mnv}",
                       ("nv", net_version)("mnv", protocol_version.load()) );
         } else {
            peer_ilog( this, "Local network version: ${nv}", ("nv", net_version) );
         }

         conn_node_id = msg.node_id;
         short_conn_node_id = conn_node_id.str().substr( 0, 7 );

         if( !my_impl->authenticate_peer( msg ) ) {
            peer_elog( this, "Peer not authenticated.  Closing connection." );
            no_retry = go_away_reason::authentication;
            enqueue( go_away_message( go_away_reason::authentication ) );
            return;
         }

         uint32_t peer_lib = msg.last_irreversible_block_num;
         uint32_t lib_num = my_impl->get_chain_lib_num();

         peer_dlog( this, "handshake check for fork lib_num = ${ln}, peer_lib = ${pl}", ("ln", lib_num)("pl", peer_lib) );

         if( peer_lib <= lib_num && peer_lib > 0 ) {
            bool on_fork = false;
            try {
               controller& cc = my_impl->chain_plug->chain();
               block_id_type peer_lib_id = cc.get_block_id_for_num( peer_lib ); // thread-safe
               on_fork = (msg.last_irreversible_block_id != peer_lib_id);
            } catch( const unknown_block_exception& ) {
               // allow this for now, will be checked on sync
               peer_dlog( this, "peer last irreversible block ${pl} is unknown", ("pl", peer_lib) );
            } catch( ... ) {
               peer_wlog( this, "caught an exception getting block id for ${pl}", ("pl", peer_lib) );
               on_fork = true;
            }
            if( on_fork ) {
                  peer_elog( this, "Peer chain is forked, sending: forked go away" );
                  no_retry = go_away_reason::forked;
                  enqueue( go_away_message( go_away_reason::forked ) );
            }
         }

         // we don't support the 2.1 packed_transaction & signed_block, so tell 2.1 clients we are 2.0
         if( protocol_version >= proto_pruned_types && protocol_version < proto_leap_initial ) {
            sent_handshake_count = 0;
            net_version = proto_explicit_sync;
            send_handshake();
            return;
         }

         if( sent_handshake_count == 0 ) {
            send_handshake();
         }
      }

      uint32_t nblk_combined_latency = calc_block_latency();
      my_impl->sync_master->recv_handshake( shared_from_this(), msg, nblk_combined_latency );
   }

   // called from connection strand
   uint32_t connection::calc_block_latency() {
      uint32_t nblk_combined_latency = 0;
      if (peer_ping_time_ns != std::numeric_limits<uint64_t>::max()) {
         // number of blocks syncing node is behind from a peer node, round up
         uint32_t nblk_behind_by_net_latency = std::lround(static_cast<double>(peer_ping_time_ns.load()) / static_cast<double>(block_interval_ns));
         // peer_ping_time_ns includes time there and back, include round trip time as the block latency is used to compensate for communication back
         nblk_combined_latency = nblk_behind_by_net_latency;
         // message in the log below is used in p2p_high_latency_test.py test
         peer_dlog(this, "Network latency is ${lat}ms, ${num} blocks discrepancy by network latency, ${tot_num} blocks discrepancy expected once message received",
                   ("lat", peer_ping_time_ns / 2 / 1000000)("num", nblk_behind_by_net_latency)("tot_num", nblk_combined_latency));
      }
      return nblk_combined_latency;
   }

   void connection::handle_message( const go_away_message& msg ) {
      peer_wlog( this, "received go_away_message, reason = ${r}", ("r", reason_str( msg.reason )) );

      bool retry = no_retry == no_reason; // if no previous go away message
      no_retry = msg.reason;
      if( msg.reason == duplicate ) {
         conn_node_id = msg.node_id;
      }
      if( msg.reason == wrong_version ) {
         if( !retry ) no_retry = fatal_other; // only retry once on wrong version
      }
      else if ( msg.reason == benign_other ) {
         if ( retry ) peer_dlog( this, "received benign_other reason, retrying to connect");
      }
      else {
         retry = false;
      }
      flush_queues();

      close( retry ); // reconnect if wrong_version
   }

   // some clients before leap 5.0 provided microsecond epoch instead of nanosecond epoch
   std::chrono::nanoseconds normalize_epoch_to_ns(int64_t x) {
      //        1686211688888 milliseconds - 2023-06-08T08:08:08.888, 5yrs from EOS genesis 2018-06-08T08:08:08.888
      //     1686211688888000 microseconds
      //  1686211688888000000 nanoseconds
      if (x >= 1686211688888000000) // nanoseconds
         return std::chrono::nanoseconds{x};
      if (x >= 1686211688888000) // microseconds
         return std::chrono::nanoseconds{x*1000};
      if (x >= 1686211688888) // milliseconds
         return std::chrono::nanoseconds{x*1000*1000};
      if (x >= 1686211688) // seconds
         return std::chrono::nanoseconds{x*1000*1000*1000};
      return std::chrono::nanoseconds{0}; // unknown or is zero
   }

   void connection::handle_message( const time_message& msg ) {
      peer_dlog( this, "received time_message: ${t}, org: ${o}", ("t", msg)("o", org.count()) );

      // If the transmit timestamp is zero, the peer is horribly broken.
      if(msg.xmt == 0)
         return; // invalid timestamp

      // We've already lost however many microseconds it took to dispatch the message, but it can't be helped.
      msg.dst = get_time().count();

      if (msg.org != 0) {
         if (msg.org == org.count()) {
            auto ping = msg.dst - msg.org;
            peer_dlog(this, "send_time ping ${p}us", ("p", ping / 1000));
            peer_ping_time_ns = ping;
         } else {
            // a diff time loop is in progress, ignore this message as it is not the one we want
            return;
         }
      }

      auto msg_xmt = normalize_epoch_to_ns(msg.xmt);
      if (msg_xmt == xmt)
         return; // duplicate packet

      xmt = msg_xmt;

      if( msg.org == 0 ) {
         send_time( msg );
         return;  // We don't have enough data to perform the calculation yet.
      }

      if (org != std::chrono::nanoseconds{0}) {
         auto rec = normalize_epoch_to_ns(msg.rec);
         int64_t offset = (double((rec - org).count()) + double(msg_xmt.count() - msg.dst)) / 2.0;

         if (std::abs(offset) > block_interval_ns) {
            peer_wlog(this, "Clock offset is ${of}us, calculation: (rec ${r} - org ${o} + xmt ${x} - dst ${d})/2",
                      ("of", offset / 1000)("r", rec.count())("o", org.count())("x", msg_xmt.count())("d", msg.dst));
         }
      }
      org = std::chrono::nanoseconds{0};

      fc::unique_lock g_conn( conn_mtx );
      if( last_handshake_recv.generation == 0 ) {
         g_conn.unlock();
         send_handshake();
      }

      // make sure we also get the latency we need
      if (peer_ping_time_ns == std::numeric_limits<uint64_t>::max()) {
         send_time();
      }
   }

   void connection::handle_message( const notice_message& msg ) {
      // peer tells us about one or more blocks or txns. When done syncing, forward on
      // notices of previously unknown blocks or txns,
      //
      set_state(connection_state::connected);
      if( msg.known_blocks.ids.size() > 2 ) {
         peer_elog( this, "Invalid notice_message, known_blocks.ids.size ${s}, closing connection",
                    ("s", msg.known_blocks.ids.size()) );
         close( false );
         return;
      }
      if( msg.known_trx.mode != none ) {
         if( logger.is_enabled( fc::log_level::debug ) ) {
            const block_id_type& blkid = msg.known_blocks.ids.empty() ? block_id_type{} : msg.known_blocks.ids.back();
            peer_dlog( this, "this is a ${m} notice with ${n} pending blocks: ${num} ${id}...",
                       ("m", modes_str( msg.known_blocks.mode ))("n", msg.known_blocks.pending)
                       ("num", block_header::num_from_id( blkid ))("id", blkid.str().substr( 8, 16 )) );
         }
      }
      switch (msg.known_trx.mode) {
      case none:
      case last_irr_catch_up: {
         fc::unique_lock g_conn( conn_mtx );
         last_handshake_recv.head_num = std::max(msg.known_blocks.pending, last_handshake_recv.head_num);
         g_conn.unlock();
         break;
      }
      case catch_up:
         break;
      case normal: {
         my_impl->dispatcher->recv_notice( shared_from_this(), msg, false );
      }
      }

      if( msg.known_blocks.mode != none ) {
         peer_dlog( this, "this is a ${m} notice with ${n} blocks",
                    ("m", modes_str( msg.known_blocks.mode ))( "n", msg.known_blocks.pending ) );
      }
      switch (msg.known_blocks.mode) {
      case none : {
         break;
      }
      case last_irr_catch_up:
      case catch_up: {
         if (msg.known_blocks.ids.size() > 1) {
            peer_start_block_num = block_header::num_from_id(msg.known_blocks.ids[1]);
         }
         if (msg.known_blocks.ids.size() > 0) {
            peer_head_block_num = block_header::num_from_id(msg.known_blocks.ids[0]);
         }
         my_impl->sync_master->sync_recv_notice( shared_from_this(), msg );
         break;
      }
      case normal : {
         my_impl->dispatcher->recv_notice( shared_from_this(), msg, false );
         break;
      }
      default: {
         peer_elog( this, "bad notice_message : invalid known_blocks.mode ${m}",
                    ("m", static_cast<uint32_t>(msg.known_blocks.mode)) );
      }
      }
   }

   void connection::handle_message( const request_message& msg ) {
      if( msg.req_blocks.ids.size() > 1 ) {
         peer_elog( this, "Invalid request_message, req_blocks.ids.size ${s}, closing",
                    ("s", msg.req_blocks.ids.size()) );
         close();
         return;
      }

      switch (msg.req_blocks.mode) {
      case catch_up :
         peer_dlog( this, "received request_message:catch_up" );
         blk_send_branch( msg.req_blocks.ids.empty() ? block_id_type() : msg.req_blocks.ids.back() );
         break;
      case normal :
         peer_dlog( this, "received request_message:normal" );
         if( !msg.req_blocks.ids.empty() ) {
            blk_send( msg.req_blocks.ids.back() );
         }
         break;
      default:;
      }


      switch (msg.req_trx.mode) {
      case catch_up :
         break;
      case none :
         if( msg.req_blocks.mode == none ) {
            stop_send();
         }
         // no break
      case normal :
         if( !msg.req_trx.ids.empty() ) {
            peer_elog( this, "Invalid request_message, req_trx.ids.size ${s}", ("s", msg.req_trx.ids.size()) );
            close();
            return;
         }
         break;
      default:;
      }
   }

   void connection::handle_message( const sync_request_message& msg ) {
      peer_dlog( this, "peer requested ${start} to ${end}", ("start", msg.start_block)("end", msg.end_block) );
      if( msg.end_block == 0 ) {
         peer_requested.reset();
         flush_queues();
      } else {
         if (peer_requested) {
            // This happens when peer already requested some range and sync is still in progress
            // It could be higher in case of peer requested head catchup and current request is lib catchup
            // So to make sure peer will receive all requested blocks we assign end_block to highest value
            peer_requested->end_block = std::max(msg.end_block, peer_requested->end_block);
         }
         else {
            peer_requested = peer_sync_state( msg.start_block, msg.end_block, msg.start_block-1);
         }
         enqueue_sync_block();
      }
   }

   void connection::handle_message( const hs_vote_message& msg ) {
      //peer_ilog( this, "received confirmation message" );
      //ilog("received confirmation message");

      if (my_impl->producer_plug != nullptr){
         hs_vote_message_ptr msg_ptr = std::make_shared<hs_vote_message>(msg);
         my_impl->producer_plug->notify_hs_vote_message(msg_ptr);
      }

   }

   void connection::handle_message( const hs_proposal_message& msg ) {
      //peer_ilog( this, "received consensus message" );
      //ilog("received consensus message");

      if (my_impl->producer_plug != nullptr){
         hs_proposal_message_ptr msg_ptr = std::make_shared<hs_proposal_message>(msg);
         my_impl->producer_plug->notify_hs_proposal_message(msg_ptr);
      }

   }

   void connection::handle_message( const hs_new_view_message& msg ) {
      //peer_ilog( this, "received new view message" );
      //ilog("received new view message");

      if (my_impl->producer_plug != nullptr){
         hs_new_view_message_ptr msg_ptr = std::make_shared<hs_new_view_message>(msg);
         my_impl->producer_plug->notify_hs_new_view_message(msg_ptr);
      }

   }

   void connection::handle_message( const hs_new_block_message& msg ) {
      //peer_ilog( this, "received new block message" );
      //ilog("received new block message");

      if (my_impl->producer_plug != nullptr){
         hs_new_block_message_ptr msg_ptr = std::make_shared<hs_new_block_message>(msg);
         my_impl->producer_plug->notify_hs_new_block_message(msg_ptr);
      }

   }
   size_t calc_trx_size( const packed_transaction_ptr& trx ) {
      return trx->get_estimated_size();
   }

   // called from connection strand
   void connection::handle_message( packed_transaction_ptr trx ) {
      const auto& tid = trx->id();

      peer_dlog( this, "received packed_transaction ${id}", ("id", tid) );

      size_t trx_size = calc_trx_size( trx );
      trx_in_progress_size += trx_size;
      my_impl->chain_plug->accept_transaction( trx,
         [weak = weak_from_this(), trx_size](const next_function_variant<transaction_trace_ptr>& result) mutable {
         // next (this lambda) called from application thread
         if (std::holds_alternative<fc::exception_ptr>(result)) {
            fc_dlog( logger, "bad packed_transaction : ${m}", ("m", std::get<fc::exception_ptr>(result)->what()) );
         } else {
            const transaction_trace_ptr& trace = std::get<transaction_trace_ptr>(result);
            if( !trace->except ) {
               fc_dlog( logger, "chain accepted transaction, bcast ${id}", ("id", trace->id) );
            } else {
               fc_elog( logger, "bad packed_transaction : ${m}", ("m", trace->except->what()));
            }
         }
         connection_ptr conn = weak.lock();
         if( conn ) {
            conn->trx_in_progress_size -= trx_size;
         }
      });
   }

   // called from connection strand
   void connection::handle_message( const block_id_type& id, signed_block_ptr ptr ) {
      // post to dispatcher strand so that we don't have multiple threads validating the block header
      my_impl->dispatcher->strand.post([id, c{shared_from_this()}, ptr{std::move(ptr)}, cid=connection_id]() mutable {
         controller& cc = my_impl->chain_plug->chain();

         // may have come in on a different connection and posted into dispatcher strand before this one
         if( my_impl->dispatcher->have_block( id ) || cc.fetch_block_state_by_id( id ) ) { // thread-safe
            my_impl->dispatcher->add_peer_block( id, c->connection_id );
            c->strand.post( [c, id]() {
               my_impl->sync_master->sync_recv_block( c, id, block_header::num_from_id(id), false );
            });
            return;
         }

         block_state_ptr bsp;
         bool exception = false;
         try {
            // this may return null if block is not immediately ready to be processed
            bsp = cc.create_block_state( id, ptr );
         } catch( const fc::exception& ex ) {
            exception = true;
            fc_elog( logger, "bad block exception connection ${cid}: #${n} ${id}...: ${m}",
                     ("cid", cid)("n", ptr->block_num())("id", id.str().substr(8,16))("m",ex.to_string()));
         } catch( ... ) {
            exception = true;
            fc_elog( logger, "bad block connection ${cid}: #${n} ${id}...: unknown exception",
                     ("cid", cid)("n", ptr->block_num())("id", id.str().substr(8,16)));
         }
         if( exception ) {
            c->strand.post( [c, id, blk_num=ptr->block_num()]() {
               my_impl->sync_master->rejected_block( c, blk_num );
               my_impl->dispatcher->rejected_block( id );
            });
            return;
         }


         uint32_t block_num = bsp ? bsp->block_num : 0;

         if( block_num != 0 ) {
            fc_dlog( logger, "validated block header, broadcasting immediately, connection ${cid}, blk num = ${num}, id = ${id}",
                     ("cid", cid)("num", block_num)("id", bsp->id) );
            my_impl->dispatcher->add_peer_block( bsp->id, cid ); // no need to send back to sender
            my_impl->dispatcher->bcast_block( bsp->block, bsp->id );
         }

         app().executor().post(priority::medium, exec_queue::read_write, [ptr{std::move(ptr)}, bsp{std::move(bsp)}, id, c{std::move(c)}]() mutable {
            c->process_signed_block( id, std::move(ptr), std::move(bsp) );
         });

         if( block_num != 0 ) {
            // ready to process immediately, so signal producer to interrupt start_block
            my_impl->producer_plug->received_block(block_num);
         }
      });
   }

   // called from application thread
   void connection::process_signed_block( const block_id_type& blk_id, signed_block_ptr block, block_state_ptr bsp ) {
      controller& cc = my_impl->chain_plug->chain();
      uint32_t blk_num = block_header::num_from_id(blk_id);
      // use c in this method instead of this to highlight that all methods called on c-> must be thread safe
      connection_ptr c = shared_from_this();

      try {
         if( cc.fetch_block_by_id(blk_id) ) {
            c->strand.post( [sync_master = my_impl->sync_master.get(),
                             dispatcher = my_impl->dispatcher.get(), c, blk_id, blk_num]() {
               dispatcher->add_peer_block( blk_id, c->connection_id );
               sync_master->sync_recv_block( c, blk_id, blk_num, true );
            });
            return;
         }
      } catch(...) {
         fc_elog( logger, "Caught an unknown exception trying to fetch block ${id}", ("id", blk_id) );
      }

      fc::microseconds age( fc::time_point::now() - block->timestamp);
      fc_dlog( logger, "received signed_block: #${n} block age in secs = ${age}, connection ${cid}, ${v}",
               ("n", blk_num)("age", age.to_seconds())("cid", c->connection_id)("v", bsp ? "pre-validated" : "validation pending") );

      go_away_reason reason = no_reason;
      bool accepted = false;
      try {
         accepted = my_impl->chain_plug->accept_block(block, blk_id, bsp);
         my_impl->update_chain_info();
      } catch( const unlinkable_block_exception &ex) {
         fc_elog(logger, "unlinkable_block_exception connection ${cid}: #${n} ${id}...: ${m}",
                 ("cid", c->connection_id)("n", blk_num)("id", blk_id.str().substr(8,16))("m",ex.to_string()));
         reason = unlinkable;
      } catch( const block_validate_exception &ex ) {
         fc_elog(logger, "block_validate_exception connection ${cid}: #${n} ${id}...: ${m}",
                 ("cid", c->connection_id)("n", blk_num)("id", blk_id.str().substr(8,16))("m",ex.to_string()));
         reason = validation;
      } catch( const assert_exception &ex ) {
         fc_elog(logger, "block assert_exception connection ${cid}: #${n} ${id}...: ${m}",
                 ("cid", c->connection_id)("n", blk_num)("id", blk_id.str().substr(8,16))("m",ex.to_string()));
         reason = fatal_other;
      } catch( const fc::exception &ex ) {
         fc_elog(logger, "bad block exception connection ${cid}: #${n} ${id}...: ${m}",
                 ("cid", c->connection_id)("n", blk_num)("id", blk_id.str().substr(8,16))("m",ex.to_string()));
         reason = fatal_other;
      } catch( ... ) {
         fc_elog(logger, "bad block connection ${cid}: #${n} ${id}...: unknown exception",
                 ("cid", c->connection_id)("n", blk_num)("id", blk_id.str().substr(8,16)));
         reason = fatal_other;
      }

      if( accepted ) {
         ++unique_blocks_rcvd_count;
         boost::asio::post( my_impl->thread_pool.get_executor(), [dispatcher = my_impl->dispatcher.get(), c, blk_id, blk_num]() {
            fc_dlog( logger, "accepted signed_block : #${n} ${id}...", ("n", blk_num)("id", blk_id.str().substr(8,16)) );
            dispatcher->add_peer_block( blk_id, c->connection_id );

            while (true) { // attempt previously unlinkable blocks where prev_unlinkable->block->previous == blk_id
               unlinkable_block_state prev_unlinkable = dispatcher->pop_possible_linkable_block(blk_id);
               if (!prev_unlinkable.block)
                  break;
               fc_dlog( logger, "retrying previous unlinkable block #${n} ${id}...",
                        ("n", block_header::num_from_id(prev_unlinkable.id))("id", prev_unlinkable.id.str().substr(8,16)) );
               // post at medium_high since this is likely the next block that should be processed (other block processing is at priority::medium)
               app().executor().post(priority::medium_high, exec_queue::read_write, [prev_unlinkable{std::move(prev_unlinkable)}, c]() mutable {
                  c->process_signed_block( prev_unlinkable.id, std::move(prev_unlinkable.block), {} );
               });
            }
         });
         c->strand.post( [sync_master = my_impl->sync_master.get(), dispatcher = my_impl->dispatcher.get(), c, blk_id, blk_num]() {
            dispatcher->recv_block( c, blk_id, blk_num );
            sync_master->sync_recv_block( c, blk_id, blk_num, true );
         });
      } else {
         c->strand.post( [sync_master = my_impl->sync_master.get(), dispatcher = my_impl->dispatcher.get(), c,
                          block{std::move(block)}, blk_id, blk_num, reason]() mutable {
            if( reason == unlinkable || reason == no_reason ) {
               dispatcher->add_unlinkable_block( std::move(block), blk_id );
            }
            // reason==no_reason means accept_block() return false because we are producing, don't call rejected_block which sends handshake
            if( reason != no_reason ) {
               sync_master->rejected_block( c, blk_num );
            }
            dispatcher->rejected_block( blk_id );
         });
      }
   }

   // thread safe
   void net_plugin_impl::start_expire_timer() {
      if( in_shutdown ) return;
      fc::lock_guard g( expire_timer_mtx );
      expire_timer->expires_from_now( txn_exp_period);
      expire_timer->async_wait( [my = shared_from_this()]( boost::system::error_code ec ) {
         if( !ec ) {
            my->expire();
         } else {
            if( my->in_shutdown ) return;
            fc_elog( logger, "Error from transaction check monitor: ${m}", ("m", ec.message()) );
            my->start_expire_timer();
         }
      } );
   }

   // thread safe
   void net_plugin_impl::ticker() {
      if( in_shutdown ) return;
      fc::lock_guard g( keepalive_timer_mtx );
      keepalive_timer->expires_from_now(keepalive_interval);
      keepalive_timer->async_wait( [my = shared_from_this()]( boost::system::error_code ec ) {
            my->ticker();
            if( ec ) {
               if( my->in_shutdown ) return;
               fc_wlog( logger, "Peer keepalive ticked sooner than expected: ${m}", ("m", ec.message()) );
            }

            auto current_time = std::chrono::system_clock::now();
            my->connections.for_each_connection( [current_time]( auto& c ) {
               if( c->socket_is_open() ) {
                  c->strand.post([c, current_time]() {
                     c->check_heartbeat(current_time);
                  } );
               }
            } );
         } );
   }

   void net_plugin_impl::start_monitors() {
      {
         fc::lock_guard g( expire_timer_mtx );
         expire_timer = std::make_unique<boost::asio::steady_timer>( my_impl->thread_pool.get_executor() );
      }
      connections.start_conn_timer();
      start_expire_timer();
   }

   void net_plugin_impl::expire() {
      auto now = time_point::now();
      uint32_t lib_num = get_chain_lib_num();
      dispatcher->expire_blocks( lib_num );
      dispatcher->expire_txns();
      fc_dlog( logger, "expire_txns ${n}us", ("n", time_point::now() - now) );

      start_expire_timer();
   }

   // called from application thread
   void net_plugin_impl::on_accepted_block_header(const block_state_ptr& bs) {
      update_chain_info();

      dispatcher->strand.post([bs]() {
         fc_dlog(logger, "signaled accepted_block_header, blk num = ${num}, id = ${id}", ("num", bs->block_num)("id", bs->id));
         my_impl->dispatcher->bcast_block(bs->block, bs->id);
      });
   }

   void net_plugin_impl::on_accepted_block(const block_state_ptr& ) {
      on_pending_schedule(chain_plug->chain().pending_producers());
      on_active_schedule(chain_plug->chain().active_producers());
   }

   // called from application thread
   void net_plugin_impl::on_hs_proposal_message( const hs_proposal_message_ptr& msg ){
      //ilog("network plugin received consensus message from application");

      dispatcher->strand.post( [this, msg]() {
         dispatcher->bcast_hs_proposal_msg( msg );
      });

   }

   // called from application thread
   void net_plugin_impl::on_hs_vote_message( const hs_vote_message_ptr& msg ){
      //ilog("network plugin received confirmation message from application");

      dispatcher->strand.post( [this, msg]() {
         dispatcher->bcast_hs_vote_msg( msg );
      });

   }

   // called from application thread
   void net_plugin_impl::on_hs_new_view_message( const hs_new_view_message_ptr& msg ){
      //ilog("network plugin received new_view message from application");

      dispatcher->strand.post( [this, msg]() {
         dispatcher->bcast_hs_new_view_msg( msg );
      });

   }

   // called from application thread
   void net_plugin_impl::on_hs_new_block_message( const hs_new_block_message_ptr& msg ){
      //ilog("network plugin received new_block message from application");

      dispatcher->strand.post( [this, msg]() {
         dispatcher->bcast_hs_new_block_msg( msg );
      });

   }

   // called from application thread
   void net_plugin_impl::on_irreversible_block( const block_state_ptr& block) {
      fc_dlog( logger, "on_irreversible_block, blk num = ${num}, id = ${id}", ("num", block->block_num)("id", block->id) );
      update_chain_info();
   }

   // called from application thread
   void net_plugin_impl::transaction_ack(const std::pair<fc::exception_ptr, packed_transaction_ptr>& results) {
      boost::asio::post( my_impl->thread_pool.get_executor(), [dispatcher = my_impl->dispatcher.get(), results]() {
         const auto& id = results.second->id();
         if (results.first) {
            fc_dlog( logger, "signaled NACK, trx-id = ${id} : ${why}", ("id", id)( "why", results.first->to_detail_string() ) );
            dispatcher->rejected_transaction(results.second);
         } else {
            fc_dlog( logger, "signaled ACK, trx-id = ${id}", ("id", id) );
            dispatcher->bcast_transaction(results.second);
         }
      });
   }

   bool net_plugin_impl::authenticate_peer(const handshake_message& msg) const {
      if(allowed_connections == None)
         return false;

      if(allowed_connections == Any)
         return true;

      if(allowed_connections & (Producers | Specified)) {
         auto allowed_it = std::find(allowed_peers.begin(), allowed_peers.end(), msg.key);
         auto private_it = private_keys.find(msg.key);
         bool found_producer_key = false;
         if(producer_plug != nullptr)
            found_producer_key = producer_plug->is_producer_key(msg.key);
         if( allowed_it == allowed_peers.end() && private_it == private_keys.end() && !found_producer_key) {
            fc_elog( logger, "Peer ${peer} sent a handshake with an unauthorized key: ${key}.",
                     ("peer", msg.p2p_address)("key", msg.key) );
            return false;
         }
      }

      if(msg.sig != chain::signature_type() && msg.token != sha256()) {
         sha256 hash = fc::sha256::hash(msg.time);
         if(hash != msg.token) {
            fc_elog( logger, "Peer ${peer} sent a handshake with an invalid token.", ("peer", msg.p2p_address) );
            return false;
         }
         chain::public_key_type peer_key;
         try {
            peer_key = crypto::public_key(msg.sig, msg.token, true);
         }
         catch (const std::exception& /*e*/) {
            fc_elog( logger, "Peer ${peer} sent a handshake with an unrecoverable key.", ("peer", msg.p2p_address) );
            return false;
         }
         if((allowed_connections & (Producers | Specified)) && peer_key != msg.key) {
            fc_elog( logger, "Peer ${peer} sent a handshake with an unauthenticated key.", ("peer", msg.p2p_address) );
            return false;
         }
      }
      else if(allowed_connections & (Producers | Specified)) {
         fc_dlog( logger, "Peer sent a handshake with blank signature and token, but this node accepts only authenticated connections." );
         return false;
      }
      return true;
   }

   chain::public_key_type net_plugin_impl::get_authentication_key() const {
      if(!private_keys.empty())
         return private_keys.begin()->first;
      return {};
   }

   chain::signature_type net_plugin_impl::sign_compact(const chain::public_key_type& signer, const fc::sha256& digest) const
   {
      auto private_key_itr = private_keys.find(signer);
      if(private_key_itr != private_keys.end())
         return private_key_itr->second.sign(digest);
      if(producer_plug != nullptr && producer_plug->get_state() == abstract_plugin::started)
         return producer_plug->sign_compact(signer, digest);
      return {};
   }

   // call from connection strand
   bool connection::populate_handshake( handshake_message& hello ) const {
      namespace sc = std::chrono;
      auto chain_info = my_impl->get_chain_info();
      auto now = sc::duration_cast<sc::nanoseconds>(sc::system_clock::now().time_since_epoch()).count();
      constexpr int64_t hs_delay = sc::duration_cast<sc::nanoseconds>(sc::milliseconds(50)).count();
      // nothing as changed since last handshake and one was sent recently, so skip sending
      if (chain_info.head_id == hello.head_id && (hello.time + hs_delay > now))
         return false;
      hello.network_version = net_version_base + net_version;
      hello.last_irreversible_block_num = chain_info.lib_num;
      hello.last_irreversible_block_id = chain_info.lib_id;
      hello.head_num = chain_info.head_num;
      hello.head_id = chain_info.head_id;
      hello.chain_id = my_impl->chain_id;
      hello.node_id = my_impl->node_id;
      hello.key = my_impl->get_authentication_key();
      hello.time = sc::duration_cast<sc::nanoseconds>(sc::system_clock::now().time_since_epoch()).count();
      hello.token = fc::sha256::hash(hello.time);
      hello.sig = my_impl->sign_compact(hello.key, hello.token);
      // If we couldn't sign, don't send a token.
      if(hello.sig == chain::signature_type())
         hello.token = sha256();
      hello.p2p_address = listen_address;
      if( is_transactions_only_connection() ) hello.p2p_address += ":trx";
      // if we are not accepting transactions tell peer we are blocks only
      if( is_blocks_only_connection() || !my_impl->p2p_accept_transactions ) hello.p2p_address += ":blk";
      if( !is_blocks_only_connection() && !my_impl->p2p_accept_transactions ) {
         peer_dlog( this, "p2p-accept-transactions=false inform peer blocks only connection ${a}", ("a", hello.p2p_address) );
      }
      hello.p2p_address += " - " + hello.node_id.str().substr(0,7);
#if defined( __APPLE__ )
      hello.os = "osx";
#elif defined( __linux__ )
      hello.os = "linux";
#elif defined( _WIN32 )
      hello.os = "win32";
#else
      hello.os = "other";
#endif
      hello.agent = my_impl->user_agent_name;

      return true;
   }

   net_plugin::net_plugin()
      :my( new net_plugin_impl ) {
      my_impl = my.get();
   }

   net_plugin::~net_plugin() = default;

   void net_plugin::set_program_options( options_description& /*cli*/, options_description& cfg )
   {
      cfg.add_options()
         ( "p2p-listen-endpoint", bpo::value< vector<string> >()->default_value( vector<string>(1, string("0.0.0.0:9876")) ), "The actual host:port used to listen for incoming p2p connections. May be used multiple times.")
         ( "p2p-server-address", bpo::value< vector<string> >(), "An externally accessible host:port for identifying this node. Defaults to p2p-listen-endpoint. May be used as many times as p2p-listen-endpoint. If provided, the first address will be used in handshakes with other nodes. Otherwise the default is used.")
         ( "p2p-peer-address", bpo::value< vector<string> >()->composing(),
           "The public endpoint of a peer node to connect to. Use multiple p2p-peer-address options as needed to compose a network.\n"
           "  Syntax: host:port[:<trx>|<blk>]\n"
           "  The optional 'trx' and 'blk' indicates to node that only transactions 'trx' or blocks 'blk' should be sent."
           "  Examples:\n"
           "    p2p.eos.io:9876\n"
           "    p2p.trx.eos.io:9876:trx\n"
           "    p2p.blk.eos.io:9876:blk\n")
         ( "p2p-max-nodes-per-host", bpo::value<int>()->default_value(def_max_nodes_per_host), "Maximum number of client nodes from any single IP address")
         ( "p2p-accept-transactions", bpo::value<bool>()->default_value(true), "Allow transactions received over p2p network to be evaluated and relayed if valid.")
         ( "p2p-auto-bp-peer", bpo::value< vector<string> >()->composing(),
           "The account and public p2p endpoint of a block producer node to automatically connect to when the it is in producer schedule proximity\n."
           "   Syntax: account,host:port\n"
           "   Example,\n"
           "     eosproducer1,p2p.eos.io:9876\n"
           "     eosproducer2,p2p.trx.eos.io:9876:trx\n"
           "     eosproducer3,p2p.blk.eos.io:9876:blk\n")
         ( "agent-name", bpo::value<string>()->default_value("EOS Test Agent"), "The name supplied to identify this node amongst the peers.")
         ( "allowed-connection", bpo::value<vector<string>>()->multitoken()->default_value({"any"}, "any"), "Can be 'any' or 'producers' or 'specified' or 'none'. If 'specified', peer-key must be specified at least once. If only 'producers', peer-key is not required. 'producers' and 'specified' may be combined.")
         ( "peer-key", bpo::value<vector<string>>()->composing()->multitoken(), "Optional public key of peer allowed to connect.  May be used multiple times.")
         ( "peer-private-key", bpo::value<vector<string>>()->composing()->multitoken(),
           "Tuple of [PublicKey, WIF private key] (may specify multiple times)")
         ( "max-clients", bpo::value<uint32_t>()->default_value(def_max_clients), "Maximum number of clients from which connections are accepted, use 0 for no limit")
         ( "connection-cleanup-period", bpo::value<int>()->default_value(def_conn_retry_wait), "number of seconds to wait before cleaning up dead connections")
         ( "max-cleanup-time-msec", bpo::value<uint32_t>()->default_value(10), "max connection cleanup time per cleanup call in milliseconds")
         ( "p2p-dedup-cache-expire-time-sec", bpo::value<uint32_t>()->default_value(10), "Maximum time to track transaction for duplicate optimization")
         ( "net-threads", bpo::value<uint16_t>()->default_value(my->thread_pool_size),
           "Number of worker threads in net_plugin thread pool" )
         ( "sync-fetch-span", bpo::value<uint32_t>()->default_value(def_sync_fetch_span),
           "Number of blocks to retrieve in a chunk from any individual peer during synchronization")
         ( "sync-peer-limit", bpo::value<uint32_t>()->default_value(3),
           "Number of peers to sync from")
         ( "use-socket-read-watermark", bpo::value<bool>()->default_value(false), "Enable experimental socket read watermark optimization")
         ( "peer-log-format", bpo::value<string>()->default_value( "[\"${_name}\" - ${_cid} ${_ip}:${_port}] " ),
           "The string used to format peers when logging messages about them.  Variables are escaped with ${<variable name>}.\n"
           "Available Variables:\n"
           "   _name  \tself-reported name\n\n"
           "   _cid   \tassigned connection id\n\n"
           "   _id    \tself-reported ID (64 hex characters)\n\n"
           "   _sid   \tfirst 8 characters of _peer.id\n\n"
           "   _ip    \tremote IP address of peer\n\n"
           "   _port  \tremote port number of peer\n\n"
           "   _lip   \tlocal IP address connected to peer\n\n"
           "   _lport \tlocal port number connected to peer\n\n")
         ( "p2p-keepalive-interval-ms", bpo::value<int>()->default_value(def_keepalive_interval), "peer heartbeat keepalive message interval in milliseconds")

        ;
   }

   template<typename T>
   T dejsonify(const string& s) {
      return fc::json::from_string(s).as<T>();
   }

   void net_plugin_impl::plugin_initialize( const variables_map& options ) {
      try {
         fc_ilog( logger, "Initialize net plugin" );

         peer_log_format = options.at( "peer-log-format" ).as<string>();

         sync_master = std::make_unique<sync_manager>(
             options.at( "sync-fetch-span" ).as<uint32_t>(),
             options.at( "sync-peer-limit" ).as<uint32_t>() );

         txn_exp_period = def_txn_expire_wait;
         p2p_dedup_cache_expire_time_us = fc::seconds( options.at( "p2p-dedup-cache-expire-time-sec" ).as<uint32_t>() );
         resp_expected_period = def_resp_expected_wait;
         max_nodes_per_host = options.at( "p2p-max-nodes-per-host" ).as<int>();
         p2p_accept_transactions = options.at( "p2p-accept-transactions" ).as<bool>();

         use_socket_read_watermark = options.at( "use-socket-read-watermark" ).as<bool>();
         keepalive_interval = std::chrono::milliseconds( options.at( "p2p-keepalive-interval-ms" ).as<int>() );
         EOS_ASSERT( keepalive_interval.count() > 0, chain::plugin_config_exception,
                     "p2p-keepalive_interval-ms must be greater than 0" );

         connections.init( std::chrono::milliseconds( options.at("p2p-keepalive-interval-ms").as<int>() * 2 ),
                               fc::milliseconds( options.at("max-cleanup-time-msec").as<uint32_t>() ),
                               std::chrono::seconds( options.at("connection-cleanup-period").as<int>() ),
                               options.at("max-clients").as<uint32_t>() );

         if( options.count( "p2p-listen-endpoint" )) {
            auto p2ps =  options.at("p2p-listen-endpoint").as<vector<string>>();
            if (!p2ps.front().empty()) {
               p2p_addresses = p2ps;
               auto addr_count = p2p_addresses.size();
               std::sort(p2p_addresses.begin(), p2p_addresses.end());
               auto last = std::unique(p2p_addresses.begin(), p2p_addresses.end());
               p2p_addresses.erase(last, p2p_addresses.end());
               if( size_t addr_diff = addr_count - p2p_addresses.size(); addr_diff != 0) {
                  fc_wlog( logger, "Removed ${count} duplicate p2p-listen-endpoint entries", ("count", addr_diff));
               }
               for( const auto& addr : p2p_addresses ) {
                  EOS_ASSERT( addr.length() <= max_p2p_address_length, chain::plugin_config_exception,
                              "p2p-listen-endpoint ${a} too long, must be less than ${m}", 
                              ("a", addr)("m", max_p2p_address_length) );
               }
            }
         }
         if( options.count( "p2p-server-address" ) ) {
            p2p_server_addresses = options.at( "p2p-server-address" ).as<vector<string>>();
            EOS_ASSERT( p2p_server_addresses.size() <= p2p_addresses.size(), chain::plugin_config_exception,
                        "p2p-server-address may not be specified more times than p2p-listen-endpoint" );
            for( const auto& addr: p2p_server_addresses ) {
               EOS_ASSERT( addr.length() <= max_p2p_address_length, chain::plugin_config_exception,
                           "p2p-server-address ${a} too long, must be less than ${m}", 
                           ("a", addr)("m", max_p2p_address_length) );
            }
         }
         p2p_server_addresses.resize(p2p_addresses.size()); // extend with empty entries as needed

         thread_pool_size = options.at( "net-threads" ).as<uint16_t>();
         EOS_ASSERT( thread_pool_size > 0, chain::plugin_config_exception,
                     "net-threads ${num} must be greater than 0", ("num", thread_pool_size) );

         std::vector<std::string> peers;
         if( options.count( "p2p-peer-address" )) {
            peers = options.at( "p2p-peer-address" ).as<vector<string>>();
            connections.add_supplied_peers(peers);
         }
         if( options.count( "agent-name" )) {
            user_agent_name = options.at( "agent-name" ).as<string>();
            EOS_ASSERT( user_agent_name.length() <= max_handshake_str_length, chain::plugin_config_exception,
                        "agent-name too long, must be less than ${m}", ("m", max_handshake_str_length) );
         }

         if ( options.count( "p2p-auto-bp-peer")) {
            set_bp_peers(options.at( "p2p-auto-bp-peer" ).as<vector<string>>());
            for_each_bp_peer_address([&peers](const auto& addr) {
               EOS_ASSERT(std::find(peers.begin(), peers.end(), addr) == peers.end(), chain::plugin_config_exception,
                          "\"${addr}\" should only appear in either p2p-peer-address or p2p-auto-bp-peer option, not both.",
                          ("addr",addr));
            });
         }

         if( options.count( "allowed-connection" )) {
            const std::vector<std::string> allowed_remotes = options["allowed-connection"].as<std::vector<std::string>>();
            for( const std::string& allowed_remote : allowed_remotes ) {
               if( allowed_remote == "any" )
                  allowed_connections |= net_plugin_impl::Any;
               else if( allowed_remote == "producers" )
                  allowed_connections |= net_plugin_impl::Producers;
               else if( allowed_remote == "specified" )
                  allowed_connections |= net_plugin_impl::Specified;
               else if( allowed_remote == "none" )
                  allowed_connections = net_plugin_impl::None;
            }
         }

         if( allowed_connections & net_plugin_impl::Specified )
            EOS_ASSERT( options.count( "peer-key" ),
                        plugin_config_exception,
                       "At least one peer-key must accompany 'allowed-connection=specified'" );

         if( options.count( "peer-key" )) {
            const std::vector<std::string> key_strings = options["peer-key"].as<std::vector<std::string>>();
            for( const std::string& key_string : key_strings ) {
               allowed_peers.push_back( dejsonify<chain::public_key_type>( key_string ));
            }
         }

         if( options.count( "peer-private-key" )) {
            const std::vector<std::string> key_id_to_wif_pair_strings = options["peer-private-key"].as<std::vector<std::string>>();
            for( const std::string& key_id_to_wif_pair_string : key_id_to_wif_pair_strings ) {
               auto key_id_to_wif_pair = dejsonify<std::pair<chain::public_key_type, std::string>>(
                     key_id_to_wif_pair_string );
               private_keys[key_id_to_wif_pair.first] = fc::crypto::private_key( key_id_to_wif_pair.second );
            }
         }

         chain_plug = app().find_plugin<chain_plugin>();
         EOS_ASSERT( chain_plug, chain::missing_chain_plugin_exception, ""  );
         chain_id = chain_plug->get_chain_id();
         fc::rand_pseudo_bytes( node_id.data(), node_id.data_size());
         const controller& cc = chain_plug->chain();

         if( cc.get_read_mode() == db_read_mode::IRREVERSIBLE ) {
            if( p2p_accept_transactions ) {
               p2p_accept_transactions = false;
               fc_wlog( logger, "p2p-accept-transactions set to false due to read-mode: irreversible" );
            }
         }
         if( p2p_accept_transactions ) {
            chain_plug->enable_accept_transactions();
         }

      } FC_LOG_AND_RETHROW()
   }

   void net_plugin_impl::plugin_startup() {
      fc_ilog( logger, "my node_id is ${id}", ("id", node_id ));

      producer_plug = app().find_plugin<producer_plugin>();
      set_producer_accounts(producer_plug->producer_accounts());

      thread_pool.start( thread_pool_size, []( const fc::exception& e ) {
         fc_elog( logger, "Exception in net plugin thread pool, exiting: ${e}", ("e", e.to_detail_string()) );
         app().quit();
      } );

      dispatcher = std::make_unique<dispatch_manager>( my_impl->thread_pool.get_executor() );

      if( !p2p_accept_transactions && p2p_addresses.size() ) {
         fc_ilog( logger, "\n"
               "***********************************\n"
               "* p2p-accept-transactions = false *\n"
               "*    Transactions not forwarded   *\n"
               "***********************************\n" );
      }

      std::vector<string> listen_addresses = p2p_addresses;

      EOS_ASSERT( p2p_addresses.size() == p2p_server_addresses.size(), chain::plugin_config_exception, "" );
      std::transform(p2p_addresses.begin(), p2p_addresses.end(), p2p_server_addresses.begin(), 
                     p2p_addresses.begin(), [](const string& p2p_address, const string& p2p_server_address) {
         auto [host, port] = fc::split_host_port(p2p_address);
         
         if( !p2p_server_address.empty() ) {
            return p2p_server_address;
         } else if( host.empty() || host == "0.0.0.0" || host == "[::]") {
            boost::system::error_code ec;
            auto hostname = host_name( ec );
            if( ec.value() != boost::system::errc::success ) {

               FC_THROW_EXCEPTION( fc::invalid_arg_exception,
                                    "Unable to retrieve host_name. ${msg}", ("msg", ec.message()));

            }
            return hostname + ":" + port;
         }
         return p2p_address;
      });

      {
         chain::controller& cc = chain_plug->chain();
         cc.accepted_block_header.connect( [my = shared_from_this()]( const block_state_ptr& s ) {
            my->on_accepted_block_header( s );
         } );

         cc.accepted_block.connect( [my = shared_from_this()]( const block_state_ptr& s ) {
            my->on_accepted_block( s );
         } );
         cc.irreversible_block.connect( [my = shared_from_this()]( const block_state_ptr& s ) {
            my->on_irreversible_block( s );
         } );

         cc.new_hs_proposal_message.connect( [my = my]( const hs_proposal_message_ptr& s ) {
            my->on_hs_proposal_message( s );
         } );
         cc.new_hs_vote_message.connect( [my = my]( const hs_vote_message_ptr& s ) {
            my->on_hs_vote_message( s );
         } );
         cc.new_hs_new_view_message.connect( [my = my]( const hs_new_view_message_ptr& s ) {
            my->on_hs_new_view_message( s );
         } );
         cc.new_hs_new_block_message.connect( [my = my]( const hs_new_block_message_ptr& s ) {
            my->on_hs_new_block_message( s );
         } );

      }

      {
         fc::lock_guard g( keepalive_timer_mtx );
         keepalive_timer = std::make_unique<boost::asio::steady_timer>( thread_pool.get_executor() );
      }

      incoming_transaction_ack_subscription = app().get_channel<compat::channels::transaction_ack>().subscribe(
            [this](auto&& t) { transaction_ack(std::forward<decltype(t)>(t)); });

      for(auto listen_itr = listen_addresses.begin(), p2p_iter = p2p_addresses.begin();
          listen_itr != listen_addresses.end();
          ++listen_itr, ++p2p_iter) {
         app().executor().post(priority::highest, [my=shared_from_this(), address = std::move(*listen_itr), p2p_addr = *p2p_iter](){
            try {
               const boost::posix_time::milliseconds accept_timeout(100);

               std::string extra_listening_log_info =
                     ", max clients is " + std::to_string(my->connections.get_max_client_count());
                     
               fc::create_listener<tcp>(
                     my->thread_pool.get_executor(), logger, accept_timeout, address, extra_listening_log_info,
                     [my = my, addr = p2p_addr](tcp::socket&& socket) { my->create_session(std::move(socket), addr); });
            } catch (const std::exception& e) {
               fc_elog( logger, "net_plugin::plugin_startup failed to listen on ${addr}, ${what}",
                     ("addr", address)("what", e.what()) );
               app().quit();
               return;
            }
         });
      }
      app().executor().post(priority::highest, [my=shared_from_this()](){
         my->ticker();
         my->start_monitors();
         my->update_chain_info();
         my->connections.connect_supplied_peers(*my->p2p_addresses.begin()); // attribute every outbound connection to the first listen port
      });
   }

   void net_plugin::plugin_initialize( const variables_map& options ) {
      handle_sighup();
      my->plugin_initialize( options );
   }

   void net_plugin::plugin_startup() {
      try {
         my->plugin_startup();
      } catch( ... ) {
         // always want plugin_shutdown even on exception
         plugin_shutdown();
         throw;
      }
   }
      

   void net_plugin::handle_sighup() {
      fc::logger::update( logger_name, logger );
   }

   void net_plugin::plugin_shutdown() {
      try {
         fc_ilog( logger, "shutdown.." );

         my->plugin_shutdown();
         app().executor().post( 0, [me = my](){} ); // keep my pointer alive until queue is drained
         fc_ilog( logger, "exit shutdown" );
      }
      FC_CAPTURE_AND_RETHROW()
   }

   /// RPC API
   string net_plugin::connect( const string& host ) {
      return my->connections.connect( host, *my->p2p_addresses.begin() );
   }

   /// RPC API
   string net_plugin::disconnect( const string& host ) {
      return my->connections.disconnect(host);
   }

   /// RPC API
   std::optional<connection_status> net_plugin::status( const string& host )const {
      return my->connections.status(host);
   }

   /// RPC API
   vector<connection_status> net_plugin::connections()const {
      return my->connections.connection_statuses();
   }

   constexpr uint16_t net_plugin_impl::to_protocol_version(uint16_t v) {
      if (v >= net_version_base) {
         v -= net_version_base;
         return (v > net_version_range) ? 0 : v;
      }
      return 0;
   }

   bool net_plugin_impl::in_sync() const {
      return sync_master->is_in_sync();
   }

   void net_plugin::register_update_p2p_connection_metrics(std::function<void(net_plugin::p2p_connections_metrics)>&& fun){
      my->connections.register_update_p2p_connection_metrics(std::move(fun));
   }

   void net_plugin::register_increment_failed_p2p_connections(std::function<void()>&& fun){
      my->increment_failed_p2p_connections = std::move(fun);
   }

   void net_plugin::register_increment_dropped_trxs(std::function<void()>&& fun){
      my->increment_dropped_trxs = std::move(fun);
   }

   //----------------------------------------------------------------------------

   size_t connections_manager::number_connections() const {
      std::lock_guard g(connections_mtx);
      return connections.size();
   }

   void connections_manager::add_supplied_peers(const vector<string>& peers ) {
      std::lock_guard g(connections_mtx);
      supplied_peers.insert( peers.begin(), peers.end() );
   }

   // not thread safe, only call on startup
   void connections_manager::init( std::chrono::milliseconds heartbeat_timeout_ms,
             fc::microseconds conn_max_cleanup_time,
             boost::asio::steady_timer::duration conn_period,
             uint32_t maximum_client_count ) {
      heartbeat_timeout = heartbeat_timeout_ms;
      max_cleanup_time = conn_max_cleanup_time;
      connector_period = conn_period;
      max_client_count = maximum_client_count;
   }

   fc::microseconds connections_manager::get_connector_period() const {
      auto connector_period_us = std::chrono::duration_cast<std::chrono::microseconds>( connector_period );
      return fc::microseconds{ connector_period_us.count() };
   }

   void connections_manager::register_update_p2p_connection_metrics(std::function<void(net_plugin::p2p_connections_metrics)>&& fun){
      update_p2p_connection_metrics = std::move(fun);
   }

   void connections_manager::connect_supplied_peers(const string& p2p_address) {
      std::lock_guard g(connections_mtx);
      for (const auto& peer : supplied_peers) {
         connect_i(peer, p2p_address);
      }
   }

   void connections_manager::add( connection_ptr c ) {
      std::lock_guard g( connections_mtx );
      add_i( std::move(c) );
   }

   // called by API
   string connections_manager::connect( const string& host, const string& p2p_address ) {
      std::lock_guard g( connections_mtx );
      if( find_connection_i( host ) )
         return "already connected";

      connect_i( host, p2p_address );
      supplied_peers.insert(host);
      return "added connection";
   }

   // called by API
   string connections_manager::disconnect( const string& host ) {
      std::lock_guard g( connections_mtx );
      if( auto c = find_connection_i( host ) ) {
         fc_ilog( logger, "disconnecting: ${cid}", ("cid", c->connection_id) );
         c->close();
         connections.erase(c);
         supplied_peers.erase(host);
         return "connection removed";
      }
      return "no known connection for host";
   }

   void connections_manager::close_all() {
      fc_ilog( logger, "close all ${s} connections", ("s", connections.size()) );
      std::lock_guard g( connections_mtx );
      for( auto& con : connections ) {
         fc_dlog( logger, "close: ${cid}", ("cid", con->connection_id) );
         con->close( false, true );
      }
      connections.clear();
   }

   std::optional<connection_status> connections_manager::status( const string& host )const {
      std::shared_lock g( connections_mtx );
      auto con = find_connection_i( host );
      if( con ) {
         return con->get_status();
      }
      return {};
   }

   vector<connection_status> connections_manager::connection_statuses()const {
      vector<connection_status> result;
      std::shared_lock g( connections_mtx );
      result.reserve( connections.size() );
      for( const auto& c : connections ) {
         result.push_back( c->get_status() );
      }
      return result;
   }

   // call with connections_mtx
   connection_ptr connections_manager::find_connection_i( const string& host )const {
      for( const auto& c : connections ) {
         if (c->peer_address() == host)
            return c;
      }
      return {};
   }

   // call with connections_mtx
   void connections_manager::connect_i( const string& host, const string& p2p_address ) {
      connection_ptr c = std::make_shared<connection>( host, p2p_address );
      fc_dlog( logger, "calling active connector: ${h}", ("h", host) );
      if( c->resolve_and_connect() ) {
         fc_dlog( logger, "adding new connection to the list: ${host} ${cid}", ("host", host)("cid", c->connection_id) );
         add_i( std::move(c) );
      }
   }

   // call with connections_mtx
   void connections_manager::add_i(connection_ptr&& c) {
      c->set_heartbeat_timeout( heartbeat_timeout );
      connections.insert( std::move(c) );
   }

   // called from any thread
   void connections_manager::start_conn_timer() {
      start_conn_timer(connector_period, {}); // this locks mutex
   }

   // called from any thread
   void connections_manager::start_conn_timer(boost::asio::steady_timer::duration du, std::weak_ptr<connection> from_connection) {
      fc::lock_guard g( connector_check_timer_mtx );
      if (!connector_check_timer) {
         connector_check_timer = std::make_unique<boost::asio::steady_timer>( my_impl->thread_pool.get_executor() );
      }
      connector_check_timer->expires_from_now( du );
      connector_check_timer->async_wait( [this, from_connection{std::move(from_connection)}](boost::system::error_code ec) mutable {
         if( !ec ) {
            connection_monitor(from_connection);
         }
      });
   }

   void connections_manager::stop_conn_timer() {
      fc::lock_guard g( connector_check_timer_mtx );
      if (connector_check_timer) {
         connector_check_timer->cancel();
      }
   }

   // called from any thread
   void connections_manager::connection_monitor(const std::weak_ptr<connection>& from_connection) {
      auto max_time = fc::time_point::now().safe_add(max_cleanup_time);
      auto from = from_connection.lock();
      std::unique_lock g( connections_mtx );
      auto it = (from ? connections.find(from) : connections.begin());
      if (it == connections.end()) it = connections.begin();
      size_t num_rm = 0, num_clients = 0, num_peers = 0, num_bp_peers = 0;
      net_plugin::p2p_per_connection_metrics per_connection(connections.size());
      while (it != connections.end()) {
         if (fc::time_point::now() >= max_time) {
            connection_wptr wit = *it;
            g.unlock();
            fc_dlog( logger, "Exiting connection monitor early, ran out of time: ${t}", ("t", max_time - fc::time_point::now()) );
            fc_ilog( logger, "p2p client connections: ${num}/${max}, peer connections: ${pnum}/${pmax}",
                    ("num", num_clients)("max", max_client_count)("pnum", num_peers)("pmax", supplied_peers.size()) );
            start_conn_timer( std::chrono::milliseconds( 1 ), wit ); // avoid exhausting
            return;
         }
         if ((*it)->is_bp_connection) {
            ++num_bp_peers;
         } else if ((*it)->incoming()) {
            ++num_clients;
         } else {
            ++num_peers;
         }
         if (update_p2p_connection_metrics) {
            fc::unique_lock g_conn((*it)->conn_mtx);
            boost::asio::ip::address_v6::bytes_type addr = (*it)->remote_endpoint_ip_array;
            g_conn.unlock();
            net_plugin::p2p_per_connection_metrics::connection_metric metrics{
                 .connection_id = (*it)->connection_id
               , .address = addr
               , .port = (*it)->get_remote_endpoint_port()
               , .accepting_blocks = (*it)->is_blocks_connection()
               , .last_received_block = (*it)->get_last_received_block_num()
               , .first_available_block = (*it)->get_peer_start_block_num()
               , .last_available_block = (*it)->get_peer_head_block_num()
               , .unique_first_block_count = (*it)->get_unique_blocks_rcvd_count()
               , .latency = (*it)->get_peer_ping_time_ns()
               , .bytes_received = (*it)->get_bytes_received()
               , .last_bytes_received = (*it)->get_last_bytes_received()
               , .bytes_sent = (*it)->get_bytes_sent()
               , .last_bytes_sent = (*it)->get_last_bytes_sent()
               , .connection_start_time = (*it)->connection_start_time
               , .log_p2p_address = (*it)->log_p2p_address
            };
            per_connection.peers.push_back(metrics);
         }

         if (!(*it)->socket_is_open() && (*it)->state() != connection::connection_state::connecting) {
            if (!(*it)->incoming()) {
               if (!(*it)->resolve_and_connect()) {
                  it = connections.erase(it);
                  --num_peers;
                  ++num_rm;
                  continue;
               }
            } else {
               --num_clients;
               ++num_rm;
               it = connections.erase(it);
               continue;
            }
         }
         ++it;
      }
      g.unlock();

      if (update_p2p_connection_metrics) {
         update_p2p_connection_metrics({num_peers, num_clients, std::move(per_connection)});
      }

      if( num_clients > 0 || num_peers > 0 ) {
         fc_ilog(logger, "p2p client connections: ${num}/${max}, peer connections: ${pnum}/${pmax}, block producer peers: ${num_bp_peers}",
                 ("num", num_clients)("max", max_client_count)("pnum", num_peers)("pmax", supplied_peers.size())("num_bp_peers", num_bp_peers));
      }
      fc_dlog( logger, "connection monitor, removed ${n} connections", ("n", num_rm) );
      start_conn_timer( connector_period, {});
   }

} // namespace eosio<|MERGE_RESOLUTION|>--- conflicted
+++ resolved
@@ -300,13 +300,11 @@
       bool have_txn( const transaction_id_type& tid ) const;
       void expire_txns();
 
-<<<<<<< HEAD
       void bcast_hs_proposal_msg(const hs_proposal_message_ptr& msg);
       void bcast_hs_vote_msg(const hs_vote_message_ptr& msg);
       void bcast_hs_new_view_msg(const hs_new_view_message_ptr& msg);
       void bcast_hs_new_block_msg(const hs_new_block_message_ptr& msg);
 
-=======
       void add_unlinkable_block( signed_block_ptr b, const block_id_type& id ) {
          std::optional<block_id_type> rm_blk_id = unlinkable_block_cache.add_unlinkable_block(std::move(b), id);
          if (rm_blk_id) {
@@ -317,7 +315,6 @@
       unlinkable_block_state pop_possible_linkable_block( const block_id_type& blkid ) {
          return unlinkable_block_cache.pop_possible_linkable_block(blkid);
       }
->>>>>>> a78b8a9b
    };
 
    /**
@@ -500,15 +497,12 @@
       void transaction_ack(const std::pair<fc::exception_ptr, packed_transaction_ptr>&);
       void on_irreversible_block( const block_state_ptr& block );
 
-<<<<<<< HEAD
       void on_hs_proposal_message( const hs_proposal_message_ptr& msg );
       void on_hs_vote_message( const hs_vote_message_ptr& msg );
       void on_hs_new_view_message( const hs_new_view_message_ptr& msg );
       void on_hs_new_block_message( const hs_new_block_message_ptr& msg );
 
       void start_conn_timer(boost::asio::steady_timer::duration du, std::weak_ptr<connection> from_connection);
-=======
->>>>>>> a78b8a9b
       void start_expire_timer();
       void start_monitors();
 
@@ -626,13 +620,9 @@
    constexpr uint16_t proto_heartbeat_interval = 4;        // eosio 2.1: supports configurable heartbeat interval
    constexpr uint16_t proto_dup_goaway_resolution = 5;     // eosio 2.1: support peer address based duplicate connection resolution
    constexpr uint16_t proto_dup_node_id_goaway = 6;        // eosio 2.1: support peer node_id based duplicate connection resolution
-<<<<<<< HEAD
-   constexpr uint16_t proto_leap_initial = 7;            // leap client, needed because none of the 2.1 versions are supported
-   constexpr uint16_t proto_instant_finality = 8;        // instant finality
-=======
    constexpr uint16_t proto_leap_initial = 7;              // leap client, needed because none of the 2.1 versions are supported
    constexpr uint16_t proto_block_range = 8;               // include block range in notice_message
->>>>>>> a78b8a9b
+   constexpr uint16_t proto_instant_finality = 9;          // instant finality
 #pragma GCC diagnostic pop
 
    constexpr uint16_t net_version_max = proto_instant_finality;
@@ -950,11 +940,7 @@
 
       bool process_next_block_message(uint32_t message_length);
       bool process_next_trx_message(uint32_t message_length);
-<<<<<<< HEAD
-
-=======
       void update_endpoints();
->>>>>>> a78b8a9b
    public:
 
       bool populate_handshake( handshake_message& hello ) const;
@@ -1055,19 +1041,15 @@
       void handle_message( const packed_transaction& msg ) = delete; // packed_transaction_ptr overload used instead
       void handle_message( packed_transaction_ptr trx );
 
-<<<<<<< HEAD
+      // returns calculated number of blocks combined latency
+      uint32_t calc_block_latency();
+
       void handle_message( const hs_vote_message& msg );
       void handle_message( const hs_proposal_message& msg );
       void handle_message( const hs_new_view_message& msg );
       void handle_message( const hs_new_block_message& msg );
 
-      void process_signed_block( const block_id_type& id, signed_block_ptr msg, block_state_ptr bsp );
-=======
-      // returns calculated number of blocks combined latency
-      uint32_t calc_block_latency();
-
       void process_signed_block( const block_id_type& id, signed_block_ptr block, block_state_ptr bsp );
->>>>>>> a78b8a9b
 
       fc::variant_object get_logger_variant() const {
          fc::mutable_variant_object mvo;
