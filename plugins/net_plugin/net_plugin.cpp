--- conflicted
+++ resolved
@@ -1050,36 +1050,6 @@
       const auto lib_num = peer_lib_num;
       if( lib_num == 0 ) return; // if last_irreversible_block_id is null (we have not received handshake or reset)
 
-<<<<<<< HEAD
-      app().executor().post( priority::medium, [chain_plug = my_impl->chain_plug, c = shared_from_this(),
-            lib_num, head_num, msg_head_id]() {
-         auto msg_head_num = block_header::num_from_id(msg_head_id);
-         bool on_fork = msg_head_num == 0;
-         bool unknown_block = false;
-         if( !on_fork ) {
-            try {
-               const controller& cc = chain_plug->chain();
-               block_id_type my_id = cc.get_block_id_for_num( msg_head_num );
-               on_fork = my_id != msg_head_id;
-            } catch( const unknown_block_exception& ) {
-               unknown_block = true;
-            } catch( ... ) {
-               on_fork = true;
-            }
-         }
-         if( unknown_block ) {
-            c->strand.post( [msg_head_num, c]() {
-               peer_ilog( c, "Peer asked for unknown block ${mn}, sending: benign_other go away", ("mn", msg_head_num) );
-               c->no_retry = benign_other;
-               c->enqueue( go_away_message( benign_other ) );
-            } );
-         } else {
-            if( on_fork ) msg_head_num = 0;
-            // if peer on fork, start at their last lib, otherwise we can start at msg_head+1
-            c->strand.post( [c, msg_head_num, lib_num, head_num]() {
-               c->blk_send_branch_impl( msg_head_num, lib_num, head_num );
-            } );
-=======
       auto msg_head_num = block_header::num_from_id(msg_head_id);
       bool on_fork = msg_head_num == 0;
       bool unknown_block = false;
@@ -1092,7 +1062,6 @@
             unknown_block = true;
          } catch( ... ) {
             on_fork = true;
->>>>>>> 558f6906
          }
       }
       if( unknown_block ) {
@@ -1127,31 +1096,6 @@
 
    // called from connection strand
    void connection::blk_send( const block_id_type& blkid ) {
-<<<<<<< HEAD
-      connection_wptr weak = shared_from_this();
-      app().executor().post( priority::medium, [blkid, weak{std::move(weak)}]() {
-         connection_ptr c = weak.lock();
-         if( !c ) return;
-         try {
-            controller& cc = my_impl->chain_plug->chain();
-            signed_block_ptr b = cc.fetch_block_by_id( blkid );
-            if( b ) {
-               fc_dlog( logger, "fetch_block_by_id num ${n}, connection ${cid}",
-                        ("n", b->block_num())("cid", c->connection_id) );
-               c->strand.post( [c, b{std::move(b)}]() {
-                  c->enqueue_block( b );
-               } );
-            } else {
-               fc_ilog( logger, "fetch block by id returned null, id ${id}, connection ${cid}",
-                        ("id", blkid)("cid", c->connection_id) );
-            }
-         } catch( const assert_exception& ex ) {
-            fc_elog( logger, "caught assert on fetch_block_by_id, ${ex}, id ${id}, connection ${cid}",
-                     ("ex", ex.to_string())("id", blkid)("cid", c->connection_id) );
-         } catch( ... ) {
-            fc_elog( logger, "caught other exception fetching block id ${id}, connection ${cid}",
-                     ("id", blkid)("cid", c->connection_id) );
-=======
       try {
          controller& cc = my_impl->chain_plug->chain();
          signed_block_ptr b = cc.fetch_block_by_id( blkid ); // thread-safe
@@ -1160,7 +1104,6 @@
             enqueue_block( b );
          } else {
             peer_ilog( this, "fetch block by id returned null, id ${id}", ("id", blkid) );
->>>>>>> 558f6906
          }
       } catch( const assert_exception& ex ) {
          peer_elog( this, "caught assert on fetch_block_by_id, ${ex}, id ${id}", ("ex", ex.to_string())("id", blkid) );
@@ -1328,30 +1271,6 @@
          peer_requested.reset();
          peer_dlog( this, "completing enqueue_sync_block ${num}", ("num", num) );
       }
-<<<<<<< HEAD
-      connection_wptr weak = shared_from_this();
-      app().executor().post( priority::medium, [num, weak{std::move(weak)}]() {
-         connection_ptr c = weak.lock();
-         if( !c ) return;
-         controller& cc = my_impl->chain_plug->chain();
-         signed_block_ptr sb;
-         try {
-            sb = cc.fetch_block_by_number( num );
-         } FC_LOG_AND_DROP();
-         if( sb ) {
-            c->strand.post( [c, sb{std::move(sb)}]() {
-               c->enqueue_block( sb, true );
-            });
-         } else {
-            c->strand.post( [c, num]() {
-               peer_ilog( c, "enqueue sync, unable to fetch block ${num}, sending benign_other go away", ("num", num) );
-               c->peer_requested.reset(); // unable to provide requested blocks
-               c->no_retry = benign_other;
-               c->enqueue( go_away_message( benign_other ) );
-            });
-         }
-      });
-=======
 
       controller& cc = my_impl->chain_plug->chain();
       signed_block_ptr sb;
@@ -1366,7 +1285,6 @@
          no_retry = benign_other;
          enqueue( go_away_message( benign_other ) );
       }
->>>>>>> 558f6906
 
       return true;
    }
@@ -1923,24 +1841,6 @@
             c->enqueue( note );
          }
          c->syncing = false;
-<<<<<<< HEAD
-         app().executor().post( priority::medium, [chain_plug = my_impl->chain_plug, c,
-                                        msg_head_num = msg.head_num, msg_head_id = msg.head_id]() {
-            bool on_fork = true;
-            try {
-               controller& cc = chain_plug->chain();
-               on_fork = cc.get_block_id_for_num( msg_head_num ) != msg_head_id;
-            } catch( ... ) {}
-            if( on_fork ) {
-               c->strand.post( [c]() {
-                  request_message req;
-                  req.req_blocks.mode = catch_up;
-                  req.req_trx.mode = none;
-                  c->enqueue( req );
-               } );
-            }
-         } );
-=======
          bool on_fork = true;
          try {
             controller& cc = my_impl->chain_plug->chain();
@@ -1952,7 +1852,6 @@
             req.req_trx.mode = none;
             c->enqueue( req );
          }
->>>>>>> 558f6906
          return;
       } else {
          peer_dlog( c, "Block discrepancy is within network latency range.");
@@ -2997,40 +2896,6 @@
          }
 
          uint32_t peer_lib = msg.last_irreversible_block_num;
-<<<<<<< HEAD
-         connection_wptr weak = shared_from_this();
-         app().executor().post( priority::medium, [peer_lib, chain_plug = my_impl->chain_plug, weak{std::move(weak)},
-                                     msg_lib_id = msg.last_irreversible_block_id]() {
-            connection_ptr c = weak.lock();
-            if( !c ) return;
-            controller& cc = chain_plug->chain();
-            uint32_t lib_num = cc.last_irreversible_block_num();
-
-            fc_dlog( logger, "handshake check for fork lib_num = ${ln}, peer_lib = ${pl}, connection ${cid}",
-                     ("ln", lib_num)("pl", peer_lib)("cid", c->connection_id) );
-
-            if( peer_lib <= lib_num && peer_lib > 0 ) {
-               bool on_fork = false;
-               try {
-                  block_id_type peer_lib_id = cc.get_block_id_for_num( peer_lib );
-                  on_fork = (msg_lib_id != peer_lib_id);
-               } catch( const unknown_block_exception& ) {
-                  // allow this for now, will be checked on sync
-                  fc_dlog( logger, "peer last irreversible block ${pl} is unknown, connection ${cid}",
-                           ("pl", peer_lib)("cid", c->connection_id) );
-               } catch( ... ) {
-                  fc_wlog( logger, "caught an exception getting block id for ${pl}, connection ${cid}",
-                           ("pl", peer_lib)("cid", c->connection_id) );
-                  on_fork = true;
-               }
-               if( on_fork ) {
-                  c->strand.post( [c]() {
-                     peer_elog( c, "Peer chain is forked, sending: forked go away" );
-                     c->no_retry = go_away_reason::forked;
-                     c->enqueue( go_away_message( go_away_reason::forked ) );
-                  } );
-               }
-=======
          uint32_t lib_num = 0;
          std::tie( lib_num, std::ignore, std::ignore, std::ignore, std::ignore, std::ignore ) = my_impl->get_chain_info();
 
@@ -3048,7 +2913,6 @@
             } catch( ... ) {
                peer_wlog( this, "caught an exception getting block id for ${pl}", ("pl", peer_lib) );
                on_fork = true;
->>>>>>> 558f6906
             }
             if( on_fork ) {
                   peer_elog( this, "Peer chain is forked, sending: forked go away" );
