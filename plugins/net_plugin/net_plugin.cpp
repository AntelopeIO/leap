#include <eosio/net_plugin/net_plugin.hpp>
#include <eosio/net_plugin/protocol.hpp>
#include <eosio/net_plugin/address_manager.hpp>
#include <eosio/net_plugin/auto_bp_peering.hpp>
#include <eosio/chain/types.hpp>
#include <eosio/chain/controller.hpp>
#include <eosio/chain/exceptions.hpp>
#include <eosio/chain/block.hpp>
#include <eosio/chain/plugin_interface.hpp>
#include <eosio/chain/thread_utils.hpp>
#include <eosio/producer_plugin/producer_plugin.hpp>
#include <eosio/chain/contract_types.hpp>

#include <fc/bitutil.hpp>
#include <fc/network/message_buffer.hpp>
#include <fc/io/json.hpp>
#include <fc/io/raw.hpp>
#include <fc/reflect/variant.hpp>
#include <fc/crypto/rand.hpp>
#include <fc/exception/exception.hpp>
#include <fc/time.hpp>
#include <fc/mutex.hpp>
#include <fc/network/listener.hpp>

#include <boost/asio/ip/tcp.hpp>
#include <boost/asio/ip/host_name.hpp>
#include <boost/asio/steady_timer.hpp>

#include <atomic>
#include <cmath>
#include <memory>
#include <new>

// should be defined for c++17, but clang++16 still has not implemented it
#ifdef __cpp_lib_hardware_interference_size
   using std::hardware_constructive_interference_size;
   using std::hardware_destructive_interference_size;
#else
   // 64 bytes on x86-64 │ L1_CACHE_BYTES │ L1_CACHE_SHIFT │ __cacheline_aligned │ ...
   [[maybe_unused]] constexpr std::size_t hardware_constructive_interference_size = 64;
   [[maybe_unused]] constexpr std::size_t hardware_destructive_interference_size = 64;
#endif

using namespace eosio::chain::plugin_interface;

namespace boost
{
   /// @brief Overload for boost::lexical_cast to convert vector of strings to string
   ///
   /// Used by boost::program_options to print the default value of an std::vector<std::string> option
   ///
   /// @param v the vector to convert
   /// @return the contents of the vector as a comma-separated string
   template<>
   inline std::string lexical_cast<std::string>(const std::vector<std::string>& v)
   {
      return boost::join(v, ",");
   }
}

namespace eosio {
   static auto _net_plugin = application::register_plugin<net_plugin>();

   using std::vector;

   using boost::asio::ip::tcp;
   using boost::asio::ip::address_v4;
   using boost::asio::ip::host_name;
   using boost::multi_index_container;

   using fc::time_point;
   using fc::time_point_sec;
   using eosio::chain::transaction_id_type;
   using eosio::chain::sha256_less;

   class connection;

   using connection_ptr = std::shared_ptr<connection>;
   using connection_wptr = std::weak_ptr<connection>;

   static constexpr int64_t block_interval_ns =
      std::chrono::duration_cast<std::chrono::nanoseconds>(std::chrono::milliseconds(config::block_interval_ms)).count();

   const std::string logger_name("net_plugin_impl");
   fc::logger logger;
   std::string peer_log_format;

   template <typename Strand>
   void verify_strand_in_this_thread(const Strand& strand, const char* func, int line) {
      if( !strand.running_in_this_thread() ) {
         fc_elog( logger, "wrong strand: ${f} : line ${n}, exiting", ("f", func)("n", line) );
         app().quit();
      }
   }

   struct node_transaction_state {
      transaction_id_type id;
      time_point_sec  expires;        /// time after which this may be purged.
      uint32_t        connection_id = 0;
   };

   struct by_expiry;

   typedef multi_index_container<
      node_transaction_state,
      indexed_by<
         ordered_unique<
            tag<by_id>,
            composite_key< node_transaction_state,
               member<node_transaction_state, transaction_id_type, &node_transaction_state::id>,
               member<node_transaction_state, uint32_t, &node_transaction_state::connection_id>
            >,
            composite_key_compare< sha256_less, std::less<> >
         >,
         ordered_non_unique<
            tag< by_expiry >,
            member< node_transaction_state, fc::time_point_sec, &node_transaction_state::expires > >
         >
      >
   node_transaction_index;

   struct peer_block_state {
      block_id_type id;
      uint32_t      connection_id = 0;

      uint32_t block_num() const { return block_header::num_from_id(id); }
   };

   struct by_connection_id;

   typedef multi_index_container<
      eosio::peer_block_state,
      indexed_by<
         ordered_unique< tag<by_connection_id>,
               composite_key< peer_block_state,
                     const_mem_fun<peer_block_state, uint32_t , &eosio::peer_block_state::block_num>,
                     member<peer_block_state, block_id_type, &eosio::peer_block_state::id>,
                     member<peer_block_state, uint32_t, &eosio::peer_block_state::connection_id>
               >,
               composite_key_compare< std::less<>, sha256_less, std::less<> >
         >
      >
      > peer_block_state_index;

<<<<<<< HEAD
    void address_manager::add_address(const peer_address& address) {
        std::lock_guard<std::mutex> lock(addresses_mutex);
        fc_dlog( logger, "Address Manager add_address: ${host} ${port} ${type}", ("host",address.host)("port",address.port)("type", address_type_str(address.address_type)) );
        addresses.emplace(address.to_key(), address);
    }

    void address_manager::add_or_update_address(const peer_address& address) {
        peer_address pa = address;
        std::lock_guard<std::mutex> lock(addresses_mutex);
        fc_dlog( logger, "Address Manager add_or_update_address: ${host} ${port} ${type}", ("host",address.host)("port",address.port)("type", address_type_str(address.address_type)) );
        auto it = addresses.find(address.to_key());
        if (it != addresses.end()) {
            pa.manual = it->second.manual;
            pa.receive = it->second.receive;
            //type and last_active will change
        }
        addresses[address.to_key()] = pa;
    }

    void address_manager::touch_address(const std::string& address) {
        peer_address pa = peer_address::from_str(address);
        pa.last_active = fc::time_point::now();
        add_or_update_address(pa);
    }

    void address_manager::add_address_str(const std::string& address, bool is_manual ) {
        peer_address addr = peer_address::from_str(address, is_manual);
        // same address with different configurations is ignored
        add_address(addr);
    }

    void address_manager::add_active_address(const std::string& address) {
        peer_address addr = peer_address::from_str(address, false);
        addr.last_active = fc::time_point::now();
        add_address(addr);
    }


    void address_manager::add_addresses(const std::unordered_set<std::string>& new_addresses_str, bool is_manual) {
        std::lock_guard<std::mutex> lock(addresses_mutex);
        for (const auto& address : new_addresses_str) {
            peer_address pa = peer_address::from_str(address);
            // Check if address already exists in the map
            if (addresses.find(pa.to_key()) == addresses.end()) {
                pa.manual = is_manual;
                addresses.emplace(pa.to_key(), pa);
            }
        }
    }

    void address_manager::add_addresses2(const std::unordered_set<std::string>& new_addresses_str, bool is_manual) {
        for (const auto& address : new_addresses_str) {
            peer_address pa = peer_address::from_str(address);
            std::lock_guard<std::mutex> lock(addresses_mutex);
            // Check if address already exists in the map
            if (addresses.find(pa.to_key()) == addresses.end()) {
                pa.manual = is_manual;
                addresses.emplace(pa.to_address(), pa);
            }
        }
    }

    void address_manager::remove_address(const peer_address& address) {
        std::lock_guard<std::mutex> lock(addresses_mutex);
        std::string key = address.to_key();
        auto iter = addresses.find(key);
        if (iter != addresses.end()) {
            addresses.erase(iter);
        }
    }

    void address_manager::remove_addresses_str(const std::unordered_set<string>& addresses_to_remove) {
        std::lock_guard<std::mutex> lock(addresses_mutex);
        for (const auto& address_str : addresses_to_remove) {
            peer_address pa = peer_address::from_str(address_str);
            auto it = addresses.find(pa.to_key());
            if (it != addresses.end()) {
                addresses.erase(it);
                fc_dlog(logger, "Address Manager remove_address: ${host}", ("host", it->second.host));
            }
        }
    }

    void address_manager::remove_addresses_str2(const std::unordered_set<string>& addresses_to_remove) {
        for (const auto& address_str : addresses_to_remove) {
            peer_address pa = peer_address::from_str(address_str);
            std::lock_guard<std::mutex> lock(addresses_mutex);
            auto it = addresses.find(pa.to_key());
            if (it != addresses.end()) {
                addresses.erase(it);
                fc_dlog(logger, "Address Manager remove_address: ${host}", ("host", it->second.host));
            }
        }
    }

    void address_manager::update_address(const peer_address& updated_address) {
        std::lock_guard<std::mutex> lock(addresses_mutex);
        auto it = addresses.find(updated_address.to_key());
        if (it != addresses.end()) {
            it->second = updated_address;
        }
    }

    std::unordered_set<std::string> address_manager::get_addresses() const {
        std::lock_guard<std::mutex> lock(addresses_mutex);
        std::unordered_set<std::string> result;
        for (const auto& item : addresses) {
            result.emplace(item.second.to_str());
        }
        return result;
    }

    std::unordered_map<std::string, peer_address> address_manager::get_addresses_map() const {
        return addresses;
    }

    std::unordered_set<std::string> address_manager::get_manual_addresses() const {
        std::lock_guard<std::mutex> lock(addresses_mutex);
        std::unordered_set<std::string> manual_addresses;
        for (const auto& [key, address] : addresses) {
            if (address.manual) {
                manual_addresses.insert(address.to_str());
            }
        }
        return manual_addresses;
    }

    std::unordered_set<string> address_manager::get_diff_addresses(const std::unordered_set<string>& addresses_exist, bool manual) const {
        std::unordered_set<string> diff_addresses;
        std::unordered_set<string> addr_str_set = manual?get_manual_addresses():get_addresses();
        for (const auto& addr_str : addr_str_set) {
            if (addresses_exist.find(addr_str) == addresses_exist.end()) {
                diff_addresses.insert(addr_str);
            }
        }
        return diff_addresses;
    }

    std::unordered_set<std::string> address_manager::get_latest_active_addresses(const std::chrono::seconds& secs, bool manual) const {
        std::lock_guard<std::mutex> lock(addresses_mutex);

        std::unordered_set<std::string> active_addresses;
        fc::time_point oldest_time = fc::time_point::now() - fc::seconds(secs.count());

        for (const auto& [key, address] : addresses) {
            if((!manual || address.manual == manual) && address.last_active >= oldest_time) {
                active_addresses.insert(address.to_str());
            }
        }
        return active_addresses;
    }


    bool address_manager::has_address(const std::string& address_str) const {
        std::lock_guard<std::mutex> lock(addresses_mutex);
        peer_address pa = peer_address::from_str(address_str);
        auto it = addresses.find(pa.to_key());
        return it != addresses.end();
    }
=======
   struct unlinkable_block_state {
      block_id_type    id;
      signed_block_ptr block;

      uint32_t block_num() const { return block_header::num_from_id(id); }
      const block_id_type& prev() const { return block->previous; }
      const block_timestamp_type& timestamp() const { return block->timestamp; }
   };

   class unlinkable_block_state_cache {
   private:
      struct by_timestamp;
      struct by_block_num_id;
      struct by_prev;
      using unlinkable_block_state_index = multi_index_container<
            eosio::unlinkable_block_state,
            indexed_by<
                  ordered_unique<tag<by_block_num_id>,
                        composite_key<unlinkable_block_state,
                              const_mem_fun<unlinkable_block_state, uint32_t, &eosio::unlinkable_block_state::block_num>,
                              member<unlinkable_block_state, block_id_type, &eosio::unlinkable_block_state::id>
                        >,
                        composite_key_compare<std::less<>, sha256_less>
                  >,
                  ordered_non_unique<tag<by_timestamp>,
                        const_mem_fun<unlinkable_block_state, const block_timestamp_type&, &unlinkable_block_state::timestamp>
                  >,
                  ordered_non_unique<tag<by_prev>,
                        const_mem_fun<unlinkable_block_state, const block_id_type&, &unlinkable_block_state::prev>
                  >
            >
      >;

      alignas(hardware_destructive_interference_size)
      mutable fc::mutex            unlinkable_blk_state_mtx;
      unlinkable_block_state_index unlinkable_blk_state GUARDED_BY(unlinkable_blk_state_mtx);
      // 30 should be plenty large enough as any unlinkable block that will be usable is likely to be usable
      // almost immediately (blocks came in from multiple peers out of order). 30 allows for one block per
      // producer round until lib. When queue larger than max, remove by block timestamp farthest in the past.
      static constexpr size_t max_unlinkable_cache_size = 30;

   public:
      // returns block id of any block removed because of a full cache
      std::optional<block_id_type> add_unlinkable_block( signed_block_ptr b, const block_id_type& id ) {
         fc::lock_guard g(unlinkable_blk_state_mtx);
         unlinkable_blk_state.insert( {id, std::move(b)} ); // does not insert if already there
         if (unlinkable_blk_state.size() > max_unlinkable_cache_size) {
            auto& index = unlinkable_blk_state.get<by_timestamp>();
            auto begin = index.begin();
            block_id_type rm_block_id = begin->id;
            index.erase( begin );
            return rm_block_id;
         }
         return {};
      }

      unlinkable_block_state pop_possible_linkable_block(const block_id_type& blkid) {
         fc::lock_guard g(unlinkable_blk_state_mtx);
         auto& index = unlinkable_blk_state.get<by_prev>();
         auto blk_itr = index.find( blkid );
         if (blk_itr != index.end()) {
            unlinkable_block_state result = *blk_itr;
            index.erase(blk_itr);
            return result;
         }
         return {};
      }

      void expire_blocks( uint32_t lib_num ) {
         fc::lock_guard g(unlinkable_blk_state_mtx);
         auto& stale_blk = unlinkable_blk_state.get<by_block_num_id>();
         stale_blk.erase( stale_blk.lower_bound( 1 ), stale_blk.upper_bound( lib_num ) );
      }
   };
>>>>>>> 47db3535

   class sync_manager {
   private:
      enum stages {
         lib_catchup,
         head_catchup,
         in_sync
      };

      alignas(hardware_destructive_interference_size)
      fc::mutex      sync_mtx;
      uint32_t       sync_known_lib_num      GUARDED_BY(sync_mtx) {0};  // highest known lib num from currently connected peers
      uint32_t       sync_last_requested_num GUARDED_BY(sync_mtx) {0};  // end block number of the last requested range, inclusive
      uint32_t       sync_next_expected_num  GUARDED_BY(sync_mtx) {0};  // the next block number we need from peer
      connection_ptr sync_source             GUARDED_BY(sync_mtx);      // connection we are currently syncing from

      const uint32_t sync_req_span {0};
      const uint32_t sync_peer_limit {0};

      alignas(hardware_destructive_interference_size)
      std::atomic<stages> sync_state{in_sync};
      std::atomic<uint32_t> sync_ordinal{0};

   private:
      constexpr static auto stage_str( stages s );
      bool set_state( stages newstate );
      bool is_sync_required( uint32_t fork_head_block_num ); // call with locked mutex
      void request_next_chunk( const connection_ptr& conn = connection_ptr() ) REQUIRES(sync_mtx);
      connection_ptr find_next_sync_node(); // call with locked mutex
      void start_sync( const connection_ptr& c, uint32_t target ); // locks mutex
      bool verify_catchup( const connection_ptr& c, uint32_t num, const block_id_type& id ); // locks mutex

   public:
      explicit sync_manager( uint32_t span, uint32_t sync_peer_limit );
      static void send_handshakes();
      bool syncing_from_peer() const { return sync_state == lib_catchup; }
      bool is_in_sync() const { return sync_state == in_sync; }
      void sync_reset_lib_num( const connection_ptr& conn, bool closing );
      void sync_reassign_fetch( const connection_ptr& c, go_away_reason reason );
      void rejected_block( const connection_ptr& c, uint32_t blk_num );
      void sync_recv_block( const connection_ptr& c, const block_id_type& blk_id, uint32_t blk_num, bool blk_applied );
      void recv_handshake( const connection_ptr& c, const handshake_message& msg, uint32_t nblk_combined_latency );
      void sync_recv_notice( const connection_ptr& c, const notice_message& msg );
   };

   class dispatch_manager {
      alignas(hardware_destructive_interference_size)
      mutable fc::mutex      blk_state_mtx;
      peer_block_state_index  blk_state GUARDED_BY(blk_state_mtx);

      alignas(hardware_destructive_interference_size)
      mutable fc::mutex      local_txns_mtx;
      node_transaction_index  local_txns GUARDED_BY(local_txns_mtx);

      unlinkable_block_state_cache unlinkable_block_cache;

   public:
      boost::asio::io_context::strand  strand;

      explicit dispatch_manager(boost::asio::io_context& io_context)
      : strand( io_context ) {}

      void bcast_transaction(const packed_transaction_ptr& trx);
      void rejected_transaction(const packed_transaction_ptr& trx);
      void bcast_block( const signed_block_ptr& b, const block_id_type& id );
      void rejected_block(const block_id_type& id);

      void recv_block(const connection_ptr& c, const block_id_type& id, uint32_t bnum);
      void expire_blocks( uint32_t lib_num );
      void recv_notice(const connection_ptr& conn, const notice_message& msg, bool generated);

      void retry_fetch(const connection_ptr& conn);

      bool add_peer_block( const block_id_type& blkid, uint32_t connection_id );
      bool peer_has_block(const block_id_type& blkid, uint32_t connection_id) const;
      bool have_block(const block_id_type& blkid) const;
      void rm_block(const block_id_type& blkid);

      bool add_peer_txn( const transaction_id_type& id, const time_point_sec& trx_expires, uint32_t connection_id,
                         const time_point_sec& now = time_point_sec(time_point::now()) );
      bool have_txn( const transaction_id_type& tid ) const;
      void expire_txns();

      void add_unlinkable_block( signed_block_ptr b, const block_id_type& id ) {
         std::optional<block_id_type> rm_blk_id = unlinkable_block_cache.add_unlinkable_block(std::move(b), id);
         if (rm_blk_id) {
            // rm_block since we are no longer tracking this not applied block, allowing it to flow back in if needed
            rm_block(*rm_blk_id);
         }
      }
      unlinkable_block_state pop_possible_linkable_block( const block_id_type& blkid ) {
         return unlinkable_block_cache.pop_possible_linkable_block(blkid);
      }
   };

   /**
    * default value initializers
    */
   constexpr auto     def_send_buffer_size_mb = 4;
   constexpr auto     def_send_buffer_size = 1024*1024*def_send_buffer_size_mb;
   constexpr auto     def_max_write_queue_size = def_send_buffer_size*10;
   constexpr auto     def_max_trx_in_progress_size = 100*1024*1024; // 100 MB
   constexpr auto     def_max_consecutive_immediate_connection_close = 9; // back off if client keeps closing
   constexpr auto     def_max_clients = 25; // 0 for unlimited clients
   constexpr auto     def_min_peers = 0;
   constexpr auto     def_max_nodes_per_host = 1;
   constexpr auto     def_conn_retry_wait = 30;
   constexpr auto     def_txn_expire_wait = std::chrono::seconds(3);
   constexpr auto     def_resp_expected_wait = std::chrono::seconds(5);
   constexpr auto     def_sync_fetch_span = 1000;
   constexpr auto     def_keepalive_interval = 10000;
   constexpr auto     def_max_address_per_request = 10000;
   constexpr auto     def_address_request_last_active_secs = std::chrono::seconds(600);


   constexpr auto     message_header_size = sizeof(uint32_t);
   constexpr uint32_t signed_block_which       = fc::get_index<net_message, signed_block>();       // see protocol net_message
   constexpr uint32_t packed_transaction_which = fc::get_index<net_message, packed_transaction>(); // see protocol net_message

   class connections_manager {
      alignas(hardware_destructive_interference_size)
      mutable std::shared_mutex        connections_mtx;
      chain::flat_set<connection_ptr>  connections;
      chain::flat_set<string>          supplied_peers;

      alignas(hardware_destructive_interference_size)
      fc::mutex                             connector_check_timer_mtx;
      unique_ptr<boost::asio::steady_timer> connector_check_timer GUARDED_BY(connector_check_timer_mtx);

      /// thread safe, only modified on startup
      std::chrono::milliseconds                                heartbeat_timeout{def_keepalive_interval*2};
      fc::microseconds                                         max_cleanup_time;
      boost::asio::steady_timer::duration                      connector_period{0};
      uint32_t                                                 max_client_count{def_max_clients};
      std::function<void(net_plugin::p2p_connections_metrics)> update_p2p_connection_metrics;

   private: // must call with held mutex
      connection_ptr find_connection_i(const string& host) const;
      void add_i(connection_ptr&& c);
      void connect_i(const string& peer, const string& p2p_address);

      void connection_monitor(const std::weak_ptr<connection>& from_connection);

   public:
      size_t number_connections() const;
      void add_supplied_peers(const vector<string>& peers );

      // not thread safe, only call on startup
      void init(std::chrono::milliseconds heartbeat_timeout_ms,
                fc::microseconds conn_max_cleanup_time,
                boost::asio::steady_timer::duration conn_period,
                uint32_t maximum_client_count);

      uint32_t get_max_client_count() const { return max_client_count; }

      fc::microseconds get_connector_period() const;

      void register_update_p2p_connection_metrics(std::function<void(net_plugin::p2p_connections_metrics)>&& fun);

      void connect_supplied_peers(const string& p2p_address);

      void start_conn_timer();
      void start_conn_timer(boost::asio::steady_timer::duration du, std::weak_ptr<connection> from_connection);
      void stop_conn_timer();

      void add(connection_ptr c);
      string connect(const string& host, const string& p2p_address);
      string disconnect(const string& host);
      void close_all();

      std::optional<connection_status> status(const string& host) const;
      vector<connection_status> connection_statuses() const;

      template <typename Function>
      void for_each_connection(Function&& f) const;

      template <typename Function>
      void for_each_block_connection(Function&& f) const;

      template <typename UnaryPredicate>
      bool any_of_connections(UnaryPredicate&& p) const;

      template <typename UnaryPredicate>
      bool any_of_block_connections(UnaryPredicate&& p) const;
   };

   class net_plugin_impl : public std::enable_shared_from_this<net_plugin_impl>,
                           public auto_bp_peering::bp_connection_manager<net_plugin_impl, connection> {
    public:
      std::atomic<uint32_t>            current_connection_id{0};

      unique_ptr< sync_manager >       sync_master;
      unique_ptr< dispatch_manager >   dispatcher;
<<<<<<< HEAD
      unique_ptr< address_manager >    address_master;
=======
      connections_manager              connections;
>>>>>>> 47db3535

      /**
       * Thread safe, only updated in plugin initialize
       *  @{
       */
      vector<string>                        p2p_addresses;
      vector<string>                        p2p_server_addresses;

      vector<chain::public_key_type>        allowed_peers; ///< peer keys allowed to connect
      std::map<chain::public_key_type,
               chain::private_key_type>     private_keys; ///< overlapping with producer keys, also authenticating non-producing nodes
      enum possible_connections : char {
         None = 0,
            Producers = 1 << 0,
            Specified = 1 << 1,
            Any = 1 << 2
            };
      possible_connections                  allowed_connections{None};

      boost::asio::steady_timer::duration   txn_exp_period{0};
      boost::asio::steady_timer::duration   resp_expected_period{0};
      std::chrono::milliseconds             keepalive_interval{std::chrono::milliseconds{def_keepalive_interval}};

      uint32_t                              max_nodes_per_host = 1;
      uint32_t                              max_addresses_per_request = 0;
      bool                                  p2p_only_send_manual_addresses = false;
      // address request frequency, by handshakes count
      uint32_t                              address_request_frequency = 100;
      // address touch frequency, to update address last_active, by handshakes count
      uint32_t                              address_touch_frequency = 10;
      std::chrono::seconds                  address_request_last_active_secs = def_address_request_last_active_secs;

      // maintain a configurable minimum number of connected peer nodes.
      uint32_t                              min_peers_count = 0;
      bool                                  p2p_accept_transactions = true;
      fc::microseconds                      p2p_dedup_cache_expire_time_us{};

      chain_id_type                         chain_id;
      fc::sha256                            node_id;
      string                                user_agent_name;

      chain_plugin*                         chain_plug = nullptr;
      producer_plugin*                      producer_plug = nullptr;
      bool                                  use_socket_read_watermark = false;
      /** @} */

      alignas(hardware_destructive_interference_size)
      fc::mutex                             expire_timer_mtx;
      unique_ptr<boost::asio::steady_timer> expire_timer GUARDED_BY(expire_timer_mtx);

      alignas(hardware_destructive_interference_size)
      fc::mutex                             keepalive_timer_mtx;
      unique_ptr<boost::asio::steady_timer> keepalive_timer GUARDED_BY(keepalive_timer_mtx);

      alignas(hardware_destructive_interference_size)
      std::atomic<bool>                     in_shutdown{false};

      alignas(hardware_destructive_interference_size)
      compat::channels::transaction_ack::channel_type::handle  incoming_transaction_ack_subscription;

      uint16_t                                    thread_pool_size = 4;
      eosio::chain::named_thread_pool<struct net> thread_pool;

      boost::asio::deadline_timer           accept_error_timer{thread_pool.get_executor()};


      struct chain_info_t {
         uint32_t      lib_num = 0;
         block_id_type lib_id;
         uint32_t      head_num = 0;
         block_id_type head_id;
      };

      
      std::function<void()> increment_failed_p2p_connections;
      std::function<void()> increment_dropped_trxs;
      
   private:
      alignas(hardware_destructive_interference_size)
      mutable fc::mutex             chain_info_mtx; // protects chain_info_t
      chain_info_t                  chain_info GUARDED_BY(chain_info_mtx);

   public:
      void update_chain_info();
      chain_info_t get_chain_info() const;
      uint32_t get_chain_lib_num() const;
      uint32_t get_chain_head_num() const;

      void on_accepted_block_header( const block_state_ptr& bs );
      void on_accepted_block( const block_state_ptr& bs );

      void transaction_ack(const std::pair<fc::exception_ptr, packed_transaction_ptr>&);
      void on_irreversible_block( const block_state_ptr& block );

      void start_expire_timer();
      void start_monitors();

      void expire();
<<<<<<< HEAD
      std::unordered_set<std::string> get_connections();
      void connection_monitor(std::weak_ptr<connection> from_connection, bool reschedule);
=======
>>>>>>> 47db3535
      /** \name Peer Timestamps
       *  Time message handling
       *  @{
       */
      /** \brief Peer heartbeat ticker.
       */
      void ticker();
      /** @} */
      /** \brief Determine if a peer is allowed to connect.
       *
       * Checks current connection mode and key authentication.
       *
       * \return False if the peer should not connect, true otherwise.
       */
      bool authenticate_peer(const handshake_message& msg) const;
      /** \brief Retrieve public key used to authenticate with peers.
       *
       * Finds a key to use for authentication.  If this node is a producer, use
       * the front of the producer key map.  If the node is not a producer but has
       * a configured private key, use it.  If the node is neither a producer nor has
       * a private key, returns an empty key.
       *
       * \note On a node with multiple private keys configured, the key with the first
       *       numerically smaller byte will always be used.
       */
      chain::public_key_type get_authentication_key() const;
      /** \brief Returns a signature of the digest using the corresponding private key of the signer.
       *
       * If there are no configured private keys, returns an empty signature.
       */
      chain::signature_type sign_compact(const chain::public_key_type& signer, const fc::sha256& digest) const;

      constexpr static uint16_t to_protocol_version(uint16_t v);

<<<<<<< HEAD
      connection_ptr find_connection(const string& host)const; // must call with held mutex

      string connect( const string& host );

      string disconnect( const string& endpoint );

      template <typename Function>
      void for_each_connection(Function&& fun) const;

=======
      void plugin_initialize(const variables_map& options);
      void plugin_startup();
>>>>>>> 47db3535
      void plugin_shutdown();
      bool in_sync() const;
      fc::logger& get_logger() { return logger; }

      void create_session(tcp::socket&& socket, const string listen_address);
   };

   // peer_[x]log must be called from thread in connection strand
#define peer_dlog( PEER, FORMAT, ... ) \
  FC_MULTILINE_MACRO_BEGIN \
   if( logger.is_enabled( fc::log_level::debug ) ) { \
      verify_strand_in_this_thread( PEER->strand, __func__, __LINE__ ); \
      logger.log( FC_LOG_MESSAGE( debug, peer_log_format + FORMAT, __VA_ARGS__ (PEER->get_logger_variant()) ) ); \
   } \
  FC_MULTILINE_MACRO_END

#define peer_ilog( PEER, FORMAT, ... ) \
  FC_MULTILINE_MACRO_BEGIN \
   if( logger.is_enabled( fc::log_level::info ) ) { \
      verify_strand_in_this_thread( PEER->strand, __func__, __LINE__ ); \
      logger.log( FC_LOG_MESSAGE( info, peer_log_format + FORMAT, __VA_ARGS__ (PEER->get_logger_variant()) ) ); \
   } \
  FC_MULTILINE_MACRO_END

#define peer_wlog( PEER, FORMAT, ... ) \
  FC_MULTILINE_MACRO_BEGIN \
   if( logger.is_enabled( fc::log_level::warn ) ) { \
      verify_strand_in_this_thread( PEER->strand, __func__, __LINE__ ); \
      logger.log( FC_LOG_MESSAGE( warn, peer_log_format + FORMAT, __VA_ARGS__ (PEER->get_logger_variant()) ) ); \
   } \
  FC_MULTILINE_MACRO_END

#define peer_elog( PEER, FORMAT, ... ) \
  FC_MULTILINE_MACRO_BEGIN \
   if( logger.is_enabled( fc::log_level::error ) ) { \
      verify_strand_in_this_thread( PEER->strand, __func__, __LINE__ ); \
      logger.log( FC_LOG_MESSAGE( error, peer_log_format + FORMAT, __VA_ARGS__ (PEER->get_logger_variant()) ) ); \
   } \
  FC_MULTILINE_MACRO_END


   template<class enum_type, class=typename std::enable_if<std::is_enum<enum_type>::value>::type>
   inline enum_type& operator|=(enum_type& lhs, const enum_type& rhs)
   {
      using T = std::underlying_type_t <enum_type>;
      return lhs = static_cast<enum_type>(static_cast<T>(lhs) | static_cast<T>(rhs));
   }

   static net_plugin_impl *my_impl;

   /**
    *  For a while, network version was a 16 bit value equal to the second set of 16 bits
    *  of the current build's git commit id. We are now replacing that with an integer protocol
    *  identifier. Based on historical analysis of all git commit identifiers, the larges gap
    *  between ajacent commit id values is shown below.
    *  these numbers were found with the following commands on the master branch:
    *
    *  git log | grep "^commit" | awk '{print substr($2,5,4)}' | sort -u > sorted.txt
    *  rm -f gap.txt; prev=0; for a in $(cat sorted.txt); do echo $prev $((0x$a - 0x$prev)) $a >> gap.txt; prev=$a; done; sort -k2 -n gap.txt | tail
    *
    *  DO NOT EDIT net_version_base OR net_version_range!
    */
   constexpr uint16_t net_version_base = 0x04b5;
   constexpr uint16_t net_version_range = 106;
   /**
    *  If there is a change to network protocol or behavior, increment net version to identify
    *  the need for compatibility hooks
    */
#pragma GCC diagnostic push
#pragma GCC diagnostic ignored "-Wunused-variable"
   constexpr uint16_t proto_base = 0;
   constexpr uint16_t proto_explicit_sync = 1;       // version at time of eosio 1.0
   constexpr uint16_t proto_block_id_notify = 2;     // reserved. feature was removed. next net_version should be 3
   constexpr uint16_t proto_pruned_types = 3;        // eosio 2.1: supports new signed_block & packed_transaction types
   constexpr uint16_t proto_heartbeat_interval = 4;        // eosio 2.1: supports configurable heartbeat interval
   constexpr uint16_t proto_dup_goaway_resolution = 5;     // eosio 2.1: support peer address based duplicate connection resolution
   constexpr uint16_t proto_dup_node_id_goaway = 6;        // eosio 2.1: support peer node_id based duplicate connection resolution
<<<<<<< HEAD
   constexpr uint16_t proto_leap_initial = 7;            // leap client, needed because none of the 2.1 versions are supported
   constexpr uint16_t proto_address_sync = 8;            // leap client, support peer address sync

=======
   constexpr uint16_t proto_leap_initial = 7;              // leap client, needed because none of the 2.1 versions are supported
   constexpr uint16_t proto_block_range = 8;               // include block range in notice_message
>>>>>>> 47db3535
#pragma GCC diagnostic pop

   constexpr uint16_t net_version_max = proto_address_sync;

   /**
    * Index by start_block_num
    */
   struct peer_sync_state {
      explicit peer_sync_state(uint32_t start = 0, uint32_t end = 0, uint32_t last_acted = 0)
         :start_block( start ), end_block( end ), last( last_acted ),
          start_time(time_point::now())
      {}
      uint32_t     start_block;
      uint32_t     end_block;
      uint32_t     last; ///< last sent or received
      time_point   start_time; ///< time request made or received
   };

   // thread safe
   class queued_buffer : boost::noncopyable {
   public:
      void clear_write_queue() {
         fc::lock_guard g( _mtx );
         _write_queue.clear();
         _sync_write_queue.clear();
         _write_queue_size = 0;
      }

      void clear_out_queue() {
         fc::lock_guard g( _mtx );
         while ( !_out_queue.empty() ) {
            _out_queue.pop_front();
         }
      }

      uint32_t write_queue_size() const {
         fc::lock_guard g( _mtx );
         return _write_queue_size;
      }

      bool is_out_queue_empty() const {
         fc::lock_guard g( _mtx );
         return _out_queue.empty();
      }

      bool ready_to_send() const {
         fc::lock_guard g( _mtx );
         // if out_queue is not empty then async_write is in progress
         return ((!_sync_write_queue.empty() || !_write_queue.empty()) && _out_queue.empty());
      }

      // @param callback must not callback into queued_buffer
      bool add_write_queue( const std::shared_ptr<vector<char>>& buff,
                            std::function<void( boost::system::error_code, std::size_t )> callback,
                            bool to_sync_queue ) {
         fc::lock_guard g( _mtx );
         if( to_sync_queue ) {
            _sync_write_queue.push_back( {buff, std::move(callback)} );
         } else {
            _write_queue.push_back( {buff, std::move(callback)} );
         }
         _write_queue_size += buff->size();
         if( _write_queue_size > 2 * def_max_write_queue_size ) {
            return false;
         }
         return true;
      }

      void fill_out_buffer( std::vector<boost::asio::const_buffer>& bufs ) {
         fc::lock_guard g( _mtx );
         if( !_sync_write_queue.empty() ) { // always send msgs from sync_write_queue first
            fill_out_buffer( bufs, _sync_write_queue );
         } else { // postpone real_time write_queue if sync queue is not empty
            fill_out_buffer( bufs, _write_queue );
            EOS_ASSERT( _write_queue_size == 0, plugin_exception, "write queue size expected to be zero" );
         }
      }

      void out_callback( boost::system::error_code ec, std::size_t w ) {
         fc::lock_guard g( _mtx );
         for( auto& m : _out_queue ) {
            m.callback( ec, w );
         }
      }

   private:
      struct queued_write;
      void fill_out_buffer( std::vector<boost::asio::const_buffer>& bufs,
                            deque<queued_write>& w_queue ) REQUIRES(_mtx) {
         while ( !w_queue.empty() ) {
            auto& m = w_queue.front();
            bufs.emplace_back( m.buff->data(), m.buff->size() );
            _write_queue_size -= m.buff->size();
            _out_queue.emplace_back( m );
            w_queue.pop_front();
         }
      }

   private:
      struct queued_write {
         std::shared_ptr<vector<char>> buff;
         std::function<void( boost::system::error_code, std::size_t )> callback;
      };

      alignas(hardware_destructive_interference_size)
      mutable fc::mutex   _mtx;
      uint32_t            _write_queue_size GUARDED_BY(_mtx) {0};
      deque<queued_write> _write_queue      GUARDED_BY(_mtx);
      deque<queued_write> _sync_write_queue GUARDED_BY(_mtx); // sync_write_queue will be sent first
      deque<queued_write> _out_queue        GUARDED_BY(_mtx);

   }; // queued_buffer


   /// monitors the status of blocks as to whether a block is accepted (sync'd) or
   /// rejected. It groups consecutive rejected blocks in a (configurable) time
   /// window (rbw) and maintains a metric of the number of consecutive rejected block
   /// time windows (rbws).
   class block_status_monitor {
   private:
      bool in_accepted_state_ {true};              ///< indicates of accepted(true) or rejected(false) state
      fc::microseconds window_size_{2*1000};       ///< rbw time interval (2ms)
      fc::time_point   window_start_;              ///< The start of the recent rbw (0 implies not started)
      uint32_t         events_{0};                 ///< The number of consecutive rbws
      const uint32_t   max_consecutive_rejected_windows_{13};

   public:
      /// ctor
      ///
      /// @param[in] window_size          The time, in microseconds, of the rejected block window
      /// @param[in] max_rejected_windows The max consecutive number of rejected block windows
      /// @note   Copy ctor is not allowed
      explicit block_status_monitor(fc::microseconds window_size = fc::microseconds(2*1000),
            uint32_t max_rejected_windows = 13) :
         window_size_(window_size) {}
      block_status_monitor( const block_status_monitor& ) = delete;
      block_status_monitor( block_status_monitor&& ) = delete;
      ~block_status_monitor() = default;
      /// reset to initial state
      void reset();
      /// called when a block is accepted (sync_recv_block)
      void accepted() { reset(); }
      /// called when a block is rejected
      void rejected();
      /// returns number of consecutive rbws
      auto events() const { return events_; }
      /// indicates if the max number of consecutive rbws has been reached or exceeded
      bool max_events_violated() const { return events_ >= max_consecutive_rejected_windows_; }
      /// assignment not allowed
      block_status_monitor& operator=( const block_status_monitor& ) = delete;
      block_status_monitor& operator=( block_status_monitor&& ) = delete;
   };

   class connection : public std::enable_shared_from_this<connection> {
   public:
      enum class connection_state { connecting, connected, closing, closed  };

      explicit connection( const string& endpoint, const string& listen_address );
      /// @brief ctor
      /// @param socket created by boost::asio in fc::listener
      /// @param address identifier of listen socket which accepted this new connection
      explicit connection( tcp::socket&& socket, const string& listen_address );
      ~connection() = default;

      connection( const connection& ) = delete;
      connection( connection&& ) = delete;
      connection& operator=( const connection& ) = delete;
      connection& operator=( connection&& ) = delete;

      bool start_session();

      bool socket_is_open() const { return socket_open.load(); } // thread safe, atomic
      connection_state state() const { return conn_state.load(); } // thread safe atomic
      void set_state(connection_state s);
      static std::string state_str(connection_state s);
      const string& peer_address() const { return peer_addr; } // thread safe, const

      void set_connection_type( const string& peer_addr );
      bool is_transactions_only_connection()const { return connection_type == transactions_only; } // thread safe, atomic
      bool is_blocks_only_connection()const { return connection_type == blocks_only; }
<<<<<<< HEAD
      //add more connection type
      bool is_peers_only_connection() const { return connection_type == peers_only; }

      bool is_all_connection() const { return connection_type == all; }
      bool is_both_connection() const { return connection_type == both; }

      bool is_transactions_connection() const { return connection_type == transactions_only || is_both_connection() || is_all_connection(); }
      bool is_blocks_connection() const { return connection_type == blocks_only || is_both_connection() || is_all_connection(); }
      bool is_peers_connection() const { return connection_type == peers_only || is_all_connection(); }

      bool is_no_transactions_connection() const { return !is_transactions_connection(); }
      bool is_no_blocks_connection() const { return !is_blocks_connection(); }
      bool is_no_peers_connection() const { return !is_peers_connection(); }


       void set_heartbeat_timeout(std::chrono::milliseconds msec) {
         std::chrono::system_clock::duration dur = msec;
         hb_timeout = dur.count();
=======
      bool is_transactions_connection() const { return connection_type != blocks_only; } // thread safe, atomic
      bool is_blocks_connection() const { return connection_type != transactions_only; } // thread safe, atomic
      void set_heartbeat_timeout(std::chrono::milliseconds msec) {
         hb_timeout = msec;
>>>>>>> 47db3535
      }

      uint64_t get_peer_ping_time_ns() const { return peer_ping_time_ns; }

   private:
      static const string unknown;

      std::atomic<uint64_t> peer_ping_time_ns = std::numeric_limits<uint64_t>::max();

      std::optional<peer_sync_state> peer_requested;  // this peer is requesting info from us

      alignas(hardware_destructive_interference_size)
      std::atomic<bool> socket_open{false};

      std::atomic<connection_state> conn_state{connection_state::connecting};

      string                  listen_address; // address sent to peer in handshake
      const string            peer_addr;
      enum connection_types : char {
         both,
         transactions_only,
         blocks_only,
         peers_only,
         all
      };

      std::atomic<connection_types>   connection_type{both};
      std::atomic<uint32_t>           peer_start_block_num{0};
      std::atomic<uint32_t>           peer_head_block_num{0};

   public:
      boost::asio::io_context::strand           strand;
      std::shared_ptr<tcp::socket>              socket; // only accessed through strand after construction

      fc::message_buffer<1024*1024>    pending_message_buffer;
      std::size_t                      outstanding_read_bytes{0}; // accessed only from strand threads

      queued_buffer           buffer_queue;

      fc::sha256              conn_node_id;
      string                  short_conn_node_id;
      string                  log_p2p_address;
      string                  log_remote_endpoint_ip;
      string                  log_remote_endpoint_port;
      string                  local_endpoint_ip;
      string                  local_endpoint_port;
      // kept in sync with last_handshake_recv.last_irreversible_block_num, only accessed from connection strand
      uint32_t                peer_lib_num = 0;

      std::atomic<uint32_t>   sync_ordinal{0};
      // when syncing from a peer, the last block expected of the current range
      uint32_t                sync_last_requested_block{0};

      alignas(hardware_destructive_interference_size)
      std::atomic<uint32_t>   trx_in_progress_size{0};

      fc::time_point          last_dropped_trx_msg_time;
      const uint32_t          connection_id;
      int16_t                 sent_handshake_count = 0;

      alignas(hardware_destructive_interference_size)
      std::atomic<bool>       peer_syncing_from_us{false};

      std::atomic<uint16_t>   protocol_version = 0;
      uint16_t                net_version = net_version_max;
      std::atomic<uint16_t>   consecutive_immediate_connection_close = 0;
      std::atomic<bool>       is_bp_connection = false;
      block_status_monitor    block_status_monitor_;

      alignas(hardware_destructive_interference_size)
      fc::mutex                        response_expected_timer_mtx;
      boost::asio::steady_timer        response_expected_timer GUARDED_BY(response_expected_timer_mtx);

      alignas(hardware_destructive_interference_size)
      std::atomic<go_away_reason>      no_retry{no_reason};

      alignas(hardware_destructive_interference_size)
      mutable fc::mutex                conn_mtx; //< mtx for last_req .. remote_endpoint_ip
      std::optional<request_message>   last_req            GUARDED_BY(conn_mtx);
      handshake_message                last_handshake_recv GUARDED_BY(conn_mtx);
      handshake_message                last_handshake_sent GUARDED_BY(conn_mtx);
      block_id_type                    fork_head           GUARDED_BY(conn_mtx);
      uint32_t                         fork_head_num       GUARDED_BY(conn_mtx) {0};
      fc::time_point                   last_close          GUARDED_BY(conn_mtx);
      string                           remote_endpoint_ip  GUARDED_BY(conn_mtx);

      connection_status get_status()const;

      /** \name Peer Timestamps
       *  Time message handling
       *  @{
       */
      // See NTP protocol. https://datatracker.ietf.org/doc/rfc5905/
      std::chrono::nanoseconds               org{0}; //!< origin timestamp. Time at the client when the request departed for the server.
      // std::chrono::nanoseconds (not used) rec{0}; //!< receive timestamp. Time at the server when the request arrived from the client.
      std::chrono::nanoseconds               xmt{0}; //!< transmit timestamp, Time at the server when the response left for the client.
      // std::chrono::nanoseconds (not used) dst{0}; //!< destination timestamp, Time at the client when the reply arrived from the server.
      /** @} */
      // timestamp for the lastest message
      std::chrono::system_clock::time_point       latest_msg_time{std::chrono::system_clock::time_point::min()};
      std::chrono::milliseconds                   hb_timeout{std::chrono::milliseconds{def_keepalive_interval}};
      std::chrono::system_clock::time_point       latest_blk_time{std::chrono::system_clock::time_point::min()};

      bool connected() const;
      bool closed() const; // socket is not open or is closed or closing, thread safe
      bool current() const;
      bool should_sync_from(uint32_t sync_next_expected_num, uint32_t sync_known_lib_num) const;

      /// @param reconnect true if we should try and reconnect immediately after close
      /// @param shutdown true only if plugin is shutting down
      void close( bool reconnect = true, bool shutdown = false );
   private:
      void _close( bool reconnect, bool shutdown ); // for easy capture

      bool process_next_block_message(uint32_t message_length);
      bool process_next_trx_message(uint32_t message_length);
      void update_endpoints();
   public:

      bool populate_handshake( handshake_message& hello ) const;

      bool resolve_and_connect();
      void connect( const std::shared_ptr<tcp::resolver>& resolver, const tcp::resolver::results_type& endpoints );
      void start_read_message();

      /** \brief Process the next message from the pending message buffer
       *
       * Process the next message from the pending_message_buffer.
       * message_length is the already determined length of the data
       * part of the message that will handle the message.
       * Returns true is successful. Returns false if an error was
       * encountered unpacking or processing the message.
       */
      bool process_next_message(uint32_t message_length);

      void send_address_request(request_type_enum request_type);
      void send_handshake();

      /** \name Peer Timestamps
       *  Time message handling
       */
      /**  \brief Check heartbeat time and send Time_message
       */
      void check_heartbeat( std::chrono::system_clock::time_point current_time );
      /**  \brief Populate and queue time_message
       */
      void send_time();
      /** \brief Populate and queue time_message immediately using incoming time_message
       */
      void send_time(const time_message& msg);
      /** \brief Read system time and convert to a 64 bit integer.
       *
       * There are only two calls on this routine in the program.  One
       * when a packet arrives from the network and the other when a
       * packet is placed on the send queue.  Calls the kernel time of
       * day routine and converts to a (at least) 64 bit integer.
       */
      static std::chrono::nanoseconds get_time() {
         return std::chrono::duration_cast<std::chrono::nanoseconds>(std::chrono::system_clock::now().time_since_epoch());
      }
      /** @} */

      void blk_send_branch( const block_id_type& msg_head_id );
      void blk_send_branch( uint32_t msg_head_num, uint32_t lib_num, uint32_t head_num );
      void blk_send(const block_id_type& blkid);
      void stop_send();

      void enqueue( const net_message &msg );
      void enqueue_block( const signed_block_ptr& sb, bool to_sync_queue = false);
      void enqueue_buffer( const std::shared_ptr<std::vector<char>>& send_buffer,
                           go_away_reason close_after_send,
                           bool to_sync_queue = false);
      void cancel_sync(go_away_reason reason);
      void flush_queues();
      bool enqueue_sync_block();
      void request_sync_blocks(uint32_t start, uint32_t end);
      void enqueue_address_request(request_type_enum request_type);


      void cancel_wait();
      void sync_wait();
      void fetch_wait();
      void sync_timeout(boost::system::error_code ec);
      void fetch_timeout(boost::system::error_code ec);

      void queue_write(const std::shared_ptr<vector<char>>& buff,
                       std::function<void(boost::system::error_code, std::size_t)> callback,
                       bool to_sync_queue = false);
      void do_queue_write();

      bool is_valid( const handshake_message& msg ) const;

      void handle_message( const handshake_message& msg );
      void handle_message( const chain_size_message& msg );
      void handle_message( const go_away_message& msg );
      /** \name Peer Timestamps
       *  Time message handling
       *  @{
       */
      /** \brief Process time_message
       *
       * Calculate offset, delay and dispersion.  Note carefully the
       * implied processing.  The first-order difference is done
       * directly in 64-bit arithmetic, then the result is converted
       * to floating double.  All further processing is in
       * floating-double arithmetic with rounding done by the hardware.
       * This is necessary in order to avoid overflow and preserve precision.
       */
      void handle_message( const time_message& msg );
      /** @} */
      void handle_message( const notice_message& msg );
      void handle_message( const request_message& msg );
      void handle_message( const sync_request_message& msg );

      // add address message request and receive handler
      void handle_message( const address_request_message& msg );
      void handle_message( const address_sync_message& msg );

      void handle_message( const signed_block& msg ) = delete; // signed_block_ptr overload used instead
      void handle_message( const block_id_type& id, signed_block_ptr ptr );
      void handle_message( const packed_transaction& msg ) = delete; // packed_transaction_ptr overload used instead
      void handle_message( packed_transaction_ptr trx );

      // returns calculated number of blocks combined latency
      uint32_t calc_block_latency();

      void process_signed_block( const block_id_type& id, signed_block_ptr block, block_state_ptr bsp );

      fc::variant_object get_logger_variant() const {
         fc::mutable_variant_object mvo;
         mvo( "_name", log_p2p_address)
            ( "_cid", connection_id )
            ( "_id", conn_node_id )
            ( "_sid", short_conn_node_id )
            ( "_ip", log_remote_endpoint_ip )
            ( "_port", log_remote_endpoint_port )
            ( "_lip", local_endpoint_ip )
            ( "_lport", local_endpoint_port );
         return mvo;
      }

      bool incoming() const { return peer_address().empty(); } // thread safe because of peer_address
      bool incoming_and_handshake_received() const {
         if (!incoming()) return false;
         fc::lock_guard g_conn( conn_mtx );
         return !last_handshake_recv.p2p_address.empty();
      }
   }; // class connection

   const string connection::unknown = "<unknown>";

   // called from connection strand
   struct msg_handler : public fc::visitor<void> {
      connection_ptr c;
      explicit msg_handler( connection_ptr conn) : c(std::move(conn)) {}

      template<typename T>
      void operator()( const T& ) const {
         EOS_ASSERT( false, plugin_config_exception, "Not implemented, call handle_message directly instead" );
      }

      void operator()( const handshake_message& msg ) const {
         // continue call to handle_message on connection strand
         peer_dlog( c, "handle handshake_message" );
         c->handle_message( msg );
      }

      void operator()( const chain_size_message& msg ) const {
         // continue call to handle_message on connection strand
         peer_dlog( c, "handle chain_size_message" );
         c->handle_message( msg );
      }

      void operator()( const go_away_message& msg ) const {
         // continue call to handle_message on connection strand
         peer_dlog( c, "handle go_away_message" );
         c->handle_message( msg );
      }

      void operator()( const time_message& msg ) const {
         // continue call to handle_message on connection strand
         peer_dlog( c, "handle time_message" );
         c->handle_message( msg );
      }

      void operator()( const notice_message& msg ) const {
         // continue call to handle_message on connection strand
         peer_dlog( c, "handle notice_message" );
         c->handle_message( msg );
      }

      void operator()( const request_message& msg ) const {
         // continue call to handle_message on connection strand
         peer_dlog( c, "handle request_message" );
         c->handle_message( msg );
      }

      void operator()( const sync_request_message& msg ) const {
         // continue call to handle_message on connection strand
         peer_dlog( c, "handle sync_request_message" );
         c->handle_message( msg );
      }

      //add address request and receive message handler
      void operator()( const address_request_message& msg ) const {
          // continue call to handle_message on connection strand
          peer_dlog( c, "handle address_request_message" );
          c->handle_message( msg );
      }

      void operator()( const address_sync_message& msg ) const {
           // continue call to handle_message on connection strand
           peer_dlog( c, "handle address_sync_message" );
           c->handle_message( msg );
      }
   };

   

   std::tuple<std::string, std::string, std::string> split_host_port_type(const std::string& peer_add) {
      // host:port:[<trx>|<blk>]
      if (peer_add.empty()) return {};

      string::size_type p = peer_add[0] == '[' ? peer_add.find(']') : 0;
      if (p == string::npos) {
         fc_wlog( logger, "Invalid peer address: ${peer}", ("peer", peer_add) );
         return {};
      }
      string::size_type colon = peer_add.find(':', p);
      string::size_type colon2 = peer_add.find(':', colon + 1);
      string::size_type end = colon2 == string::npos
            ? string::npos : peer_add.find_first_of( " :+=.,<>!$%^&(*)|-#@\t", colon2 + 1 ); // future proof by including most symbols without using regex
      string host = (p > 0) ? peer_add.substr( 1, p-1 ) : peer_add.substr( 0, colon );
      string port = peer_add.substr( colon + 1, colon2 == string::npos ? string::npos : colon2 - (colon + 1));
      string type = colon2 == string::npos ? "" : end == string::npos ?
         peer_add.substr( colon2 + 1 ) : peer_add.substr( colon2 + 1, end - (colon2 + 1) );
      return {std::move(host), std::move(port), std::move(type)};
   }


   template<typename Function>
   void connections_manager::for_each_connection( Function&& f ) const {
      std::shared_lock g( connections_mtx );
      std::for_each(connections.begin(), connections.end(), std::forward<Function>(f));
   }

   template<typename Function>
<<<<<<< HEAD
   void for_each_block_connection( Function f ) {
      std::shared_lock<std::shared_mutex> g( my_impl->connections_mtx );
      for( auto& c : my_impl->connections ) {
         // since connection type changed, skip connection not accept blocks
         if( c->is_no_blocks_connection() ) continue;
         if( !f( c ) ) return;
=======
   void connections_manager::for_each_block_connection( Function&& f ) const {
      std::shared_lock g( connections_mtx );
      for( auto& c : connections ) {
         if (c->is_blocks_connection()) {
            f(c);
         }
      }
   }

   template <typename UnaryPredicate>
   bool connections_manager::any_of_connections(UnaryPredicate&& p) const {
      std::shared_lock g(connections_mtx);
      return std::any_of(connections.cbegin(), connections.cend(), std::forward<UnaryPredicate>(p));
   }

   template <typename UnaryPredicate>
   bool connections_manager::any_of_block_connections(UnaryPredicate&& p) const {
      std::shared_lock g( connections_mtx );
      for( auto& c : connections ) {
         if( c->is_blocks_connection() ) {
            if (p(c))
              return true;
         }
>>>>>>> 47db3535
      }
      return false;
   }


   //---------------------------------------------------------------------------

   connection::connection( const string& endpoint, const string& listen_address )
      : listen_address( listen_address ),
        peer_addr( endpoint ),
        strand( my_impl->thread_pool.get_executor() ),
        socket( new tcp::socket( my_impl->thread_pool.get_executor() ) ),
        log_p2p_address( endpoint ),
        connection_id( ++my_impl->current_connection_id ),
        response_expected_timer( my_impl->thread_pool.get_executor() ),
        last_handshake_recv(),
        last_handshake_sent()
   {
      my_impl->mark_bp_connection(this);
      fc_ilog( logger, "created connection ${c} to ${n}", ("c", connection_id)("n", endpoint) );
   }

   connection::connection(tcp::socket&& s, const string& listen_address)
      : listen_address( listen_address ),
        peer_addr(),
        strand( my_impl->thread_pool.get_executor() ),
        socket( new tcp::socket( std::move(s) ) ),
        connection_id( ++my_impl->current_connection_id ),
        response_expected_timer( my_impl->thread_pool.get_executor() ),
        last_handshake_recv(),
        last_handshake_sent()
   {
      update_endpoints();
      fc_dlog( logger, "new connection object created for peer ${address}:${port} from listener ${addr}", ("address", log_remote_endpoint_ip)("port", log_remote_endpoint_port)("addr", listen_address) );
   }

   // called from connection strand
   void connection::update_endpoints() {
      boost::system::error_code ec;
      boost::system::error_code ec2;
      auto rep = socket->remote_endpoint(ec);
      auto lep = socket->local_endpoint(ec2);
      log_remote_endpoint_ip = ec ? unknown : rep.address().to_string();
      log_remote_endpoint_port = ec ? unknown : std::to_string(rep.port());
      local_endpoint_ip = ec2 ? unknown : lep.address().to_string();
      local_endpoint_port = ec2 ? unknown : std::to_string(lep.port());
      fc::lock_guard g_conn( conn_mtx );
      remote_endpoint_ip = log_remote_endpoint_ip;
   }

   // called from connection strand
<<<<<<< HEAD
   void connection::set_connection_type( const string& peer_add_str ) {

       auto address = peer_address::from_str(peer_add_str);

       string peer_add = address.to_address();

       string type = address_type_str(address.address_type);

=======
   void connection::set_connection_type( const std::string& peer_add ) {      
      auto [host, port, type] = split_host_port_type(peer_add);
>>>>>>> 47db3535
      if( type.empty() ) {
         fc_dlog( logger, "Setting connection ${c} type for: ${peer} to both transactions and blocks", ("c", connection_id)("peer", peer_add) );
         connection_type = both;
      } else if( type == "trx" ) {
         fc_dlog( logger, "Setting connection ${c} type for: ${peer} to transactions only", ("c", connection_id)("peer", peer_add) );
         connection_type = transactions_only;
      } else if( type == "blk" ) {
         fc_dlog( logger, "Setting connection ${c} type for: ${peer} to blocks only", ("c", connection_id)("peer", peer_add) );
         connection_type = blocks_only;
      } else if( type == "peer" ) {
          fc_dlog( logger, "Setting connection ${c} type for: ${peer} to peers only", ("c", connection_id)("peer", peer_add) );
          connection_type = peers_only;
      } else if( type == "all" ) {
          fc_dlog( logger, "Setting connection ${c} type for: ${peer} to all types", ("c", connection_id)("peer", peer_add) );
          connection_type = all;
      } else {
         fc_wlog( logger, "Unknown connection ${c} type: ${t}, for ${peer}", ("c", connection_id)("t", type)("peer", peer_add) );
      }
   }

   std::string connection::state_str(connection_state s) {
      switch (s) {
      case connection_state::connecting:
         return "connecting";
      case connection_state::connected:
         return "connected";
      case connection_state::closing:
         return "closing";
      case connection_state::closed:
         return "closed";
      }
      return "unknown";
   }

   void connection::set_state(connection_state s) {
      auto curr = state();
      if (curr == s)
         return;
      if (s == connection_state::connected && curr != connection_state::connecting)
         return;
      fc_dlog(logger, "old connection ${id} state ${os} becoming ${ns}", ("id", connection_id)("os", state_str(curr))("ns", state_str(s)));

      conn_state = s;
   }

   connection_status connection::get_status()const {
      connection_status stat;
      stat.peer = peer_addr;
      stat.remote_ip = log_remote_endpoint_ip;
      stat.remote_port = log_remote_endpoint_port;
      stat.connecting = state() == connection_state::connecting;
      stat.syncing = peer_syncing_from_us;
      stat.is_bp_peer = is_bp_connection;
      stat.is_socket_open = socket_is_open();
      fc::lock_guard g( conn_mtx );
      stat.last_handshake = last_handshake_recv;
      return stat;
   }

   // called from connection stand
   bool connection::start_session() {
      verify_strand_in_this_thread( strand, __func__, __LINE__ );

      boost::asio::ip::tcp::no_delay nodelay( true );
      boost::system::error_code ec;
      socket->set_option( nodelay, ec );
      if( ec ) {
         peer_elog( this, "connection failed (set_option): ${e1}", ( "e1", ec.message() ) );
         close();
         return false;
      } else {
         peer_dlog( this, "connected" );
         socket_open = true;
         start_read_message();
         return true;
      }
   }

   // thread safe, all atomics
   bool connection::connected() const {
      return socket_is_open() && state() == connection_state::connected;
   }

   bool connection::closed() const {
      return !socket_is_open()
             || state() == connection_state::closing
             || state() == connection_state::closed;
   }

   // thread safe, all atomics
   bool connection::current() const {
      return (connected() && !peer_syncing_from_us);
   }

   // thread safe
   bool connection::should_sync_from(uint32_t sync_next_expected_num, uint32_t sync_known_lib_num) const {
      fc_dlog(logger, "id: ${id} blocks conn: ${t} current: ${c} socket_open: ${so} syncing from us: ${s} state: ${con} peer_start_block: ${sb} peer_head: ${h} ping: ${p}us no_retry: ${g}",
              ("id", connection_id)("t", is_blocks_connection())
              ("c", current())("so", socket_is_open())("s", peer_syncing_from_us.load())("con", state_str(state()))
              ("sb", peer_start_block_num.load())("h", peer_head_block_num.load())("p", get_peer_ping_time_ns()/1000)("g", reason_str(no_retry)));
      if (is_blocks_connection() && current()) {
         if (no_retry == go_away_reason::no_reason) {
            if (peer_start_block_num <= sync_next_expected_num) { // has blocks we want
               if (peer_head_block_num >= sync_known_lib_num) { // is in sync
                  return true;
               }
            }
         }
      }
      return false;
   }

   void connection::flush_queues() {
      buffer_queue.clear_write_queue();
   }

   void connection::close( bool reconnect, bool shutdown ) {
      set_state(connection_state::closing);
      strand.post( [self = shared_from_this(), reconnect, shutdown]() {
         self->_close( reconnect, shutdown );
      });
   }

   // called from connection strand
   void connection::_close( bool reconnect, bool shutdown ) {
      socket_open = false;
      boost::system::error_code ec;
      socket->shutdown( tcp::socket::shutdown_both, ec );
      socket->close( ec );
      socket.reset( new tcp::socket( my_impl->thread_pool.get_executor() ) );
      flush_queues();
      peer_syncing_from_us = false;
      block_status_monitor_.reset();
      ++consecutive_immediate_connection_close;
      bool has_last_req = false;
      {
         fc::lock_guard g_conn( conn_mtx );
         has_last_req = last_req.has_value();
         last_handshake_recv = handshake_message();
         last_handshake_sent = handshake_message();
         last_close = fc::time_point::now();
         conn_node_id = fc::sha256();
      }
      if( has_last_req && !shutdown ) {
         my_impl->dispatcher->retry_fetch( shared_from_this() );
      }
      peer_lib_num = 0;
      peer_requested.reset();
      sent_handshake_count = 0;
      if( !shutdown) my_impl->sync_master->sync_reset_lib_num( shared_from_this(), true );
      peer_ilog( this, "closing" );
      cancel_wait();
      sync_last_requested_block = 0;
      org = std::chrono::nanoseconds{0};
      latest_msg_time = std::chrono::system_clock::time_point::min();
      latest_blk_time = std::chrono::system_clock::time_point::min();
      set_state(connection_state::closed);

      if( reconnect && !shutdown ) {
         my_impl->connections.start_conn_timer( std::chrono::milliseconds( 100 ), connection_wptr() );
      }
   }

   // called from connection strand
   void connection::blk_send_branch( const block_id_type& msg_head_id ) {
      uint32_t head_num = my_impl->get_chain_head_num();

      peer_dlog(this, "head_num = ${h}",("h",head_num));
      if(head_num == 0) {
         notice_message note;
         note.known_blocks.mode = normal;
         note.known_blocks.pending = 0;
         enqueue(note);
         return;
      }

      if( logger.is_enabled( fc::log_level::debug ) ) {
         fc::unique_lock g_conn( conn_mtx );
         if( last_handshake_recv.generation >= 1 ) {
            peer_dlog( this, "maybe truncating branch at = ${h}:${id}",
                       ("h", block_header::num_from_id(last_handshake_recv.head_id))("id", last_handshake_recv.head_id) );
         }
      }
      const auto lib_num = peer_lib_num;
      if( lib_num == 0 ) return; // if last_irreversible_block_id is null (we have not received handshake or reset)

      auto msg_head_num = block_header::num_from_id(msg_head_id);
      bool on_fork = msg_head_num == 0;
      bool unknown_block = false;
      if( !on_fork ) {
         try {
            const controller& cc = my_impl->chain_plug->chain();
            block_id_type my_id = cc.get_block_id_for_num( msg_head_num ); // thread-safe
            on_fork = my_id != msg_head_id;
         } catch( const unknown_block_exception& ) {
            unknown_block = true;
         } catch( ... ) {
            on_fork = true;
         }
      }
      if( unknown_block ) {
         peer_ilog( this, "Peer asked for unknown block ${mn}, sending: benign_other go away", ("mn", msg_head_num) );
         no_retry = benign_other;
         enqueue( go_away_message( benign_other ) );
      } else {
         if( on_fork ) msg_head_num = 0;
         // if peer on fork, start at their last lib, otherwise we can start at msg_head+1
         blk_send_branch( msg_head_num, lib_num, head_num );
      }
   }

   // called from connection strand
   void connection::blk_send_branch( uint32_t msg_head_num, uint32_t lib_num, uint32_t head_num ) {
      if( !peer_requested ) {
         auto last = msg_head_num != 0 ? msg_head_num : lib_num;
         peer_requested = peer_sync_state( last+1, head_num, last );
      } else {
         auto last = msg_head_num != 0 ? msg_head_num : std::min( peer_requested->last, lib_num );
         uint32_t end   = std::max( peer_requested->end_block, head_num );
         peer_requested = peer_sync_state( last+1, end, last );
      }
      if( peer_requested->start_block <= peer_requested->end_block ) {
         peer_ilog( this, "enqueue ${s} - ${e}", ("s", peer_requested->start_block)("e", peer_requested->end_block) );
         enqueue_sync_block();
      } else {
         peer_ilog( this, "nothing to enqueue" );
         peer_requested.reset();
      }
   }

   // called from connection strand
   void connection::blk_send( const block_id_type& blkid ) {
      try {
         controller& cc = my_impl->chain_plug->chain();
         signed_block_ptr b = cc.fetch_block_by_id( blkid ); // thread-safe
         if( b ) {
            peer_dlog( this, "fetch_block_by_id num ${n}", ("n", b->block_num()) );
            enqueue_block( b );
         } else {
            peer_ilog( this, "fetch block by id returned null, id ${id}", ("id", blkid) );
         }
      } catch( const assert_exception& ex ) {
         peer_elog( this, "caught assert on fetch_block_by_id, ${ex}, id ${id}", ("ex", ex.to_string())("id", blkid) );
      } catch( ... ) {
         peer_elog( this, "caught other exception fetching block id ${id}", ("id", blkid) );
      }
   }

   void connection::stop_send() {
      peer_syncing_from_us = false;
   }

   void connection::send_handshake() {
      if (closed())
         return;
      strand.post( [c = shared_from_this()]() {
         fc::unique_lock g_conn( c->conn_mtx );
         if( c->populate_handshake( c->last_handshake_sent ) ) {
            static_assert( std::is_same_v<decltype( c->sent_handshake_count ), int16_t>, "INT16_MAX based on int16_t" );
            if( c->sent_handshake_count == INT16_MAX ) c->sent_handshake_count = 1; // do not wrap
            c->last_handshake_sent.generation = ++c->sent_handshake_count;
            auto last_handshake = c->last_handshake_sent;
            g_conn.unlock();
            peer_ilog( c, "Sending handshake generation ${g}, lib ${lib}, head ${head}, id ${id}",
<<<<<<< HEAD
                       ("g", last_handshake_sent.generation)
                       ("lib", last_handshake_sent.last_irreversible_block_num)
                       ("head", last_handshake_sent.head_num)("id", last_handshake_sent.head_id.str().substr(8,16)) );
            c->enqueue( last_handshake_sent );
            // only send request to peers allowed connection
            // every 100 handshakes will send a request
            if(c->is_peers_connection() && c->sent_handshake_count % my_impl->address_request_frequency == 1) {
                //first time send push request
                if(c->sent_handshake_count == 1) {
                    c->enqueue_address_request(push);
                } else {
                    c->enqueue_address_request(pull);
                }
            }
=======
                       ("g", last_handshake.generation)
                       ("lib", last_handshake.last_irreversible_block_num)
                       ("head", last_handshake.head_num)("id", last_handshake.head_id.str().substr(8,16)) );
            c->enqueue( last_handshake );
>>>>>>> 47db3535
         }
      });
   }

   void connection::send_address_request(request_type_enum request_type) {
       strand.post( [c = shared_from_this(), request_type]() {
            c->enqueue_address_request(request_type);
       });
   }

   // called from connection strand
   void connection::enqueue_address_request(request_type_enum request_type) {
       // only send request to peers that support the protocol
       if(protocol_version >= proto_address_sync) {
           peer_dlog(this, "Sending address request type ${type}", ("type", request_type_str(request_type)));
           address_request_message request_msg;

           request_msg.request_type = request_type;
           // request push type will send addresses to other node
           if (request_type == push) {
               std::unordered_set<std::string> addresses = my_impl->address_master->get_addresses();
               std::size_t count = 0;
               for (const auto &address: addresses) {
                   // host:port:type
                   request_msg.addresses.emplace(address);
                   count++;
                   if (count >= my_impl->max_addresses_per_request) {
                       break;
                   }
               }
           }
           enqueue(request_msg);
       }

   }

   // called from connection strand
   void connection::check_heartbeat( std::chrono::system_clock::time_point current_time ) {
      if( latest_msg_time > std::chrono::system_clock::time_point::min() ) {
         if( current_time > latest_msg_time + hb_timeout ) {
            no_retry = benign_other;
            if( !peer_address().empty() ) {
               peer_wlog(this, "heartbeat timed out for peer address");
               close(true);
            } else {
               peer_wlog(this, "heartbeat timed out");
               close(false);
            }
            return;
         }
         if (!my_impl->sync_master->syncing_from_peer()) {
            const std::chrono::milliseconds timeout = std::max(hb_timeout/2, 2*std::chrono::milliseconds(config::block_interval_ms));
            if (current_time > latest_blk_time + timeout) {
               peer_wlog(this, "half heartbeat timed out, sending handshake");
               send_handshake();
               return;
            }
         }

      }

      org = std::chrono::nanoseconds{0};
      send_time();
   }

   // called from connection strand
   void connection::send_time() {
      if (org == std::chrono::nanoseconds{0}) { // do not send if there is already a time loop in progress
         org = get_time();
         // xpkt.org == 0 means we are initiating a ping. Actual origin time is in xpkt.xmt.
         time_message xpkt{
            .org = 0,
            .rec = 0,
            .xmt = org.count(),
            .dst = 0 };
         peer_dlog(this, "send init time_message: ${t}", ("t", xpkt));
         enqueue(xpkt);
      }
   }

   // called from connection strand
   void connection::send_time(const time_message& msg) {
      time_message xpkt{
         .org = msg.xmt,
         .rec = msg.dst,
         .xmt = get_time().count(),
         .dst = 0 };
      peer_dlog( this, "send time_message: ${t}, org: ${o}", ("t", xpkt)("o", org.count()) );
      enqueue(xpkt);
   }

   // called from connection strand
   void connection::queue_write(const std::shared_ptr<vector<char>>& buff,
                                std::function<void(boost::system::error_code, std::size_t)> callback,
                                bool to_sync_queue) {
      if( !buffer_queue.add_write_queue( buff, std::move(callback), to_sync_queue )) {
         peer_wlog( this, "write_queue full ${s} bytes, giving up on connection", ("s", buffer_queue.write_queue_size()) );
         close();
         return;
      }
      do_queue_write();
   }

   // called from connection strand
   void connection::do_queue_write() {
      if( !buffer_queue.ready_to_send() || closed() )
         return;
      connection_ptr c(shared_from_this());

      std::vector<boost::asio::const_buffer> bufs;
      buffer_queue.fill_out_buffer( bufs );

      strand.post( [c{std::move(c)}, bufs{std::move(bufs)}]() {
         boost::asio::async_write( *c->socket, bufs,
            boost::asio::bind_executor( c->strand, [c, socket=c->socket]( boost::system::error_code ec, std::size_t w ) {
            try {
               c->buffer_queue.clear_out_queue();
               // May have closed connection and cleared buffer_queue
               if (!c->socket->is_open() && c->socket_is_open()) { // if socket_open then close not called
                  peer_ilog(c, "async write socket closed before callback");
                  c->close();
                  return;
               }
               if (socket != c->socket ) { // different socket, c must have created a new socket, make sure previous is closed
                  peer_ilog( c, "async write socket changed before callback");
                  boost::system::error_code ec;
                  socket->shutdown( tcp::socket::shutdown_both, ec );
                  socket->close( ec );
                  return;
               }

               if( ec ) {
                  if( ec.value() != boost::asio::error::eof ) {
                     peer_elog( c, "Error sending to peer: ${i}", ( "i", ec.message() ) );
                  } else {
                     peer_wlog( c, "connection closure detected on write" );
                  }
                  c->close();
                  return;
               }

               c->buffer_queue.out_callback( ec, w );

               c->enqueue_sync_block();
               c->do_queue_write();
            } catch ( const std::bad_alloc& ) {
              throw;
            } catch ( const boost::interprocess::bad_alloc& ) {
              throw;
            } catch( const fc::exception& ex ) {
               peer_elog( c, "fc::exception in do_queue_write: ${s}", ("s", ex.to_string()) );
            } catch( const std::exception& ex ) {
               peer_elog( c, "std::exception in do_queue_write: ${s}", ("s", ex.what()) );
            } catch( ... ) {
               peer_elog( c, "Unknown exception in do_queue_write" );
            }
         }));
      });
   }

   // called from connection strand
   void connection::cancel_sync(go_away_reason reason) {
      peer_dlog( this, "cancel sync reason = ${m}, write queue size ${o} bytes",
                 ("m", reason_str( reason ))("o", buffer_queue.write_queue_size()) );
      cancel_wait();
      sync_last_requested_block = 0;
      flush_queues();
      switch (reason) {
      case validation :
      case fatal_other : {
         no_retry = reason;
         enqueue( go_away_message( reason ));
         break;
      }
      default:
         peer_ilog(this, "sending empty request but not calling sync wait");
         enqueue( ( sync_request_message ) {0,0} );
      }
   }

   // called from connection strand
   bool connection::enqueue_sync_block() {
      if( !peer_requested ) {
         return false;
      } else {
         peer_dlog( this, "enqueue sync block ${num}", ("num", peer_requested->last + 1) );
      }
      uint32_t num = ++peer_requested->last;
      if(num == peer_requested->end_block) {
         peer_requested.reset();
         peer_dlog( this, "completing enqueue_sync_block ${num}", ("num", num) );
      }

      controller& cc = my_impl->chain_plug->chain();
      signed_block_ptr sb;
      try {
         sb = cc.fetch_block_by_number( num ); // thread-safe
      } FC_LOG_AND_DROP();
      if( sb ) {
         enqueue_block( sb, true );
      } else {
         peer_ilog( this, "enqueue sync, unable to fetch block ${num}, sending benign_other go away", ("num", num) );
         peer_requested.reset(); // unable to provide requested blocks
         no_retry = benign_other;
         enqueue( go_away_message( benign_other ) );
      }

      return true;
   }

   //------------------------------------------------------------------------

   using send_buffer_type = std::shared_ptr<std::vector<char>>;

   struct buffer_factory {

      /// caches result for subsequent calls, only provide same net_message instance for each invocation
      const send_buffer_type& get_send_buffer( const net_message& m ) {
         if( !send_buffer ) {
            send_buffer = create_send_buffer( m );
         }
         return send_buffer;
      }

   protected:
      send_buffer_type send_buffer;

   protected:
      static send_buffer_type create_send_buffer( const net_message& m ) {
         const uint32_t payload_size = fc::raw::pack_size( m );

         const char* const header = reinterpret_cast<const char* const>(&payload_size); // avoid variable size encoding of uint32_t
         const size_t buffer_size = message_header_size + payload_size;

         auto send_buffer = std::make_shared<vector<char>>(buffer_size);
         fc::datastream<char*> ds( send_buffer->data(), buffer_size);
         ds.write( header, message_header_size );
         fc::raw::pack( ds, m );

         return send_buffer;
      }

      template< typename T>
      static send_buffer_type create_send_buffer( uint32_t which, const T& v ) {
         // match net_message static_variant pack
         const uint32_t which_size = fc::raw::pack_size( unsigned_int( which ) );
         const uint32_t payload_size = which_size + fc::raw::pack_size( v );

         const char* const header = reinterpret_cast<const char* const>(&payload_size); // avoid variable size encoding of uint32_t
         const size_t buffer_size = message_header_size + payload_size;

         auto send_buffer = std::make_shared<vector<char>>( buffer_size );
         fc::datastream<char*> ds( send_buffer->data(), buffer_size );
         ds.write( header, message_header_size );
         fc::raw::pack( ds, unsigned_int( which ) );
         fc::raw::pack( ds, v );

         return send_buffer;
      }

   };

   struct block_buffer_factory : public buffer_factory {

      /// caches result for subsequent calls, only provide same signed_block_ptr instance for each invocation.
      const send_buffer_type& get_send_buffer( const signed_block_ptr& sb ) {
         if( !send_buffer ) {
            send_buffer = create_send_buffer( sb );
         }
         return send_buffer;
      }

   private:

      static std::shared_ptr<std::vector<char>> create_send_buffer( const signed_block_ptr& sb ) {
         static_assert( signed_block_which == fc::get_index<net_message, signed_block>() );
         // this implementation is to avoid copy of signed_block to net_message
         // matches which of net_message for signed_block
         fc_dlog( logger, "sending block ${bn}", ("bn", sb->block_num()) );
         return buffer_factory::create_send_buffer( signed_block_which, *sb );
      }
   };

   struct trx_buffer_factory : public buffer_factory {

      /// caches result for subsequent calls, only provide same packed_transaction_ptr instance for each invocation.
      const send_buffer_type& get_send_buffer( const packed_transaction_ptr& trx ) {
         if( !send_buffer ) {
            send_buffer = create_send_buffer( trx );
         }
         return send_buffer;
      }

   private:

      static std::shared_ptr<std::vector<char>> create_send_buffer( const packed_transaction_ptr& trx ) {
         static_assert( packed_transaction_which == fc::get_index<net_message, packed_transaction>() );
         // this implementation is to avoid copy of packed_transaction to net_message
         // matches which of net_message for packed_transaction
         return buffer_factory::create_send_buffer( packed_transaction_which, *trx );
      }
   };

   //------------------------------------------------------------------------

   // called from connection strand
   void connection::enqueue( const net_message& m ) {
      verify_strand_in_this_thread( strand, __func__, __LINE__ );
      go_away_reason close_after_send = no_reason;
      if (std::holds_alternative<go_away_message>(m)) {
         close_after_send = std::get<go_away_message>(m).reason;
      }

      buffer_factory buff_factory;
      auto send_buffer = buff_factory.get_send_buffer( m );
      enqueue_buffer( send_buffer, close_after_send );
   }

   // called from connection strand
   void connection::enqueue_block( const signed_block_ptr& b, bool to_sync_queue) {
      peer_dlog( this, "enqueue block ${num}", ("num", b->block_num()) );
      verify_strand_in_this_thread( strand, __func__, __LINE__ );

      block_buffer_factory buff_factory;
      auto sb = buff_factory.get_send_buffer( b );
      latest_blk_time = std::chrono::system_clock::now();
      enqueue_buffer( sb, no_reason, to_sync_queue);
   }

   // called from connection strand
   void connection::enqueue_buffer( const std::shared_ptr<std::vector<char>>& send_buffer,
                                    go_away_reason close_after_send,
                                    bool to_sync_queue)
   {
      connection_ptr self = shared_from_this();
      queue_write(send_buffer,
            [conn{std::move(self)}, close_after_send](boost::system::error_code ec, std::size_t ) {
                        if (ec) return;
                        if (close_after_send != no_reason) {
                           fc_ilog( logger, "sent a go away message: ${r}, closing connection ${cid}",
                                    ("r", reason_str(close_after_send))("cid", conn->connection_id) );
                           conn->close();
                           return;
                        }
                  },
                  to_sync_queue);
   }

   // thread safe
   void connection::cancel_wait() {
      fc::lock_guard g( response_expected_timer_mtx );
      response_expected_timer.cancel();
   }

   // thread safe
   void connection::sync_wait() {
      connection_ptr c(shared_from_this());
      fc::lock_guard g( response_expected_timer_mtx );
      response_expected_timer.expires_from_now( my_impl->resp_expected_period );
      response_expected_timer.async_wait(
            boost::asio::bind_executor( c->strand, [c]( boost::system::error_code ec ) {
               c->sync_timeout( ec );
            } ) );
   }

   // thread safe
   void connection::fetch_wait() {
      connection_ptr c( shared_from_this() );
      fc::lock_guard g( response_expected_timer_mtx );
      response_expected_timer.expires_from_now( my_impl->resp_expected_period );
      response_expected_timer.async_wait(
            boost::asio::bind_executor( c->strand, [c]( boost::system::error_code ec ) {
               c->fetch_timeout(ec);
            } ) );
   }

   // called from connection strand
   void connection::sync_timeout( boost::system::error_code ec ) {
      if( !ec ) {
         my_impl->sync_master->sync_reassign_fetch( shared_from_this(), benign_other );
         close(true);
      } else if( ec != boost::asio::error::operation_aborted ) { // don't log on operation_aborted, called on destroy
         peer_elog( this, "setting timer for sync request got error ${ec}", ("ec", ec.message()) );
      }
   }

   // called from connection strand
   void connection::fetch_timeout( boost::system::error_code ec ) {
      if( !ec ) {
         my_impl->dispatcher->retry_fetch( shared_from_this() );
      } else if( ec != boost::asio::error::operation_aborted ) { // don't log on operation_aborted, called on destroy
         peer_elog( this, "setting timer for fetch request got error ${ec}", ("ec", ec.message() ) );
      }
   }

   // called from connection strand
   void connection::request_sync_blocks(uint32_t start, uint32_t end) {
      sync_last_requested_block = end;
      sync_request_message srm = {start,end};
      enqueue( net_message(srm) );
      sync_wait();
   }

   //-----------------------------------------------------------
   void block_status_monitor::reset() {
      in_accepted_state_ = true;
      events_ = 0;
   }

   void block_status_monitor::rejected() {
      const auto now = fc::time_point::now();

      // in rejected state
      if(!in_accepted_state_) {
         const auto elapsed = now - window_start_;
         if( elapsed < window_size_ ) {
            return;
         }
         ++events_;
         window_start_ = now;
         return;
      }

      // switching to rejected state
      in_accepted_state_ = false;
      window_start_ = now;
      events_ = 0;
   }
   //-----------------------------------------------------------

    sync_manager::sync_manager( uint32_t span, uint32_t sync_peer_limit )
      :sync_known_lib_num( 0 )
      ,sync_last_requested_num( 0 )
      ,sync_next_expected_num( 1 )
      ,sync_source()
      ,sync_req_span( span )
      ,sync_peer_limit( sync_peer_limit )
      ,sync_state(in_sync)
   {
   }

   constexpr auto sync_manager::stage_str(stages s) {
    switch (s) {
    case in_sync : return "in sync";
    case lib_catchup: return "lib catchup";
    case head_catchup : return "head catchup";
    default : return "unkown";
    }
  }

   bool sync_manager::set_state(stages newstate) {
      if( sync_state == newstate ) {
         return false;
      }
      fc_ilog( logger, "old state ${os} becoming ${ns}", ("os", stage_str( sync_state ))( "ns", stage_str( newstate ) ) );
      sync_state = newstate;
      return true;
   }

   // called from c's connection strand
   void sync_manager::sync_reset_lib_num(const connection_ptr& c, bool closing) {
      fc::unique_lock g( sync_mtx );
      if( sync_state == in_sync ) {
         sync_source.reset();
      }
      if( !c ) return;
      if( !closing ) {
         if( c->peer_lib_num > sync_known_lib_num ) {
            sync_known_lib_num = c->peer_lib_num;
         }
      } else {
         // Closing connection, therefore its view of LIB can no longer be considered as we will no longer be connected.
         // Determine current LIB of remaining peers as our sync_known_lib_num.
         uint32_t highest_lib_num = 0;
         my_impl->connections.for_each_block_connection( [&highest_lib_num]( const auto& cc ) {
            fc::lock_guard g_conn( cc->conn_mtx );
            if( cc->current() && cc->last_handshake_recv.last_irreversible_block_num > highest_lib_num ) {
               highest_lib_num = cc->last_handshake_recv.last_irreversible_block_num;
            }
         } );
         sync_known_lib_num = highest_lib_num;

         // if closing the connection we are currently syncing from then request from a diff peer
         if( c == sync_source ) {
            sync_last_requested_num = 0;
            // if starting to sync need to always start from lib as we might be on our own fork
            uint32_t lib_num = my_impl->get_chain_lib_num();
            sync_next_expected_num = std::max( lib_num + 1, sync_next_expected_num );
            request_next_chunk();
         }
      }
   }

   connection_ptr sync_manager::find_next_sync_node() REQUIRES(sync_mtx) {
      fc_dlog(logger, "Number connections ${s}, sync_next_expected_num: ${e}, sync_known_lib_num: ${l}",
              ("s", my_impl->connections.number_connections())("e", sync_next_expected_num)("l", sync_known_lib_num));
      deque<connection_ptr> conns;
      my_impl->connections.for_each_block_connection([sync_next_expected_num = sync_next_expected_num,
                                                      sync_known_lib_num = sync_known_lib_num,
                                                      &conns](const auto& c) {
         if (c->should_sync_from(sync_next_expected_num, sync_known_lib_num)) {
            conns.push_back(c);
         }
      });
      if (conns.size() > sync_peer_limit) {
         std::partial_sort(conns.begin(), conns.begin() + sync_peer_limit, conns.end(), [](const connection_ptr& lhs, const connection_ptr& rhs) {
            return lhs->get_peer_ping_time_ns() < rhs->get_peer_ping_time_ns();
         });
         conns.resize(sync_peer_limit);
      }

      fc_dlog(logger, "Valid sync peers ${s}, sync_ordinal ${so}", ("s", conns.size())("so", sync_ordinal.load()));

      if (conns.empty()) {
         return {};
      }
      if (conns.size() == 1) { // only one available
         ++sync_ordinal;
         conns.front()->sync_ordinal = sync_ordinal.load();
         return conns.front();
      }

      // keep track of which node was synced from last; round-robin among the current (sync_peer_limit) lowest latency peers
      ++sync_ordinal;
      // example: sync_ordinal is 6 after inc above then there may be connections with 3,4,5 (5 being the last synced from)
      // Choose from the lowest sync_ordinal of the sync_peer_limit of lowest latency, note 0 means not synced from yet
      size_t the_one = 0;
      uint32_t lowest_ordinal = std::numeric_limits<uint32_t>::max();
      for (size_t i = 0; i < conns.size() && lowest_ordinal != 0; ++i) {
         uint32_t sync_ord = conns[i]->sync_ordinal;
         fc_dlog(logger, "compare sync ords, conn: ${lcid}, ord: ${l} < ${r}, ping: ${p}us",
                 ("lcid", conns[i]->connection_id)("l", sync_ord)("r", lowest_ordinal)("p", conns[i]->get_peer_ping_time_ns()/1000));
         if (sync_ord < lowest_ordinal) {
            the_one = i;
            lowest_ordinal = sync_ord;
         }
      }
      fc_dlog(logger, "sync from ${c}", ("c", conns[the_one]->connection_id));
      conns[the_one]->sync_ordinal = sync_ordinal.load();
      return conns[the_one];
   }

   // call with g_sync locked, called from conn's connection strand
   void sync_manager::request_next_chunk( const connection_ptr& conn ) REQUIRES(sync_mtx) {
      auto chain_info = my_impl->get_chain_info();

      fc_dlog( logger, "sync_last_requested_num: ${r}, sync_next_expected_num: ${e}, sync_known_lib_num: ${k}, sync_req_span: ${s}, head: ${h}",
               ("r", sync_last_requested_num)("e", sync_next_expected_num)("k", sync_known_lib_num)("s", sync_req_span)("h", chain_info.head_num) );

      if( chain_info.head_num + sync_req_span < sync_last_requested_num && sync_source && sync_source->current() ) {
         fc_dlog( logger, "ignoring request, head is ${h} last req = ${r}, sync_next_expected_num: ${e}, sync_known_lib_num: ${k}, sync_req_span: ${s}, source connection ${c}",
                  ("h", chain_info.head_num)("r", sync_last_requested_num)("e", sync_next_expected_num)
                  ("k", sync_known_lib_num)("s", sync_req_span)("c", sync_source->connection_id) );
         return;
      }

      if (conn) {
         // p2p_high_latency_test.py test depends on this exact log statement.
         peer_ilog(conn, "Catching up with chain, our last req is ${cc}, theirs is ${t}, next expected ${n}, head ${h}",
                   ("cc", sync_last_requested_num)("t", sync_known_lib_num)("n", sync_next_expected_num)("h", chain_info.head_num));
      }

      /* ----------
       * next chunk provider selection criteria
       * a provider is supplied and able to be used, use it.
       * otherwise select the next available from the list, round-robin style.
       */

<<<<<<< HEAD
      connection_ptr new_sync_source = sync_source;
      if (conn && conn->current() ) {
         new_sync_source = conn;
      } else {
         std::shared_lock<std::shared_mutex> g( my_impl->connections_mtx );
         if( my_impl->connections.size() == 0 ) {
            new_sync_source.reset();
         } else if( my_impl->connections.size() == 1 ) {
            if (!new_sync_source) {
               new_sync_source = *my_impl->connections.begin();
            }
         } else {
            // init to a linear array search
            auto cptr = my_impl->connections.begin();
            auto cend = my_impl->connections.end();
            // do we remember the previous source?
            if (new_sync_source) {
               //try to find it in the list
               cptr = my_impl->connections.find( new_sync_source );
               cend = cptr;
               if( cptr == my_impl->connections.end() ) {
                  //not there - must have been closed! cend is now connections.end, so just flatten the ring.
                  new_sync_source.reset();
                  cptr = my_impl->connections.begin();
               } else {
                  //was found - advance the start to the next. cend is the old source.
                  if( ++cptr == my_impl->connections.end() && cend != my_impl->connections.end() ) {
                     cptr = my_impl->connections.begin();
                  }
               }
            }

            //scan the list of peers looking for another able to provide sync blocks.
            if( cptr != my_impl->connections.end() ) {
               auto cstart_it = cptr;
               do {
                  //select the first one which is current and has valid lib and break out.
                  // since connection type changed, choose connection accept blocks
                  if( (*cptr)->is_blocks_connection() && (*cptr)->current() ) {
                     std::lock_guard<std::mutex> g_conn( (*cptr)->conn_mtx );
                     if( (*cptr)->last_handshake_recv.last_irreversible_block_num >= sync_known_lib_num ) {
                        new_sync_source = *cptr;
                        break;
                     }
                  }
                  if( ++cptr == my_impl->connections.end() )
                     cptr = my_impl->connections.begin();
               } while( cptr != cstart_it );
            }
            // no need to check the result, either source advanced or the whole list was checked and the old source is reused.
         }
      }

      // verify there is an available source
      // since connection type changed, skip connection not accept blocks
      if( !new_sync_source || !new_sync_source->current() || new_sync_source->is_no_blocks_connection() ) {
=======
      connection_ptr new_sync_source = (conn && conn->current()) ? conn :
                                                                 find_next_sync_node();

      // verify there is an available source
      if( !new_sync_source ) {
>>>>>>> 47db3535
         fc_elog( logger, "Unable to continue syncing at this time");
         sync_source.reset();
         sync_known_lib_num = chain_info.lib_num;
         sync_last_requested_num = 0;
         set_state( in_sync ); // probably not, but we can't do anything else
         return;
      }

      bool request_sent = false;
      if( sync_last_requested_num != sync_known_lib_num ) {
         uint32_t start = sync_next_expected_num;
         uint32_t end = start + sync_req_span - 1;
         if( end > sync_known_lib_num )
            end = sync_known_lib_num;
         if( end > 0 && end >= start ) {
            sync_last_requested_num = end;
            sync_source = new_sync_source;
            request_sent = true;
            new_sync_source->strand.post( [new_sync_source, start, end, head_num=chain_info.head_num]() {
               peer_ilog( new_sync_source, "requesting range ${s} to ${e}, head ${h}", ("s", start)("e", end)("h", head_num) );
               new_sync_source->request_sync_blocks( start, end );
            } );
         }
      }
      if( !request_sent ) {
         sync_source.reset();
         fc_wlog(logger, "Unable to request range, sending handshakes to everyone");
         send_handshakes();
      }
   }

   // static, thread safe
   void sync_manager::send_handshakes() {
      my_impl->connections.for_each_connection( []( auto& ci ) {
         if( ci->current() ) {
            ci->send_handshake();
         }
      } );
   }

   bool sync_manager::is_sync_required( uint32_t fork_head_block_num ) REQUIRES(sync_mtx) {
      fc_dlog( logger, "last req = ${req}, last recv = ${recv} known = ${known} our head = ${head}",
               ("req", sync_last_requested_num)( "recv", sync_next_expected_num )( "known", sync_known_lib_num )
               ("head", fork_head_block_num ) );

      return( sync_last_requested_num < sync_known_lib_num ||
              sync_next_expected_num < sync_last_requested_num );
   }

   // called from c's connection strand
   void sync_manager::start_sync(const connection_ptr& c, uint32_t target) {
      fc::unique_lock g_sync( sync_mtx );
      if( target > sync_known_lib_num) {
         sync_known_lib_num = target;
      }

      auto chain_info = my_impl->get_chain_info();
      if( !is_sync_required( chain_info.head_num ) || target <= chain_info.lib_num ) {
         peer_dlog( c, "We are already caught up, my irr = ${b}, head = ${h}, target = ${t}",
                  ("b", chain_info.lib_num)( "h", chain_info.head_num )( "t", target ) );
         return;
      }

      if( sync_state == in_sync ) {
         set_state( lib_catchup );
      }
      sync_next_expected_num = std::max( chain_info.lib_num + 1, sync_next_expected_num );

      request_next_chunk( c );
   }

   // called from connection strand
   void sync_manager::sync_reassign_fetch(const connection_ptr& c, go_away_reason reason) {
      fc::unique_lock g( sync_mtx );
      peer_ilog( c, "reassign_fetch, our last req is ${cc}, next expected is ${ne}",
               ("cc", sync_last_requested_num)("ne", sync_next_expected_num) );

      if( c == sync_source ) {
         c->cancel_sync(reason);
         sync_last_requested_num = 0;
         request_next_chunk();
      }
   }

   inline block_id_type make_block_id( uint32_t block_num ) {
      chain::block_id_type block_id;
      block_id._hash[0] = fc::endian_reverse_u32(block_num);
      return block_id;
   }

   // called from c's connection strand
   void sync_manager::recv_handshake( const connection_ptr& c, const handshake_message& msg, uint32_t nblk_combined_latency ) {

<<<<<<< HEAD
      // since connection type changed, choose connection accept blocks

      if( c->is_no_blocks_connection() ) return;
=======
      if (!c->is_blocks_connection())
         return;
>>>>>>> 47db3535

      auto chain_info = my_impl->get_chain_info();

      sync_reset_lib_num(c, false);

      //--------------------------------
      // sync need checks; (lib == last irreversible block)
      //
      // 0. my head block id == peer head id means we are all caught up block wise
      // 1. my head block num < peer lib - start sync locally
      // 2. my lib > peer head num + nblk_combined_latency - send last_irr_catch_up notice if not the first generation
      //
      // 3  my head block num + nblk_combined_latency < peer head block num - update sync state and send a catchup request
      // 4  my head block num >= peer block num + nblk_combined_latency send a notice catchup if this is not the first generation
      //    4.1 if peer appears to be on a different fork ( our_id_for( msg.head_num ) != msg.head_id )
      //        then request peer's blocks
      //
      //-----------------------------

      if (chain_info.head_id == msg.head_id) {
         peer_ilog( c, "handshake lib ${lib}, head ${head}, head id ${id}.. sync 0, lib ${l}",
                    ("lib", msg.last_irreversible_block_num)("head", msg.head_num)("id", msg.head_id.str().substr(8,16))("l", chain_info.lib_num) );
         c->peer_syncing_from_us = false;
         return;
      }
      if (chain_info.head_num < msg.last_irreversible_block_num) {
         peer_ilog( c, "handshake lib ${lib}, head ${head}, head id ${id}.. sync 1, head ${h}, lib ${l}",
                    ("lib", msg.last_irreversible_block_num)("head", msg.head_num)("id", msg.head_id.str().substr(8,16))
                    ("h", chain_info.head_num)("l", chain_info.lib_num) );
         c->peer_syncing_from_us = false;
         if (c->sent_handshake_count > 0) {
            c->send_handshake();
         }
         return;
      }
      if (chain_info.lib_num > msg.head_num + nblk_combined_latency) {
         peer_ilog( c, "handshake lib ${lib}, head ${head}, head id ${id}.. sync 2, head ${h}, lib ${l}",
                    ("lib", msg.last_irreversible_block_num)("head", msg.head_num)("id", msg.head_id.str().substr(8,16))
                    ("h", chain_info.head_num)("l", chain_info.lib_num) );
         if (msg.generation > 1 || c->protocol_version > proto_base) {
            controller& cc = my_impl->chain_plug->chain();
            notice_message note;
            note.known_trx.pending = chain_info.lib_num;
            note.known_trx.mode = last_irr_catch_up;
            note.known_blocks.mode = last_irr_catch_up;
            note.known_blocks.pending = chain_info.head_num;
            note.known_blocks.ids.push_back(chain_info.head_id);
            if (c->protocol_version >= proto_block_range) {
               // begin, more efficient to encode a block num instead of retrieving actual block id
               note.known_blocks.ids.push_back(make_block_id(cc.earliest_available_block_num()));
            }
            c->enqueue( note );
         }
         c->peer_syncing_from_us = true;
         return;
      }

      if (chain_info.head_num + nblk_combined_latency < msg.head_num ) {
         peer_ilog( c, "handshake lib ${lib}, head ${head}, head id ${id}.. sync 3, head ${h}, lib ${l}",
                    ("lib", msg.last_irreversible_block_num)("head", msg.head_num)("id", msg.head_id.str().substr(8,16))
                    ("h", chain_info.head_num)("l", chain_info.lib_num) );
         c->peer_syncing_from_us = false;
         verify_catchup(c, msg.head_num, msg.head_id);
         return;
      } else if(chain_info.head_num >= msg.head_num + nblk_combined_latency) {
         peer_ilog( c, "handshake lib ${lib}, head ${head}, head id ${id}.. sync 4, head ${h}, lib ${l}",
                    ("lib", msg.last_irreversible_block_num)("head", msg.head_num)("id", msg.head_id.str().substr(8,16))
                    ("h", chain_info.head_num)("l", chain_info.lib_num) );
         if (msg.generation > 1 ||  c->protocol_version > proto_base) {
            controller& cc = my_impl->chain_plug->chain();
            notice_message note;
            note.known_trx.mode = none;
            note.known_blocks.mode = catch_up;
            note.known_blocks.pending = chain_info.head_num;
            note.known_blocks.ids.push_back(chain_info.head_id);
            if (c->protocol_version >= proto_block_range) {
               // begin, more efficient to encode a block num instead of retrieving actual block id
               note.known_blocks.ids.push_back(make_block_id(cc.earliest_available_block_num()));
            }
            c->enqueue( note );
         }
         c->peer_syncing_from_us = false;
         bool on_fork = true;
         try {
            controller& cc = my_impl->chain_plug->chain();
            on_fork = cc.get_block_id_for_num( msg.head_num ) != msg.head_id; // thread-safe
         } catch( ... ) {}
         if( on_fork ) {
            request_message req;
            req.req_blocks.mode = catch_up;
            req.req_trx.mode = none;
            c->enqueue( req );
         }
         return;
      } else {
         peer_dlog( c, "Block discrepancy is within network latency range.");
      }
   }

   // called from c's connection strand
   bool sync_manager::verify_catchup(const connection_ptr& c, uint32_t num, const block_id_type& id) {
      request_message req;
      req.req_blocks.mode = catch_up;
      auto is_fork_head_greater = [num, &id, &req]( const auto& cc ) {
         fc::lock_guard g_conn( cc->conn_mtx );
         if( cc->fork_head_num > num || cc->fork_head == id ) {
            req.req_blocks.mode = none;
            return true;
         }
         return false;
      };
      if (my_impl->connections.any_of_block_connections(is_fork_head_greater)) {
         req.req_blocks.mode = none;
      }
      if( req.req_blocks.mode == catch_up ) {
         {
            fc::lock_guard g( sync_mtx );
            peer_ilog( c, "catch_up while in ${s}, fork head num = ${fhn} "
                          "target LIB = ${lib} next_expected = ${ne}, id ${id}...",
                     ("s", stage_str( sync_state ))("fhn", num)("lib", sync_known_lib_num)
                     ("ne", sync_next_expected_num)("id", id.str().substr( 8, 16 )) );
         }
         auto chain_info = my_impl->get_chain_info();
         if( sync_state == lib_catchup || num < chain_info.lib_num )
            return false;
         set_state( head_catchup );
         {
            fc::lock_guard g_conn( c->conn_mtx );
            c->fork_head = id;
            c->fork_head_num = num;
         }

         req.req_blocks.ids.emplace_back( chain_info.head_id );
      } else {
         peer_ilog( c, "none notice while in ${s}, fork head num = ${fhn}, id ${id}...",
                  ("s", stage_str( sync_state ))("fhn", num)("id", id.str().substr(8,16)) );
         fc::lock_guard g_conn( c->conn_mtx );
         c->fork_head = block_id_type();
         c->fork_head_num = 0;
      }
      req.req_trx.mode = none;
      c->enqueue( req );
      return true;
   }

   // called from c's connection strand
   void sync_manager::sync_recv_notice( const connection_ptr& c, const notice_message& msg) {
      peer_dlog( c, "sync_manager got ${m} block notice", ("m", modes_str( msg.known_blocks.mode )) );
      EOS_ASSERT( msg.known_blocks.mode == catch_up || msg.known_blocks.mode == last_irr_catch_up, plugin_exception,
                  "sync_recv_notice only called on catch_up" );
      if (msg.known_blocks.mode == catch_up) {
         if (msg.known_blocks.ids.empty()) {
            peer_elog( c, "got a catch up with ids size = 0" );
         } else {
            const block_id_type& id = msg.known_blocks.ids.back();
            peer_ilog( c, "notice_message, pending ${p}, blk_num ${n}, id ${id}...",
                     ("p", msg.known_blocks.pending)("n", block_header::num_from_id(id))("id",id.str().substr(8,16)) );
            if( !my_impl->dispatcher->have_block( id ) ) {
               verify_catchup( c, msg.known_blocks.pending, id );
            } else {
               // we already have the block, so update peer with our view of the world
               peer_dlog(c, "Already have block, sending handshake");
               c->send_handshake();
            }
         }
      } else if (msg.known_blocks.mode == last_irr_catch_up) {
         {
            c->peer_lib_num = msg.known_trx.pending;
            fc::lock_guard g_conn( c->conn_mtx );
            c->last_handshake_recv.last_irreversible_block_num = msg.known_trx.pending;
         }
         sync_reset_lib_num(c, false);
         start_sync(c, msg.known_trx.pending);
      }
   }

   // called from connection strand
   void sync_manager::rejected_block( const connection_ptr& c, uint32_t blk_num ) {
      c->block_status_monitor_.rejected();
      fc::unique_lock g( sync_mtx );
      sync_last_requested_num = 0;
      if (blk_num < sync_next_expected_num) {
         sync_next_expected_num = my_impl->get_chain_lib_num();
      }
      if( c->block_status_monitor_.max_events_violated()) {
         peer_wlog( c, "block ${bn} not accepted, closing connection", ("bn", blk_num) );
         sync_source.reset();
         g.unlock();
         c->close();
      } else {
         g.unlock();
         peer_dlog(c, "rejected block ${bn}, sending handshake", ("bn", blk_num));
         c->send_handshake();
      }
   }

   // called from c's connection strand
   void sync_manager::sync_recv_block(const connection_ptr& c, const block_id_type& blk_id, uint32_t blk_num, bool blk_applied) {
      peer_dlog( c, "${d} block ${bn}", ("d", blk_applied ? "applied" : "got")("bn", blk_num) );
      if( app().is_quiting() ) {
         c->close( false, true );
         return;
      }
      c->latest_blk_time = std::chrono::system_clock::now();
      c->block_status_monitor_.accepted();
      stages state = sync_state;
      peer_dlog( c, "state ${s}", ("s", stage_str( state )) );
      if( state == head_catchup ) {
         fc::unique_lock g_sync( sync_mtx );
         peer_dlog( c, "sync_manager in head_catchup state" );
         sync_source.reset();
         g_sync.unlock();

         block_id_type null_id;
         bool set_state_to_head_catchup = false;
         my_impl->connections.for_each_block_connection( [&null_id, blk_num, &blk_id, &c, &set_state_to_head_catchup]( const auto& cp ) {
            fc::unique_lock g_cp_conn( cp->conn_mtx );
            uint32_t fork_head_num = cp->fork_head_num;
            block_id_type fork_head_id = cp->fork_head;
            g_cp_conn.unlock();
            if( fork_head_id == null_id ) {
               // continue
            } else if( fork_head_num < blk_num || fork_head_id == blk_id ) {
               fc::lock_guard g_conn( c->conn_mtx );
               c->fork_head = null_id;
               c->fork_head_num = 0;
            } else {
               set_state_to_head_catchup = true;
            }
         } );

         if( set_state_to_head_catchup ) {
            if( set_state( head_catchup ) ) {
               peer_dlog( c, "Switching to head_catchup, sending handshakes" );
               send_handshakes();
            }
         } else {
            set_state( in_sync );
            peer_dlog( c, "Switching to in_sync, sending handshakes" );
            send_handshakes();
         }
      } else if( state == lib_catchup ) {
         fc::unique_lock g_sync( sync_mtx );
         if( blk_applied && blk_num >= sync_known_lib_num ) {
            peer_dlog( c, "All caught up with last known last irreversible block resending handshake" );
            set_state( in_sync );
            g_sync.unlock();
            send_handshakes();
         } else {
            if (!blk_applied) {
               if (blk_num >= c->sync_last_requested_block) {
                  peer_dlog(c, "calling cancel_wait, block ${b}", ("b", blk_num));
                  c->cancel_wait();
               } else {
                  peer_dlog(c, "calling sync_wait, block ${b}", ("b", blk_num));
                  c->sync_wait();
               }

               sync_next_expected_num = blk_num + 1;
            }

            uint32_t head = my_impl->get_chain_head_num();
            if (head + sync_req_span > sync_last_requested_num) { // don't allow to get too far head (one sync_req_span)
               if (sync_next_expected_num > sync_last_requested_num && sync_last_requested_num < sync_known_lib_num) {
                  fc_dlog(logger, "Requesting range ahead, head: ${h} blk_num: ${bn} sync_next_expected_num ${nen} sync_last_requested_num: ${lrn}",
                          ("h", head)("bn", blk_num)("nen", sync_next_expected_num)("lrn", sync_last_requested_num));
                  request_next_chunk();
               }
            }

         }
      }
   }

   //------------------------------------------------------------------------
   // thread safe

   bool dispatch_manager::add_peer_block( const block_id_type& blkid, uint32_t connection_id) {
      uint32_t block_num = block_header::num_from_id(blkid);
      fc::lock_guard g( blk_state_mtx );
      auto bptr = blk_state.get<by_connection_id>().find( std::make_tuple(block_num, std::ref(blkid), connection_id) );
      bool added = (bptr == blk_state.end());
      if( added ) {
         blk_state.insert( {blkid, connection_id} );
      }
      return added;
   }

   bool dispatch_manager::peer_has_block( const block_id_type& blkid, uint32_t connection_id ) const {
      uint32_t block_num = block_header::num_from_id(blkid);
      fc::lock_guard g(blk_state_mtx);
      const auto blk_itr = blk_state.get<by_connection_id>().find( std::make_tuple(block_num, std::ref(blkid), connection_id) );
      return blk_itr != blk_state.end();
   }

   bool dispatch_manager::have_block( const block_id_type& blkid ) const {
      uint32_t block_num = block_header::num_from_id(blkid);
      fc::lock_guard g(blk_state_mtx);
      const auto& index = blk_state.get<by_connection_id>();
      auto blk_itr = index.find( std::make_tuple(block_num, std::ref(blkid)) );
      return blk_itr != index.end();
   }

   void dispatch_manager::rm_block( const block_id_type& blkid ) {
      uint32_t block_num = block_header::num_from_id(blkid);
      fc_dlog( logger, "rm_block ${n}, id: ${id}", ("n", block_num)("id", blkid));
      fc::lock_guard g(blk_state_mtx);
      auto& index = blk_state.get<by_connection_id>();
      auto p = index.equal_range( std::make_tuple(block_num, std::ref(blkid)) );
      index.erase(p.first, p.second);
   }

   bool dispatch_manager::add_peer_txn( const transaction_id_type& id, const time_point_sec& trx_expires,
                                        uint32_t connection_id, const time_point_sec& now ) {
      fc::lock_guard g( local_txns_mtx );
      auto tptr = local_txns.get<by_id>().find( std::make_tuple( std::ref( id ), connection_id ) );
      bool added = (tptr == local_txns.end());
      if( added ) {
         // expire at either transaction expiration or configured max expire time whichever is less
         time_point_sec expires{now.to_time_point() + my_impl->p2p_dedup_cache_expire_time_us};
         expires = std::min( trx_expires, expires );
         local_txns.insert( node_transaction_state{
            .id = id,
            .expires = expires,
            .connection_id = connection_id} );
      }
      return added;
   }

   bool dispatch_manager::have_txn( const transaction_id_type& tid ) const {
      fc::lock_guard g( local_txns_mtx );
      const auto tptr = local_txns.get<by_id>().find( tid );
      return tptr != local_txns.end();
   }

   void dispatch_manager::expire_txns() {
      size_t start_size = 0, end_size = 0;
      fc::time_point_sec now{time_point::now()};

      fc::unique_lock g( local_txns_mtx );
      start_size = local_txns.size();
      auto& old = local_txns.get<by_expiry>();
      auto ex_lo = old.lower_bound( fc::time_point_sec( 0 ) );
      auto ex_up = old.upper_bound( now );
      old.erase( ex_lo, ex_up );
      g.unlock();

      fc_dlog( logger, "expire_local_txns size ${s} removed ${r}", ("s", start_size)( "r", start_size - end_size ) );
   }

   void dispatch_manager::expire_blocks( uint32_t lib_num ) {
      unlinkable_block_cache.expire_blocks( lib_num );

      fc::lock_guard g( blk_state_mtx );
      auto& stale_blk = blk_state.get<by_connection_id>();
      stale_blk.erase( stale_blk.lower_bound( 1 ), stale_blk.upper_bound( lib_num ) );
   }

   // thread safe
   void dispatch_manager::bcast_block(const signed_block_ptr& b, const block_id_type& id) {
      fc_dlog( logger, "bcast block ${b}", ("b", b->block_num()) );

      if(my_impl->sync_master->syncing_from_peer() ) return;

      block_buffer_factory buff_factory;
      const auto bnum = b->block_num();
      my_impl->connections.for_each_block_connection( [this, &id, &bnum, &b, &buff_factory]( auto& cp ) {
         fc_dlog( logger, "socket_is_open ${s}, state ${c}, syncing ${ss}, connection ${cid}",
                  ("s", cp->socket_is_open())("c", connection::state_str(cp->state()))("ss", cp->peer_syncing_from_us.load())("cid", cp->connection_id) );
         if( !cp->current() ) return;

         if( !add_peer_block( id, cp->connection_id ) ) {
            fc_dlog( logger, "not bcast block ${b} to connection ${cid}", ("b", bnum)("cid", cp->connection_id) );
            return;
         }

         send_buffer_type sb = buff_factory.get_send_buffer( b );

         cp->strand.post( [cp, bnum, sb{std::move(sb)}]() {
            cp->latest_blk_time = std::chrono::system_clock::now();
            bool has_block = cp->peer_lib_num >= bnum;
            if( !has_block ) {
               peer_dlog( cp, "bcast block ${b}", ("b", bnum) );
               cp->enqueue_buffer( sb, no_reason );
            }
         });
      } );
   }

   // called from c's connection strand
   void dispatch_manager::recv_block(const connection_ptr& c, const block_id_type& id, uint32_t bnum) {
      fc::unique_lock g( c->conn_mtx );
      if (c &&
          c->last_req &&
          c->last_req->req_blocks.mode != none &&
          !c->last_req->req_blocks.ids.empty() &&
          c->last_req->req_blocks.ids.back() == id) {
         peer_dlog( c, "resetting last_req" );
         c->last_req.reset();
      }
      g.unlock();

      peer_dlog(c, "canceling wait");
      c->cancel_wait();
   }

   void dispatch_manager::rejected_block(const block_id_type& id) {
      fc_dlog( logger, "rejected block ${id}", ("id", id) );
   }

   // called from any thread
   void dispatch_manager::bcast_transaction(const packed_transaction_ptr& trx) {
      trx_buffer_factory buff_factory;
<<<<<<< HEAD
      const auto now = fc::time_point::now();
      for_each_connection( [this, &trx, &now, &buff_factory]( auto& cp ) {
         // since connection type changed, skip connection not accept transactions
         if( cp->is_no_transactions_connection() || !cp->current() ) {
            return true;
=======
      const fc::time_point_sec now{fc::time_point::now()};
      my_impl->connections.for_each_connection( [this, &trx, &now, &buff_factory]( auto& cp ) {
         if( !cp->is_transactions_connection() || !cp->current() ) {
            return;
>>>>>>> 47db3535
         }
         if( !add_peer_txn(trx->id(), trx->expiration(), cp->connection_id, now) ) {
            return;
         }

         send_buffer_type sb = buff_factory.get_send_buffer( trx );
         fc_dlog( logger, "sending trx: ${id}, to connection ${cid}", ("id", trx->id())("cid", cp->connection_id) );
         cp->strand.post( [cp, sb{std::move(sb)}]() {
            cp->enqueue_buffer( sb, no_reason );
         } );
      } );
   }

   // called from any thread
   void dispatch_manager::rejected_transaction(const packed_transaction_ptr& trx) {
      fc_dlog( logger, "not sending rejected transaction ${tid}", ("tid", trx->id()) );
      // keep rejected transaction around for awhile so we don't broadcast it, don't remove from local_txns
   }

   // called from c's connection strand
   void dispatch_manager::recv_notice(const connection_ptr& c, const notice_message& msg, bool generated) {
      if (msg.known_trx.mode == normal) {
      } else if (msg.known_trx.mode != none) {
         peer_elog( c, "passed a notice_message with something other than a normal on none known_trx" );
         return;
      }
      if (msg.known_blocks.mode == normal) {
         // known_blocks.ids is never > 1
         if( !msg.known_blocks.ids.empty() ) {
            if( msg.known_blocks.pending == 1 ) { // block id notify of 2.0.0, ignore
               return;
            }
         }
      } else if (msg.known_blocks.mode != none) {
         peer_elog( c, "passed a notice_message with something other than a normal on none known_blocks" );
         return;
      }
   }

   // called from c's connection strand
   void dispatch_manager::retry_fetch(const connection_ptr& c) {
      peer_dlog( c, "retry fetch" );
      request_message last_req;
      block_id_type bid;
      {
         fc::lock_guard g_c_conn( c->conn_mtx );
         if( !c->last_req ) {
            return;
         }
         peer_wlog( c, "failed to fetch from peer" );
         if( c->last_req->req_blocks.mode == normal && !c->last_req->req_blocks.ids.empty() ) {
            bid = c->last_req->req_blocks.ids.back();
         } else {
            peer_wlog( c, "no retry, block mpde = ${b} trx mode = ${t}",
                       ("b", modes_str( c->last_req->req_blocks.mode ))( "t", modes_str( c->last_req->req_trx.mode ) ) );
            return;
         }
         last_req = *c->last_req;
      }
      auto request_from_peer = [this, &c, &last_req, &bid]( auto& conn ) {
         if( conn == c )
            return false;

         {
            fc::lock_guard guard( conn->conn_mtx );
            if( conn->last_req ) {
               return false;
            }
         }

         bool sendit = peer_has_block( bid, conn->connection_id );
         if( sendit ) {
            conn->strand.post( [conn, last_req{std::move(last_req)}]() {
               conn->enqueue( last_req );
               conn->fetch_wait();
               fc::lock_guard g_conn_conn( conn->conn_mtx );
               conn->last_req = last_req;
            } );
            return true;
         }
         return false;
      };

      if (!my_impl->connections.any_of_block_connections(request_from_peer)) {
         // at this point no other peer has it, re-request or do nothing?
         peer_wlog(c, "no peer has last_req");
         if (c->connected()) {
            c->enqueue(last_req);
            c->fetch_wait();
         }
      }
   }

   //------------------------------------------------------------------------

   // called from any thread
   bool connection::resolve_and_connect() {
      switch ( no_retry ) {
         case no_reason:
         case wrong_version:
         case benign_other:
         case duplicate: // attempt reconnect in case connection has been dropped, should quickly disconnect if duplicate
            break;
         default:
            fc_dlog( logger, "Skipping connect due to go_away reason ${r}",("r", reason_str( no_retry )));
            return false;
      }

      string::size_type colon = peer_address().find(':');
      if (colon == std::string::npos || colon == 0) {
         fc_elog( logger, "Invalid peer address. must be \"host:port[:<blk>|<trx>|<peer>|<all>]\": ${p}", ("p", peer_address()) );
         return false;
      }

      connection_ptr c = shared_from_this();

      if( consecutive_immediate_connection_close > def_max_consecutive_immediate_connection_close || no_retry == benign_other ) {
         fc::microseconds connector_period = my_impl->connections.get_connector_period();
         fc::lock_guard g( conn_mtx );
         if( last_close == fc::time_point() || last_close > fc::time_point::now() - connector_period ) {
            return true; // true so doesn't remove from valid connections
         }
      }

      strand.post([c]() {
         auto [host, port, type] = split_host_port_type(c->peer_address());
         c->set_connection_type( c->peer_address() );

         auto resolver = std::make_shared<tcp::resolver>( my_impl->thread_pool.get_executor() );
         connection_wptr weak_conn = c;
         // Note: need to add support for IPv6 too
         resolver->async_resolve(host, port, boost::asio::bind_executor( c->strand,
            [resolver, weak_conn, host = host, port = port]( const boost::system::error_code& err, const tcp::resolver::results_type& endpoints ) {
               auto c = weak_conn.lock();
               if( !c ) return;
               if( !err ) {
                  c->connect( resolver, endpoints );
               } else {
                  fc_elog( logger, "Unable to resolve ${host}:${port} ${error}",
                           ("host", host)("port", port)( "error", err.message() ) );
                  c->set_state(connection_state::closed);
                  ++c->consecutive_immediate_connection_close;
               }
         } ) );
      } );
      return true;
   }

   // called from connection strand
   void connection::connect( const std::shared_ptr<tcp::resolver>& resolver, const tcp::resolver::results_type& endpoints ) {
      set_state(connection_state::connecting);
      pending_message_buffer.reset();
      buffer_queue.clear_out_queue();
      boost::asio::async_connect( *socket, endpoints,
         boost::asio::bind_executor( strand,
               [resolver, c = shared_from_this(), socket=socket]( const boost::system::error_code& err, const tcp::endpoint& endpoint ) {
            if( !err && socket->is_open() && socket == c->socket ) {
               if( c->start_session() ) {
                  c->send_handshake();
                  c->send_time();
               }
            } else {
               fc_elog( logger, "connection failed to ${a}, ${error}", ("a", c->peer_address())( "error", err.message()));
               c->close( false );
               if (my_impl->increment_failed_p2p_connections) {
                  my_impl->increment_failed_p2p_connections();
               }
            }
      } ) );
   }


   void net_plugin_impl::create_session(tcp::socket&& socket, const string listen_address) {
      uint32_t                  visitors  = 0;
      uint32_t                  from_addr = 0;
      boost::system::error_code rec;
      const auto&               paddr_add = socket.remote_endpoint(rec).address();
      string                    paddr_str;
      if (rec) {
         fc_elog(logger, "Error getting remote endpoint: ${m}", ("m", rec.message()));
      } else {
         paddr_str        = paddr_add.to_string();
         connections.for_each_connection([&visitors, &from_addr, &paddr_str](auto& conn) {
            if (conn->socket_is_open()) {
               if (conn->peer_address().empty()) {
                  ++visitors;
                  fc::lock_guard g_conn(conn->conn_mtx);
                  if (paddr_str == conn->remote_endpoint_ip) {
                     ++from_addr;
                  }
               }
            }
         });
         if (from_addr < max_nodes_per_host &&
               (auto_bp_peering_enabled() || connections.get_max_client_count() == 0 ||
               visitors < connections.get_max_client_count())) {
            fc_ilog(logger, "Accepted new connection: " + paddr_str);

            connection_ptr new_connection = std::make_shared<connection>(std::move(socket), listen_address);
            new_connection->strand.post([new_connection, this]() {
               if (new_connection->start_session()) {
                  connections.add(new_connection);
               }
            });

         } else {
            if (from_addr >= max_nodes_per_host) {
               fc_dlog(logger, "Number of connections (${n}) from ${ra} exceeds limit ${l}",
                        ("n", from_addr + 1)("ra", paddr_str)("l", max_nodes_per_host));
            } else {
               fc_dlog(logger, "max_client_count ${m} exceeded", ("m", connections.get_max_client_count()));
            }
            // new_connection never added to connections and start_session not called, lifetime will end
            boost::system::error_code ec;
            socket.shutdown(tcp::socket::shutdown_both, ec);
            socket.close(ec);
         }
      }
   }

   // only called from strand thread
   void connection::start_read_message() {
      try {
         std::size_t minimum_read = outstanding_read_bytes != 0 ? outstanding_read_bytes : message_header_size;
         outstanding_read_bytes = 0;

         if (my_impl->use_socket_read_watermark) {
            const size_t max_socket_read_watermark = 4096;
            std::size_t socket_read_watermark = std::min<std::size_t>(minimum_read, max_socket_read_watermark);
            boost::asio::socket_base::receive_low_watermark read_watermark_opt(socket_read_watermark);
            boost::system::error_code ec;
            socket->set_option( read_watermark_opt, ec );
            if( ec ) {
               peer_elog( this, "unable to set read watermark: ${e1}", ("e1", ec.message()) );
            }
         }

         auto completion_handler = [minimum_read](boost::system::error_code ec, std::size_t bytes_transferred) -> std::size_t {
            if (ec || bytes_transferred >= minimum_read ) {
               return 0;
            } else {
               return minimum_read - bytes_transferred;
            }
         };

         uint32_t write_queue_size = buffer_queue.write_queue_size();
         if( write_queue_size > def_max_write_queue_size ) {
            peer_elog( this, "write queue full ${s} bytes, giving up on connection, closing", ("s", write_queue_size) );
            close( false );
            return;
         }

         boost::asio::async_read( *socket,
            pending_message_buffer.get_buffer_sequence_for_boost_async_read(), completion_handler,
            boost::asio::bind_executor( strand,
              [conn = shared_from_this(), socket=socket]( boost::system::error_code ec, std::size_t bytes_transferred ) {
               // may have closed connection and cleared pending_message_buffer
               if (!conn->socket->is_open() && conn->socket_is_open()) { // if socket_open then close not called
                  peer_dlog( conn, "async_read socket not open, closing");
                  conn->close();
                  return;
               }
               if (socket != conn->socket ) { // different socket, conn must have created a new socket, make sure previous is closed
                  peer_dlog( conn, "async_read diff socket closing");
                  boost::system::error_code ec;
                  socket->shutdown( tcp::socket::shutdown_both, ec );
                  socket->close( ec );
                  return;
               }

               bool close_connection = false;
               try {
                  if( !ec ) {
                     if (bytes_transferred > conn->pending_message_buffer.bytes_to_write()) {
                        peer_elog( conn, "async_read_some callback: bytes_transfered = ${bt}, buffer.bytes_to_write = ${btw}",
                                   ("bt",bytes_transferred)("btw",conn->pending_message_buffer.bytes_to_write()) );
                     }
                     EOS_ASSERT(bytes_transferred <= conn->pending_message_buffer.bytes_to_write(), plugin_exception, "");
                     conn->pending_message_buffer.advance_write_ptr(bytes_transferred);
                     while (conn->pending_message_buffer.bytes_to_read() > 0) {
                        uint32_t bytes_in_buffer = conn->pending_message_buffer.bytes_to_read();

                        if (bytes_in_buffer < message_header_size) {
                           conn->outstanding_read_bytes = message_header_size - bytes_in_buffer;
                           break;
                        } else {
                           uint32_t message_length;
                           auto index = conn->pending_message_buffer.read_index();
                           conn->pending_message_buffer.peek(&message_length, sizeof(message_length), index);
                           if(message_length > def_send_buffer_size*2 || message_length == 0) {
                              peer_elog( conn, "incoming message length unexpected (${i})", ("i", message_length) );
                              close_connection = true;
                              break;
                           }

                           auto total_message_bytes = message_length + message_header_size;

                           if (bytes_in_buffer >= total_message_bytes) {
                              conn->pending_message_buffer.advance_read_ptr(message_header_size);
                              conn->consecutive_immediate_connection_close = 0;
                              if (!conn->process_next_message(message_length)) {
                                 return;
                              }
                           } else {
                              auto outstanding_message_bytes = total_message_bytes - bytes_in_buffer;
                              auto available_buffer_bytes = conn->pending_message_buffer.bytes_to_write();
                              if (outstanding_message_bytes > available_buffer_bytes) {
                                 conn->pending_message_buffer.add_space( outstanding_message_bytes - available_buffer_bytes );
                              }

                              conn->outstanding_read_bytes = outstanding_message_bytes;
                              break;
                           }
                        }
                     }
                     if( !close_connection ) conn->start_read_message();
                  } else {
                     if (ec.value() != boost::asio::error::eof) {
                        peer_elog( conn, "Error reading message: ${m}", ( "m", ec.message() ) );
                     } else {
                        peer_ilog( conn, "Peer closed connection" );
                     }
                     close_connection = true;
                  }
               }
               catch ( const std::bad_alloc& )
               {
                 throw;
               }
               catch ( const boost::interprocess::bad_alloc& )
               {
                 throw;
               }
               catch(const fc::exception &ex)
               {
                  peer_elog( conn, "Exception in handling read data ${s}", ("s",ex.to_string()) );
                  close_connection = true;
               }
               catch(const std::exception &ex) {
                  peer_elog( conn, "Exception in handling read data: ${s}", ("s",ex.what()) );
                  close_connection = true;
               }
               catch (...) {
                  peer_elog( conn, "Undefined exception handling read data" );
                  close_connection = true;
               }

               if( close_connection ) {
                  peer_elog( conn, "Closing connection" );
                  conn->close();
               }
         }));
      } catch (...) {
         peer_elog( this, "Undefined exception in start_read_message, closing connection" );
         close();
      }
   }

   // called from connection strand
   bool connection::process_next_message( uint32_t message_length ) {
      try {
         latest_msg_time = std::chrono::system_clock::now();

         // if next message is a block we already have, exit early
         auto peek_ds = pending_message_buffer.create_peek_datastream();
         unsigned_int which{};
         fc::raw::unpack( peek_ds, which );
         if( which == signed_block_which ) {
            latest_blk_time = std::chrono::system_clock::now();
            return process_next_block_message( message_length );

         } else if( which == packed_transaction_which ) {
            return process_next_trx_message( message_length );

         } else {
            auto ds = pending_message_buffer.create_datastream();
            net_message msg;
            fc::raw::unpack( ds, msg );
            msg_handler m( shared_from_this() );
            std::visit( m, msg );
         }

      } catch( const fc::exception& e ) {
         peer_elog( this, "Exception in handling message: ${s}", ("s", e.to_detail_string()) );
         close();
         return false;
      }
      return true;
   }

   // called from connection strand
   bool connection::process_next_block_message(uint32_t message_length) {
      auto peek_ds = pending_message_buffer.create_peek_datastream();
      unsigned_int which{};
      fc::raw::unpack( peek_ds, which ); // throw away
      block_header bh;
      fc::raw::unpack( peek_ds, bh );

      const block_id_type blk_id = bh.calculate_id();
      const uint32_t blk_num = block_header::num_from_id(blk_id);
      // don't add_peer_block because we have not validated this block header yet
      if( my_impl->dispatcher->have_block( blk_id ) ) {
         peer_dlog( this, "canceling wait, already received block ${num}, id ${id}...",
                    ("num", blk_num)("id", blk_id.str().substr(8,16)) );
         my_impl->sync_master->sync_recv_block( shared_from_this(), blk_id, blk_num, false );
         cancel_wait();

         pending_message_buffer.advance_read_ptr( message_length );
         return true;
      }
      peer_dlog( this, "received block ${num}, id ${id}..., latency: ${latency}ms, head ${h}",
                 ("num", bh.block_num())("id", blk_id.str().substr(8,16))
                 ("latency", (fc::time_point::now() - bh.timestamp).count()/1000)
                 ("h", my_impl->get_chain_head_num()));
      if( !my_impl->sync_master->syncing_from_peer() ) { // guard against peer thinking it needs to send us old blocks
         uint32_t lib_num = my_impl->get_chain_lib_num();
         if( blk_num < lib_num ) {
            fc::unique_lock g( conn_mtx );
            const auto last_sent_lib = last_handshake_sent.last_irreversible_block_num;
            g.unlock();
            peer_ilog( this, "received block ${n} less than ${which}lib ${lib}",
                       ("n", blk_num)("which", blk_num < last_sent_lib ? "sent " : "")
                       ("lib", blk_num < last_sent_lib ? last_sent_lib : lib_num) );
            enqueue( (sync_request_message) {0, 0} );
            send_handshake();
            cancel_wait();

            pending_message_buffer.advance_read_ptr( message_length );
            return true;
         }
      } else {
         my_impl->sync_master->sync_recv_block(shared_from_this(), blk_id, blk_num, false);
      }

      auto ds = pending_message_buffer.create_datastream();
      fc::raw::unpack( ds, which );
      shared_ptr<signed_block> ptr = std::make_shared<signed_block>();
      fc::raw::unpack( ds, *ptr );

      auto is_webauthn_sig = []( const fc::crypto::signature& s ) {
         return s.which() == fc::get_index<fc::crypto::signature::storage_type, fc::crypto::webauthn::signature>();
      };
      bool has_webauthn_sig = is_webauthn_sig( ptr->producer_signature );

      constexpr auto additional_sigs_eid = additional_block_signatures_extension::extension_id();
      auto exts = ptr->validate_and_extract_extensions();
      if( exts.count( additional_sigs_eid ) ) {
         const auto &additional_sigs = std::get<additional_block_signatures_extension>(exts.lower_bound( additional_sigs_eid )->second).signatures;
         has_webauthn_sig |= std::any_of( additional_sigs.begin(), additional_sigs.end(), is_webauthn_sig );
      }

      if( has_webauthn_sig ) {
         peer_dlog( this, "WebAuthn signed block received, closing connection" );
         close();
         return false;
      }

      handle_message( blk_id, std::move( ptr ) );
      return true;
   }

   // called from connection strand
   bool connection::process_next_trx_message(uint32_t message_length) {
      if( !my_impl->p2p_accept_transactions ) {
         peer_dlog( this, "p2p-accept-transaction=false - dropping trx" );
         pending_message_buffer.advance_read_ptr( message_length );
         return true;
      }
      if (my_impl->sync_master->syncing_from_peer()) {
         peer_wlog(this, "syncing, dropping trx");
         return true;
      }

      const unsigned long trx_in_progress_sz = this->trx_in_progress_size.load();

      auto ds = pending_message_buffer.create_datastream();
      unsigned_int which{};
      fc::raw::unpack( ds, which );
      shared_ptr<packed_transaction> ptr = std::make_shared<packed_transaction>();
      fc::raw::unpack( ds, *ptr );
      if( trx_in_progress_sz > def_max_trx_in_progress_size) {
         char reason[72];
         snprintf(reason, 72, "Dropping trx, too many trx in progress %lu bytes", trx_in_progress_sz);
         my_impl->producer_plug->log_failed_transaction(ptr->id(), ptr, reason);
         if (fc::time_point::now() - fc::seconds(1) >= last_dropped_trx_msg_time) {
            last_dropped_trx_msg_time = fc::time_point::now();
            if (my_impl->increment_dropped_trxs) {
               my_impl->increment_dropped_trxs();
            }
            peer_wlog(this, reason);
         }
         return true;
      }
      bool have_trx = my_impl->dispatcher->have_txn( ptr->id() );
      my_impl->dispatcher->add_peer_txn( ptr->id(), ptr->expiration(), connection_id );

      if( have_trx ) {
         peer_dlog( this, "got a duplicate transaction - dropping" );
         return true;
      }

      handle_message( std::move( ptr ) );
      return true;
   }

   void net_plugin_impl::plugin_shutdown() {
         in_shutdown = true;

         connections.stop_conn_timer();
         {
            fc::lock_guard g( expire_timer_mtx );
            if( expire_timer )
               expire_timer->cancel();
         }
         {
            fc::lock_guard g( keepalive_timer_mtx );
            if( keepalive_timer )
               keepalive_timer->cancel();
         }

         connections.close_all();
         thread_pool.stop();
   }

   // call only from main application thread
   void net_plugin_impl::update_chain_info() {
      controller& cc = chain_plug->chain();
      uint32_t lib_num = 0, head_num = 0;
      {
         fc::lock_guard g( chain_info_mtx );
         chain_info.lib_num = lib_num = cc.last_irreversible_block_num();
         chain_info.lib_id = cc.last_irreversible_block_id();
         chain_info.head_num = head_num = cc.fork_db_head_block_num();
         chain_info.head_id = cc.fork_db_head_block_id();
      }
      fc_dlog( logger, "updating chain info lib ${lib}, fork ${fork}", ("lib", lib_num)("fork", head_num) );
   }

   net_plugin_impl::chain_info_t net_plugin_impl::get_chain_info() const {
      fc::lock_guard g( chain_info_mtx );
      return chain_info;
   }

   uint32_t net_plugin_impl::get_chain_lib_num() const {
      fc::lock_guard g( chain_info_mtx );
      return chain_info.lib_num;
   }

   uint32_t net_plugin_impl::get_chain_head_num() const {
      fc::lock_guard g( chain_info_mtx );
      return chain_info.head_num;
   }

   bool connection::is_valid( const handshake_message& msg ) const {
      // Do some basic validation of an incoming handshake_message, so things
      // that really aren't handshake messages can be quickly discarded without
      // affecting state.
      bool valid = true;
      if (msg.last_irreversible_block_num > msg.head_num) {
         peer_wlog( this, "Handshake message validation: last irreversible block (${i}) is greater than head block (${h})",
                  ("i", msg.last_irreversible_block_num)("h", msg.head_num) );
         valid = false;
      }
      if (msg.p2p_address.empty()) {
         peer_wlog( this, "Handshake message validation: p2p_address is null string" );
         valid = false;
      } else if( msg.p2p_address.length() > max_handshake_str_length ) {
         // see max_handshake_str_length comment in protocol.hpp
         peer_wlog( this, "Handshake message validation: p2p_address too large: ${p}",
                    ("p", msg.p2p_address.substr(0, max_handshake_str_length) + "...") );
         valid = false;
      }
      if (msg.os.empty()) {
         peer_wlog( this, "Handshake message validation: os field is null string" );
         valid = false;
      } else if( msg.os.length() > max_handshake_str_length ) {
         peer_wlog( this, "Handshake message validation: os field too large: ${p}",
                    ("p", msg.os.substr(0, max_handshake_str_length) + "...") );
         valid = false;
      }
      if( msg.agent.length() > max_handshake_str_length ) {
         peer_wlog( this, "Handshake message validation: agent field too large: ${p}",
                  ("p", msg.agent.substr(0, max_handshake_str_length) + "...") );
         valid = false;
      }
      if ((msg.sig != chain::signature_type() || msg.token != sha256()) && (msg.token != fc::sha256::hash(msg.time))) {
         peer_wlog( this, "Handshake message validation: token field invalid" );
         valid = false;
      }
      return valid;
   }

   void connection::handle_message( const chain_size_message& msg ) {
      peer_dlog(this, "received chain_size_message");
   }

   // called from connection strand
   void connection::handle_message( const handshake_message& msg ) {
      if( !is_valid( msg ) ) {
         peer_elog( this, "bad handshake message");
         no_retry = go_away_reason::fatal_other;
         enqueue( go_away_message( fatal_other ) );
         return;
      }
      peer_dlog( this, "received handshake gen ${g}, lib ${lib}, head ${head}",
                 ("g", msg.generation)("lib", msg.last_irreversible_block_num)("head", msg.head_num) );

      peer_lib_num = msg.last_irreversible_block_num;
      peer_head_block_num = msg.head_num;
      fc::unique_lock g_conn( conn_mtx );
      last_handshake_recv = msg;
      auto c_time = last_handshake_sent.time;
      g_conn.unlock();

      set_state(connection_state::connected);
      if (msg.generation == 1) {
         if( msg.node_id == my_impl->node_id) {
            peer_elog( this, "Self connection detected node_id ${id}. Closing connection", ("id", msg.node_id) );
            no_retry = go_away_reason::self;
            enqueue( go_away_message( go_away_reason::self ) );
            return;
         }

         log_p2p_address = msg.p2p_address;



         my_impl->mark_bp_connection(this);
         if (my_impl->exceeding_connection_limit(this)) {
            // When auto bp peering is enabled, create_session() check doesn't have enough information to determine
            // if a client is a BP peer. In create_session(), it only has the peer address which a node is connecting
            // from, but it would be different from the address it is listening. The only way to make sure is when the
            // first handshake message is received with the p2p_address information in the message. Thus the connection
            // limit checking has to be here when auto bp peering is enabled.
            fc_dlog(logger, "max_client_count ${m} exceeded", ("m", my_impl->connections.get_max_client_count()));
            my_impl->connections.disconnect(peer_address());
            return;
         }

         if( incoming() ) {
            auto [host, port, type] = split_host_port_type(msg.p2p_address);
            if (host.size())
               set_connection_type( msg.p2p_address );

            peer_dlog( this, "checking for duplicate" );
            auto is_duplicate = [&](const auto& check) {
               if(check.get() == this)
                  return false;
               fc::unique_lock g_check_conn( check->conn_mtx );
               fc_dlog( logger, "dup check: connected ${c}, ${l} =? ${r}",
                        ("c", check->connected())("l", check->last_handshake_recv.node_id)("r", msg.node_id) );
               if(check->connected() && check->last_handshake_recv.node_id == msg.node_id) {
                  if (net_version < proto_dup_goaway_resolution || msg.network_version < proto_dup_goaway_resolution) {
                     // It's possible that both peers could arrive here at relatively the same time, so
                     // we need to avoid the case where they would both tell a different connection to go away.
                     // Using the sum of the initial handshake times of the two connections, we will
                     // arbitrarily (but consistently between the two peers) keep one of them.

                     auto check_time = check->last_handshake_sent.time + check->last_handshake_recv.time;
                     g_check_conn.unlock();
                     if (msg.time + c_time <= check_time)
                        return false;
                  } else if (net_version < proto_dup_node_id_goaway || msg.network_version < proto_dup_node_id_goaway) {
                     if (listen_address < msg.p2p_address) {
                        fc_dlog( logger, "listen_address '${lhs}' < msg.p2p_address '${rhs}'",
                                 ("lhs", listen_address)( "rhs", msg.p2p_address ) );
                        // only the connection from lower p2p_address to higher p2p_address will be considered as a duplicate,
                        // so there is no chance for both connections to be closed
                        return false;
                     }
                  } else if (my_impl->node_id < msg.node_id) {
                     fc_dlog( logger, "not duplicate, my_impl->node_id '${lhs}' < msg.node_id '${rhs}'",
                              ("lhs", my_impl->node_id)("rhs", msg.node_id) );
                     // only the connection from lower node_id to higher node_id will be considered as a duplicate,
                     // so there is no chance for both connections to be closed
                     return false;
                  }
                  return true;
               }
               return false;
            };
            if (my_impl->connections.any_of_connections(std::move(is_duplicate))) {
               peer_dlog( this, "sending go_away duplicate, msg.p2p_address: ${add}", ("add", msg.p2p_address) );
               go_away_message gam(duplicate);
               gam.node_id = conn_node_id;
               enqueue(gam);
               no_retry = duplicate;
               return;
            }
         } else {
            peer_dlog(this, "skipping duplicate check, addr == ${pa}, id = ${ni}", ("pa", peer_address())("ni", msg.node_id));
         }

         if( msg.chain_id != my_impl->chain_id ) {
            peer_elog( this, "Peer on a different chain. Closing connection" );
            no_retry = go_away_reason::wrong_chain;
            enqueue( go_away_message(go_away_reason::wrong_chain) );
            return;
         }
         protocol_version = net_plugin_impl::to_protocol_version(msg.network_version);
         if( protocol_version != net_version ) {
            peer_ilog( this, "Local network version different: ${nv} Remote version: ${mnv}",
                       ("nv", net_version)("mnv", protocol_version.load()) );
         } else {
            peer_ilog( this, "Local network version: ${nv}", ("nv", net_version) );
         }

         conn_node_id = msg.node_id;
         short_conn_node_id = conn_node_id.str().substr( 0, 7 );

         if( !my_impl->authenticate_peer( msg ) ) {
            peer_elog( this, "Peer not authenticated.  Closing connection." );
            no_retry = go_away_reason::authentication;
            enqueue( go_away_message( go_away_reason::authentication ) );
            return;
         }

         uint32_t peer_lib = msg.last_irreversible_block_num;
         uint32_t lib_num = my_impl->get_chain_lib_num();

         peer_dlog( this, "handshake check for fork lib_num = ${ln}, peer_lib = ${pl}", ("ln", lib_num)("pl", peer_lib) );

         if( peer_lib <= lib_num && peer_lib > 0 ) {
            bool on_fork = false;
            try {
               controller& cc = my_impl->chain_plug->chain();
               block_id_type peer_lib_id = cc.get_block_id_for_num( peer_lib ); // thread-safe
               on_fork = (msg.last_irreversible_block_id != peer_lib_id);
            } catch( const unknown_block_exception& ) {
               // allow this for now, will be checked on sync
               peer_dlog( this, "peer last irreversible block ${pl} is unknown", ("pl", peer_lib) );
            } catch( ... ) {
               peer_wlog( this, "caught an exception getting block id for ${pl}", ("pl", peer_lib) );
               on_fork = true;
            }
            if( on_fork ) {
                  peer_elog( this, "Peer chain is forked, sending: forked go away" );
                  no_retry = go_away_reason::forked;
                  enqueue( go_away_message( go_away_reason::forked ) );
            }
         }

         // we don't support the 2.1 packed_transaction & signed_block, so tell 2.1 clients we are 2.0
         if( protocol_version >= proto_pruned_types && protocol_version < proto_leap_initial ) {
            sent_handshake_count = 0;
            net_version = proto_explicit_sync;
            send_handshake();
            return;
         }

         if( sent_handshake_count == 0 ) {
            send_handshake();
         }
      }

<<<<<<< HEAD
      if(msg.generation % my_impl->address_touch_frequency == 1) {
          // try to touch connection every address_touch_frequency handshakes
          // add all kind address to manager, only peer or all type will be send to others
          // if address in manager, update type and last_active
          my_impl->address_master->touch_address(msg.p2p_address);
      }

      my_impl->sync_master->recv_handshake( shared_from_this(), msg );
=======
      uint32_t nblk_combined_latency = calc_block_latency();
      my_impl->sync_master->recv_handshake( shared_from_this(), msg, nblk_combined_latency );
   }

   // called from connection strand
   uint32_t connection::calc_block_latency() {
      uint32_t nblk_combined_latency = 0;
      if (peer_ping_time_ns != std::numeric_limits<uint64_t>::max()) {
         // number of blocks syncing node is behind from a peer node, round up
         uint32_t nblk_behind_by_net_latency = std::lround(static_cast<double>(peer_ping_time_ns.load()) / static_cast<double>(block_interval_ns));
         // peer_ping_time_ns includes time there and back, include round trip time as the block latency is used to compensate for communication back
         nblk_combined_latency = nblk_behind_by_net_latency;
         // message in the log below is used in p2p_high_latency_test.py test
         peer_dlog(this, "Network latency is ${lat}ms, ${num} blocks discrepancy by network latency, ${tot_num} blocks discrepancy expected once message received",
                   ("lat", peer_ping_time_ns / 2 / 1000000)("num", nblk_behind_by_net_latency)("tot_num", nblk_combined_latency));
      }
      return nblk_combined_latency;
>>>>>>> 47db3535
   }

   void connection::handle_message( const go_away_message& msg ) {
      peer_wlog( this, "received go_away_message, reason = ${r}", ("r", reason_str( msg.reason )) );

      bool retry = no_retry == no_reason; // if no previous go away message
      no_retry = msg.reason;
      if( msg.reason == duplicate ) {
         conn_node_id = msg.node_id;
      }
      if( msg.reason == wrong_version ) {
         if( !retry ) no_retry = fatal_other; // only retry once on wrong version
      }
      else if ( msg.reason == benign_other ) {
         if ( retry ) peer_dlog( this, "received benign_other reason, retrying to connect");
      }
      else {
         retry = false;
      }
      flush_queues();

      close( retry ); // reconnect if wrong_version
   }

   // some clients before leap 5.0 provided microsecond epoch instead of nanosecond epoch
   std::chrono::nanoseconds normalize_epoch_to_ns(int64_t x) {
      //        1686211688888 milliseconds - 2023-06-08T08:08:08.888, 5yrs from EOS genesis 2018-06-08T08:08:08.888
      //     1686211688888000 microseconds
      //  1686211688888000000 nanoseconds
      if (x >= 1686211688888000000) // nanoseconds
         return std::chrono::nanoseconds{x};
      if (x >= 1686211688888000) // microseconds
         return std::chrono::nanoseconds{x*1000};
      if (x >= 1686211688888) // milliseconds
         return std::chrono::nanoseconds{x*1000*1000};
      if (x >= 1686211688) // seconds
         return std::chrono::nanoseconds{x*1000*1000*1000};
      return std::chrono::nanoseconds{0}; // unknown or is zero
   }

   void connection::handle_message( const time_message& msg ) {
      peer_dlog( this, "received time_message: ${t}, org: ${o}", ("t", msg)("o", org.count()) );

      // If the transmit timestamp is zero, the peer is horribly broken.
      if(msg.xmt == 0)
         return; // invalid timestamp

      // We've already lost however many microseconds it took to dispatch the message, but it can't be helped.
      msg.dst = get_time().count();

      if (msg.org != 0) {
         if (msg.org == org.count()) {
            auto ping = msg.dst - msg.org;
            peer_dlog(this, "send_time ping ${p}us", ("p", ping / 1000));
            peer_ping_time_ns = ping;
         } else {
            // a diff time loop is in progress, ignore this message as it is not the one we want
            return;
         }
      }

      auto msg_xmt = normalize_epoch_to_ns(msg.xmt);
      if (msg_xmt == xmt)
         return; // duplicate packet

      xmt = msg_xmt;

      if( msg.org == 0 ) {
         send_time( msg );
         return;  // We don't have enough data to perform the calculation yet.
      }

      if (org != std::chrono::nanoseconds{0}) {
         auto rec = normalize_epoch_to_ns(msg.rec);
         int64_t offset = (double((rec - org).count()) + double(msg_xmt.count() - msg.dst)) / 2.0;

         if (std::abs(offset) > block_interval_ns) {
            peer_wlog(this, "Clock offset is ${of}us, calculation: (rec ${r} - org ${o} + xmt ${x} - dst ${d})/2",
                      ("of", offset / 1000)("r", rec.count())("o", org.count())("x", msg_xmt.count())("d", msg.dst));
         }
      }
      org = std::chrono::nanoseconds{0};

      fc::unique_lock g_conn( conn_mtx );
      if( last_handshake_recv.generation == 0 ) {
         g_conn.unlock();
         send_handshake();
      }

      // make sure we also get the latency we need
      if (peer_ping_time_ns == std::numeric_limits<uint64_t>::max()) {
         send_time();
      }
   }

   void connection::handle_message( const notice_message& msg ) {
      // peer tells us about one or more blocks or txns. When done syncing, forward on
      // notices of previously unknown blocks or txns,
      //
      set_state(connection_state::connected);
      if( msg.known_blocks.ids.size() > 2 ) {
         peer_elog( this, "Invalid notice_message, known_blocks.ids.size ${s}, closing connection",
                    ("s", msg.known_blocks.ids.size()) );
         close( false );
         return;
      }
      if( msg.known_trx.mode != none ) {
         if( logger.is_enabled( fc::log_level::debug ) ) {
            const block_id_type& blkid = msg.known_blocks.ids.empty() ? block_id_type{} : msg.known_blocks.ids.back();
            peer_dlog( this, "this is a ${m} notice with ${n} pending blocks: ${num} ${id}...",
                       ("m", modes_str( msg.known_blocks.mode ))("n", msg.known_blocks.pending)
                       ("num", block_header::num_from_id( blkid ))("id", blkid.str().substr( 8, 16 )) );
         }
      }
      switch (msg.known_trx.mode) {
      case none:
      case last_irr_catch_up: {
         fc::unique_lock g_conn( conn_mtx );
         last_handshake_recv.head_num = std::max(msg.known_blocks.pending, last_handshake_recv.head_num);
         g_conn.unlock();
         break;
      }
      case catch_up:
         break;
      case normal: {
         my_impl->dispatcher->recv_notice( shared_from_this(), msg, false );
      }
      }

      if( msg.known_blocks.mode != none ) {
         peer_dlog( this, "this is a ${m} notice with ${n} blocks",
                    ("m", modes_str( msg.known_blocks.mode ))( "n", msg.known_blocks.pending ) );
      }
      switch (msg.known_blocks.mode) {
      case none : {
         break;
      }
      case last_irr_catch_up:
      case catch_up: {
         if (msg.known_blocks.ids.size() > 1) {
            peer_start_block_num = block_header::num_from_id(msg.known_blocks.ids[1]);
         }
         if (msg.known_blocks.ids.size() > 0) {
            peer_head_block_num = block_header::num_from_id(msg.known_blocks.ids[0]);
         }
         my_impl->sync_master->sync_recv_notice( shared_from_this(), msg );
         break;
      }
      case normal : {
         my_impl->dispatcher->recv_notice( shared_from_this(), msg, false );
         break;
      }
      default: {
         peer_elog( this, "bad notice_message : invalid known_blocks.mode ${m}",
                    ("m", static_cast<uint32_t>(msg.known_blocks.mode)) );
      }
      }
   }

   void connection::handle_message( const request_message& msg ) {
      if( msg.req_blocks.ids.size() > 1 ) {
         peer_elog( this, "Invalid request_message, req_blocks.ids.size ${s}, closing",
                    ("s", msg.req_blocks.ids.size()) );
         close();
         return;
      }

      switch (msg.req_blocks.mode) {
      case catch_up :
         peer_dlog( this, "received request_message:catch_up" );
         blk_send_branch( msg.req_blocks.ids.empty() ? block_id_type() : msg.req_blocks.ids.back() );
         break;
      case normal :
         peer_dlog( this, "received request_message:normal" );
         if( !msg.req_blocks.ids.empty() ) {
            blk_send( msg.req_blocks.ids.back() );
         }
         break;
      default:;
      }


      switch (msg.req_trx.mode) {
      case catch_up :
         break;
      case none :
         if( msg.req_blocks.mode == none ) {
            stop_send();
         }
         // no break
      case normal :
         if( !msg.req_trx.ids.empty() ) {
            peer_elog( this, "Invalid request_message, req_trx.ids.size ${s}", ("s", msg.req_trx.ids.size()) );
            close();
            return;
         }
         break;
      default:;
      }
   }

   void connection::handle_message( const sync_request_message& msg ) {
      peer_dlog( this, "peer requested ${start} to ${end}", ("start", msg.start_block)("end", msg.end_block) );
      if( msg.end_block == 0 ) {
         peer_requested.reset();
         flush_queues();
      } else {
         if (peer_requested) {
            // This happens when peer already requested some range and sync is still in progress
            // It could be higher in case of peer requested head catchup and current request is lib catchup
            // So to make sure peer will receive all requested blocks we assign end_block to highest value
            peer_requested->end_block = std::max(msg.end_block, peer_requested->end_block);
         }
         else {
            peer_requested = peer_sync_state( msg.start_block, msg.end_block, msg.start_block-1);
         }
         enqueue_sync_block();
      }
   }

   // add address message request and receive handler
   void connection::handle_message( const address_request_message& msg ) {
       peer_dlog(this, "address request type:${type} from ${address}", ("type", request_type_str(msg.request_type))("address",this->peer_address()) );

       if(is_peers_connection()) {
           std::unordered_set<string> addresses;
           if(msg.request_type == push) {
               //check incoming addresses, send back different one:
               std::unordered_set<string> addresses_incoming = msg.addresses;

               addresses = my_impl->address_master->get_diff_addresses(addresses_incoming, my_impl->p2p_only_send_manual_addresses);

               // add address from addresses_incoming to address pool
               my_impl->address_master->add_addresses(addresses_incoming);
           } else if(msg.request_type == latest_active) {
               addresses = my_impl->address_master->get_latest_active_addresses(my_impl->address_request_last_active_secs, my_impl->p2p_only_send_manual_addresses);
           } else {
               // default msg.request_type == pull
               if(my_impl->p2p_only_send_manual_addresses) {
                   addresses = my_impl->address_master->get_manual_addresses();
               } else {
                   addresses = my_impl->address_master->get_addresses();
               }
           }

           address_sync_message addresses_msg;

           int count = 0;
           for (const auto& address : addresses) {
               // host:port:type
               // skipp remote peer itself
               if(address != this->peer_address()) {
                   addresses_msg.addresses.insert(address);
                   count++;
                   if(count >= my_impl->max_addresses_per_request) {
                       break;
                   }
               }
           }

           enqueue(addresses_msg);
       } else {
           peer_dlog(this, "address request from ${address} is dropped since connection type not support", ("address", this->peer_address()));
       }

   }

   void connection::handle_message( const address_sync_message& msg ) {
       peer_dlog(this, "address sync message with ${size} addresses", ("size", msg.addresses.size()) );
       for (const auto& address_str : msg.addresses) {
           // host:port:type
           my_impl->address_master->add_address_str(address_str, false);
       }
   }


   size_t calc_trx_size( const packed_transaction_ptr& trx ) {
      return trx->get_estimated_size();
   }

   // called from connection strand
   void connection::handle_message( packed_transaction_ptr trx ) {
      const auto& tid = trx->id();

      peer_dlog( this, "received packed_transaction ${id}", ("id", tid) );

      size_t trx_size = calc_trx_size( trx );
      trx_in_progress_size += trx_size;
      my_impl->chain_plug->accept_transaction( trx,
         [weak = weak_from_this(), trx_size](const next_function_variant<transaction_trace_ptr>& result) mutable {
         // next (this lambda) called from application thread
         if (std::holds_alternative<fc::exception_ptr>(result)) {
            fc_dlog( logger, "bad packed_transaction : ${m}", ("m", std::get<fc::exception_ptr>(result)->what()) );
         } else {
            const transaction_trace_ptr& trace = std::get<transaction_trace_ptr>(result);
            if( !trace->except ) {
               fc_dlog( logger, "chain accepted transaction, bcast ${id}", ("id", trace->id) );
            } else {
               fc_elog( logger, "bad packed_transaction : ${m}", ("m", trace->except->what()));
            }
         }
         connection_ptr conn = weak.lock();
         if( conn ) {
            conn->trx_in_progress_size -= trx_size;
         }
      });
   }

   // called from connection strand
   void connection::handle_message( const block_id_type& id, signed_block_ptr ptr ) {
      // post to dispatcher strand so that we don't have multiple threads validating the block header
      my_impl->dispatcher->strand.post([id, c{shared_from_this()}, ptr{std::move(ptr)}, cid=connection_id]() mutable {
         controller& cc = my_impl->chain_plug->chain();

         // may have come in on a different connection and posted into dispatcher strand before this one
         if( my_impl->dispatcher->have_block( id ) || cc.fetch_block_state_by_id( id ) ) { // thread-safe
            my_impl->dispatcher->add_peer_block( id, c->connection_id );
            c->strand.post( [c, id]() {
               my_impl->sync_master->sync_recv_block( c, id, block_header::num_from_id(id), false );
            });
            return;
         }

         block_state_ptr bsp;
         bool exception = false;
         try {
            // this may return null if block is not immediately ready to be processed
            bsp = cc.create_block_state( id, ptr );
         } catch( const fc::exception& ex ) {
            exception = true;
            fc_elog( logger, "bad block exception connection ${cid}: #${n} ${id}...: ${m}",
                     ("cid", cid)("n", ptr->block_num())("id", id.str().substr(8,16))("m",ex.to_string()));
         } catch( ... ) {
            exception = true;
            fc_elog( logger, "bad block connection ${cid}: #${n} ${id}...: unknown exception",
                     ("cid", cid)("n", ptr->block_num())("id", id.str().substr(8,16)));
         }
         if( exception ) {
            c->strand.post( [c, id, blk_num=ptr->block_num()]() {
               my_impl->sync_master->rejected_block( c, blk_num );
               my_impl->dispatcher->rejected_block( id );
            });
            return;
         }


         uint32_t block_num = bsp ? bsp->block_num : 0;

         if( block_num != 0 ) {
            fc_dlog( logger, "validated block header, broadcasting immediately, connection ${cid}, blk num = ${num}, id = ${id}",
                     ("cid", cid)("num", block_num)("id", bsp->id) );
            my_impl->dispatcher->add_peer_block( bsp->id, cid ); // no need to send back to sender
            my_impl->dispatcher->bcast_block( bsp->block, bsp->id );
         }

         app().executor().post(priority::medium, exec_queue::read_write, [ptr{std::move(ptr)}, bsp{std::move(bsp)}, id, c{std::move(c)}]() mutable {
            c->process_signed_block( id, std::move(ptr), std::move(bsp) );
         });

         if( block_num != 0 ) {
            // ready to process immediately, so signal producer to interrupt start_block
            my_impl->producer_plug->received_block(block_num);
         }
      });
   }

   // called from application thread
   void connection::process_signed_block( const block_id_type& blk_id, signed_block_ptr block, block_state_ptr bsp ) {
      controller& cc = my_impl->chain_plug->chain();
      uint32_t blk_num = block_header::num_from_id(blk_id);
      // use c in this method instead of this to highlight that all methods called on c-> must be thread safe
      connection_ptr c = shared_from_this();

      try {
         if( cc.fetch_block_by_id(blk_id) ) {
            c->strand.post( [sync_master = my_impl->sync_master.get(),
                             dispatcher = my_impl->dispatcher.get(), c, blk_id, blk_num]() {
               dispatcher->add_peer_block( blk_id, c->connection_id );
               sync_master->sync_recv_block( c, blk_id, blk_num, true );
            });
            return;
         }
      } catch(...) {
         fc_elog( logger, "Caught an unknown exception trying to fetch block ${id}", ("id", blk_id) );
      }

      fc::microseconds age( fc::time_point::now() - block->timestamp);
      fc_dlog( logger, "received signed_block: #${n} block age in secs = ${age}, connection ${cid}, ${v}",
               ("n", blk_num)("age", age.to_seconds())("cid", c->connection_id)("v", bsp ? "pre-validated" : "validation pending") );

      go_away_reason reason = no_reason;
      bool accepted = false;
      try {
         accepted = my_impl->chain_plug->accept_block(block, blk_id, bsp);
         my_impl->update_chain_info();
      } catch( const unlinkable_block_exception &ex) {
         fc_elog(logger, "unlinkable_block_exception connection ${cid}: #${n} ${id}...: ${m}",
                 ("cid", c->connection_id)("n", blk_num)("id", blk_id.str().substr(8,16))("m",ex.to_string()));
         reason = unlinkable;
      } catch( const block_validate_exception &ex ) {
         fc_elog(logger, "block_validate_exception connection ${cid}: #${n} ${id}...: ${m}",
                 ("cid", c->connection_id)("n", blk_num)("id", blk_id.str().substr(8,16))("m",ex.to_string()));
         reason = validation;
      } catch( const assert_exception &ex ) {
         fc_elog(logger, "block assert_exception connection ${cid}: #${n} ${id}...: ${m}",
                 ("cid", c->connection_id)("n", blk_num)("id", blk_id.str().substr(8,16))("m",ex.to_string()));
         reason = fatal_other;
      } catch( const fc::exception &ex ) {
         fc_elog(logger, "bad block exception connection ${cid}: #${n} ${id}...: ${m}",
                 ("cid", c->connection_id)("n", blk_num)("id", blk_id.str().substr(8,16))("m",ex.to_string()));
         reason = fatal_other;
      } catch( ... ) {
         fc_elog(logger, "bad block connection ${cid}: #${n} ${id}...: unknown exception",
                 ("cid", c->connection_id)("n", blk_num)("id", blk_id.str().substr(8,16)));
         reason = fatal_other;
      }

      if( accepted ) {
         boost::asio::post( my_impl->thread_pool.get_executor(), [dispatcher = my_impl->dispatcher.get(), c, blk_id, blk_num]() {
            fc_dlog( logger, "accepted signed_block : #${n} ${id}...", ("n", blk_num)("id", blk_id.str().substr(8,16)) );
            dispatcher->add_peer_block( blk_id, c->connection_id );

            while (true) { // attempt previously unlinkable blocks where prev_unlinkable->block->previous == blk_id
               unlinkable_block_state prev_unlinkable = dispatcher->pop_possible_linkable_block(blk_id);
               if (!prev_unlinkable.block)
                  break;
               fc_dlog( logger, "retrying previous unlinkable block #${n} ${id}...",
                        ("n", block_header::num_from_id(prev_unlinkable.id))("id", prev_unlinkable.id.str().substr(8,16)) );
               // post at medium_high since this is likely the next block that should be processed (other block processing is at priority::medium)
               app().executor().post(priority::medium_high, exec_queue::read_write, [prev_unlinkable{std::move(prev_unlinkable)}, c]() mutable {
                  c->process_signed_block( prev_unlinkable.id, std::move(prev_unlinkable.block), {} );
               });
            }
         });
         c->strand.post( [sync_master = my_impl->sync_master.get(), dispatcher = my_impl->dispatcher.get(), c, blk_id, blk_num]() {
            dispatcher->recv_block( c, blk_id, blk_num );
            sync_master->sync_recv_block( c, blk_id, blk_num, true );
         });
      } else {
         c->strand.post( [sync_master = my_impl->sync_master.get(), dispatcher = my_impl->dispatcher.get(), c,
                          block{std::move(block)}, blk_id, blk_num, reason]() mutable {
            if( reason == unlinkable || reason == no_reason ) {
               dispatcher->add_unlinkable_block( std::move(block), blk_id );
            }
            // reason==no_reason means accept_block() return false because we are producing, don't call rejected_block which sends handshake
            if( reason != no_reason ) {
               sync_master->rejected_block( c, blk_num );
            }
            dispatcher->rejected_block( blk_id );
         });
      }
   }

   // thread safe
   void net_plugin_impl::start_expire_timer() {
      if( in_shutdown ) return;
      fc::lock_guard g( expire_timer_mtx );
      expire_timer->expires_from_now( txn_exp_period);
      expire_timer->async_wait( [my = shared_from_this()]( boost::system::error_code ec ) {
         if( !ec ) {
            my->expire();
         } else {
            if( my->in_shutdown ) return;
            fc_elog( logger, "Error from transaction check monitor: ${m}", ("m", ec.message()) );
            my->start_expire_timer();
         }
      } );
   }

   // thread safe
   void net_plugin_impl::ticker() {
      if( in_shutdown ) return;
      fc::lock_guard g( keepalive_timer_mtx );
      keepalive_timer->expires_from_now(keepalive_interval);
      keepalive_timer->async_wait( [my = shared_from_this()]( boost::system::error_code ec ) {
            my->ticker();
            if( ec ) {
               if( my->in_shutdown ) return;
               fc_wlog( logger, "Peer keepalive ticked sooner than expected: ${m}", ("m", ec.message()) );
            }

            auto current_time = std::chrono::system_clock::now();
            my->connections.for_each_connection( [current_time]( auto& c ) {
               if( c->socket_is_open() ) {
                  c->strand.post([c, current_time]() {
                     c->check_heartbeat(current_time);
                  } );
               }
            } );
         } );
   }

   void net_plugin_impl::start_monitors() {
      {
         fc::lock_guard g( expire_timer_mtx );
         expire_timer = std::make_unique<boost::asio::steady_timer>( my_impl->thread_pool.get_executor() );
      }
      connections.start_conn_timer();
      start_expire_timer();
   }

   void net_plugin_impl::expire() {
      auto now = time_point::now();
      uint32_t lib_num = get_chain_lib_num();
      dispatcher->expire_blocks( lib_num );
      dispatcher->expire_txns();
      fc_dlog( logger, "expire_txns ${n}us", ("n", time_point::now() - now) );

      start_expire_timer();
   }

<<<<<<< HEAD
    std::unordered_set<std::string> net_plugin_impl::get_connections() {
        std::unique_lock<std::shared_mutex> g( connections_mtx );

        std::unordered_set<std::string> addresses;
        for (const auto& conn : connections) {
            addresses.emplace(conn->peer_address());
        }
        return addresses;
    }

   // called from any thread
   void net_plugin_impl::connection_monitor(std::weak_ptr<connection> from_connection, bool reschedule ) {
      bool from_begin = false;
      auto max_time = fc::time_point::now();
      max_time += fc::milliseconds(max_cleanup_time_ms);
      auto from = from_connection.lock();
      std::unique_lock<std::shared_mutex> g( connections_mtx );
      auto it = (from ? connections.find(from) : connections.begin());
      if (it == connections.end()) {
          it = connections.begin();
          from_begin = true;
      }
      size_t num_rm = 0, num_clients = 0, num_peers = 0, num_bp_peers = 0;
      while (it != connections.end()) {
         if (fc::time_point::now() >= max_time) {
            connection_wptr wit = *it;
            g.unlock();
            fc_dlog( logger, "Exiting connection monitor early, ran out of time: ${t}", ("t", max_time - fc::time_point::now()) );
            fc_ilog( logger, "p2p client connections: ${num}/${max}, peer connections: ${pnum}/[${pmin}-${pmax}]",
                     ("num", num_clients)("max", max_client_count)("pnum", num_peers)("pmin",min_peers_count)("pmax", address_master->get_addresses().size()) );
            if( reschedule ) {
               start_conn_timer( std::chrono::milliseconds( 1 ), wit ); // avoid exhausting
            }
            return;
         }
         if ((*it)->is_bp_connection)
            ++num_bp_peers;
         else if ((*it)->incoming())
            ++num_clients;
         else
            ++num_peers;
         //if connection is dead, remove client connection and reconnect peer connection
         if( !(*it)->socket_is_open() && !(*it)->connecting) {
            if( !(*it)->incoming() ) {
               if( !(*it)->resolve_and_connect() ) {
                  it = connections.erase(it);
                  --num_peers; ++num_rm;
                  continue;
               }
            } else {
               --num_clients; ++num_rm;
               it = connections.erase(it);
               continue;
            }
         }
         ++it;
      }
      g.unlock();

      //check if count all connections, or the num_peers is part of actual num;
      //if num_peers < min, get addresses from address manager to connect
      //try to add min_peers_count - num_peers connections from address manager
      if(from_begin && num_peers < min_peers_count) {
          fc_ilog( logger, "peer connections not enough: ${pnum}/[${pmin}-${pmax}], trying to increase it",("pnum", num_peers)("pmin",min_peers_count)("pmax", address_master->get_addresses().size()));
          uint32_t count = 0;
          for( const auto& peer : my_impl->address_master->get_diff_addresses(get_connections()) ) {
              my_impl->connect( peer );
              count++;
              if(count == min_peers_count - num_peers)
                  break;
          }
      }

      metrics.num_clients.value = num_clients;
      metrics.num_peers.value = num_peers;
      metrics.post_metrics();

      if( num_clients > 0 || num_peers > 0 )
         fc_ilog( logger, "p2p client connections: ${num}/${max}, peer connections: ${pnum}/[${pmin}-${pmax}], block producer peers: ${num_bp_peers}",
                  ("num", num_clients)("max", max_client_count)("pnum", num_peers)("pmin",min_peers_count)("pmax", address_master->get_addresses().size())("num_bp_peers", num_bp_peers) );
      fc_dlog( logger, "connection monitor, removed ${n} connections", ("n", num_rm) );
      if( reschedule ) {
         start_conn_timer( connector_period, std::weak_ptr<connection>());
      }
   }

=======
>>>>>>> 47db3535
   // called from application thread
   void net_plugin_impl::on_accepted_block_header(const block_state_ptr& bs) {
      update_chain_info();

      dispatcher->strand.post([bs]() {
         fc_dlog(logger, "signaled accepted_block_header, blk num = ${num}, id = ${id}", ("num", bs->block_num)("id", bs->id));
         my_impl->dispatcher->bcast_block(bs->block, bs->id);
      });
   }

   void net_plugin_impl::on_accepted_block(const block_state_ptr& ) {
      on_pending_schedule(chain_plug->chain().pending_producers());
      on_active_schedule(chain_plug->chain().active_producers());
   }

   // called from application thread
   void net_plugin_impl::on_irreversible_block( const block_state_ptr& block) {
      fc_dlog( logger, "on_irreversible_block, blk num = ${num}, id = ${id}", ("num", block->block_num)("id", block->id) );
      update_chain_info();
   }

   // called from application thread
   void net_plugin_impl::transaction_ack(const std::pair<fc::exception_ptr, packed_transaction_ptr>& results) {
      boost::asio::post( my_impl->thread_pool.get_executor(), [dispatcher = my_impl->dispatcher.get(), results]() {
         const auto& id = results.second->id();
         if (results.first) {
            fc_dlog( logger, "signaled NACK, trx-id = ${id} : ${why}", ("id", id)( "why", results.first->to_detail_string() ) );
            dispatcher->rejected_transaction(results.second);
         } else {
            fc_dlog( logger, "signaled ACK, trx-id = ${id}", ("id", id) );
            dispatcher->bcast_transaction(results.second);
         }
      });
   }

   bool net_plugin_impl::authenticate_peer(const handshake_message& msg) const {
      if(allowed_connections == None)
         return false;

      if(allowed_connections == Any)
         return true;

      if(allowed_connections & (Producers | Specified)) {
         auto allowed_it = std::find(allowed_peers.begin(), allowed_peers.end(), msg.key);
         auto private_it = private_keys.find(msg.key);
         bool found_producer_key = false;
         if(producer_plug != nullptr)
            found_producer_key = producer_plug->is_producer_key(msg.key);
         if( allowed_it == allowed_peers.end() && private_it == private_keys.end() && !found_producer_key) {
            fc_elog( logger, "Peer ${peer} sent a handshake with an unauthorized key: ${key}.",
                     ("peer", msg.p2p_address)("key", msg.key) );
            return false;
         }
      }

      if(msg.sig != chain::signature_type() && msg.token != sha256()) {
         sha256 hash = fc::sha256::hash(msg.time);
         if(hash != msg.token) {
            fc_elog( logger, "Peer ${peer} sent a handshake with an invalid token.", ("peer", msg.p2p_address) );
            return false;
         }
         chain::public_key_type peer_key;
         try {
            peer_key = crypto::public_key(msg.sig, msg.token, true);
         }
         catch (const std::exception& /*e*/) {
            fc_elog( logger, "Peer ${peer} sent a handshake with an unrecoverable key.", ("peer", msg.p2p_address) );
            return false;
         }
         if((allowed_connections & (Producers | Specified)) && peer_key != msg.key) {
            fc_elog( logger, "Peer ${peer} sent a handshake with an unauthenticated key.", ("peer", msg.p2p_address) );
            return false;
         }
      }
      else if(allowed_connections & (Producers | Specified)) {
         fc_dlog( logger, "Peer sent a handshake with blank signature and token, but this node accepts only authenticated connections." );
         return false;
      }
      return true;
   }

   chain::public_key_type net_plugin_impl::get_authentication_key() const {
      if(!private_keys.empty())
         return private_keys.begin()->first;
      return {};
   }

   chain::signature_type net_plugin_impl::sign_compact(const chain::public_key_type& signer, const fc::sha256& digest) const
   {
      auto private_key_itr = private_keys.find(signer);
      if(private_key_itr != private_keys.end())
         return private_key_itr->second.sign(digest);
      if(producer_plug != nullptr && producer_plug->get_state() == abstract_plugin::started)
         return producer_plug->sign_compact(signer, digest);
      return {};
   }

   // call from connection strand
   bool connection::populate_handshake( handshake_message& hello ) const {
      namespace sc = std::chrono;
      auto chain_info = my_impl->get_chain_info();
      auto now = sc::duration_cast<sc::nanoseconds>(sc::system_clock::now().time_since_epoch()).count();
      constexpr int64_t hs_delay = sc::duration_cast<sc::nanoseconds>(sc::milliseconds(50)).count();
      // nothing as changed since last handshake and one was sent recently, so skip sending
      if (chain_info.head_id == hello.head_id && (hello.time + hs_delay > now))
         return false;
      hello.network_version = net_version_base + net_version;
      hello.last_irreversible_block_num = chain_info.lib_num;
      hello.last_irreversible_block_id = chain_info.lib_id;
      hello.head_num = chain_info.head_num;
      hello.head_id = chain_info.head_id;
      hello.chain_id = my_impl->chain_id;
      hello.node_id = my_impl->node_id;
      hello.key = my_impl->get_authentication_key();
      hello.time = sc::duration_cast<sc::nanoseconds>(sc::system_clock::now().time_since_epoch()).count();
      hello.token = fc::sha256::hash(hello.time);
      hello.sig = my_impl->sign_compact(hello.key, hello.token);
      // If we couldn't sign, don't send a token.
      if(hello.sig == chain::signature_type())
         hello.token = sha256();
<<<<<<< HEAD
      hello.p2p_address = my_impl->p2p_address;
      // need read configurations to set peer type
      if( is_transactions_only_connection() ) hello.p2p_address += ":trx";
      if( is_blocks_only_connection() ) hello.p2p_address += ":blk";
      if( is_peers_only_connection() ) hello.p2p_address += ":peer";
      if( is_all_connection() ) hello.p2p_address += ":all";
=======
      hello.p2p_address = listen_address;
      if( is_transactions_only_connection() ) hello.p2p_address += ":trx";
      // if we are not accepting transactions tell peer we are blocks only
      if( is_blocks_only_connection() || !my_impl->p2p_accept_transactions ) hello.p2p_address += ":blk";
      if( !is_blocks_only_connection() && !my_impl->p2p_accept_transactions ) {
         peer_dlog( this, "p2p-accept-transactions=false inform peer blocks only connection ${a}", ("a", hello.p2p_address) );
      }
>>>>>>> 47db3535
      hello.p2p_address += " - " + hello.node_id.str().substr(0,7);
#if defined( __APPLE__ )
      hello.os = "osx";
#elif defined( __linux__ )
      hello.os = "linux";
#elif defined( _WIN32 )
      hello.os = "win32";
#else
      hello.os = "other";
#endif
      hello.agent = my_impl->user_agent_name;

      return true;
   }

   net_plugin::net_plugin()
      :my( new net_plugin_impl ) {
      my_impl = my.get();
   }

   net_plugin::~net_plugin() = default;

   void net_plugin::set_program_options( options_description& /*cli*/, options_description& cfg )
   {
      cfg.add_options()
         ( "p2p-listen-endpoint", bpo::value< vector<string> >()->default_value( vector<string>(1, string("0.0.0.0:9876")) ), "The actual host:port used to listen for incoming p2p connections. May be used multiple times.")
         ( "p2p-server-address", bpo::value< vector<string> >(), "An externally accessible host:port for identifying this node. Defaults to p2p-listen-endpoint. May be used as many times as p2p-listen-endpoint. If provided, the first address will be used in handshakes with other nodes. Otherwise the default is used.")
         ( "p2p-peer-address", bpo::value< vector<string> >()->composing(),
           "The public endpoint of a peer node to connect to. Use multiple p2p-peer-address options as needed to compose a network.\n"
           "  Syntax: host:port[:<trx>|<blk>|<peer>|<all>]\n"
           "  The optional type 'trx' and 'blk' and 'peer' indicates to node that only transactions 'trx' or blocks 'blk' or peer addresses 'peer' should be sent."
           "  'all' means trx and blk and peer, no type means trx and blk "
           "  Examples:\n"
           "    p2p.eos.io:9876\n"
           "    p2p.trx.eos.io:9876:trx\n"
           "    p2p.blk.eos.io:9876:blk\n")
         ( "p2p-max-nodes-per-host", bpo::value<int>()->default_value(def_max_nodes_per_host), "Maximum number of client nodes from any single IP address")
         ( "p2p-max-addresses-per-request", bpo::value<int>()->default_value(def_max_address_per_request), "Maximum number of addresses in address request or sync message")
         ( "p2p-accept-transactions", bpo::value<bool>()->default_value(true), "Allow transactions received over p2p network to be evaluated and relayed if valid.")
         ( "p2p-only-send-manual-addresses", bpo::value<bool>()->default_value(false), "Only send addresses from configuration instead from automated peer discovery")
         ( "p2p-auto-bp-peer", bpo::value< vector<string> >()->composing(),
           "The account and public p2p endpoint of a block producer node to automatically connect to when the it is in producer schedule proximity\n."
           "   Syntax: account,host:port\n"
           "   Example,\n"
           "     eosproducer1,p2p.eos.io:9876\n"
           "     eosproducer2,p2p.trx.eos.io:9876:trx\n"
           "     eosproducer3,p2p.blk.eos.io:9876:blk\n")
         ( "agent-name", bpo::value<string>()->default_value("EOS Test Agent"), "The name supplied to identify this node amongst the peers.")
         ( "allowed-connection", bpo::value<vector<string>>()->multitoken()->default_value({"any"}, "any"), "Can be 'any' or 'producers' or 'specified' or 'none'. If 'specified', peer-key must be specified at least once. If only 'producers', peer-key is not required. 'producers' and 'specified' may be combined.")
         ( "peer-key", bpo::value<vector<string>>()->composing()->multitoken(), "Optional public key of peer allowed to connect.  May be used multiple times.")
         ( "peer-private-key", bpo::value<vector<string>>()->composing()->multitoken(),
           "Tuple of [PublicKey, WIF private key] (may specify multiple times)")
<<<<<<< HEAD
         ( "max-clients", bpo::value<int>()->default_value(def_max_clients), "Maximum number of clients from which connections are accepted, use 0 for no limit")
         ( "min-peers", bpo::value<int>()->default_value(def_min_peers), "Maintain minimum number of connected peer nodes, if not enough, node will try to connect more")
=======
         ( "max-clients", bpo::value<uint32_t>()->default_value(def_max_clients), "Maximum number of clients from which connections are accepted, use 0 for no limit")
>>>>>>> 47db3535
         ( "connection-cleanup-period", bpo::value<int>()->default_value(def_conn_retry_wait), "number of seconds to wait before cleaning up dead connections")
         ( "max-cleanup-time-msec", bpo::value<uint32_t>()->default_value(10), "max connection cleanup time per cleanup call in milliseconds")
         ( "p2p-dedup-cache-expire-time-sec", bpo::value<uint32_t>()->default_value(10), "Maximum time to track transaction for duplicate optimization")
         ( "net-threads", bpo::value<uint16_t>()->default_value(my->thread_pool_size),
           "Number of worker threads in net_plugin thread pool" )
         ( "sync-fetch-span", bpo::value<uint32_t>()->default_value(def_sync_fetch_span),
           "Number of blocks to retrieve in a chunk from any individual peer during synchronization")
         ( "sync-peer-limit", bpo::value<uint32_t>()->default_value(3),
           "Number of peers to sync from")
         ( "use-socket-read-watermark", bpo::value<bool>()->default_value(false), "Enable experimental socket read watermark optimization")
         ( "peer-log-format", bpo::value<string>()->default_value( "[\"${_name}\" - ${_cid} ${_ip}:${_port}] " ),
           "The string used to format peers when logging messages about them.  Variables are escaped with ${<variable name>}.\n"
           "Available Variables:\n"
           "   _name  \tself-reported name\n\n"
           "   _cid   \tassigned connection id\n\n"
           "   _id    \tself-reported ID (64 hex characters)\n\n"
           "   _sid   \tfirst 8 characters of _peer.id\n\n"
           "   _ip    \tremote IP address of peer\n\n"
           "   _port  \tremote port number of peer\n\n"
           "   _lip   \tlocal IP address connected to peer\n\n"
           "   _lport \tlocal port number connected to peer\n\n")
         ( "p2p-keepalive-interval-ms", bpo::value<int>()->default_value(def_keepalive_interval), "peer heartbeat keepalive message interval in milliseconds")

        ;
   }

   template<typename T>
   T dejsonify(const string& s) {
      return fc::json::from_string(s).as<T>();
   }

   void net_plugin_impl::plugin_initialize( const variables_map& options ) {
      try {
         fc_ilog( logger, "Initialize net plugin" );

         peer_log_format = options.at( "peer-log-format" ).as<string>();

<<<<<<< HEAD
         //init address manager, timeout function is yet to be implemented
         my->address_master.reset( new address_manager(0) );

         my->sync_master.reset( new sync_manager( options.at( "sync-fetch-span" ).as<uint32_t>()));

         my->connector_period = std::chrono::seconds( options.at( "connection-cleanup-period" ).as<int>());
         my->max_cleanup_time_ms = options.at("max-cleanup-time-msec").as<int>();
         my->txn_exp_period = def_txn_expire_wait;
         my->p2p_dedup_cache_expire_time_us = fc::seconds( options.at( "p2p-dedup-cache-expire-time-sec" ).as<uint32_t>() );
         my->resp_expected_period = def_resp_expected_wait;
         my->max_client_count = options.at( "max-clients" ).as<int>();
         my->max_nodes_per_host = options.at( "p2p-max-nodes-per-host" ).as<int>();
         my->max_addresses_per_request = options.at("p2p-max-addresses-per-request").as<int>();
         my->p2p_only_send_manual_addresses = options.at("p2p-only-send-manual-addresses").as<bool>();
         my->min_peers_count = options.at( "min-peers" ).as<int>();
         my->p2p_accept_transactions = options.at( "p2p-accept-transactions" ).as<bool>();
=======
         sync_master = std::make_unique<sync_manager>(
             options.at( "sync-fetch-span" ).as<uint32_t>(),
             options.at( "sync-peer-limit" ).as<uint32_t>() );

         txn_exp_period = def_txn_expire_wait;
         p2p_dedup_cache_expire_time_us = fc::seconds( options.at( "p2p-dedup-cache-expire-time-sec" ).as<uint32_t>() );
         resp_expected_period = def_resp_expected_wait;
         max_nodes_per_host = options.at( "p2p-max-nodes-per-host" ).as<int>();
         p2p_accept_transactions = options.at( "p2p-accept-transactions" ).as<bool>();
>>>>>>> 47db3535

         use_socket_read_watermark = options.at( "use-socket-read-watermark" ).as<bool>();
         keepalive_interval = std::chrono::milliseconds( options.at( "p2p-keepalive-interval-ms" ).as<int>() );
         EOS_ASSERT( keepalive_interval.count() > 0, chain::plugin_config_exception,
                     "p2p-keepalive_interval-ms must be greater than 0" );

         connections.init( std::chrono::milliseconds( options.at("p2p-keepalive-interval-ms").as<int>() * 2 ),
                               fc::milliseconds( options.at("max-cleanup-time-msec").as<uint32_t>() ),
                               std::chrono::seconds( options.at("connection-cleanup-period").as<int>() ),
                               options.at("max-clients").as<uint32_t>() );

         if( options.count( "p2p-listen-endpoint" )) {
            auto p2ps =  options.at("p2p-listen-endpoint").as<vector<string>>();
            if (!p2ps.front().empty()) {
               p2p_addresses = p2ps;
               auto addr_count = p2p_addresses.size();
               std::sort(p2p_addresses.begin(), p2p_addresses.end());
               auto last = std::unique(p2p_addresses.begin(), p2p_addresses.end());
               p2p_addresses.erase(last, p2p_addresses.end());
               if( size_t addr_diff = addr_count - p2p_addresses.size(); addr_diff != 0) {
                  fc_wlog( logger, "Removed ${count} duplicate p2p-listen-endpoint entries", ("count", addr_diff));
               }
               for( const auto& addr : p2p_addresses ) {
                  EOS_ASSERT( addr.length() <= max_p2p_address_length, chain::plugin_config_exception,
                              "p2p-listen-endpoint ${a} too long, must be less than ${m}", 
                              ("a", addr)("m", max_p2p_address_length) );
               }
            }
         }
         if( options.count( "p2p-server-address" ) ) {
            p2p_server_addresses = options.at( "p2p-server-address" ).as<vector<string>>();
            EOS_ASSERT( p2p_server_addresses.size() <= p2p_addresses.size(), chain::plugin_config_exception,
                        "p2p-server-address may not be specified more times than p2p-listen-endpoint" );
            for( const auto& addr: p2p_server_addresses ) {
               EOS_ASSERT( addr.length() <= max_p2p_address_length, chain::plugin_config_exception,
                           "p2p-server-address ${a} too long, must be less than ${m}", 
                           ("a", addr)("m", max_p2p_address_length) );
            }
         }
         p2p_server_addresses.resize(p2p_addresses.size()); // extend with empty entries as needed

         thread_pool_size = options.at( "net-threads" ).as<uint16_t>();
         EOS_ASSERT( thread_pool_size > 0, chain::plugin_config_exception,
                     "net-threads ${num} must be greater than 0", ("num", thread_pool_size) );

         std::vector<std::string> peers;
         if( options.count( "p2p-peer-address" )) {
<<<<<<< HEAD
            auto v = options.at( "p2p-peer-address" ).as<vector<string> >();
             std::unordered_set<std::string> addresses(v.begin(), v.end());
             my->address_master->add_addresses(addresses, true);
=======
            peers = options.at( "p2p-peer-address" ).as<vector<string>>();
            connections.add_supplied_peers(peers);
>>>>>>> 47db3535
         }
         if( options.count( "agent-name" )) {
            user_agent_name = options.at( "agent-name" ).as<string>();
            EOS_ASSERT( user_agent_name.length() <= max_handshake_str_length, chain::plugin_config_exception,
                        "agent-name too long, must be less than ${m}", ("m", max_handshake_str_length) );
         }

         if ( options.count( "p2p-auto-bp-peer")) {
<<<<<<< HEAD
            my->set_bp_peers(options.at( "p2p-auto-bp-peer" ).as<vector<string>>());
            my->for_each_bp_peer_address([this](const auto& addr) {
               EOS_ASSERT(!my->address_master->has_address(addr), chain::plugin_config_exception,
=======
            set_bp_peers(options.at( "p2p-auto-bp-peer" ).as<vector<string>>());
            for_each_bp_peer_address([&peers](const auto& addr) {
               EOS_ASSERT(std::find(peers.begin(), peers.end(), addr) == peers.end(), chain::plugin_config_exception,
>>>>>>> 47db3535
                          "\"${addr}\" should only appear in either p2p-peer-address or p2p-auto-bp-peer option, not both.",
                          ("addr",addr));
            });
         }

         if( options.count( "allowed-connection" )) {
            const std::vector<std::string> allowed_remotes = options["allowed-connection"].as<std::vector<std::string>>();
            for( const std::string& allowed_remote : allowed_remotes ) {
               if( allowed_remote == "any" )
                  allowed_connections |= net_plugin_impl::Any;
               else if( allowed_remote == "producers" )
                  allowed_connections |= net_plugin_impl::Producers;
               else if( allowed_remote == "specified" )
                  allowed_connections |= net_plugin_impl::Specified;
               else if( allowed_remote == "none" )
                  allowed_connections = net_plugin_impl::None;
            }
         }

         if( allowed_connections & net_plugin_impl::Specified )
            EOS_ASSERT( options.count( "peer-key" ),
                        plugin_config_exception,
                       "At least one peer-key must accompany 'allowed-connection=specified'" );

         if( options.count( "peer-key" )) {
            const std::vector<std::string> key_strings = options["peer-key"].as<std::vector<std::string>>();
            for( const std::string& key_string : key_strings ) {
               allowed_peers.push_back( dejsonify<chain::public_key_type>( key_string ));
            }
         }

         if( options.count( "peer-private-key" )) {
            const std::vector<std::string> key_id_to_wif_pair_strings = options["peer-private-key"].as<std::vector<std::string>>();
            for( const std::string& key_id_to_wif_pair_string : key_id_to_wif_pair_strings ) {
               auto key_id_to_wif_pair = dejsonify<std::pair<chain::public_key_type, std::string>>(
                     key_id_to_wif_pair_string );
               private_keys[key_id_to_wif_pair.first] = fc::crypto::private_key( key_id_to_wif_pair.second );
            }
         }

         chain_plug = app().find_plugin<chain_plugin>();
         EOS_ASSERT( chain_plug, chain::missing_chain_plugin_exception, ""  );
         chain_id = chain_plug->get_chain_id();
         fc::rand_pseudo_bytes( node_id.data(), node_id.data_size());
         const controller& cc = chain_plug->chain();

         if( cc.get_read_mode() == db_read_mode::IRREVERSIBLE ) {
            if( p2p_accept_transactions ) {
               p2p_accept_transactions = false;
               fc_wlog( logger, "p2p-accept-transactions set to false due to read-mode: irreversible" );
            }
         }
         if( p2p_accept_transactions ) {
            chain_plug->enable_accept_transactions();
         }

      } FC_LOG_AND_RETHROW()
   }

   void net_plugin_impl::plugin_startup() {
      fc_ilog( logger, "my node_id is ${id}", ("id", node_id ));

      producer_plug = app().find_plugin<producer_plugin>();
      set_producer_accounts(producer_plug->producer_accounts());

      thread_pool.start( thread_pool_size, []( const fc::exception& e ) {
         fc_elog( logger, "Exception in net plugin thread pool, exiting: ${e}", ("e", e.to_detail_string()) );
         app().quit();
      } );

      dispatcher = std::make_unique<dispatch_manager>( my_impl->thread_pool.get_executor() );

      if( !p2p_accept_transactions && p2p_addresses.size() ) {
         fc_ilog( logger, "\n"
               "***********************************\n"
               "* p2p-accept-transactions = false *\n"
               "*    Transactions not forwarded   *\n"
               "***********************************\n" );
      }

      std::vector<string> listen_addresses = p2p_addresses;

      EOS_ASSERT( p2p_addresses.size() == p2p_server_addresses.size(), chain::plugin_config_exception, "" );
      std::transform(p2p_addresses.begin(), p2p_addresses.end(), p2p_server_addresses.begin(), 
                     p2p_addresses.begin(), [](const string& p2p_address, const string& p2p_server_address) {
         auto [host, port] = fc::split_host_port(p2p_address);
         
         if( !p2p_server_address.empty() ) {
            return p2p_server_address;
         } else if( host.empty() || host == "0.0.0.0" || host == "[::]") {
            boost::system::error_code ec;
            auto hostname = host_name( ec );
            if( ec.value() != boost::system::errc::success ) {

               FC_THROW_EXCEPTION( fc::invalid_arg_exception,
                                    "Unable to retrieve host_name. ${msg}", ("msg", ec.message()));

            }
            return hostname + ":" + port;
         }
         return p2p_address;
      });

      {
         chain::controller& cc = chain_plug->chain();
         cc.accepted_block_header.connect( [my = shared_from_this()]( const block_state_ptr& s ) {
            my->on_accepted_block_header( s );
         } );

         cc.accepted_block.connect( [my = shared_from_this()]( const block_state_ptr& s ) {
            my->on_accepted_block( s );
         } );
         cc.irreversible_block.connect( [my = shared_from_this()]( const block_state_ptr& s ) {
            my->on_irreversible_block( s );
         } );
      }

      {
         fc::lock_guard g( keepalive_timer_mtx );
         keepalive_timer = std::make_unique<boost::asio::steady_timer>( thread_pool.get_executor() );
      }

      incoming_transaction_ack_subscription = app().get_channel<compat::channels::transaction_ack>().subscribe(
            [this](auto&& t) { transaction_ack(std::forward<decltype(t)>(t)); });

      for(auto listen_itr = listen_addresses.begin(), p2p_iter = p2p_addresses.begin();
          listen_itr != listen_addresses.end();
          ++listen_itr, ++p2p_iter) {
         app().executor().post(priority::highest, [my=shared_from_this(), address = std::move(*listen_itr), p2p_addr = *p2p_iter](){
            try {
               const boost::posix_time::milliseconds accept_timeout(100);

               std::string extra_listening_log_info =
                     ", max clients is " + std::to_string(my->connections.get_max_client_count());
                     
               fc::create_listener<tcp>(
                     my->thread_pool.get_executor(), logger, accept_timeout, address, extra_listening_log_info,
                     [my = my, addr = p2p_addr](tcp::socket&& socket) { my->create_session(std::move(socket), addr); });
            } catch (const std::exception& e) {
               fc_elog( logger, "net_plugin::plugin_startup failed to listen on ${addr}, ${what}",
                     ("addr", address)("what", e.what()) );
               app().quit();
               return;
            }
         });
      }
      app().executor().post(priority::highest, [my=shared_from_this()](){
         my->ticker();
         my->start_monitors();
         my->update_chain_info();
<<<<<<< HEAD
         for( const auto& seed_node : my->address_master->get_addresses() ) {
            // first connect peers from configuration
            // once the connection is complete, an address request should be sent
            my->connect( seed_node);
         }
=======
         my->connections.connect_supplied_peers(*my->p2p_addresses.begin()); // attribute every outbound connection to the first listen port
>>>>>>> 47db3535
      });
   }

   void net_plugin::plugin_initialize( const variables_map& options ) {
      handle_sighup();
      my->plugin_initialize( options );
   }

   void net_plugin::plugin_startup() {
      try {
         my->plugin_startup();
      } catch( ... ) {
         // always want plugin_shutdown even on exception
         plugin_shutdown();
         throw;
      }
   }
      

   void net_plugin::handle_sighup() {
      fc::logger::update( logger_name, logger );
   }

   void net_plugin::plugin_shutdown() {
      try {
         fc_ilog( logger, "shutdown.." );

         my->plugin_shutdown();   
         app().executor().post( 0, [me = my](){} ); // keep my pointer alive until queue is drained
         fc_ilog( logger, "exit shutdown" );
      }
      FC_CAPTURE_AND_RETHROW()
   }

   /// RPC API
   string net_plugin::connect( const string& host ) {
      return my->connections.connect( host, *my->p2p_addresses.begin() );
   }

   /// RPC API
   string net_plugin::disconnect( const string& host ) {
      return my->connections.disconnect(host);
   }

<<<<<<< HEAD
   string net_plugin_impl::connect( const string& host ) {
       std::lock_guard<std::shared_mutex> g( connections_mtx );
       if( find_connection( host ) )
           return "already connected";

       connection_ptr c = std::make_shared<connection>( host );
       fc_dlog( logger, "calling active connector: ${h}", ("h", host) );
       if( c->resolve_and_connect() ) {
           fc_dlog( logger, "adding new connection to the list: ${host} ${cid}", ("host", host)("cid", c->connection_id) );
           c->set_heartbeat_timeout( heartbeat_timeout );
           connections.insert( c );
       }
       return "added connection";
=======
   /// RPC API
   std::optional<connection_status> net_plugin::status( const string& host )const {
      return my->connections.status(host);
   }

   /// RPC API
   vector<connection_status> net_plugin::connections()const {
      return my->connections.connection_statuses();
   }

   constexpr uint16_t net_plugin_impl::to_protocol_version(uint16_t v) {
      if (v >= net_version_base) {
         v -= net_version_base;
         return (v > net_version_range) ? 0 : v;
      }
      return 0;
   }

   bool net_plugin_impl::in_sync() const {
      return sync_master->is_in_sync();
   }

   void net_plugin::register_update_p2p_connection_metrics(std::function<void(net_plugin::p2p_connections_metrics)>&& fun){
      my->connections.register_update_p2p_connection_metrics(std::move(fun));
   }

   void net_plugin::register_increment_failed_p2p_connections(std::function<void()>&& fun){
      my->increment_failed_p2p_connections = std::move(fun);
   }

   void net_plugin::register_increment_dropped_trxs(std::function<void()>&& fun){
      my->increment_dropped_trxs = std::move(fun);
   }

   //----------------------------------------------------------------------------

   size_t connections_manager::number_connections() const {
      std::lock_guard g(connections_mtx);
      return connections.size();
   }

   void connections_manager::add_supplied_peers(const vector<string>& peers ) {
      std::lock_guard g(connections_mtx);
      supplied_peers.insert( peers.begin(), peers.end() );
   }

   // not thread safe, only call on startup
   void connections_manager::init( std::chrono::milliseconds heartbeat_timeout_ms,
             fc::microseconds conn_max_cleanup_time,
             boost::asio::steady_timer::duration conn_period,
             uint32_t maximum_client_count ) {
      heartbeat_timeout = heartbeat_timeout_ms;
      max_cleanup_time = conn_max_cleanup_time;
      connector_period = conn_period;
      max_client_count = maximum_client_count;
   }

   fc::microseconds connections_manager::get_connector_period() const {
      auto connector_period_us = std::chrono::duration_cast<std::chrono::microseconds>( connector_period );
      return fc::microseconds{ connector_period_us.count() };
   }

   void connections_manager::register_update_p2p_connection_metrics(std::function<void(net_plugin::p2p_connections_metrics)>&& fun){
      update_p2p_connection_metrics = std::move(fun);
   }

   void connections_manager::connect_supplied_peers(const string& p2p_address) {
      std::lock_guard g(connections_mtx);
      for (const auto& peer : supplied_peers) {
         connect_i(peer, p2p_address);
      }
   }

   void connections_manager::add( connection_ptr c ) {
      std::lock_guard g( connections_mtx );
      add_i( std::move(c) );
   }

   // called by API
   string connections_manager::connect( const string& host, const string& p2p_address ) {
      std::lock_guard g( connections_mtx );
      if( find_connection_i( host ) )
         return "already connected";

      connect_i( host, p2p_address );
      supplied_peers.insert(host);
      return "added connection";
>>>>>>> 47db3535
   }

   // called by API
   string connections_manager::disconnect( const string& host ) {
      std::lock_guard g( connections_mtx );
      if( auto c = find_connection_i( host ) ) {
         fc_ilog( logger, "disconnecting: ${cid}", ("cid", c->connection_id) );
         c->close();
         connections.erase(c);
         supplied_peers.erase(host);
         return "connection removed";
      }
      return "no known connection for host";
   }

   void connections_manager::close_all() {
      fc_ilog( logger, "close all ${s} connections", ("s", connections.size()) );
      std::lock_guard g( connections_mtx );
      for( auto& con : connections ) {
         fc_dlog( logger, "close: ${cid}", ("cid", con->connection_id) );
         con->close( false, true );
      }
      connections.clear();
   }

   std::optional<connection_status> connections_manager::status( const string& host )const {
      std::shared_lock g( connections_mtx );
      auto con = find_connection_i( host );
      if( con ) {
         return con->get_status();
      }
      return {};
   }

   vector<connection_status> connections_manager::connection_statuses()const {
      vector<connection_status> result;
      std::shared_lock g( connections_mtx );
      result.reserve( connections.size() );
      for( const auto& c : connections ) {
         result.push_back( c->get_status() );
      }
      return result;
   }

   // call with connections_mtx
   connection_ptr connections_manager::find_connection_i( const string& host )const {
      for( const auto& c : connections ) {
         if (c->peer_address() == host)
            return c;
      }
      return {};
   }

   // call with connections_mtx
   void connections_manager::connect_i( const string& host, const string& p2p_address ) {
      connection_ptr c = std::make_shared<connection>( host, p2p_address );
      fc_dlog( logger, "calling active connector: ${h}", ("h", host) );
      if( c->resolve_and_connect() ) {
         fc_dlog( logger, "adding new connection to the list: ${host} ${cid}", ("host", host)("cid", c->connection_id) );
         add_i( std::move(c) );
      }
   }

   // call with connections_mtx
   void connections_manager::add_i(connection_ptr&& c) {
      c->set_heartbeat_timeout( heartbeat_timeout );
      connections.insert( std::move(c) );
   }

   // called from any thread
   void connections_manager::start_conn_timer() {
      start_conn_timer(connector_period, {}); // this locks mutex
   }

   // called from any thread
   void connections_manager::start_conn_timer(boost::asio::steady_timer::duration du, std::weak_ptr<connection> from_connection) {
      fc::lock_guard g( connector_check_timer_mtx );
      if (!connector_check_timer) {
         connector_check_timer = std::make_unique<boost::asio::steady_timer>( my_impl->thread_pool.get_executor() );
      }
      connector_check_timer->expires_from_now( du );
      connector_check_timer->async_wait( [this, from_connection{std::move(from_connection)}](boost::system::error_code ec) mutable {
         if( !ec ) {
            connection_monitor(from_connection);
         }
      });
   }

   void connections_manager::stop_conn_timer() {
      fc::lock_guard g( connector_check_timer_mtx );
      if (connector_check_timer) {
         connector_check_timer->cancel();
      }
   }

   // called from any thread
   void connections_manager::connection_monitor(const std::weak_ptr<connection>& from_connection) {
      auto max_time = fc::time_point::now().safe_add(max_cleanup_time);
      auto from = from_connection.lock();
      std::unique_lock g( connections_mtx );
      auto it = (from ? connections.find(from) : connections.begin());
      if (it == connections.end()) it = connections.begin();
      size_t num_rm = 0, num_clients = 0, num_peers = 0, num_bp_peers = 0;
      while (it != connections.end()) {
         if (fc::time_point::now() >= max_time) {
            connection_wptr wit = *it;
            g.unlock();
            fc_dlog( logger, "Exiting connection monitor early, ran out of time: ${t}", ("t", max_time - fc::time_point::now()) );
            fc_ilog( logger, "p2p client connections: ${num}/${max}, peer connections: ${pnum}/${pmax}",
                    ("num", num_clients)("max", max_client_count)("pnum", num_peers)("pmax", supplied_peers.size()) );
            start_conn_timer( std::chrono::milliseconds( 1 ), wit ); // avoid exhausting
            return;
         }
         if ((*it)->is_bp_connection) {
            ++num_bp_peers;
         } else if ((*it)->incoming()) {
            ++num_clients;
         } else {
            ++num_peers;
         }

         if (!(*it)->socket_is_open() && (*it)->state() != connection::connection_state::connecting) {
            if (!(*it)->incoming()) {
               if (!(*it)->resolve_and_connect()) {
                  it = connections.erase(it);
                  --num_peers;
                  ++num_rm;
                  continue;
               }
            } else {
               --num_clients;
               ++num_rm;
               it = connections.erase(it);
               continue;
            }
         }
         ++it;
      }
      g.unlock();

      if (update_p2p_connection_metrics) {
         update_p2p_connection_metrics({.num_peers = num_peers, .num_clients = num_clients});
      }

      if( num_clients > 0 || num_peers > 0 ) {
         fc_ilog(logger, "p2p client connections: ${num}/${max}, peer connections: ${pnum}/${pmax}, block producer peers: ${num_bp_peers}",
                 ("num", num_clients)("max", max_client_count)("pnum", num_peers)("pmax", supplied_peers.size())("num_bp_peers", num_bp_peers));
      }
      fc_dlog( logger, "connection monitor, removed ${n} connections", ("n", num_rm) );
      start_conn_timer( connector_period, {});
   }

} // namespace eosio<|MERGE_RESOLUTION|>--- conflicted
+++ resolved
@@ -142,7 +142,6 @@
       >
       > peer_block_state_index;
 
-<<<<<<< HEAD
     void address_manager::add_address(const peer_address& address) {
         std::lock_guard<std::mutex> lock(addresses_mutex);
         fc_dlog( logger, "Address Manager add_address: ${host} ${port} ${type}", ("host",address.host)("port",address.port)("type", address_type_str(address.address_type)) );
@@ -214,6 +213,10 @@
         }
     }
 
+    void address_manager::remove_address_str(const std::string& address) {
+        remove_address(peer_address::from_str(address));
+    }
+
     void address_manager::remove_addresses_str(const std::unordered_set<string>& addresses_to_remove) {
         std::lock_guard<std::mutex> lock(addresses_mutex);
         for (const auto& address_str : addresses_to_remove) {
@@ -302,7 +305,7 @@
         auto it = addresses.find(pa.to_key());
         return it != addresses.end();
     }
-=======
+
    struct unlinkable_block_state {
       block_id_type    id;
       signed_block_ptr block;
@@ -377,7 +380,7 @@
          stale_blk.erase( stale_blk.lower_bound( 1 ), stale_blk.upper_bound( lib_num ) );
       }
    };
->>>>>>> 47db3535
+
 
    class sync_manager {
    private:
@@ -501,7 +504,9 @@
       alignas(hardware_destructive_interference_size)
       mutable std::shared_mutex        connections_mtx;
       chain::flat_set<connection_ptr>  connections;
-      chain::flat_set<string>          supplied_peers;
+
+      // PR918 add address manager class for peers management
+      //chain::flat_set<string>          supplied_peers;
 
       alignas(hardware_destructive_interference_size)
       fc::mutex                             connector_check_timer_mtx;
@@ -523,7 +528,10 @@
 
    public:
       size_t number_connections() const;
-      void add_supplied_peers(const vector<string>& peers );
+
+      std::unordered_set<std::string> get_connections();
+
+       //void add_supplied_peers(const vector<string>& peers );
 
       // not thread safe, only call on startup
       void init(std::chrono::milliseconds heartbeat_timeout_ms,
@@ -537,7 +545,7 @@
 
       void register_update_p2p_connection_metrics(std::function<void(net_plugin::p2p_connections_metrics)>&& fun);
 
-      void connect_supplied_peers(const string& p2p_address);
+      void connect_peers(const std::unordered_set<std::string>& peers, const string& p2p_address);
 
       void start_conn_timer();
       void start_conn_timer(boost::asio::steady_timer::duration du, std::weak_ptr<connection> from_connection);
@@ -571,11 +579,9 @@
 
       unique_ptr< sync_manager >       sync_master;
       unique_ptr< dispatch_manager >   dispatcher;
-<<<<<<< HEAD
       unique_ptr< address_manager >    address_master;
-=======
+
       connections_manager              connections;
->>>>>>> 47db3535
 
       /**
        * Thread safe, only updated in plugin initialize
@@ -674,11 +680,8 @@
       void start_monitors();
 
       void expire();
-<<<<<<< HEAD
-      std::unordered_set<std::string> get_connections();
-      void connection_monitor(std::weak_ptr<connection> from_connection, bool reschedule);
-=======
->>>>>>> 47db3535
+
+
       /** \name Peer Timestamps
        *  Time message handling
        *  @{
@@ -713,20 +716,8 @@
 
       constexpr static uint16_t to_protocol_version(uint16_t v);
 
-<<<<<<< HEAD
-      connection_ptr find_connection(const string& host)const; // must call with held mutex
-
-      string connect( const string& host );
-
-      string disconnect( const string& endpoint );
-
-      template <typename Function>
-      void for_each_connection(Function&& fun) const;
-
-=======
       void plugin_initialize(const variables_map& options);
       void plugin_startup();
->>>>>>> 47db3535
       void plugin_shutdown();
       bool in_sync() const;
       fc::logger& get_logger() { return logger; }
@@ -804,14 +795,12 @@
    constexpr uint16_t proto_heartbeat_interval = 4;        // eosio 2.1: supports configurable heartbeat interval
    constexpr uint16_t proto_dup_goaway_resolution = 5;     // eosio 2.1: support peer address based duplicate connection resolution
    constexpr uint16_t proto_dup_node_id_goaway = 6;        // eosio 2.1: support peer node_id based duplicate connection resolution
-<<<<<<< HEAD
-   constexpr uint16_t proto_leap_initial = 7;            // leap client, needed because none of the 2.1 versions are supported
-   constexpr uint16_t proto_address_sync = 8;            // leap client, support peer address sync
-
-=======
+
    constexpr uint16_t proto_leap_initial = 7;              // leap client, needed because none of the 2.1 versions are supported
    constexpr uint16_t proto_block_range = 8;               // include block range in notice_message
->>>>>>> 47db3535
+
+   constexpr uint16_t proto_address_sync = 9;            // leap client, support peer address sync
+
 #pragma GCC diagnostic pop
 
    constexpr uint16_t net_version_max = proto_address_sync;
@@ -992,7 +981,7 @@
       void set_connection_type( const string& peer_addr );
       bool is_transactions_only_connection()const { return connection_type == transactions_only; } // thread safe, atomic
       bool is_blocks_only_connection()const { return connection_type == blocks_only; }
-<<<<<<< HEAD
+
       //add more connection type
       bool is_peers_only_connection() const { return connection_type == peers_only; }
 
@@ -1007,16 +996,9 @@
       bool is_no_blocks_connection() const { return !is_blocks_connection(); }
       bool is_no_peers_connection() const { return !is_peers_connection(); }
 
-
-       void set_heartbeat_timeout(std::chrono::milliseconds msec) {
-         std::chrono::system_clock::duration dur = msec;
-         hb_timeout = dur.count();
-=======
-      bool is_transactions_connection() const { return connection_type != blocks_only; } // thread safe, atomic
-      bool is_blocks_connection() const { return connection_type != transactions_only; } // thread safe, atomic
       void set_heartbeat_timeout(std::chrono::milliseconds msec) {
          hb_timeout = msec;
->>>>>>> 47db3535
+
       }
 
       uint64_t get_peer_ping_time_ns() const { return peer_ping_time_ns; }
@@ -1336,25 +1318,26 @@
 
    
 
-   std::tuple<std::string, std::string, std::string> split_host_port_type(const std::string& peer_add) {
-      // host:port:[<trx>|<blk>]
-      if (peer_add.empty()) return {};
-
-      string::size_type p = peer_add[0] == '[' ? peer_add.find(']') : 0;
-      if (p == string::npos) {
-         fc_wlog( logger, "Invalid peer address: ${peer}", ("peer", peer_add) );
-         return {};
-      }
-      string::size_type colon = peer_add.find(':', p);
-      string::size_type colon2 = peer_add.find(':', colon + 1);
-      string::size_type end = colon2 == string::npos
-            ? string::npos : peer_add.find_first_of( " :+=.,<>!$%^&(*)|-#@\t", colon2 + 1 ); // future proof by including most symbols without using regex
-      string host = (p > 0) ? peer_add.substr( 1, p-1 ) : peer_add.substr( 0, colon );
-      string port = peer_add.substr( colon + 1, colon2 == string::npos ? string::npos : colon2 - (colon + 1));
-      string type = colon2 == string::npos ? "" : end == string::npos ?
-         peer_add.substr( colon2 + 1 ) : peer_add.substr( colon2 + 1, end - (colon2 + 1) );
-      return {std::move(host), std::move(port), std::move(type)};
-   }
+     // peer_address::from_str will do this
+//   std::tuple<std::string, std::string, std::string> split_host_port_type(const std::string& peer_add) {
+//      // host:port:[<trx>|<blk>]
+//      if (peer_add.empty()) return {};
+//
+//      string::size_type p = peer_add[0] == '[' ? peer_add.find(']') : 0;
+//      if (p == string::npos) {
+//         fc_wlog( logger, "Invalid peer address: ${peer}", ("peer", peer_add) );
+//         return {};
+//      }
+//      string::size_type colon = peer_add.find(':', p);
+//      string::size_type colon2 = peer_add.find(':', colon + 1);
+//      string::size_type end = colon2 == string::npos
+//            ? string::npos : peer_add.find_first_of( " :+=.,<>!$%^&(*)|-#@\t", colon2 + 1 ); // future proof by including most symbols without using regex
+//      string host = (p > 0) ? peer_add.substr( 1, p-1 ) : peer_add.substr( 0, colon );
+//      string port = peer_add.substr( colon + 1, colon2 == string::npos ? string::npos : colon2 - (colon + 1));
+//      string type = colon2 == string::npos ? "" : end == string::npos ?
+//         peer_add.substr( colon2 + 1 ) : peer_add.substr( colon2 + 1, end - (colon2 + 1) );
+//      return {std::move(host), std::move(port), std::move(type)};
+//   }
 
 
    template<typename Function>
@@ -1364,14 +1347,6 @@
    }
 
    template<typename Function>
-<<<<<<< HEAD
-   void for_each_block_connection( Function f ) {
-      std::shared_lock<std::shared_mutex> g( my_impl->connections_mtx );
-      for( auto& c : my_impl->connections ) {
-         // since connection type changed, skip connection not accept blocks
-         if( c->is_no_blocks_connection() ) continue;
-         if( !f( c ) ) return;
-=======
    void connections_manager::for_each_block_connection( Function&& f ) const {
       std::shared_lock g( connections_mtx );
       for( auto& c : connections ) {
@@ -1395,7 +1370,6 @@
             if (p(c))
               return true;
          }
->>>>>>> 47db3535
       }
       return false;
    }
@@ -1447,19 +1421,12 @@
    }
 
    // called from connection strand
-<<<<<<< HEAD
    void connection::set_connection_type( const string& peer_add_str ) {
 
        auto address = peer_address::from_str(peer_add_str);
-
        string peer_add = address.to_address();
-
        string type = address_type_str(address.address_type);
 
-=======
-   void connection::set_connection_type( const std::string& peer_add ) {      
-      auto [host, port, type] = split_host_port_type(peer_add);
->>>>>>> 47db3535
       if( type.empty() ) {
          fc_dlog( logger, "Setting connection ${c} type for: ${peer} to both transactions and blocks", ("c", connection_id)("peer", peer_add) );
          connection_type = both;
@@ -1724,11 +1691,10 @@
             auto last_handshake = c->last_handshake_sent;
             g_conn.unlock();
             peer_ilog( c, "Sending handshake generation ${g}, lib ${lib}, head ${head}, id ${id}",
-<<<<<<< HEAD
-                       ("g", last_handshake_sent.generation)
-                       ("lib", last_handshake_sent.last_irreversible_block_num)
-                       ("head", last_handshake_sent.head_num)("id", last_handshake_sent.head_id.str().substr(8,16)) );
-            c->enqueue( last_handshake_sent );
+                       ("g", last_handshake.generation)
+                       ("lib", last_handshake.last_irreversible_block_num)
+                       ("head", last_handshake.head_num)("id", last_handshake.head_id.str().substr(8,16)) );
+            c->enqueue( last_handshake );
             // only send request to peers allowed connection
             // every 100 handshakes will send a request
             if(c->is_peers_connection() && c->sent_handshake_count % my_impl->address_request_frequency == 1) {
@@ -1739,12 +1705,6 @@
                     c->enqueue_address_request(pull);
                 }
             }
-=======
-                       ("g", last_handshake.generation)
-                       ("lib", last_handshake.last_irreversible_block_num)
-                       ("head", last_handshake.head_num)("id", last_handshake.head_id.str().substr(8,16)) );
-            c->enqueue( last_handshake );
->>>>>>> 47db3535
          }
       });
    }
@@ -2312,71 +2272,11 @@
        * a provider is supplied and able to be used, use it.
        * otherwise select the next available from the list, round-robin style.
        */
-
-<<<<<<< HEAD
-      connection_ptr new_sync_source = sync_source;
-      if (conn && conn->current() ) {
-         new_sync_source = conn;
-      } else {
-         std::shared_lock<std::shared_mutex> g( my_impl->connections_mtx );
-         if( my_impl->connections.size() == 0 ) {
-            new_sync_source.reset();
-         } else if( my_impl->connections.size() == 1 ) {
-            if (!new_sync_source) {
-               new_sync_source = *my_impl->connections.begin();
-            }
-         } else {
-            // init to a linear array search
-            auto cptr = my_impl->connections.begin();
-            auto cend = my_impl->connections.end();
-            // do we remember the previous source?
-            if (new_sync_source) {
-               //try to find it in the list
-               cptr = my_impl->connections.find( new_sync_source );
-               cend = cptr;
-               if( cptr == my_impl->connections.end() ) {
-                  //not there - must have been closed! cend is now connections.end, so just flatten the ring.
-                  new_sync_source.reset();
-                  cptr = my_impl->connections.begin();
-               } else {
-                  //was found - advance the start to the next. cend is the old source.
-                  if( ++cptr == my_impl->connections.end() && cend != my_impl->connections.end() ) {
-                     cptr = my_impl->connections.begin();
-                  }
-               }
-            }
-
-            //scan the list of peers looking for another able to provide sync blocks.
-            if( cptr != my_impl->connections.end() ) {
-               auto cstart_it = cptr;
-               do {
-                  //select the first one which is current and has valid lib and break out.
-                  // since connection type changed, choose connection accept blocks
-                  if( (*cptr)->is_blocks_connection() && (*cptr)->current() ) {
-                     std::lock_guard<std::mutex> g_conn( (*cptr)->conn_mtx );
-                     if( (*cptr)->last_handshake_recv.last_irreversible_block_num >= sync_known_lib_num ) {
-                        new_sync_source = *cptr;
-                        break;
-                     }
-                  }
-                  if( ++cptr == my_impl->connections.end() )
-                     cptr = my_impl->connections.begin();
-               } while( cptr != cstart_it );
-            }
-            // no need to check the result, either source advanced or the whole list was checked and the old source is reused.
-         }
-      }
-
-      // verify there is an available source
-      // since connection type changed, skip connection not accept blocks
-      if( !new_sync_source || !new_sync_source->current() || new_sync_source->is_no_blocks_connection() ) {
-=======
       connection_ptr new_sync_source = (conn && conn->current()) ? conn :
                                                                  find_next_sync_node();
 
       // verify there is an available source
       if( !new_sync_source ) {
->>>>>>> 47db3535
          fc_elog( logger, "Unable to continue syncing at this time");
          sync_source.reset();
          sync_known_lib_num = chain_info.lib_num;
@@ -2470,14 +2370,9 @@
    // called from c's connection strand
    void sync_manager::recv_handshake( const connection_ptr& c, const handshake_message& msg, uint32_t nblk_combined_latency ) {
 
-<<<<<<< HEAD
       // since connection type changed, choose connection accept blocks
-
-      if( c->is_no_blocks_connection() ) return;
-=======
-      if (!c->is_blocks_connection())
+      if (c->is_no_blocks_connection())
          return;
->>>>>>> 47db3535
 
       auto chain_info = my_impl->get_chain_info();
 
@@ -2891,18 +2786,12 @@
    // called from any thread
    void dispatch_manager::bcast_transaction(const packed_transaction_ptr& trx) {
       trx_buffer_factory buff_factory;
-<<<<<<< HEAD
-      const auto now = fc::time_point::now();
-      for_each_connection( [this, &trx, &now, &buff_factory]( auto& cp ) {
-         // since connection type changed, skip connection not accept transactions
-         if( cp->is_no_transactions_connection() || !cp->current() ) {
-            return true;
-=======
+
       const fc::time_point_sec now{fc::time_point::now()};
       my_impl->connections.for_each_connection( [this, &trx, &now, &buff_factory]( auto& cp ) {
-         if( !cp->is_transactions_connection() || !cp->current() ) {
+          // since connection type changed, skip connection not accept transactions
+         if( cp->is_no_transactions_connection() || !cp->current() ) {
             return;
->>>>>>> 47db3535
          }
          if( !add_peer_txn(trx->id(), trx->expiration(), cp->connection_id, now) ) {
             return;
@@ -3028,7 +2917,11 @@
       }
 
       strand.post([c]() {
-         auto [host, port, type] = split_host_port_type(c->peer_address());
+         auto address = peer_address::from_str(c->peer_address());
+         string host = address.host;
+         string port = address.port;
+         string type = address_type_str(address.address_type);
+         //auto [host, port, type] = split_host_port_type(c->peer_address());
          c->set_connection_type( c->peer_address() );
 
          auto resolver = std::make_shared<tcp::resolver>( my_impl->thread_pool.get_executor() );
@@ -3543,7 +3436,11 @@
          }
 
          if( incoming() ) {
-            auto [host, port, type] = split_host_port_type(msg.p2p_address);
+            auto address = peer_address::from_str(msg.p2p_address);
+            string host = address.host;
+            string port = address.port;
+            string type = address_type_str(address.address_type);
+            //auto [host, port, type] = split_host_port_type(msg.p2p_address);
             if (host.size())
                set_connection_type( msg.p2p_address );
 
@@ -3658,7 +3555,6 @@
          }
       }
 
-<<<<<<< HEAD
       if(msg.generation % my_impl->address_touch_frequency == 1) {
           // try to touch connection every address_touch_frequency handshakes
           // add all kind address to manager, only peer or all type will be send to others
@@ -3666,8 +3562,6 @@
           my_impl->address_master->touch_address(msg.p2p_address);
       }
 
-      my_impl->sync_master->recv_handshake( shared_from_this(), msg );
-=======
       uint32_t nblk_combined_latency = calc_block_latency();
       my_impl->sync_master->recv_handshake( shared_from_this(), msg, nblk_combined_latency );
    }
@@ -3685,7 +3579,6 @@
                    ("lat", peer_ping_time_ns / 2 / 1000000)("num", nblk_behind_by_net_latency)("tot_num", nblk_combined_latency));
       }
       return nblk_combined_latency;
->>>>>>> 47db3535
    }
 
    void connection::handle_message( const go_away_message& msg ) {
@@ -4197,95 +4090,6 @@
       start_expire_timer();
    }
 
-<<<<<<< HEAD
-    std::unordered_set<std::string> net_plugin_impl::get_connections() {
-        std::unique_lock<std::shared_mutex> g( connections_mtx );
-
-        std::unordered_set<std::string> addresses;
-        for (const auto& conn : connections) {
-            addresses.emplace(conn->peer_address());
-        }
-        return addresses;
-    }
-
-   // called from any thread
-   void net_plugin_impl::connection_monitor(std::weak_ptr<connection> from_connection, bool reschedule ) {
-      bool from_begin = false;
-      auto max_time = fc::time_point::now();
-      max_time += fc::milliseconds(max_cleanup_time_ms);
-      auto from = from_connection.lock();
-      std::unique_lock<std::shared_mutex> g( connections_mtx );
-      auto it = (from ? connections.find(from) : connections.begin());
-      if (it == connections.end()) {
-          it = connections.begin();
-          from_begin = true;
-      }
-      size_t num_rm = 0, num_clients = 0, num_peers = 0, num_bp_peers = 0;
-      while (it != connections.end()) {
-         if (fc::time_point::now() >= max_time) {
-            connection_wptr wit = *it;
-            g.unlock();
-            fc_dlog( logger, "Exiting connection monitor early, ran out of time: ${t}", ("t", max_time - fc::time_point::now()) );
-            fc_ilog( logger, "p2p client connections: ${num}/${max}, peer connections: ${pnum}/[${pmin}-${pmax}]",
-                     ("num", num_clients)("max", max_client_count)("pnum", num_peers)("pmin",min_peers_count)("pmax", address_master->get_addresses().size()) );
-            if( reschedule ) {
-               start_conn_timer( std::chrono::milliseconds( 1 ), wit ); // avoid exhausting
-            }
-            return;
-         }
-         if ((*it)->is_bp_connection)
-            ++num_bp_peers;
-         else if ((*it)->incoming())
-            ++num_clients;
-         else
-            ++num_peers;
-         //if connection is dead, remove client connection and reconnect peer connection
-         if( !(*it)->socket_is_open() && !(*it)->connecting) {
-            if( !(*it)->incoming() ) {
-               if( !(*it)->resolve_and_connect() ) {
-                  it = connections.erase(it);
-                  --num_peers; ++num_rm;
-                  continue;
-               }
-            } else {
-               --num_clients; ++num_rm;
-               it = connections.erase(it);
-               continue;
-            }
-         }
-         ++it;
-      }
-      g.unlock();
-
-      //check if count all connections, or the num_peers is part of actual num;
-      //if num_peers < min, get addresses from address manager to connect
-      //try to add min_peers_count - num_peers connections from address manager
-      if(from_begin && num_peers < min_peers_count) {
-          fc_ilog( logger, "peer connections not enough: ${pnum}/[${pmin}-${pmax}], trying to increase it",("pnum", num_peers)("pmin",min_peers_count)("pmax", address_master->get_addresses().size()));
-          uint32_t count = 0;
-          for( const auto& peer : my_impl->address_master->get_diff_addresses(get_connections()) ) {
-              my_impl->connect( peer );
-              count++;
-              if(count == min_peers_count - num_peers)
-                  break;
-          }
-      }
-
-      metrics.num_clients.value = num_clients;
-      metrics.num_peers.value = num_peers;
-      metrics.post_metrics();
-
-      if( num_clients > 0 || num_peers > 0 )
-         fc_ilog( logger, "p2p client connections: ${num}/${max}, peer connections: ${pnum}/[${pmin}-${pmax}], block producer peers: ${num_bp_peers}",
-                  ("num", num_clients)("max", max_client_count)("pnum", num_peers)("pmin",min_peers_count)("pmax", address_master->get_addresses().size())("num_bp_peers", num_bp_peers) );
-      fc_dlog( logger, "connection monitor, removed ${n} connections", ("n", num_rm) );
-      if( reschedule ) {
-         start_conn_timer( connector_period, std::weak_ptr<connection>());
-      }
-   }
-
-=======
->>>>>>> 47db3535
    // called from application thread
    void net_plugin_impl::on_accepted_block_header(const block_state_ptr& bs) {
       update_chain_info();
@@ -4406,22 +4210,15 @@
       // If we couldn't sign, don't send a token.
       if(hello.sig == chain::signature_type())
          hello.token = sha256();
-<<<<<<< HEAD
-      hello.p2p_address = my_impl->p2p_address;
-      // need read configurations to set peer type
-      if( is_transactions_only_connection() ) hello.p2p_address += ":trx";
-      if( is_blocks_only_connection() ) hello.p2p_address += ":blk";
-      if( is_peers_only_connection() ) hello.p2p_address += ":peer";
-      if( is_all_connection() ) hello.p2p_address += ":all";
-=======
       hello.p2p_address = listen_address;
       if( is_transactions_only_connection() ) hello.p2p_address += ":trx";
       // if we are not accepting transactions tell peer we are blocks only
       if( is_blocks_only_connection() || !my_impl->p2p_accept_transactions ) hello.p2p_address += ":blk";
+      if( is_peers_only_connection() ) hello.p2p_address += ":peer";
+      if( is_all_connection() ) hello.p2p_address += ":all";
       if( !is_blocks_only_connection() && !my_impl->p2p_accept_transactions ) {
          peer_dlog( this, "p2p-accept-transactions=false inform peer blocks only connection ${a}", ("a", hello.p2p_address) );
       }
->>>>>>> 47db3535
       hello.p2p_address += " - " + hello.node_id.str().substr(0,7);
 #if defined( __APPLE__ )
       hello.os = "osx";
@@ -4474,12 +4271,8 @@
          ( "peer-key", bpo::value<vector<string>>()->composing()->multitoken(), "Optional public key of peer allowed to connect.  May be used multiple times.")
          ( "peer-private-key", bpo::value<vector<string>>()->composing()->multitoken(),
            "Tuple of [PublicKey, WIF private key] (may specify multiple times)")
-<<<<<<< HEAD
-         ( "max-clients", bpo::value<int>()->default_value(def_max_clients), "Maximum number of clients from which connections are accepted, use 0 for no limit")
-         ( "min-peers", bpo::value<int>()->default_value(def_min_peers), "Maintain minimum number of connected peer nodes, if not enough, node will try to connect more")
-=======
+         ( "min-peers", bpo::value<uint32_t>()->default_value(def_min_peers), "Maintain minimum number of connected peer nodes, if not enough, node will try to connect more")
          ( "max-clients", bpo::value<uint32_t>()->default_value(def_max_clients), "Maximum number of clients from which connections are accepted, use 0 for no limit")
->>>>>>> 47db3535
          ( "connection-cleanup-period", bpo::value<int>()->default_value(def_conn_retry_wait), "number of seconds to wait before cleaning up dead connections")
          ( "max-cleanup-time-msec", bpo::value<uint32_t>()->default_value(10), "max connection cleanup time per cleanup call in milliseconds")
          ( "p2p-dedup-cache-expire-time-sec", bpo::value<uint32_t>()->default_value(10), "Maximum time to track transaction for duplicate optimization")
@@ -4517,24 +4310,14 @@
 
          peer_log_format = options.at( "peer-log-format" ).as<string>();
 
-<<<<<<< HEAD
+
          //init address manager, timeout function is yet to be implemented
-         my->address_master.reset( new address_manager(0) );
-
-         my->sync_master.reset( new sync_manager( options.at( "sync-fetch-span" ).as<uint32_t>()));
-
-         my->connector_period = std::chrono::seconds( options.at( "connection-cleanup-period" ).as<int>());
-         my->max_cleanup_time_ms = options.at("max-cleanup-time-msec").as<int>();
-         my->txn_exp_period = def_txn_expire_wait;
-         my->p2p_dedup_cache_expire_time_us = fc::seconds( options.at( "p2p-dedup-cache-expire-time-sec" ).as<uint32_t>() );
-         my->resp_expected_period = def_resp_expected_wait;
-         my->max_client_count = options.at( "max-clients" ).as<int>();
-         my->max_nodes_per_host = options.at( "p2p-max-nodes-per-host" ).as<int>();
-         my->max_addresses_per_request = options.at("p2p-max-addresses-per-request").as<int>();
-         my->p2p_only_send_manual_addresses = options.at("p2p-only-send-manual-addresses").as<bool>();
-         my->min_peers_count = options.at( "min-peers" ).as<int>();
-         my->p2p_accept_transactions = options.at( "p2p-accept-transactions" ).as<bool>();
-=======
+         address_master = std::make_unique<address_manager>(0);
+
+         max_addresses_per_request = options.at("p2p-max-addresses-per-request").as<int>();
+         p2p_only_send_manual_addresses = options.at("p2p-only-send-manual-addresses").as<bool>();
+         min_peers_count = options.at( "min-peers" ).as<int>();
+
          sync_master = std::make_unique<sync_manager>(
              options.at( "sync-fetch-span" ).as<uint32_t>(),
              options.at( "sync-peer-limit" ).as<uint32_t>() );
@@ -4544,7 +4327,7 @@
          resp_expected_period = def_resp_expected_wait;
          max_nodes_per_host = options.at( "p2p-max-nodes-per-host" ).as<int>();
          p2p_accept_transactions = options.at( "p2p-accept-transactions" ).as<bool>();
->>>>>>> 47db3535
+
 
          use_socket_read_watermark = options.at( "use-socket-read-watermark" ).as<bool>();
          keepalive_interval = std::chrono::milliseconds( options.at( "p2p-keepalive-interval-ms" ).as<int>() );
@@ -4592,14 +4375,10 @@
 
          std::vector<std::string> peers;
          if( options.count( "p2p-peer-address" )) {
-<<<<<<< HEAD
             auto v = options.at( "p2p-peer-address" ).as<vector<string> >();
-             std::unordered_set<std::string> addresses(v.begin(), v.end());
-             my->address_master->add_addresses(addresses, true);
-=======
-            peers = options.at( "p2p-peer-address" ).as<vector<string>>();
-            connections.add_supplied_peers(peers);
->>>>>>> 47db3535
+            std::unordered_set<std::string> addresses(v.begin(), v.end());
+            address_master->add_addresses(addresses, true);
+
          }
          if( options.count( "agent-name" )) {
             user_agent_name = options.at( "agent-name" ).as<string>();
@@ -4608,15 +4387,9 @@
          }
 
          if ( options.count( "p2p-auto-bp-peer")) {
-<<<<<<< HEAD
-            my->set_bp_peers(options.at( "p2p-auto-bp-peer" ).as<vector<string>>());
-            my->for_each_bp_peer_address([this](const auto& addr) {
-               EOS_ASSERT(!my->address_master->has_address(addr), chain::plugin_config_exception,
-=======
             set_bp_peers(options.at( "p2p-auto-bp-peer" ).as<vector<string>>());
             for_each_bp_peer_address([&peers](const auto& addr) {
                EOS_ASSERT(std::find(peers.begin(), peers.end(), addr) == peers.end(), chain::plugin_config_exception,
->>>>>>> 47db3535
                           "\"${addr}\" should only appear in either p2p-peer-address or p2p-auto-bp-peer option, not both.",
                           ("addr",addr));
             });
@@ -4767,15 +4540,8 @@
          my->ticker();
          my->start_monitors();
          my->update_chain_info();
-<<<<<<< HEAD
-         for( const auto& seed_node : my->address_master->get_addresses() ) {
-            // first connect peers from configuration
-            // once the connection is complete, an address request should be sent
-            my->connect( seed_node);
-         }
-=======
-         my->connections.connect_supplied_peers(*my->p2p_addresses.begin()); // attribute every outbound connection to the first listen port
->>>>>>> 47db3535
+         // when plugin_startup, address master only have addresses from config
+         my->connections.connect_peers(my->address_master->get_addresses(), *my->p2p_addresses.begin());
       });
    }
 
@@ -4820,21 +4586,6 @@
       return my->connections.disconnect(host);
    }
 
-<<<<<<< HEAD
-   string net_plugin_impl::connect( const string& host ) {
-       std::lock_guard<std::shared_mutex> g( connections_mtx );
-       if( find_connection( host ) )
-           return "already connected";
-
-       connection_ptr c = std::make_shared<connection>( host );
-       fc_dlog( logger, "calling active connector: ${h}", ("h", host) );
-       if( c->resolve_and_connect() ) {
-           fc_dlog( logger, "adding new connection to the list: ${host} ${cid}", ("host", host)("cid", c->connection_id) );
-           c->set_heartbeat_timeout( heartbeat_timeout );
-           connections.insert( c );
-       }
-       return "added connection";
-=======
    /// RPC API
    std::optional<connection_status> net_plugin::status( const string& host )const {
       return my->connections.status(host);
@@ -4876,10 +4627,21 @@
       return connections.size();
    }
 
-   void connections_manager::add_supplied_peers(const vector<string>& peers ) {
-      std::lock_guard g(connections_mtx);
-      supplied_peers.insert( peers.begin(), peers.end() );
-   }
+    std::unordered_set<std::string> connections_manager::get_connections() {
+        std::shared_lock<std::shared_mutex> g( connections_mtx );
+
+        std::unordered_set<std::string> addresses;
+        for (const auto& conn : connections) {
+            addresses.emplace(conn->peer_address());
+        }
+        return addresses;
+    }
+
+   //add_supplied_peers should be done by address master
+//   void connections_manager::add_supplied_peers(const vector<string>& peers ) {
+//      std::lock_guard g(connections_mtx);
+//      supplied_peers.insert( peers.begin(), peers.end() );
+//   }
 
    // not thread safe, only call on startup
    void connections_manager::init( std::chrono::milliseconds heartbeat_timeout_ms,
@@ -4901,9 +4663,10 @@
       update_p2p_connection_metrics = std::move(fun);
    }
 
-   void connections_manager::connect_supplied_peers(const string& p2p_address) {
+   // since address is managed by address manager, connection manager
+   void connections_manager::connect_peers(const std::unordered_set<std::string>& peers, const string& p2p_address) {
       std::lock_guard g(connections_mtx);
-      for (const auto& peer : supplied_peers) {
+      for (const auto& peer : peers) {
          connect_i(peer, p2p_address);
       }
    }
@@ -4920,9 +4683,9 @@
          return "already connected";
 
       connect_i( host, p2p_address );
-      supplied_peers.insert(host);
+      //supplied_peers.insert(host);
+      my_impl->address_master->add_address_str(host);
       return "added connection";
->>>>>>> 47db3535
    }
 
    // called by API
@@ -4932,7 +4695,8 @@
          fc_ilog( logger, "disconnecting: ${cid}", ("cid", c->connection_id) );
          c->close();
          connections.erase(c);
-         supplied_peers.erase(host);
+         //supplied_peers.erase(host);
+         my_impl->address_master->remove_address_str(host);
          return "connection removed";
       }
       return "no known connection for host";
@@ -5020,11 +4784,15 @@
 
    // called from any thread
    void connections_manager::connection_monitor(const std::weak_ptr<connection>& from_connection) {
+      bool from_begin = false;
       auto max_time = fc::time_point::now().safe_add(max_cleanup_time);
       auto from = from_connection.lock();
       std::unique_lock g( connections_mtx );
       auto it = (from ? connections.find(from) : connections.begin());
-      if (it == connections.end()) it = connections.begin();
+      if (it == connections.end()) {
+          it = connections.begin();
+          from_begin = true;
+      }
       size_t num_rm = 0, num_clients = 0, num_peers = 0, num_bp_peers = 0;
       while (it != connections.end()) {
          if (fc::time_point::now() >= max_time) {
@@ -5032,7 +4800,7 @@
             g.unlock();
             fc_dlog( logger, "Exiting connection monitor early, ran out of time: ${t}", ("t", max_time - fc::time_point::now()) );
             fc_ilog( logger, "p2p client connections: ${num}/${max}, peer connections: ${pnum}/${pmax}",
-                    ("num", num_clients)("max", max_client_count)("pnum", num_peers)("pmax", supplied_peers.size()) );
+                    ("num", num_clients)("max", max_client_count)("pnum", num_peers)("pmax", my_impl->address_master->get_addresses().size()) );
             start_conn_timer( std::chrono::milliseconds( 1 ), wit ); // avoid exhausting
             return;
          }
@@ -5063,13 +4831,27 @@
       }
       g.unlock();
 
+      //check if count all connections, or the num_peers is part of actual num;
+      //if num_peers < min, get addresses from address manager to connect
+      //try to add min_peers_count - num_peers connections from address manager
+      if(from_begin && num_peers < my_impl->min_peers_count) {
+          fc_ilog( logger, "peer connections not enough: ${pnum}/[${pmin}-${pmax}], trying to increase it",("pnum", num_peers)("pmin",my_impl->min_peers_count)("pmax", my_impl->address_master->get_addresses().size()));
+          uint32_t count = 0;
+          for( const auto& peer : my_impl->address_master->get_diff_addresses(get_connections()) ) {
+              connect_i( peer, *my_impl->p2p_addresses.begin() );
+              count++;
+              if(count == my_impl->min_peers_count - num_peers)
+                  break;
+          }
+      }
+
       if (update_p2p_connection_metrics) {
          update_p2p_connection_metrics({.num_peers = num_peers, .num_clients = num_clients});
       }
 
       if( num_clients > 0 || num_peers > 0 ) {
          fc_ilog(logger, "p2p client connections: ${num}/${max}, peer connections: ${pnum}/${pmax}, block producer peers: ${num_bp_peers}",
-                 ("num", num_clients)("max", max_client_count)("pnum", num_peers)("pmax", supplied_peers.size())("num_bp_peers", num_bp_peers));
+                 ("num", num_clients)("max", max_client_count)("pnum", num_peers)("pmax",  my_impl->address_master->get_addresses().size())("num_bp_peers", num_bp_peers));
       }
       fc_dlog( logger, "connection monitor, removed ${n} connections", ("n", num_rm) );
       start_conn_timer( connector_period, {});
