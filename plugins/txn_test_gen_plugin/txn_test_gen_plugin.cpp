/**
 *  @file
 *  @copyright defined in eos/LICENSE.txt
 */
#include <eosio/txn_test_gen_plugin/txn_test_gen_plugin.hpp>
#include <eosio/chain_plugin/chain_plugin.hpp>
#include <eosio/chain/wast_to_wasm.hpp>
#include <eosio/utilities/key_conversion.hpp>

#include <fc/variant.hpp>
#include <fc/io/json.hpp>
#include <fc/exception/exception.hpp>
#include <fc/reflect/variant.hpp>
#include <fc/io/json.hpp>

#include <boost/asio/high_resolution_timer.hpp>
#include <boost/algorithm/clamp.hpp>

#include <Inline/BasicTypes.h>
#include <IR/Module.h>
#include <IR/Validate.h>
#include <WAST/WAST.h>
#include <WASM/WASM.h>
#include <Runtime/Runtime.h>

#include <eosio.token/eosio.token.wast.hpp>
#include <eosio.token/eosio.token.abi.hpp>

namespace eosio { namespace detail {
  struct txn_test_gen_empty {};
}}

FC_REFLECT(eosio::detail::txn_test_gen_empty, );

namespace eosio {

static appbase::abstract_plugin& _txn_test_gen_plugin = app().register_plugin<txn_test_gen_plugin>();

using namespace eosio::chain;

#define CALL(api_name, api_handle, call_name, INVOKE, http_response_code) \
{std::string("/v1/" #api_name "/" #call_name), \
   [this](string, string body, url_response_callback cb) mutable { \
          try { \
             if (body.empty()) body = "{}"; \
             INVOKE \
             cb(http_response_code, fc::json::to_string(result)); \
          } catch (fc::eof_exception& e) { \
             error_results results{400, "Bad Request", e}; \
             cb(400, fc::json::to_string(results)); \
             elog("Unable to parse arguments: ${args}", ("args", body)); \
          } catch (fc::exception& e) { \
             error_results results{500, "Internal Service Error", e}; \
             cb(500, fc::json::to_string(results)); \
             elog("Exception encountered while processing ${call}: ${e}", ("call", #api_name "." #call_name)("e", e)); \
          } \
       }}

#define INVOKE_V_R_R_R(api_handle, call_name, in_param0, in_param1, in_param2) \
     const auto& vs = fc::json::json::from_string(body).as<fc::variants>(); \
     api_handle->call_name(vs.at(0).as<in_param0>(), vs.at(1).as<in_param1>(), vs.at(2).as<in_param2>()); \
     eosio::detail::txn_test_gen_empty result;

#define INVOKE_V_R_R(api_handle, call_name, in_param0, in_param1) \
     const auto& vs = fc::json::json::from_string(body).as<fc::variants>(); \
     api_handle->call_name(vs.at(0).as<in_param0>(), vs.at(1).as<in_param1>()); \
     eosio::detail::txn_test_gen_empty result;

#define INVOKE_V_V(api_handle, call_name) \
     api_handle->call_name(); \
     eosio::detail::txn_test_gen_empty result;

struct txn_test_gen_plugin_impl {
   void push_transaction( signed_transaction& trx ) { try {
      chain_plugin& cp = app().get_plugin<chain_plugin>();
      return cp.accept_transaction( packed_transaction(trx) );
   } FC_CAPTURE_AND_RETHROW( (transaction_header(trx)) ) }

   void create_test_accounts(const std::string& init_name, const std::string& init_priv_key) {
      name newaccountA("txn.test.a");
      name newaccountB("txn.test.b");
      name newaccountC("eosio.token");
      name creator(init_name);

      abi_def currency_abi_def = fc::json::from_string(eosio_token_abi).as<abi_def>();

      controller& cc = app().get_plugin<chain_plugin>().chain();
      chain::chain_id_type chainid;
      app().get_plugin<chain_plugin>().get_chain_id(chainid);

      fc::crypto::private_key txn_test_receiver_A_priv_key = fc::crypto::private_key::regenerate(fc::sha256(std::string(64, 'a')));
      fc::crypto::private_key txn_test_receiver_B_priv_key = fc::crypto::private_key::regenerate(fc::sha256(std::string(64, 'b')));
      fc::crypto::private_key txn_test_receiver_C_priv_key = fc::crypto::private_key::regenerate(fc::sha256(std::string(64, 'c')));
      fc::crypto::public_key  txn_text_receiver_A_pub_key = txn_test_receiver_A_priv_key.get_public_key();
      fc::crypto::public_key  txn_text_receiver_B_pub_key = txn_test_receiver_B_priv_key.get_public_key();
      fc::crypto::public_key  txn_text_receiver_C_pub_key = txn_test_receiver_C_priv_key.get_public_key();
      fc::crypto::private_key creator_priv_key = fc::crypto::private_key(init_priv_key);


      //create some test accounts
      {
         signed_transaction trx;

         //create "A" account
         {
         auto owner_auth   = eosio::chain::authority{1, {{txn_text_receiver_A_pub_key, 1}}, {}};
         auto active_auth  = eosio::chain::authority{1, {{txn_text_receiver_A_pub_key, 1}}, {}};
         auto recovery_auth = eosio::chain::authority{1, {}, {{{creator, "active"}, 1}}};

         trx.actions.emplace_back(vector<chain::permission_level>{{creator,"active"}}, newaccount{creator, newaccountA, owner_auth, active_auth, recovery_auth});
         }
         //create "B" account
         {
         auto owner_auth   = eosio::chain::authority{1, {{txn_text_receiver_B_pub_key, 1}}, {}};
         auto active_auth  = eosio::chain::authority{1, {{txn_text_receiver_B_pub_key, 1}}, {}};
         auto recovery_auth = eosio::chain::authority{1, {}, {{{creator, "active"}, 1}}};

         trx.actions.emplace_back(vector<chain::permission_level>{{creator,"active"}}, newaccount{creator, newaccountB, owner_auth, active_auth, recovery_auth});
         }
         //create "eosio.token" account
         {
         auto owner_auth   = eosio::chain::authority{1, {{txn_text_receiver_C_pub_key, 1}}, {}};
         auto active_auth  = eosio::chain::authority{1, {{txn_text_receiver_C_pub_key, 1}}, {}};
         auto recovery_auth = eosio::chain::authority{1, {}, {{{creator, "active"}, 1}}};

         trx.actions.emplace_back(vector<chain::permission_level>{{creator,"active"}}, newaccount{creator, newaccountC, owner_auth, active_auth, recovery_auth});
         }

         trx.expiration = cc.head_block_time() + fc::seconds(30);
         trx.set_reference_block(cc.head_block_id());
         trx.sign(creator_priv_key, chainid);
         push_transaction(trx);
      }

      //set eosio.token contract & initialize it
      {
         signed_transaction trx;

         vector<uint8_t> wasm = wast_to_wasm(std::string(eosio_token_wast));

         setcode handler;
         handler.account = newaccountC;
         handler.code.assign(wasm.begin(), wasm.end());

         trx.actions.emplace_back( vector<chain::permission_level>{{newaccountC,"active"}}, handler);

         {
            setabi handler;
            handler.account = newaccountC;
            handler.abi = json::from_string(eosio_token_abi).as<abi_def>();
            trx.actions.emplace_back( vector<chain::permission_level>{{newaccountC,"active"}}, handler);
         }

         {
            action act;
            act.account = N(eosio.token);
            act.name = N(create);
            act.authorization = vector<permission_level>{{newaccountC,config::active_name}};
            act.data = eosio_token_serializer.variant_to_binary("create", fc::json::from_string("{\"issuer\":\"eosio.token\",\"maximum_supply\":\"1000000000.0000 CUR\", \"can_freeze\":0, \"can_recall\":0, \"can_whitelist\":0}}"));
            trx.actions.push_back(act);
         }
         {
            action act;
            act.account = N(eosio.token);
            act.name = N(issue);
            act.authorization = vector<permission_level>{{newaccountC,config::active_name}};
            act.data = eosio_token_serializer.variant_to_binary("issue", fc::json::from_string("{\"to\":\"eosio.token\",\"quantity\":\"600.0000 CUR\",\"memo\":\"\"}"));
            trx.actions.push_back(act);
         }
         {
            action act;
            act.account = N(eosio.token);
            act.name = N(transfer);
            act.authorization = vector<permission_level>{{newaccountC,config::active_name}};
            act.data = eosio_token_serializer.variant_to_binary("transfer", fc::json::from_string("{\"from\":\"eosio.token\",\"to\":\"txn.test.a\",\"quantity\":\"200.0000 CUR\",\"memo\":\"\"}"));
            trx.actions.push_back(act);
         }
         {
            action act;
            act.account = N(eosio.token);
            act.name = N(transfer);
            act.authorization = vector<permission_level>{{newaccountC,config::active_name}};
            act.data = eosio_token_serializer.variant_to_binary("transfer", fc::json::from_string("{\"from\":\"eosio.token\",\"to\":\"txn.test.b\",\"quantity\":\"200.0000 CUR\",\"memo\":\"\"}"));
            trx.actions.push_back(act);
         }

         trx.expiration = cc.head_block_time() + fc::seconds(30);
         trx.set_reference_block(cc.head_block_id());
         trx.max_net_usage_words = 5000;
         trx.sign(txn_test_receiver_C_priv_key, chainid);
         push_transaction(trx);
      }
   }

   void start_generation(const std::string& salt, const uint64_t& period, const uint64_t& batch_size) {
      if(running)
         throw fc::exception(fc::invalid_operation_exception_code);
      if(period < 1 || period > 2500)
         throw fc::exception(fc::invalid_operation_exception_code);
      if(batch_size < 1 || batch_size > 250)
         throw fc::exception(fc::invalid_operation_exception_code);
      if(batch_size & 1)
         throw fc::exception(fc::invalid_operation_exception_code);

      running = true;

      //create the actions here
      act_a_to_b.account = N(eosio.token);
      act_a_to_b.name = N(transfer);
      act_a_to_b.authorization = vector<permission_level>{{name("txn.test.a"),config::active_name}};
      act_a_to_b.data = eosio_token_serializer.variant_to_binary("transfer", fc::json::from_string(fc::format_string("{\"from\":\"txn.test.a\",\"to\":\"txn.test.b\",\"quantity\":\"1.0000 CUR\",\"memo\":\"${l}\"}", fc::mutable_variant_object()("l", salt))));

      act_b_to_a.account = N(eosio.token);
      act_b_to_a.name = N(transfer);
      act_b_to_a.authorization = vector<permission_level>{{name("txn.test.b"),config::active_name}};
      act_b_to_a.data = eosio_token_serializer.variant_to_binary("transfer", fc::json::from_string(fc::format_string("{\"from\":\"txn.test.b\",\"to\":\"txn.test.a\",\"quantity\":\"1.0000 CUR\",\"memo\":\"${l}\"}", fc::mutable_variant_object()("l", salt))));

      timer_timeout = period;
      batch = batch_size/2;

      ilog("Started transaction test plugin; performing ${p} transactions every ${m}ms", ("p", batch_size)("m", period));

      arm_timer(boost::asio::high_resolution_timer::clock_type::now());
   }

   void arm_timer(boost::asio::high_resolution_timer::time_point s) {
      timer.expires_at(s + std::chrono::milliseconds(timer_timeout));
      timer.async_wait([this](const boost::system::error_code& ec) {
         if(!running || ec)
            return;
         try {
            send_transaction();
         }
         catch(fc::exception e) {
            elog("pushing transaction failed: ${e}", ("e", e.to_detail_string()));
            stop_generation();
            return;
         }
         arm_timer(timer.expires_at());
      });
   }

   void send_transaction() {
      controller& cc = app().get_plugin<chain_plugin>().chain();
      chain::chain_id_type chainid;
      app().get_plugin<chain_plugin>().get_chain_id(chainid);

      name sender("txn.test.a");
      name recipient("txn.test.b");
      fc::crypto::private_key a_priv_key = fc::crypto::private_key::regenerate(fc::sha256(std::string(64, 'a')));
      fc::crypto::private_key b_priv_key = fc::crypto::private_key::regenerate(fc::sha256(std::string(64, 'b')));

<<<<<<< HEAD
      static uint64_t nonce = static_cast<uint64_t>(fc::time_point::now().sec_since_epoch()) << 32;
      abi_serializer eosio_serializer(cc.db().find<account_object, by_name>(config::system_account_name)->get_abi());

=======
>>>>>>> 9505a309
      uint32_t reference_block_num = cc.last_irreversible_block_num();
      if (txn_reference_block_lag >= 0) {
         reference_block_num = cc.head_block_num();
         if (reference_block_num <= (uint32_t)txn_reference_block_lag) {
            reference_block_num = 0;
         } else {
            reference_block_num -= (uint32_t)txn_reference_block_lag;
         }
      }

      block_id_type reference_block_id = cc.get_block_id_for_num(reference_block_num);

      for(unsigned int i = 0; i < batch; ++i) {
      {
      signed_transaction trx;
      trx.actions.push_back(act_a_to_b);
      trx.context_free_actions.emplace_back(action({}, config::nobody_account_name, "nonce", fc::raw::pack(nonce++)));
      trx.set_reference_block(reference_block_id);
      trx.expiration = cc.head_block_time() + fc::seconds(30);
      trx.max_net_usage_words = 100;
      trx.sign(a_priv_key, chainid);
      push_transaction(trx);
      }

      {
      signed_transaction trx;
      trx.actions.push_back(act_b_to_a);
      trx.context_free_actions.emplace_back(action({}, config::nobody_account_name, "nonce", fc::raw::pack(nonce++)));
      trx.set_reference_block(reference_block_id);
      trx.expiration = cc.head_block_time() + fc::seconds(30);
      trx.max_net_usage_words = 100;
      trx.sign(b_priv_key, chainid);
      push_transaction(trx);
      }
      }
   }

   void stop_generation() {
      if(!running)
         throw fc::exception(fc::invalid_operation_exception_code);
      timer.cancel();
      running = false;
      ilog("Stopping transaction generation test");
   }

   boost::asio::high_resolution_timer timer{app().get_io_service()};
   bool running{false};

   unsigned timer_timeout;
   unsigned batch;

   action act_a_to_b;
   action act_b_to_a;

<<<<<<< HEAD
   int32_t txn_reference_block_lag;

   abi_serializer eosio_token_serializer = fc::json::from_string(eosio_token_abi).as<abi_def>();
=======
   uint64_t nonce = static_cast<uint64_t>(fc::time_point::now().sec_since_epoch()) << 32;

   abi_serializer eosio_token_serializer = fc::json::from_string(eosio_token_abi).as<contracts::abi_def>();
>>>>>>> 9505a309
};

txn_test_gen_plugin::txn_test_gen_plugin() {}
txn_test_gen_plugin::~txn_test_gen_plugin() {}

void txn_test_gen_plugin::set_program_options(options_description&, options_description& cfg) {
   cfg.add_options()
      ("txn-reference-block-lag", bpo::value<int32_t>()->default_value(0), "Lag in number of blocks from the head block when selecting the reference block for transactions (-1 means Last Irreversible Block)")
   ;
}

void txn_test_gen_plugin::plugin_initialize(const variables_map& options) {
   my.reset(new txn_test_gen_plugin_impl);
   my->txn_reference_block_lag = options.at("txn-reference-block-lag").as<int32_t>();
}

void txn_test_gen_plugin::plugin_startup() {
   app().get_plugin<http_plugin>().add_api({
      CALL(txn_test_gen, my, create_test_accounts, INVOKE_V_R_R(my, create_test_accounts, std::string, std::string), 200),
      CALL(txn_test_gen, my, stop_generation, INVOKE_V_V(my, stop_generation), 200),
      CALL(txn_test_gen, my, start_generation, INVOKE_V_R_R_R(my, start_generation, std::string, uint64_t, uint64_t), 200)
   });
}

void txn_test_gen_plugin::plugin_shutdown() {
   try {
      my->stop_generation();
   }
   catch(fc::exception e) {
   }
}

}<|MERGE_RESOLUTION|>--- conflicted
+++ resolved
@@ -250,12 +250,9 @@
       fc::crypto::private_key a_priv_key = fc::crypto::private_key::regenerate(fc::sha256(std::string(64, 'a')));
       fc::crypto::private_key b_priv_key = fc::crypto::private_key::regenerate(fc::sha256(std::string(64, 'b')));
 
-<<<<<<< HEAD
       static uint64_t nonce = static_cast<uint64_t>(fc::time_point::now().sec_since_epoch()) << 32;
       abi_serializer eosio_serializer(cc.db().find<account_object, by_name>(config::system_account_name)->get_abi());
 
-=======
->>>>>>> 9505a309
       uint32_t reference_block_num = cc.last_irreversible_block_num();
       if (txn_reference_block_lag >= 0) {
          reference_block_num = cc.head_block_num();
@@ -310,15 +307,9 @@
    action act_a_to_b;
    action act_b_to_a;
 
-<<<<<<< HEAD
    int32_t txn_reference_block_lag;
 
    abi_serializer eosio_token_serializer = fc::json::from_string(eosio_token_abi).as<abi_def>();
-=======
-   uint64_t nonce = static_cast<uint64_t>(fc::time_point::now().sec_since_epoch()) << 32;
-
-   abi_serializer eosio_token_serializer = fc::json::from_string(eosio_token_abi).as<contracts::abi_def>();
->>>>>>> 9505a309
 };
 
 txn_test_gen_plugin::txn_test_gen_plugin() {}
