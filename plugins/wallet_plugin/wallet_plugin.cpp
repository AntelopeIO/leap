/**
 *  @file
 *  @copyright defined in eos/LICENSE.txt
 */
#include <eosio/wallet_plugin/wallet_plugin.hpp>
#include <eosio/wallet_plugin/wallet_manager.hpp>

#include <boost/filesystem/path.hpp>
#include <chrono>

#include <fc/io/json.hpp>

namespace fc { class variant; }

namespace eosio {

static appbase::abstract_plugin& _wallet_plugin = app().register_plugin<wallet_plugin>();

wallet_plugin::wallet_plugin() {}

wallet_manager& wallet_plugin::get_wallet_manager() {
   return *wallet_manager_ptr;
}

void wallet_plugin::set_program_options(options_description& cli, options_description& cfg) {
   cfg.add_options()
         ("wallet-dir", bpo::value<boost::filesystem::path>()->default_value("."),
          "The path of the wallet files (absolute path or relative to application data dir)")
         ("unlock-timeout", bpo::value<int64_t>()->default_value(900),
          "Timeout for unlocked wallet in seconds (default 900 (15 minutes)). "
          "Wallets will automatically lock after specified number of seconds of inactivity. "
          "Activity is defined as any wallet command e.g. list-wallets.")
         ;
}

void wallet_plugin::plugin_initialize(const variables_map& options) {
   ilog("initializing wallet plugin");
<<<<<<< HEAD
   try {
      if (options.count("wallet-dir")) {
         auto dir = options.at("wallet-dir").as<boost::filesystem::path>();
         if (dir.is_relative())
            wallet_manager_ptr->set_dir(app().data_dir() / dir);
         else
            wallet_manager_ptr->set_dir(dir);
      }
      if (options.count("unlock-timeout")) {
         auto timeout = options.at("unlock-timeout").as<int64_t>();
         FC_ASSERT(timeout > 0, "Please specify a positive timeout ${t}", ("t", timeout));
         std::chrono::seconds t(timeout);
         wallet_manager_ptr->set_timeout(t);
      }
   } FC_LOG_AND_RETHROW()
=======

   wallet_manager_ptr = std::make_unique<wallet_manager>();

   if (options.count("wallet-dir")) {
      auto dir = options.at("wallet-dir").as<boost::filesystem::path>();
      if (dir.is_relative())
         wallet_manager_ptr->set_dir(app().data_dir() / dir);
      else
         wallet_manager_ptr->set_dir(dir);
   }
   if (options.count("unlock-timeout")) {
      auto timeout = options.at("unlock-timeout").as<int64_t>();
      std::chrono::seconds t(timeout);
      wallet_manager_ptr->set_timeout(t);
   }
>>>>>>> a4e1e34a
}

} // namespace eosio<|MERGE_RESOLUTION|>--- conflicted
+++ resolved
@@ -35,8 +35,9 @@
 
 void wallet_plugin::plugin_initialize(const variables_map& options) {
    ilog("initializing wallet plugin");
-<<<<<<< HEAD
    try {
+      wallet_manager_ptr = std::make_unique<wallet_manager>();
+     
       if (options.count("wallet-dir")) {
          auto dir = options.at("wallet-dir").as<boost::filesystem::path>();
          if (dir.is_relative())
@@ -51,23 +52,6 @@
          wallet_manager_ptr->set_timeout(t);
       }
    } FC_LOG_AND_RETHROW()
-=======
-
-   wallet_manager_ptr = std::make_unique<wallet_manager>();
-
-   if (options.count("wallet-dir")) {
-      auto dir = options.at("wallet-dir").as<boost::filesystem::path>();
-      if (dir.is_relative())
-         wallet_manager_ptr->set_dir(app().data_dir() / dir);
-      else
-         wallet_manager_ptr->set_dir(dir);
-   }
-   if (options.count("unlock-timeout")) {
-      auto timeout = options.at("unlock-timeout").as<int64_t>();
-      std::chrono::seconds t(timeout);
-      wallet_manager_ptr->set_timeout(t);
-   }
->>>>>>> a4e1e34a
 }
 
 } // namespace eosio