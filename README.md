## EOS.IO - The Most Powerful Infrastructure for Decentralized Applications

[![Build Status](https://travis-ci.org/EOSIO/eos.svg?branch=master)](https://travis-ci.org/EOSIO/eos)

Welcome to the EOS.IO source code repository!  EOS.IO software enables developers to create and deploy
high-performance, horizontally scalable, blockchain infrastructure upon which decentralized applications
can be built.

This code is currently alpha-quality and under rapid development. That said,
there is plenty early experimenters can do including running a private multi-node test network and
developing applications (smart contracts).

The public testnet described in the [wiki](https://github.com/EOSIO/eos/wiki/Testnet%3A%20Public) is running the `dawn-2.x` branch.  The `master` branch is no longer compatible with the public testnet.  Instructions are provided below for building either option.

### Supported Operating Systems
EOS.IO currently supports the following operating systems:  
1. Ubuntu 16.04 and higher (Ubuntu 16.10 recommended).  
2. MacOS Darwin 10.12 and higher (MacOS 10.13.x recommended).  
3. Fedora 25 and higher (Fedora 27 recommended).  

# Resources
1. [EOS.IO Website](https://eos.io)
2. [Documentation](https://eosio.github.io/eos/)
3. [Blog](https://steemit.com/@eosio)
4. [Community Telegram Group](https://t.me/EOSProject)
5. [Developer Telegram Group](https://t.me/joinchat/EaEnSUPktgfoI-XPfMYtcQ)
6. [White Paper](https://github.com/EOSIO/Documentation/blob/master/TechnicalWhitePaper.md)
7. [Roadmap](https://github.com/EOSIO/Documentation/blob/master/Roadmap.md)

# Table of contents

1. [Getting Started](#gettingstarted)
2. [Setting up a build/development environment](#setup)
	1. [Automated build script](#autobuild)
      1. [Clean install Linux (Ubuntu & Fedora) for a local testnet](#autoubuntulocal)
      2. [Clean install Linux (Ubuntu & Fedora) for the public testnet](#autoubuntupublic)
      3. [MacOS for a local testnet](#automaclocal)
      4. [MacOS for the public testnet](#automacpublic)
3. [Building EOS and running a node](#runanode)
	1. [Getting the code](#getcode)
	2. [Building from source code](#build)
	3. [Creating and launching a single-node testnet](#singlenode)
4. [Example Currency Contract Walkthrough](#smartcontracts)
	1. [Example Contracts](#smartcontractexample)
	2. [Setting up a wallet and importing account key](#walletimport)
	3. [Creating accounts for your smart contracts](#createaccounts)
	4. [Upload sample contract to blockchain](#uploadsmartcontract)
	5. [Pushing a message to a sample contract](#pushamessage)
	6. [Reading Currency Contract Balance](#readingcontract)
5. [Running local testnet](#localtestnet)
6. [Running a node on the public testnet](#publictestnet)
7. [Doxygen documentation](#doxygen)
8. [Running EOS in Docker](#docker)
9. [Manual installation of the dependencies](#manualdep)
   1. [Clean install Ubuntu 16.04 and higher](#ubuntu)
   2. [MacOS Sierra 10.12 and higher](#macos)
   3. [Fedora 25 and higher](#fedora)

<a name="gettingstarted"></a>
## Getting Started
The following instructions detail the process of getting the software, building it, running a simple test network that produces blocks, account creation and uploading a sample contract to the blockchain.

<a name="setup"></a>
## Setting up a build/development environment

<a name="autobuild"></a>
### Automated build script

Supported Operating Systems:  
1. Ubuntu 16.04 and higher.  
2. MacOS Darwin 10.12 and higher.  
3. Fedora 25 and higher.  

For Ubuntu, MacOS and Fedora there is an automated build script that can install all dependencies and builds EOS.
We are working on supporting Centos, Amazon Linux & Red Hat in future releases.

It is called eosio_build.sh

```bash
cd eos
./eosio_build.sh
```
Choose whether you will be building for a local testnet or for the public testnet and jump to the appropriate section below.  Clone the EOS repository recursively as described and run eosio_build.sh located in the root `eos` folder.

:warning: **As of February 2018, `master` is under heavy development and is not suitable for experimentation.** :warning:

We strongly recommend following the instructions for building the public testnet version for [Ubuntu](#autoubuntupublic) or [Mac OS X](#automacpublic). `master` is in pieces on the garage floor while we rebuild this hotrod. This notice will be removed when `master` is usable again. Your patience is appreciated.

<a name="autoubuntulocal"></a>
#### Clean install Linux (Ubuntu & Fedora) for a local testnet

```bash
git clone https://github.com/eosio/eos --recursive

cd eos
./eosio_build.sh
```

Now you can proceed to the next step - [Creating and launching a single-node testnet](#singlenode)

<a name="autoubuntupublic"></a>
#### Clean install Linux (Ubuntu & Fedora) for the public testnet

```bash
git clone https://github.com/eosio/eos --recursive

cd eos
<<<<<<< HEAD
git checkout DAWN-2018-01-25
./eosio_build.sh
=======
git checkout dawn-2.x
./build.sh ubuntu
>>>>>>> daad0897
```

Now you can proceed to the next step - [Running a node on the public testnet](#publictestnet)

<a name="automaclocal"></a>
#### MacOS for a local testnet

Before running the script make sure you have installed/updated XCode. Note: The build script
will install homebrew if it is not already installed on you system. [Homebrew Website](https://brew.sh)

Then clone the EOS repository recursively and run eosio_build.sh in the root `eos` folder.

```bash
git clone https://github.com/eosio/eos --recursive

cd eos
./eosio_build.sh
```

Now you can proceed to the next step - [Creating and launching a single-node testnet](#singlenode)

<a name="automacpublic"></a>
#### MacOS for the public testnet

Before running the script make sure you have installed/updated XCode. Note: The build script
will install homebrew if it is not already installed on you system. [Homebrew Website](https://brew.sh)

Then clone the EOS repository recursively, checkout the branch that is compatible with the public testnet, and run eosio_build.sh in the root `eos` folder.

```bash
git clone https://github.com/eosio/eos --recursive

cd eos
<<<<<<< HEAD
git checkout DAWN-2018-01-25
./eosio_build.sh
=======
git checkout dawn-2.x
./build.sh darwin
>>>>>>> daad0897
```

Now you can proceed to the next step - [Running a node on the public testnet](#publictestnet)

<a name="runanode"></a>
## Building EOS and running a node

<a name="getcode"></a>
### Getting the code

To download all of the code, download EOS source code and a recursion or two of submodules. The easiest way to get all of this is to do a recursive clone:

```bash
git clone https://github.com/eosio/eos --recursive
```

If a repo is cloned without the `--recursive` flag, the submodules can be retrieved after the fact by running this command from within the repo:

```bash
git submodule update --init --recursive
```

<a name="build"></a>
### Building from source code

The *WASM_LLVM_CONFIG* environment variable is used to find our recently built WASM compiler.
This is needed to compile the example contracts inside `eos/contracts` folder and their respective tests.

```bash
cd ~
git clone https://github.com/eosio/eos --recursive
mkdir -p ~/eos/build && cd ~/eos/build
cmake -DBINARYEN_BIN=~/binaryen/bin -DOPENSSL_ROOT_DIR=/usr/local/opt/openssl -DOPENSSL_LIBRARIES=/usr/local/opt/openssl/lib ..
make -j$( nproc )
```

Out-of-source builds are also supported. To override clang's default choice in compiler, add these flags to the CMake command:

`-DCMAKE_CXX_COMPILER=/path/to/c++ -DCMAKE_C_COMPILER=/path/to/cc`

For a debug build, add `-DCMAKE_BUILD_TYPE=Debug`. Other common build types include `Release` and `RelWithDebInfo`.

To run the test suite after building, run the `chain_test` executable in the `tests` folder.

EOS comes with a number of programs you can find in `~/eos/build/programs`. They are listed below:

* eosiod - server-side blockchain node component
* eosioc - command line interface to interact with the blockchain
* eosiowd - EOS wallet
* eosio-launcher - application for nodes network composing and deployment; [more on eosio-launcher](https://github.com/EOSIO/eos/blob/master/testnet.md)

<a name="singlenode"></a>
### Creating and launching a single-node testnet

After successfully building the project, the `eosiod` binary should be present in the `build/programs/eosiod` directory. Run `eosiod` -- it will probably exit with an error, but if not, close it immediately with <kbd>Ctrl-C</kbd>. If it exited with an error, note that `eosiod` created a directory named `data-dir` containing the default configuration (`config.ini`) and some other internals. This default data storage path can be overridden by passing `--data-dir /path/to/data` to `eosiod`.  These instructions will continue to use the default directory.

Edit the `config.ini` file, adding/updating the following settings to the defaults already in place:

```
# Load the testnet genesis state, which creates some initial block producers with the default key
genesis-json = /path/to/eos/source/genesis.json
 # Enable production on a stale chain, since a single-node test chain is pretty much always stale
enable-stale-production = true
# Enable block production with the testnet producers
producer-name = inita
producer-name = initb
producer-name = initc
producer-name = initd
producer-name = inite
producer-name = initf
producer-name = initg
producer-name = inith
producer-name = initi
producer-name = initj
producer-name = initk
producer-name = initl
producer-name = initm
producer-name = initn
producer-name = inito
producer-name = initp
producer-name = initq
producer-name = initr
producer-name = inits
producer-name = initt
producer-name = initu
# Load the block producer plugin, so you can produce blocks
plugin = eosio::producer_plugin
# Wallet plugin
plugin = eosio::wallet_api_plugin
# As well as API and HTTP plugins
plugin = eosio::chain_api_plugin
plugin = eosio::http_plugin
```

Now it should be possible to run `eosiod` and see it begin producing blocks.

When running `eosiod` you should get log messages similar to below. It means the blocks are successfully produced.

```
1575001ms thread-0   chain_controller.cpp:235      _push_block          ] initm #1 @2017-09-04T04:26:15  | 0 trx, 0 pending, exectime_ms=0
1575001ms thread-0   producer_plugin.cpp:207       block_production_loo ] initm generated block #1 @ 2017-09-04T04:26:15 with 0 trxs  0 pending
1578001ms thread-0   chain_controller.cpp:235      _push_block          ] initc #2 @2017-09-04T04:26:18  | 0 trx, 0 pending, exectime_ms=0
1578001ms thread-0   producer_plugin.cpp:207       block_production_loo ] initc generated block #2 @ 2017-09-04T04:26:18 with 0 trxs  0 pending
...
```

<a name="smartcontracts"></a>
## Example "Currency" Contract Walkthrough

EOS comes with example contracts that can be uploaded and run for testing purposes. Next we demonstrate how to upload and interact with the sample contract "currency".

<a name="smartcontractexample"></a>
### Example smart contracts

First, run the node

```bash
cd ~/eos/build/programs/eosiod/
./eosiod
```

<a name="walletimport"></a>
### Setting up a wallet and importing account key

As you've previously added `plugin = eosio::wallet_api_plugin` into `config.ini`, EOS wallet will be running as a part of `eosiod` process. Every contract requires an associated account, so first, create a wallet.

```bash
cd ~/eos/build/programs/eosioc/
./eosioc wallet create # Outputs a password that you need to save to be able to lock/unlock the wallet
```

For the purpose of this walkthrough, import the private key of the `inita` account, a test account included within genesis.json, so that you're able to issue API commands under authority of an existing account. The private key referenced below is found within your `config.ini` and is provided to you for testing purposes.

```bash
./eosioc wallet import 5KQwrPbwdL6PhXujxW37FSSQZ1JiwsST4cqQzDeyXtP79zkvFD3
```

<a name="createaccounts"></a>
### Creating accounts for sample "currency" contract

First, generate some public/private key pairs that will be later assigned as `owner_key` and `active_key`.

```bash
cd ~/eos/build/programs/eosioc/
./eosioc create key # owner_key
./eosioc create key # active_key
```

This will output two pairs of public and private keys

```
Private key: XXXXXXXXXXXXXXXXXXXXXXXXXXXXXXXXXXXXXXXXXXXXXXXXXXX
Public key: EOSXXXXXXXXXXXXXXXXXXXXXXXXXXXXXXXXXXXXXXXXXXXXXXXXXX
```

**Important:**
Save the values for future reference.

Run the `create` command where `inita` is the account authorizing the creation of the `currency` account and `PUBLIC_KEY_1` and `PUBLIC_KEY_2` are the values generated by the `create key` command

```bash
./eosioc create account inita currency PUBLIC_KEY_1 PUBLIC_KEY_2
```

You should then get a JSON response back with a transaction ID confirming it was executed successfully.

Go ahead and check that the account was successfully created

```bash
./eosioc get account currency
```

If all went well, you will receive output similar to the following:

```json
{
  "account_name": "currency",
  "eos_balance": "0.0000 EOS",
  "staked_balance": "0.0001 EOS",
  "unstaking_balance": "0.0000 EOS",
  "last_unstaking_time": "2035-10-29T06:32:22",
...
```

Now import the active private key generated previously in the wallet:

```bash
./eosioc wallet import XXXXXXXXXXXXXXXXXXXXXXXXXXXXXXXXXXXXXXXXXXXXXXXXXXX
```

<a name="uploadsmartcontract"></a>
### Upload sample "currency" contract to blockchain

Before uploading a contract, verify that there is no current contract:

```bash
./eosioc get code currency
code hash: 0000000000000000000000000000000000000000000000000000000000000000
```

With an account for a contract created, upload a sample contract:

```bash
./eosioc set contract currency ../../contracts/currency/currency.wast ../../contracts/currency/currency.abi
```

As a response you should get a JSON with a `transaction_id` field. Your contract was successfully uploaded!

You can also verify that the code has been set with the following command:

```bash
./eosioc get code currency
```

It will return something like:
```bash
code hash: 9b9db1a7940503a88535517049e64467a6e8f4e9e03af15e9968ec89dd794975
```

Before using the currency contract, you must issue the currency.

```bash
./eosioc push action currency issue '{"to":"currency","quantity":"1000.0000 CUR"}' --permission currency@active
```

Next verify the currency contract has the proper initial balance:

```bash
./eosioc get table currency currency account
{
  "rows": [{
     "currency": 1381319428,
     "balance": 10000000
     }
  ],
  "more": false
}
```

<a name="pushamessage"></a>
### Transfering funds with the sample "currency" contract

Anyone can send any message to any contract at any time, but the contracts may reject messages which are not given necessary permission. Messages are not sent "from" anyone, they are sent "with permission of" one or more accounts and permission levels. The following commands show a "transfer" message being sent to the "currency" contract.

The content of the message is `'{"from":"currency","to":"inita","quantity":"20.0000 CUR","memo":"any string"}'`. In this case we are asking the currency contract to transfer funds from itself to someone else. This requires the permission of the currency contract.

```bash
./eosioc push action currency transfer '{"from":"currency","to":"inita","quantity":"20.0000 CUR","memo":"my first transfer"}' --permission currency@active
```

Below is a generalization that shows the `currency` account is only referenced once, to specify which contract to deliver the `transfer` message to.

```bash
./eosioc push action currency transfer '{"from":"${usera}","to":"${userb}","quantity":"20.0000 CUR","memo":""}' --permission ${usera}@active
```

As confirmation of a successfully submitted transaction, you will receive JSON output that includes a `transaction_id` field.

<a name="readingcontract"></a>
### Reading sample "currency" contract balance

So now check the state of both of the accounts involved in the previous transaction.

```bash
./eosioc get table inita currency account
{
  "rows": [{
      "currency": 1381319428,
      "balance": 200000
       }
    ],
  "more": false
}
./eosioc get table currency currency account
{
  "rows": [{
      "currency": 1381319428,
      "balance": 9800000
    }
  ],
  "more": false
}
```

As expected, the receiving account **inita** now has a balance of **20** tokens, and the sending account now has **20** less tokens than its initial supply.

<a name="localtestnet"></a>
## Running multi-node local testnet

To run a local testnet you can use the `eosio-launcher` application provided in the `~/eos/build/programs/eosio-launcher` folder.

For testing purposes you will run two local production nodes talking to each other.

```bash
cd ~/eos/build
cp ../genesis.json ./
./programs/eosio-launcher/eosio-launcher -p2 --skip-signature
```

This command will generate two data folders for each instance of the node: `tn_data_00` and `tn_data_01`.

You should see the following response:

```bash
spawning child, programs/eosiod/eosiod --skip-transaction-signatures --data-dir tn_data_0
spawning child, programs/eosiod/eosiod --skip-transaction-signatures --data-dir tn_data_1
```

To confirm the nodes are running, run the following `eosioc` commands:
```bash
~/eos/build/programs/eosioc
./eosioc -p 8888 get info
./eosioc -p 8889 get info
```

For each command, you should get a JSON response with blockchain information.

You can read more on eosio-launcher and its settings [here](https://github.com/EOSIO/eos/blob/master/testnet.md)

<a name="publictestnet"></a>
## Running a local node connected to the public testnet

To run a local node connected to the public testnet operated by block.one, a script is provided.

```bash
cd ~/eos/build/scripts
./start_npnode.sh
```

This command will use the data folder provided for the instance called `testnet_np`.

You should see the following response:

```bash
Launched eosd.
See testnet_np/stderr.txt for eosd output.
Synching requires at least 8 minutes, depending on network conditions.
```

To confirm eosd operation and synchronization:

```bash
tail -F testnet_np/stderr.txt
```

To exit tail, use Ctrl-C.  During synchronization, you will see log messages similar to:

```bash
3439731ms            chain_plugin.cpp:272          accept_block         ] Syncing Blockchain --- Got block: #200000 time: 2017-12-09T07:56:32 producer: initu
3454532ms            chain_plugin.cpp:272          accept_block         ] Syncing Blockchain --- Got block: #210000 time: 2017-12-09T13:29:52 producer: initc
```

Synchronization is complete when you see log messages similar to:

```bash
42467ms            net_plugin.cpp:1245           start_sync           ] Catching up with chain, our last req is 351734, theirs is 351962 peer ip-10-160-11-116:9876
42792ms            chain_controller.cpp:208      _push_block          ] initt #351947 @2017-12-12T22:59:44  | 0 trx, 0 pending, exectime_ms=0
42793ms            chain_controller.cpp:208      _push_block          ] inito #351948 @2017-12-12T22:59:46  | 0 trx, 0 pending, exectime_ms=0
42793ms            chain_controller.cpp:208      _push_block          ] initd #351949 @2017-12-12T22:59:48  | 0 trx, 0 pending, exectime_ms=0
```

This eosd instance listens on 127.0.0.1:8888 for http requests, on all interfaces at port 9877
for p2p requests, and includes the wallet plugins.

<a name="doxygen"></a>
## Doxygen documentation

You can find more detailed API documentation in the Doxygen reference.
For the `master` branch: https://eosio.github.io/eos/
For the public testnet branch: http://htmlpreview.github.io/?https://github.com/EOSIO/eos/blob/dawn-2.x/docs/index.html

<a name="docker"></a>
## Running EOS in Docker

You can find up to date information about EOS Docker in the [Docker Readme](https://github.com/EOSIO/eos/blob/master/Docker/README.md)

<a name="manualdep"></a>
## Manual installation of the dependencies

If you prefer to manually build dependencies, follow the steps below.

This project is written primarily in C++14 and uses CMake as its build system. An up-to-date Clang and the latest version of CMake is recommended.

Dependencies:

* Clang 4.0.0
* CMake 3.5.1
* Boost 1.64
* OpenSSL
* LLVM 4.0
* [secp256k1-zkp (Cryptonomex branch)](https://github.com/cryptonomex/secp256k1-zkp.git)
* [binaryen](https://github.com/WebAssembly/binaryen.git)

<a name="ubuntu"></a>
### Clean install Ubuntu 16.10

Install the development toolkit:

```bash
sudo apt-get update
wget -O - https://apt.llvm.org/llvm-snapshot.gpg.key|sudo apt-key add -
sudo apt-get install clang-4.0 lldb-4.0 libclang-4.0-dev cmake make \
                     libbz2-dev libssl-dev libgmp3-dev \
                     autotools-dev build-essential \
                     libbz2-dev libicu-dev python-dev \
                     autoconf libtool git
```

Install Boost 1.64:

```bash
cd ~
wget -c 'https://sourceforge.net/projects/boost/files/boost/1.64.0/boost_1_64_0.tar.bz2/download' -O boost_1.64.0.tar.bz2
tar xjf boost_1.64.0.tar.bz2
cd boost_1_64_0/
echo "export BOOST_ROOT=$HOME/boost_1_64_0" >> ~/.bash_profile
source ~/.bash_profile
./bootstrap.sh "--prefix=$BOOST_ROOT"
./b2 install
source ~/.bash_profile
```

Install [secp256k1-zkp (Cryptonomex branch)](https://github.com/cryptonomex/secp256k1-zkp.git):

```bash
cd ~
git clone https://github.com/cryptonomex/secp256k1-zkp.git
cd secp256k1-zkp
./autogen.sh
./configure
make
sudo make install
```

To use the WASM compiler, EOS has an external dependency on [binaryen](https://github.com/WebAssembly/binaryen.git):

```bash
cd ~
git clone https://github.com/WebAssembly/binaryen.git
cd ~/binaryen
git checkout tags/1.37.14
cmake . && make

```

Add `BINARYEN_ROOT` to your .bash_profile:

```bash
echo "export BINARYEN_ROOT=~/binaryen" >> ~/.bash_profile
source ~/.bash_profile
```

By default LLVM and clang do not include the WASM build target, so you will have to build it yourself:

```bash
mkdir  ~/wasm-compiler
cd ~/wasm-compiler
git clone --depth 1 --single-branch --branch release_40 https://github.com/llvm-mirror/llvm.git
cd llvm/tools
git clone --depth 1 --single-branch --branch release_40 https://github.com/llvm-mirror/clang.git
cd ..
mkdir build
cd build
cmake -G "Unix Makefiles" -DCMAKE_INSTALL_PREFIX=.. -DLLVM_TARGETS_TO_BUILD= -DLLVM_EXPERIMENTAL_TARGETS_TO_BUILD=WebAssembly -DCMAKE_BUILD_TYPE=Release ../
make -j4 install
```
Add `WASM_LLVM_CONFIG` and `LLVM_DIR` to your `.bash_profile`:

```bash
echo "export WASM_LLVM_CONFIG=~/wasm-compiler/llvm/bin/llvm-config" >> ~/.bash_profile
echo "export LLVM_DIR=/usr/local/Cellar/llvm/4.0.1/lib/cmake/llvm" >> ~/.bash_profile
source ~/.bash_profile
```

Your environment is set up. Now you can <a href="#runanode">build EOS and run a node</a>.

<a name="macos"></a>
### MacOS Sierra 10.12.6

macOS additional Dependencies:

* Brew
* Newest XCode

Upgrade your XCode to the newest version:

```bash
xcode-select --install
```

Install homebrew:

```bash
ruby -e "$(curl -fsSL https://raw.githubusercontent.com/Homebrew/install/master/install)"
```

Install the dependencies:

```bash
brew update
brew install git automake libtool boost openssl llvm@4 gmp ninja gettext
brew link gettext --force
```

Install [secp256k1-zkp (Cryptonomex branch)](https://github.com/cryptonomex/secp256k1-zkp.git):

```bash
cd ~
git clone https://github.com/cryptonomex/secp256k1-zkp.git
cd secp256k1-zkp
./autogen.sh
./configure
make
sudo make install
```

Install [binaryen v1.37.14](https://github.com/WebAssembly/binaryen.git):

```bash
cd ~
git clone https://github.com/WebAssembly/binaryen.git
cd ~/binaryen
git checkout tags/1.37.14
cmake . && make
```

Add `BINARYEN_ROOT` to your .bash_profile:

```bash
echo "export BINARYEN_ROOT=~/binaryen" >> ~/.bash_profile
source ~/.bash_profile
```

Build LLVM and clang for WASM:

```bash
mkdir  ~/wasm-compiler
cd ~/wasm-compiler
git clone --depth 1 --single-branch --branch release_40 https://github.com/llvm-mirror/llvm.git
cd llvm/tools
git clone --depth 1 --single-branch --branch release_40 https://github.com/llvm-mirror/clang.git
cd ..
mkdir build
cd build
cmake -G "Unix Makefiles" -DCMAKE_INSTALL_PREFIX=.. -DLLVM_TARGETS_TO_BUILD= -DLLVM_EXPERIMENTAL_TARGETS_TO_BUILD=WebAssembly -DCMAKE_BUILD_TYPE=Release ../
make -j4 install
```

Add `WASM_LLVM_CONFIG` and `LLVM_DIR` to your `.bash_profile`:

```bash
echo "export WASM_LLVM_CONFIG=~/wasm-compiler/llvm/bin/llvm-config" >> ~/.bash_profile
echo "export LLVM_DIR=/usr/local/Cellar/llvm/4.0.1/lib/cmake/llvm" >> ~/.bash_profile
source ~/.bash_profile
```

<a name="fedora"></a>
### Clean install Fedora 25 and higher

Install the development toolkit:

```bash
sudo yum update
sudo yum install git gcc.x86_64 gcc-c++.x86_64 autoconf automake libtool make cmake.x86_64 \
					bzip2 bzip2-devel.x86_64 openssl-devel.x86_64 gmp-devel.x86_64 \
					libstdc++-devel.x86_64 python3-devel.x86_64 libedit.x86_64 \
					ncurses-devel.x86_64 swig.x86_64 gettext-devel.x86_64

```

Install Boost 1.66:

```bash
cd ~
curl -L https://dl.bintray.com/boostorg/release/1.66.0/source/boost_1_66_0.tar.bz2 > boost_1.66.0.tar.bz2
tar xf boost_1.66.0.tar.bz2
echo "export BOOST_ROOT=$HOME/boost_1_64_0" >> ~/.bash_profile
source ~/.bash_profile
cd boost_1_66_0/
./bootstrap.sh "--prefix=$BOOST_ROOT"
./b2 install
```

Install [secp256k1-zkp (Cryptonomex branch)](https://github.com/cryptonomex/secp256k1-zkp.git):

```bash
cd ~
git clone https://github.com/cryptonomex/secp256k1-zkp.git
cd secp256k1-zkp
./autogen.sh
./configure
make
sudo make install
```

To use the WASM compiler, EOS has an external dependency on [binaryen](https://github.com/WebAssembly/binaryen.git):

```bash
cd ~
git clone https://github.com/WebAssembly/binaryen.git
cd ~/binaryen
git checkout tags/1.37.14
cmake . && make

```

Add `BINARYEN_ROOT` to your .bash_profile:

```bash
echo "export BINARYEN_ROOT=~/binaryen" >> ~/.bash_profile
source ~/.bash_profile
```

By default LLVM and clang do not include the WASM build target, so you will have to build it yourself:

```bash
mkdir  ~/wasm-compiler
cd ~/wasm-compiler
git clone --depth 1 --single-branch --branch release_40 https://github.com/llvm-mirror/llvm.git
cd llvm/tools
git clone --depth 1 --single-branch --branch release_40 https://github.com/llvm-mirror/clang.git
cd ..
mkdir build
cd build
cmake -G "Unix Makefiles" -DCMAKE_INSTALL_PREFIX=.. -DLLVM_TARGETS_TO_BUILD= -DLLVM_EXPERIMENTAL_TARGETS_TO_BUILD=WebAssembly -DCMAKE_BUILD_TYPE=Release ../
make -j$( nproc ) install
```

Add `WASM_LLVM_CONFIG` and `LLVM_DIR` to your `.bash_profile`:

```bash
echo "export WASM_LLVM_CONFIG=~/wasm-compiler/llvm/bin/llvm-config" >> ~/.bash_profile
echo "export LLVM_DIR=/usr/local/Cellar/llvm/4.0.1/lib/cmake/llvm" >> ~/.bash_profile
source ~/.bash_profile
```
Your environment is set up. Now you can <a href="#runanode">build EOS and run a node</a>.<|MERGE_RESOLUTION|>--- conflicted
+++ resolved
@@ -105,13 +105,9 @@
 git clone https://github.com/eosio/eos --recursive
 
 cd eos
-<<<<<<< HEAD
+
 git checkout DAWN-2018-01-25
 ./eosio_build.sh
-=======
-git checkout dawn-2.x
-./build.sh ubuntu
->>>>>>> daad0897
 ```
 
 Now you can proceed to the next step - [Running a node on the public testnet](#publictestnet)
@@ -145,13 +141,9 @@
 git clone https://github.com/eosio/eos --recursive
 
 cd eos
-<<<<<<< HEAD
+
 git checkout DAWN-2018-01-25
 ./eosio_build.sh
-=======
-git checkout dawn-2.x
-./build.sh darwin
->>>>>>> daad0897
 ```
 
 Now you can proceed to the next step - [Running a node on the public testnet](#publictestnet)
