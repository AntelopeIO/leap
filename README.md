--- conflicted
+++ resolved
@@ -37,12 +37,8 @@
 v3.1.2-0b64f879e3ebe2e4df09d2e62f1fc164cc1125d1
 ```
 
-<<<<<<< HEAD
-A few other common libraries are tools also required such as openssl 1.1+, curl, GMP, Python 3, and zlib.
-=======
 ## Build and Install from Source
 You can also build and install Leap from source.
->>>>>>> a72f9807
 
 ### Prerequisites
 You will need to build on a [supported operating system](#supported-operating-systems).
@@ -91,12 +87,6 @@
 git checkout v0.0.0
 ```
 
-<<<<<<< HEAD
-These instructions are valid for this branch. Other release branches may have different requirements so ensure you follow the directions in the branch or release you intend to build.
-
-<details>
-  <summary>Ubuntu 20.04 & 22.04 Build Instructions</summary>
-=======
 Once you are on the branch or release tag you want to build, make sure everything is up-to-date:
 ```bash
 git pull
@@ -114,24 +104,12 @@
 
 > 🐋 **Docker and `sudo`** 🐋  
 If you are in an Ubuntu docker container, omit `sudo` from all commands because you run as `root` by default. Most other docker containers also exclude `sudo`, especially Debian-family containers. If your shell prompt is a hash tag (`#`), omit `sudo`.
->>>>>>> a72f9807
 
 #### Pinned Build
 Make sure you are in the root of the `leap` repo, then run the `install_depts.sh` script to install dependencies:
 ```bash
 sudo scripts/install_deps.sh
 ```
-<<<<<<< HEAD
-apt-get update && apt-get install   \
-        build-essential             \
-        cmake                       \
-        curl                        \
-        git                         \
-        libboost-all-dev            \
-        libgmp-dev                  \
-        libssl-dev                  \
-        llvm-11-dev
-=======
 
 Next, run the pinned build script. You have to give it three arguments, in the following order:
   - A temporary folder, for all dependencies that need to be built from source.
@@ -141,7 +119,6 @@
 The following command runs the `pinned_build.sh` script, specifies a `deps` and `build` folder in the root of the Leap repo for the first two arguments, then builds the packages using all of your computer's CPU threads (Note: you don't need `sudo` for this command):
 ```bash
 scripts/pinned_build.sh deps build "$(nproc)"
->>>>>>> a72f9807
 ```
 Now you can optionally [test](#step-4---test) your build, or [install](#step-5---install) the `*.deb` binary packages, which will be in the root of your build directory.
 
@@ -175,23 +152,6 @@
 ```
 </details>
 
-<<<<<<< HEAD
-<details>
-  <summary>Ubuntu 18.04 Build Instructions</summary>
-
-Install required dependencies. You will need to build Boost from source on this distribution. 
-```
-apt-get update && apt-get install   \
-        build-essential             \
-        cmake                       \
-        curl                        \
-        g++-8                       \
-        git                         \
-        libgmp-dev                  \
-        libssl-dev                  \
-        llvm-7-dev                  \
-        python3                     \
-=======
 <details> <summary>Ubuntu 18.04 Bionic</summary>
 
 Install dependencies:
@@ -210,7 +170,6 @@
         llvm-7-dev \
         pkg-config \
         python3 \
->>>>>>> a72f9807
         zlib1g-dev
 ```
 You need to build Boost from source on this distribution:
