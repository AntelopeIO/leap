--- conflicted
+++ resolved
@@ -118,18 +118,6 @@
 ```bash
 scripts/pinned_build.sh deps build "$(nproc)"
 ```
-<<<<<<< HEAD
-apt-get update && apt-get install   \
-        build-essential             \
-        cmake                       \
-        curl                        \
-        git                         \
-        libboost-all-dev            \
-        libgmp-dev                  \
-        libssl-dev                  \
-        llvm-11-dev                 \
-        python3-numpy
-=======
 Now you can optionally [test](#step-4---test) your build, or [install](#step-5---install) the `*.deb` binary packages, which will be in the root of your build directory.
 
 #### Unpinned Build
@@ -148,8 +136,8 @@
         libboost-all-dev \
         libgmp-dev \
         libssl-dev \
-        llvm-11-dev
->>>>>>> bf33fdab
+        llvm-11-dev \
+        python3-numpy
 ```
 To build, make sure you are in the root of the `leap` repo, then run the following command:
 ```bash
@@ -160,35 +148,6 @@
 ```
 </details>
 
-<<<<<<< HEAD
-<details>
-  <summary>Ubuntu 18.04 Build Instructions</summary>
-
-Install required dependencies. You will need to build Boost from source on this distribution. 
-```
-apt-get update && apt-get install   \
-        build-essential             \
-        cmake                       \
-        curl                        \
-        g++-8                       \
-        git                         \
-        libgmp-dev                  \
-        libssl-dev                  \
-        llvm-7-dev                  \
-        python3                     \
-        python3-numpy               \
-        python3-pip                 \
-        zlib1g-dev
-
-python3 -m pip install dataclasses
-        
-curl -L https://boostorg.jfrog.io/artifactory/main/release/1.79.0/source/boost_1_79_0.tar.bz2 | tar jx && \
-   cd boost_1_79_0 &&                                                                                     \
-   ./bootstrap.sh --prefix=$HOME/boost1.79 &&                                                             \
-   ./b2 --with-iostreams --with-date_time --with-filesystem --with-system                                 \
-        --with-program_options --with-chrono --with-test -j$(nproc) install &&                            \
-   cd ..
-=======
 <details> <summary>Ubuntu 18.04 Bionic</summary>
 
 Install dependencies:
@@ -204,8 +163,11 @@
         libssl-dev \
         llvm-7-dev \
         python3 \
+        python3-numpy \
+        python3-pip \
         zlib1g-dev
->>>>>>> bf33fdab
+
+python3 -m pip install dataclasses
 ```
 You need to build Boost from source on this distribution:
 ```bash
