if [ $1 == 1 ]; then ANSWER=1; else ANSWER=0; fi

OS_VER=$( grep VERSION_ID /etc/os-release | cut -d'=' -f2 | sed 's/[^0-9\.]//gI' )
OS_MAJ=$(echo "${OS_VER}" | cut -d'.' -f1)
OS_MIN=$(echo "${OS_VER}" | cut -d'.' -f2)

MEM_MEG=$( free -m | sed -n 2p | tr -s ' ' | cut -d\  -f2 || cut -d' ' -f2 )
CPU_SPEED=$( lscpu | grep -m1 "MHz" | tr -s ' ' | cut -d\  -f3 || cut -d' ' -f3 | cut -d'.' -f1 )
CPU_CORE=$( nproc )
MEM_GIG=$(( ((MEM_MEG / 1000) / 2) ))
export JOBS=$(( MEM_GIG > CPU_CORE ? CPU_CORE : MEM_GIG ))

DISK_INSTALL=$(df -h . | tail -1 | tr -s ' ' | cut -d\  -f1 || cut -d' ' -f1)
DISK_TOTAL_KB=$(df . | tail -1 | awk '{print $2}')
DISK_AVAIL_KB=$(df . | tail -1 | awk '{print $4}')
DISK_TOTAL=$(( DISK_TOTAL_KB / 1048576 ))
DISK_AVAIL=$(( DISK_AVAIL_KB / 1048576 ))

printf "\\nOS name: ${OS_NAME}\\n"
printf "OS Version: ${OS_VER}\\n"
printf "CPU speed: ${CPU_SPEED}Mhz\\n"
printf "CPU cores: %s\\n" "${CPU_CORE}"
printf "Physical Memory: ${MEM_MEG} Mgb\\n"
printf "Disk install: ${DISK_INSTALL}\\n"
printf "Disk space total: ${DISK_TOTAL%.*}G\\n"
printf "Disk space available: ${DISK_AVAIL%.*}G\\n"

if [ "${MEM_MEG}" -lt 7000 ]; then
	printf "Your system must have 7 or more Gigabytes of physical memory installed.\\n"
	printf "Exiting now.\\n"
	exit 1
fi

case "${OS_NAME}" in
	"Linux Mint")
		if [ "${OS_MAJ}" -lt 18 ]; then
			printf "You must be running Linux Mint 18.x or higher to install EOSIO.\\n"
			printf "Exiting now.\\n"
			exit 1
		fi
	;;
	"Ubuntu")
		if [ "${OS_MAJ}" -lt 16 ]; then
			printf "You must be running Ubuntu 16.04.x or higher to install EOSIO.\\n"
			printf "Exiting now.\\n"
			exit 1
		fi
		# UBUNTU 18 doesn't have MONGODB 3.6.3
		if [ $OS_MAJ -gt 16 ]; then
			export MONGODB_VERSION=4.1.1
		fi
		# We have to re-set this with the new version
		export MONGODB_ROOT=${OPT_LOCATION}/mongodb-${MONGODB_VERSION}
	;;
	"Debian")
		if [ $OS_MAJ -lt 10 ]; then
			printf "You must be running Debian 10 to install EOSIO, and resolve missing dependencies from unstable (sid).\n"
			printf "Exiting now.\n"
			exit 1
	fi
	;;
esac

if [ "${DISK_AVAIL%.*}" -lt "${DISK_MIN}" ]; then
	printf "You must have at least %sGB of available storage to install EOSIO.\\n" "${DISK_MIN}"
	printf "Exiting now.\\n"
	exit 1
fi

# llvm-4.0 is installed into /usr/lib/llvm-4.0
# clang is necessary for building on ubuntu
DEP_ARRAY=(
	git llvm-4.0 clang-4.0 libclang-4.0-dev make automake libbz2-dev libssl-dev doxygen graphviz \
	libgmp3-dev autotools-dev build-essential libicu-dev python2.7 python2.7-dev python3 python3-dev \
	autoconf libtool curl zlib1g-dev sudo ruby libusb-1.0-0-dev libcurl4-gnutls-dev pkg-config
)
COUNT=1
DISPLAY=""
DEP=""

if [[ "${ENABLE_CODE_COVERAGE}" == true ]]; then
	DEP_ARRAY+=(lcov)
fi

if [ $ANSWER != 1 ]; then read -p "Do you wish to update repositories with apt-get update? (y/n) " ANSWER; fi
case $ANSWER in
	1 | [Yy]* )
		if ! sudo apt-get update; then
			printf " - APT update failed.\\n"
			exit 1;
		else
			printf " - APT update complete.\\n"
		fi
	;;
	[Nn]* ) echo "Proceeding without update!";;
	* ) echo "Please type 'y' for yes or 'n' for no."; exit;;
esac

printf "\\nChecking for installed dependencies...\\n"
for (( i=0; i<${#DEP_ARRAY[@]}; i++ )); do
	pkg=$( dpkg -s "${DEP_ARRAY[$i]}" 2>/dev/null | grep Status | tr -s ' ' | cut -d\  -f4 )
	if [ -z "$pkg" ]; then
		DEP=$DEP" ${DEP_ARRAY[$i]} "
		DISPLAY="${DISPLAY}${COUNT}. ${DEP_ARRAY[$i]}\\n"
		printf " - Package %s${bldred} NOT${txtrst} found!\\n" "${DEP_ARRAY[$i]}"
		(( COUNT++ ))
	else
		printf " - Package %s found.\\n" "${DEP_ARRAY[$i]}"
		continue
	fi
done
if [ "${COUNT}" -gt 1 ]; then
	printf "\\nThe following dependencies are required to install EOSIO:\\n"
	printf "${DISPLAY}\\n\\n" 
	if [ $ANSWER != 1 ]; then read -p "Do you wish to install these packages? (y/n) " ANSWER; fi
	case $ANSWER in
		1 | [Yy]* )
			if ! sudo apt-get -y install ${DEP}; then
				printf " - APT dependency failed.\\n"
				exit 1
			else
				printf " - APT dependencies installed successfully.\\n"
			fi
		;;
		[Nn]* ) echo "User aborting installation of required dependencies, Exiting now."; exit;;
		* ) echo "Please type 'y' for yes or 'n' for no."; exit;;
	esac
else 
	printf " - No required APT dependencies to install."
fi


printf "\\n"


printf "Checking CMAKE installation...\\n"
if [ ! -e $CMAKE ]; then
	printf "Installing CMAKE...\\n"
	curl -LO https://cmake.org/files/v$CMAKE_VERSION_MAJOR.$CMAKE_VERSION_MINOR/cmake-$CMAKE_VERSION.tar.gz \
	&& tar -xzf cmake-$CMAKE_VERSION.tar.gz \
	&& cd cmake-$CMAKE_VERSION \
	&& ./bootstrap --prefix=$HOME \
	&& make -j"${JOBS}" \
	&& make install \
	&& cd .. \
	&& rm -f cmake-$CMAKE_VERSION.tar.gz \
	|| exit 1
	printf " - CMAKE successfully installed @ ${CMAKE} \\n"
else
	printf " - CMAKE found @ ${CMAKE}.\\n"
fi
if [ $? -ne 0 ]; then exit -1; fi


<<<<<<< HEAD
	if [ "${COUNT}" -gt 1 ]; then
		printf "\\n\\tThe following dependencies are required to install EOSIO.\\n"
		printf "\\n\\t${DISPLAY}\\n\\n" 
		printf "\\tDo you wish to install these packages?\\n"
		if is_noninteractive; then exec <<< "1"; fi
		select yn in "Yes" "No"; do
			case $yn in
				[Yy]* ) 
					printf "\\n\\n\\tInstalling dependencies\\n\\n"
					sudo apt-get update
					if ! sudo apt-get -y install ${DEP}
					then
						printf "\\n\\tDPKG dependency failed.\\n"
						printf "\\n\\tExiting now.\\n"
						exit 1
					else
						printf "\\n\\tDPKG dependencies installed successfully.\\n"
					fi
				break;;
				[Nn]* ) echo "User aborting installation of required dependencies, Exiting now."; exit;;
				* ) echo "Please type 1 for yes or 2 for no.";;
			esac
		done
	else 
		printf "\\n\\tNo required dpkg dependencies to install.\\n"
	fi
=======
printf "\\n"
>>>>>>> 68451708


printf "Checking Boost library (${BOOST_VERSION}) installation...\\n"
BOOSTVERSION=$( grep "#define BOOST_VERSION" "$HOME/opt/boost/include/boost/version.hpp" 2>/dev/null | tail -1 | tr -s ' ' | cut -d\  -f3 )
if [ "${BOOSTVERSION}" != "${BOOST_VERSION_MAJOR}0${BOOST_VERSION_MINOR}0${BOOST_VERSION_PATCH}" ]; then
	printf "Installing Boost library...\\n"
	curl -LO https://dl.bintray.com/boostorg/release/${BOOST_VERSION_MAJOR}.${BOOST_VERSION_MINOR}.${BOOST_VERSION_PATCH}/source/boost_$BOOST_VERSION.tar.bz2 \
	&& tar -xjf boost_$BOOST_VERSION.tar.bz2 \
	&& cd $BOOST_ROOT \
	&& ./bootstrap.sh --prefix=$BOOST_ROOT \
	&& ./b2 -q -j"${JOBS}" install \
	&& cd .. \
	&& rm -f boost_$BOOST_VERSION.tar.bz2 \
	&& rm -rf $BOOST_LINK_LOCATION \
	&& ln -s $BOOST_ROOT $BOOST_LINK_LOCATION \
	|| exit 1
	printf " - Boost library successfully installed @ ${BOOST_ROOT} (Symlinked to ${BOOST_LINK_LOCATION}).\\n"
else
	printf " - Boost library found with correct version @ ${BOOST_ROOT} (Symlinked to ${BOOST_LINK_LOCATION}).\\n"
fi
if [ $? -ne 0 ]; then exit -1; fi


printf "\\n"


printf "Checking MongoDB installation...\\n"
if [ ! -d $MONGODB_ROOT ]; then
	printf "Installing MongoDB into ${MONGODB_ROOT}...\\n"
	curl -OL http://downloads.mongodb.org/linux/mongodb-linux-x86_64-ubuntu$OS_MAJ$OS_MIN-$MONGODB_VERSION.tgz \
	&& tar -xzf mongodb-linux-x86_64-ubuntu$OS_MAJ$OS_MIN-$MONGODB_VERSION.tgz \
	&& mv $SRC_LOCATION/mongodb-linux-x86_64-ubuntu$OS_MAJ$OS_MIN-$MONGODB_VERSION $MONGODB_ROOT \
	&& touch $MONGODB_LOG_LOCATION/mongod.log \
	&& rm -f mongodb-linux-x86_64-ubuntu$OS_MAJ$OS_MIN-$MONGODB_VERSION.tgz \
	&& cp -f $REPO_ROOT/scripts/mongod.conf $MONGODB_CONF \
	&& mkdir -p $MONGODB_DATA_LOCATION \
	&& rm -rf $MONGODB_LINK_LOCATION \
	&& rm -rf $BIN_LOCATION/mongod \
	&& ln -s $MONGODB_ROOT $MONGODB_LINK_LOCATION \
	&& ln -s $MONGODB_LINK_LOCATION/bin/mongod $BIN_LOCATION/mongod \
	|| exit 1
	printf " - MongoDB successfully installed @ ${MONGODB_ROOT} (Symlinked to ${MONGODB_LINK_LOCATION}).\\n"
else
	printf " - MongoDB found with correct version @ ${MONGODB_ROOT} (Symlinked to ${MONGODB_LINK_LOCATION}).\\n"
fi
if [ $? -ne 0 ]; then exit -1; fi
printf "Checking MongoDB C driver installation...\\n"
if [ ! -d $MONGO_C_DRIVER_ROOT ]; then
	printf "Installing MongoDB C driver...\\n"
	curl -LO https://github.com/mongodb/mongo-c-driver/releases/download/$MONGO_C_DRIVER_VERSION/mongo-c-driver-$MONGO_C_DRIVER_VERSION.tar.gz \
	&& tar -xzf mongo-c-driver-$MONGO_C_DRIVER_VERSION.tar.gz \
	&& cd mongo-c-driver-$MONGO_C_DRIVER_VERSION \
	&& mkdir -p cmake-build \
	&& cd cmake-build \
	&& $CMAKE -DCMAKE_BUILD_TYPE=Release -DCMAKE_INSTALL_PREFIX=$HOME -DENABLE_BSON=ON -DENABLE_SSL=OPENSSL -DENABLE_AUTOMATIC_INIT_AND_CLEANUP=OFF -DENABLE_STATIC=ON .. \
	&& make -j"${JOBS}" \
	&& make install \
	&& cd ../.. \
	&& rm mongo-c-driver-$MONGO_C_DRIVER_VERSION.tar.gz \
	|| exit 1
	printf " - MongoDB C driver successfully installed @ ${MONGO_C_DRIVER_ROOT}.\\n"
else
	printf " - MongoDB C driver found with correct version @ ${MONGO_C_DRIVER_ROOT}.\\n"
fi
if [ $? -ne 0 ]; then exit -1; fi
printf "Checking MongoDB C++ driver installation...\\n"
if [ ! -d $MONGO_CXX_DRIVER_ROOT ]; then
	printf "Installing MongoDB C++ driver...\\n"
	curl -L https://github.com/mongodb/mongo-cxx-driver/archive/r$MONGO_CXX_DRIVER_VERSION.tar.gz -o mongo-cxx-driver-r$MONGO_CXX_DRIVER_VERSION.tar.gz \
	&& tar -xzf mongo-cxx-driver-r${MONGO_CXX_DRIVER_VERSION}.tar.gz \
	&& cd mongo-cxx-driver-r$MONGO_CXX_DRIVER_VERSION/build \
	&& $CMAKE -DBUILD_SHARED_LIBS=OFF -DCMAKE_BUILD_TYPE=Release -DCMAKE_INSTALL_PREFIX=$HOME .. \
	&& make -j"${JOBS}" VERBOSE=1 \
	&& make install \
	&& cd ../.. \
	&& rm -f mongo-cxx-driver-r$MONGO_CXX_DRIVER_VERSION.tar.gz \
	|| exit 1
	printf " - MongoDB C++ driver successfully installed @ ${MONGO_CXX_DRIVER_ROOT}.\\n"
else
	printf " - MongoDB C++ driver found with correct version @ ${MONGO_CXX_DRIVER_ROOT}.\\n"
fi
if [ $? -ne 0 ]; then exit -1; fi


printf "\\n"


printf "Checking LLVM 4 support...\\n"
if [ ! -d $LLVM_ROOT ]; then
	ln -s /usr/lib/llvm-4.0 $LLVM_ROOT \
	|| exit 1
	printf " - LLVM successfully linked from /usr/lib/llvm-4.0 to ${LLVM_ROOT}\\n"
else
	printf " - LLVM found @ ${LLVM_ROOT}.\\n"
fi
if [ $? -ne 0 ]; then exit -1; fi


cd ..
printf "\\n"

function print_instructions() {
	return 0
}<|MERGE_RESOLUTION|>--- conflicted
+++ resolved
@@ -152,36 +152,7 @@
 if [ $? -ne 0 ]; then exit -1; fi
 
 
-<<<<<<< HEAD
-	if [ "${COUNT}" -gt 1 ]; then
-		printf "\\n\\tThe following dependencies are required to install EOSIO.\\n"
-		printf "\\n\\t${DISPLAY}\\n\\n" 
-		printf "\\tDo you wish to install these packages?\\n"
-		if is_noninteractive; then exec <<< "1"; fi
-		select yn in "Yes" "No"; do
-			case $yn in
-				[Yy]* ) 
-					printf "\\n\\n\\tInstalling dependencies\\n\\n"
-					sudo apt-get update
-					if ! sudo apt-get -y install ${DEP}
-					then
-						printf "\\n\\tDPKG dependency failed.\\n"
-						printf "\\n\\tExiting now.\\n"
-						exit 1
-					else
-						printf "\\n\\tDPKG dependencies installed successfully.\\n"
-					fi
-				break;;
-				[Nn]* ) echo "User aborting installation of required dependencies, Exiting now."; exit;;
-				* ) echo "Please type 1 for yes or 2 for no.";;
-			esac
-		done
-	else 
-		printf "\\n\\tNo required dpkg dependencies to install.\\n"
-	fi
-=======
-printf "\\n"
->>>>>>> 68451708
+printf "\\n"
 
 
 printf "Checking Boost library (${BOOST_VERSION}) installation...\\n"
