---
content_title: Build Antelope from Source
---

<<<<<<< HEAD
The shell scripts previously recommended for building the software have been removed in favor of a build process entirely driven by CMake. Those wishing to build from source are now responsible for installing the necessary dependencies. The list of dependencies and the recommended build procedure are in the [`README.md`](https://github.com/AntelopeIO/leap/blob/release/3.2/README.md) file. Instructions are also included for efficiently running the tests.
=======
The shell scripts previously recommended for building the software have been removed in favor of a build process entirely driven by CMake. Those wishing to build from source are now responsible for installing the necessary dependencies. The list of dependencies and the recommended build procedure are in the [`README.md`](https://github.com/AntelopeIO/leap/blob/main/README.md) file. Instructions are also included for efficiently running the tests.
>>>>>>> 34ade807

### Using DUNE
As an alternative to building from source, try [Docker Utilities for Node Execution](https://github.com/AntelopeIO/DUNE) for the easiest way to get started and for multi-platform support.

### Building From Source
<<<<<<< HEAD
You can also build and install Leap from source. Instructions for that currently live [here](https://github.com/AntelopeIO/leap/blob/release/3.2/README.md#build-and-install-from-source).

#### Building Pinned Build Binary Packages
The pinned build instructions have moved [here](https://github.com/AntelopeIO/leap/blob/release/3.2/README.md#pinned-build). You may want to look at the [prerequisites](https://github.com/AntelopeIO/leap/blob/release/3.2/README.md#prerequisites) and our warning on parallelization using the `-j` jobs flag [here](https://github.com/AntelopeIO/leap/blob/release/3.2/README.md#step-3---build) before you build.

#### Manual (non "pinned") Build Instructions
The unpinned build instructions have moved [here](https://github.com/AntelopeIO/leap/blob/release/3.2/README.md#unpinned-build). You may want to look at the [prerequisites](https://github.com/AntelopeIO/leap/blob/release/3.2/README.md#prerequisites) and our warning on parallelization using the `-j` jobs flag [here](https://github.com/AntelopeIO/leap/blob/release/3.2/README.md#step-3---build) before you build.

### Running Tests
Documentation on available test suites and how to run them has moved [here](https://github.com/AntelopeIO/leap/blob/release/3.2/README.md#test).
=======
You can also build and install Leap from source. Instructions for that currently live [here](https://github.com/AntelopeIO/leap/blob/main/README.md#build-and-install-from-source).

#### Building Pinned Build Binary Packages
The pinned build instructions have moved [here](https://github.com/AntelopeIO/leap/blob/main/README.md#pinned-build). You may want to look at the [prerequisites](https://github.com/AntelopeIO/leap/blob/main/README.md#prerequisites) and our warning on parallelization using the `-j` jobs flag [here](https://github.com/AntelopeIO/leap/blob/main/README.md#step-3---build) before you build.

#### Manual (non "pinned") Build Instructions
The unpinned build instructions have moved [here](https://github.com/AntelopeIO/leap/blob/main/README.md#unpinned-build). You may want to look at the [prerequisites](https://github.com/AntelopeIO/leap/blob/main/README.md#prerequisites) and our warning on parallelization using the `-j` jobs flag [here](https://github.com/AntelopeIO/leap/blob/main/README.md#step-3---build) before you build.

### Running Tests
Documentation on available test suites and how to run them has moved [here](https://github.com/AntelopeIO/leap/blob/main/README.md#test).
>>>>>>> 34ade807
<|MERGE_RESOLUTION|>--- conflicted
+++ resolved
@@ -2,28 +2,12 @@
 content_title: Build Antelope from Source
 ---
 
-<<<<<<< HEAD
-The shell scripts previously recommended for building the software have been removed in favor of a build process entirely driven by CMake. Those wishing to build from source are now responsible for installing the necessary dependencies. The list of dependencies and the recommended build procedure are in the [`README.md`](https://github.com/AntelopeIO/leap/blob/release/3.2/README.md) file. Instructions are also included for efficiently running the tests.
-=======
 The shell scripts previously recommended for building the software have been removed in favor of a build process entirely driven by CMake. Those wishing to build from source are now responsible for installing the necessary dependencies. The list of dependencies and the recommended build procedure are in the [`README.md`](https://github.com/AntelopeIO/leap/blob/main/README.md) file. Instructions are also included for efficiently running the tests.
->>>>>>> 34ade807
 
 ### Using DUNE
 As an alternative to building from source, try [Docker Utilities for Node Execution](https://github.com/AntelopeIO/DUNE) for the easiest way to get started and for multi-platform support.
 
 ### Building From Source
-<<<<<<< HEAD
-You can also build and install Leap from source. Instructions for that currently live [here](https://github.com/AntelopeIO/leap/blob/release/3.2/README.md#build-and-install-from-source).
-
-#### Building Pinned Build Binary Packages
-The pinned build instructions have moved [here](https://github.com/AntelopeIO/leap/blob/release/3.2/README.md#pinned-build). You may want to look at the [prerequisites](https://github.com/AntelopeIO/leap/blob/release/3.2/README.md#prerequisites) and our warning on parallelization using the `-j` jobs flag [here](https://github.com/AntelopeIO/leap/blob/release/3.2/README.md#step-3---build) before you build.
-
-#### Manual (non "pinned") Build Instructions
-The unpinned build instructions have moved [here](https://github.com/AntelopeIO/leap/blob/release/3.2/README.md#unpinned-build). You may want to look at the [prerequisites](https://github.com/AntelopeIO/leap/blob/release/3.2/README.md#prerequisites) and our warning on parallelization using the `-j` jobs flag [here](https://github.com/AntelopeIO/leap/blob/release/3.2/README.md#step-3---build) before you build.
-
-### Running Tests
-Documentation on available test suites and how to run them has moved [here](https://github.com/AntelopeIO/leap/blob/release/3.2/README.md#test).
-=======
 You can also build and install Leap from source. Instructions for that currently live [here](https://github.com/AntelopeIO/leap/blob/main/README.md#build-and-install-from-source).
 
 #### Building Pinned Build Binary Packages
@@ -33,5 +17,4 @@
 The unpinned build instructions have moved [here](https://github.com/AntelopeIO/leap/blob/main/README.md#unpinned-build). You may want to look at the [prerequisites](https://github.com/AntelopeIO/leap/blob/main/README.md#prerequisites) and our warning on parallelization using the `-j` jobs flag [here](https://github.com/AntelopeIO/leap/blob/main/README.md#step-3---build) before you build.
 
 ### Running Tests
-Documentation on available test suites and how to run them has moved [here](https://github.com/AntelopeIO/leap/blob/main/README.md#test).
->>>>>>> 34ade807
+Documentation on available test suites and how to run them has moved [here](https://github.com/AntelopeIO/leap/blob/main/README.md#test).