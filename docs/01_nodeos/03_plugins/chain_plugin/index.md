--- conflicted
+++ resolved
@@ -116,7 +116,6 @@
                                         subjective whitelist/blacklist checks
                                         applied to them (may specify multiple
                                         times)
-<<<<<<< HEAD
   --read-mode arg (=head)               Database read mode ("head",
                                         "irreversible").
                                         In "head" mode: database contains state
@@ -131,39 +130,6 @@
                                         pushed via the chain API.                                        
                                         
   --api-accept-transactions arg (=1)    Allow API transactions to be evaluated 
-=======
-  --read-mode arg (=speculative)        Database read mode ("speculative",
-                                        "head", "read-only", "irreversible").
-                                        In "speculative" mode: database
-                                        contains state changes by transactions
-                                        in the blockchain up to the head block
-                                        as well as some transactions not yet
-                                        included in the blockchain.
-                                        In "head" mode: database contains state
-                                        changes by only transactions in the
-                                        blockchain up to the head block;
-                                        transactions received by the node are
-                                        relayed if valid.
-                                        In "read-only" mode: (DEPRECATED: see
-                                        p2p-accept-transactions &
-                                        api-accept-transactions) database
-                                        contains state changes by only
-                                        transactions in the blockchain up to
-                                        the head block; transactions received
-                                        via the P2P network are not relayed and
-                                        transactions cannot be pushed via the
-                                        chain API.
-                                        In "irreversible" mode: database
-                                        contains state changes by only
-                                        transactions in the blockchain up to
-                                        the last irreversible block;
-                                        transactions received via the P2P
-                                        network are not relayed and
-                                        transactions cannot be pushed via the
-                                        chain API.
-
-  --api-accept-transactions arg (=1)    Allow API transactions to be evaluated
->>>>>>> 2f01e9eb
                                         and relayed if valid.
   --validation-mode arg (=full)         Chain validation mode ("full" or
                                         "light").
