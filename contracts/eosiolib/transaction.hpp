/**
 *  @file
 *  @copyright defined in eos/LICENSE.txt
 */
#pragma once
#include <eosiolib/transaction.h>
#include <eosiolib/action.hpp>
#include <eosiolib/print.hpp>
#include <eosiolib/types.hpp>
#include <eosiolib/serialize.hpp>
#include <vector>

namespace eosio {

   /**
    * @defgroup transactioncppapi Transaction C++ API
    * @ingroup transactionapi
    * @brief Type-safe C++ wrappers for transaction C API
    *
    * @note There are some methods from the @ref transactioncapi that can be used directly from C++
    *
    * @{
    */

   class transaction {
   public:
      transaction(time exp = now() + 60, region_id r = 0)
      :expiration(exp),region(r)
      {}

<<<<<<< HEAD
      void send(uint32_t sender_id, account_name payer = name(0), time delay_until = 0) const {
=======
      void send(uint64_t sender_id, time delay_until = 0) const {
>>>>>>> 895f207c
         auto serialize = pack(*this);
         send_deferred(sender_id, payer, delay_until, serialize.data(), serialize.size());
      }

      time            expiration;
      region_id       region;
      uint16_t        ref_block_num;
      uint32_t        ref_block_prefix;
      unsigned_int    net_usage_words = 0UL; /// number of 8 byte words this transaction can serialize into after compressions
      unsigned_int    context_free_kilo_cpu_usage = 0UL; /// number of CPU usage units to bill transaction for

      vector<action>  context_free_actions;
      vector<action>  actions;

      EOSLIB_SERIALIZE( transaction, (expiration)(region)(ref_block_num)(ref_block_prefix)(net_usage_words)(context_free_kilo_cpu_usage)(context_free_actions)(actions) )
   };

   class deferred_transaction : public transaction {
      public:
         uint128_t     sender_id;
         account_name sender;
         account_name payer;
         time         delay_until;

         static deferred_transaction from_current_action() {
            return unpack_action_data<deferred_transaction>();
         }

         EOSLIB_SERIALIZE_DERIVED( deferred_transaction, transaction, (sender_id)(sender)(payer)(delay_until) )
   };

   /**
    * Retrieve the indicated action from the active transaction.
    * @param type - 0 for context free action, 1 for action
    * @param index - the index of the requested action
    * @return the indicated action
    */
   action get_action( uint32_t type, uint32_t index ) {
      auto size = ::get_action(type, index, nullptr, 0);
      eosio_assert( size > 0, "get_action size failed" );
      char buf[size];
      auto size2 = ::get_action(type, index, &buf[0], static_cast<size_t>(size) );
      eosio_assert( size == size2, "get_action failed" );
      return eosio::unpack<eosio::action>(&buf[0], static_cast<size_t>(size));
   }

   ///@} transactioncpp api

} // namespace eos<|MERGE_RESOLUTION|>--- conflicted
+++ resolved
@@ -28,11 +28,7 @@
       :expiration(exp),region(r)
       {}
 
-<<<<<<< HEAD
-      void send(uint32_t sender_id, account_name payer = name(0), time delay_until = 0) const {
-=======
-      void send(uint64_t sender_id, time delay_until = 0) const {
->>>>>>> 895f207c
+      void send(uint64_t sender_id, account_name payer = account_name(0), time delay_until = 0) const {
          auto serialize = pack(*this);
          send_deferred(sender_id, payer, delay_until, serialize.data(), serialize.size());
       }
@@ -53,9 +49,9 @@
    class deferred_transaction : public transaction {
       public:
          uint128_t     sender_id;
-         account_name sender;
-         account_name payer;
-         time         delay_until;
+         account_name  sender;
+         account_name  payer;
+         time          delay_until;
 
          static deferred_transaction from_current_action() {
             return unpack_action_data<deferred_transaction>();
