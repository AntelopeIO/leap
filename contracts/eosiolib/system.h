/**
 *  @file
 *  @copyright defined in eos/LICENSE.txt
 */
#pragma once
#include <eosiolib/types.h>

extern "C" {

   /**
    * @defgroup systemapi System API
    * @ingroup contractdev
    * @brief Defines API for interacting with system level intrinsics
    *
    */

   /**
    * @defgroup systemcapi System C API
    * @ingroup systemapi
    * @brief Defines API for interacting with system level intrinsics
    *
    * @{
    */

   /**
    *  Aborts processing of this action and unwinds all pending changes if the test condition is true
    *  @brief Aborts processing of this action and unwinds all pending changes
    *  @param test - 0 to abort, 1 to ignore
<<<<<<< HEAD
    *  @param cstr - a null terminated action to explain the reason for failure
    *  Example:
    *  @code
    *  eosio_assert(1 == 2, "One is not equal to two.");
    *  eosio_assert(1 == 1, "One is not equal to one.");
    *  @endcode
=======
    *  @param msg - a null terminated string explaining the reason for failure
    */
   void  eosio_assert( uint32_t test, const char* msg );

   /**
    *  Aborts processing of this action and unwinds all pending changes if the test condition is true
    *  @brief Aborts processing of this action and unwinds all pending changes
    *  @param test - 0 to abort, 1 to ignore
    *  @param msg - a pointer to the start of string explaining the reason for failure
    *  @param msg_len - length of the string
    */
   void  eosio_assert_message( uint32_t test, const char* msg, uint32_t msg_len );

   /**
    *  Aborts processing of this action and unwinds all pending changes if the test condition is true
    *  @brief Aborts processing of this action and unwinds all pending changes
    *  @param test - 0 to abort, 1 to ignore
    *  @param code - the error code

>>>>>>> 7d0229f7
    */
   void  eosio_assert_code( uint32_t test, uint64_t code );

    /**
    *  This method will abort execution of wasm without failing the contract. This is used to bypass all cleanup / destructors that would normally be called.
    *  @brief Aborts execution of wasm without failing the contract
    *  @param code - the exit code
    *  Example:
    *  @code
    *  eosio_exit(0);
    *  eosio_exit(1);
    *  eosio_exit(2);
    *  eosio_exit(3);
    *  @endcode
    */
   [[noreturn]] void  eosio_exit( int32_t code );


   /**
    *  Returns the time in seconds from 1970 of the last accepted block (not the block including this action)
    *  @brief Get time of the last accepted block
    *  @return time in seconds from 1970 of the last accepted block
    *  Example:
    *  @code
    *  time current_time = now();
    *  @endcode
    */
   uint64_t  current_time();

   /**
    *  Returns the time in seconds from 1970 of the block including this action
    *  @brief Get time (rounded down to the nearest second) of the current block (i.e. the block including this action)
    *  @return time in seconds from 1970 of the current block
    */
   uint32_t  now() {
      return (uint32_t)( current_time() / 1000000 );
   }
   ///@ } systemcapi


}<|MERGE_RESOLUTION|>--- conflicted
+++ resolved
@@ -26,14 +26,13 @@
     *  Aborts processing of this action and unwinds all pending changes if the test condition is true
     *  @brief Aborts processing of this action and unwinds all pending changes
     *  @param test - 0 to abort, 1 to ignore
-<<<<<<< HEAD
-    *  @param cstr - a null terminated action to explain the reason for failure
+    *
     *  Example:
     *  @code
     *  eosio_assert(1 == 2, "One is not equal to two.");
     *  eosio_assert(1 == 1, "One is not equal to one.");
     *  @endcode
-=======
+    *
     *  @param msg - a null terminated string explaining the reason for failure
     */
    void  eosio_assert( uint32_t test, const char* msg );
@@ -52,8 +51,6 @@
     *  @brief Aborts processing of this action and unwinds all pending changes
     *  @param test - 0 to abort, 1 to ignore
     *  @param code - the error code
-
->>>>>>> 7d0229f7
     */
    void  eosio_assert_code( uint32_t test, uint64_t code );
 
