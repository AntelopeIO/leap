--- conflicted
+++ resolved
@@ -103,11 +103,7 @@
          static void apply( account_name code, action_name act ) {
             if( !eosio::dispatch<contract, regproducer, regproxy, nonce>( code, act) ) {
                if ( !eosio::dispatch<currency, typename currency::transfer, typename currency::issue>( code, act ) ) {
-<<<<<<< HEAD
-                  eosio::print("Unexpected action: ", act, "\n");
-=======
                   eosio::print("Unexpected action: ", eosio::name(act), "\n");
->>>>>>> 41eba77e
                   eos_assert( false, "received unexpected action");
                }
             }
