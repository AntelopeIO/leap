/**
 *  @file
 *  @copyright defined in eos/LICENSE.txt
 */
#pragma once

#include <eosio.system/native.hpp>
#include <eosiolib/asset.hpp>
#include <eosiolib/privileged.hpp>
#include <eosiolib/singleton.hpp>
#include <eosio.system/exchange_state.hpp>

#include <string>

namespace eosiosystem {

   using eosio::asset;
   using eosio::indexed_by;
   using eosio::const_mem_fun;

   struct eosio_parameters : eosio::blockchain_parameters {
      uint64_t          max_ram_size = 64ll*1024 * 1024 * 1024;

      // explicit serialization macro is not necessary, used here only to improve compilation time
      EOSLIB_SERIALIZE_DERIVED( eosio_parameters, eosio::blockchain_parameters, (max_ram_size) )
   };

   struct eosio_global_state : eosio_parameters {
      uint64_t free_ram()const { return max_ram_size - total_ram_bytes_reserved; }

      uint64_t             total_ram_bytes_reserved = 0;
      eosio::asset         total_ram_stake;

      block_timestamp      last_producer_schedule_update = 0;
      time                 last_pervote_bucket_fill = 0;
      eosio::asset         eos_bucket;
      eosio::asset         savings;
      checksum160          last_producer_schedule_id;

      int64_t              total_activated_stake = 0;

      // explicit serialization macro is not necessary, used here only to improve compilation time
      EOSLIB_SERIALIZE_DERIVED( eosio_global_state, eosio_parameters, (total_ram_bytes_reserved)(total_ram_stake)
                                (last_producer_schedule_update)
                                (last_pervote_bucket_fill)
                                (eos_bucket)(savings)(last_producer_schedule_id)(total_activated_stake) )
   };

   struct producer_info {
      account_name          owner;
      double                total_votes = 0;
      eosio::public_key     producer_key; /// a packed public key object
      std::string           url;
      uint32_t              produced_blocks;
      time                  last_claim_time = 0;
      uint16_t              location = 0;
      block_timestamp       time_became_active = 0;
      block_timestamp       last_produced_block_time = 0;

      uint64_t    primary_key()const { return owner;                        }
      double      by_votes()const    { return -total_votes;                 }
      bool        active() const     { return producer_key != public_key(); }

      // explicit serialization macro is not necessary, used here only to improve compilation time
<<<<<<< HEAD
      EOSLIB_SERIALIZE( producer_info, (owner)(total_votes)(producer_key)(url)
                        (produced_blocks)(last_rewards_claim)
=======
      EOSLIB_SERIALIZE( producer_info, (owner)(total_votes)(producer_key)
                        (produced_blocks)(last_claim_time)(location)
>>>>>>> fbf155a7
                        (time_became_active)(last_produced_block_time) )
   };

   struct voter_info {
      account_name                owner = 0; /// the voter
      account_name                proxy = 0; /// the proxy set by the voter, if any
      std::vector<account_name>   producers; /// the producers approved by this voter if no proxy set
      int64_t                     staked = 0;

      /**
       *  Every time a vote is cast we must first "undo" the last vote weight, before casting the
       *  new vote weight.  Vote weight is calculated as:
       *
       *  stated.amount * 2 ^ ( weeks_since_launch/weeks_per_year)
       */
      double                      last_vote_weight = 0; /// the vote weight cast the last time the vote was updated

      /**
       * Total vote weight delegated to this voter.
       */
      double                      proxied_vote_weight= 0; /// the total vote weight delegated to this voter as a proxy
      bool                        is_proxy = 0; /// whether the voter is a proxy for others


      uint32_t                    deferred_trx_id = 0; /// the ID of the 3-day delay deferred transaction
      time                        last_unstake_time = 0; /// the time when the deferred_trx_id was sent
      eosio::asset                unstaking; /// the total unstaking (pending 3 day delay)

      uint64_t primary_key()const { return owner; }

      // explicit serialization macro is not necessary, used here only to improve compilation time
      EOSLIB_SERIALIZE( voter_info, (owner)(proxy)(producers)(staked)(last_vote_weight)(proxied_vote_weight)(is_proxy)(deferred_trx_id)(last_unstake_time)(unstaking) )
   };

   typedef eosio::multi_index< N(voters), voter_info>  voters_table;


   typedef eosio::multi_index< N(producers), producer_info,
                               indexed_by<N(prototalvote), const_mem_fun<producer_info, double, &producer_info::by_votes>  >
                               >  producers_table;

   typedef eosio::singleton<N(global), eosio_global_state> global_state_singleton;

   //   static constexpr uint32_t     max_inflation_rate = 5;  // 5% annual inflation
   static constexpr uint32_t     seconds_per_day = 24 * 3600;
   static constexpr uint64_t     system_token_symbol = S(4,EOS);

   class system_contract : public native {
      private:
         voters_table           _voters;
         producers_table        _producers;
         global_state_singleton _global;

         eosio_global_state     _gstate;
         rammarket              _rammarket;

      public:
         system_contract( account_name s );
         [[noreturn]] ~system_contract();

         // Actions:
         void onblock( uint32_t timestamp_slot, account_name producer );
                      // const block_header& header ); /// only parse first 3 fields of block header

         // functions defined in delegate_bandwidth.cpp
         void delegatebw( account_name from, account_name receiver,
                          asset stake_net_quantity, asset stake_cpu_quantity );


         /**
          *  Decreases the total tokens delegated by from to receiver and/or
          *  frees the memory associated with the delegation if there is nothing
          *  left to delegate.
          *
          *  This will cause an immediate reduction in net/cpu bandwidth of the
          *  receiver. 
          *
          *  A transaction is scheduled to send the tokens back to 'from' after
          *  the staking period has passed. If existing transaction is scheduled, it
          *  will be canceled and a new transaction issued that has the combined
          *  undelegated amount.
          *
          *  The 'from' account loses voting power as a result of this call and
          *  all producer tallies are updated.
          */
         void undelegatebw( account_name from, account_name receiver,
                            asset unstake_net_quantity, asset unstake_cpu_quantity );


         /**
          * Increases receiver's ram quota based upon current price and quantity of
          * tokens provided. An inline transfer from receiver to system contract of
          * tokens will be executed.
          */
         void buyram( account_name buyer, account_name receiver, asset tokens );
         void buyrambytes( account_name buyer, account_name receiver, uint32_t bytes );

         /**
          *  Reduces quota my bytes and then performs an inline transfer of tokens
          *  to receiver based upon the average purchase price of the original quota.
          */
         void sellram( account_name receiver, uint32_t bytes );

         /**
          *  This action is called after the delegation-period to claim all pending
          *  unstaked tokens belonging to owner
          */
         void refund( account_name owner );

         // functions defined in voting.cpp

         void regproducer( const account_name producer, const public_key& producer_key, const std::string& url );

         void unregprod( const account_name producer );

         void setram( uint64_t max_ram_size );

         void voteproducer( const account_name voter, const account_name proxy, const std::vector<account_name>& producers );

         void regproxy( const account_name proxy, bool isproxy );

         // functions defined in producer_pay.cpp
         void claimrewards( const account_name& owner );

      private:
         eosio::asset payment_per_block( double rate, const eosio::asset& token_supply,  uint32_t num_blocks );

         eosio::asset payment_per_vote( const account_name& owner, double owners_votes, const eosio::asset& eos_bucket );
         
         eosio::asset supply_growth( double rate, const eosio::asset& token_supply, time seconds );

         void update_elected_producers( block_timestamp timestamp );

         // Implementation details:

         //defined in voting.hpp
         static eosio_global_state get_default_parameters();

         // defined in voting.cpp
         void adjust_voting_power( account_name acnt, int64_t delta );
   };

} /// eosiosystem<|MERGE_RESOLUTION|>--- conflicted
+++ resolved
@@ -62,13 +62,8 @@
       bool        active() const     { return producer_key != public_key(); }
 
       // explicit serialization macro is not necessary, used here only to improve compilation time
-<<<<<<< HEAD
       EOSLIB_SERIALIZE( producer_info, (owner)(total_votes)(producer_key)(url)
-                        (produced_blocks)(last_rewards_claim)
-=======
-      EOSLIB_SERIALIZE( producer_info, (owner)(total_votes)(producer_key)
                         (produced_blocks)(last_claim_time)(location)
->>>>>>> fbf155a7
                         (time_became_active)(last_produced_block_time) )
    };
 
