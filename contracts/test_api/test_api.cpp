/**
 *  @file
 *  @copyright defined in eos/LICENSE.txt
 */
#include <eosiolib/eosio.hpp>

#include "test_api.hpp"
#include "test_action.cpp"
#include "test_print.cpp"
#include "test_types.cpp"
#include "test_fixedpoint.cpp"
#include "test_math.cpp"
#include "test_compiler_builtins.cpp"
#include "test_real.cpp"
#include "test_crypto.cpp"
#include "test_chain.cpp"
#include "test_transaction.cpp"
#include "test_checktime.cpp"

extern "C" {

<<<<<<< HEAD
    void init()  {

    }

   void apply( unsigned long long code, unsigned long long action ) {
      if ( action == N(cf_action) ) {
         test_action::test_cf_action();
         return;
      }
      require_auth(code); 
=======
   void apply( uint64_t receiver, uint64_t code, uint64_t action ) {
>>>>>>> 360e3329
      //eosio::print("==> CONTRACT: ", code, " ", action, "\n");
      //test_types
      WASM_TEST_HANDLER(test_types, types_size);
      WASM_TEST_HANDLER(test_types, char_to_symbol);
      WASM_TEST_HANDLER(test_types, string_to_name);
      WASM_TEST_HANDLER(test_types, name_class);

      //test_compiler_builtins
      WASM_TEST_HANDLER(test_compiler_builtins, test_multi3);
      WASM_TEST_HANDLER(test_compiler_builtins, test_divti3);
      WASM_TEST_HANDLER(test_compiler_builtins, test_divti3_by_0);
      WASM_TEST_HANDLER(test_compiler_builtins, test_udivti3);
      WASM_TEST_HANDLER(test_compiler_builtins, test_udivti3_by_0);
      WASM_TEST_HANDLER(test_compiler_builtins, test_modti3);
      WASM_TEST_HANDLER(test_compiler_builtins, test_modti3_by_0);
      WASM_TEST_HANDLER(test_compiler_builtins, test_umodti3);
      WASM_TEST_HANDLER(test_compiler_builtins, test_umodti3_by_0);
      WASM_TEST_HANDLER(test_compiler_builtins, test_lshlti3);
      WASM_TEST_HANDLER(test_compiler_builtins, test_lshrti3);
      WASM_TEST_HANDLER(test_compiler_builtins, test_ashlti3);
      WASM_TEST_HANDLER(test_compiler_builtins, test_ashrti3);

      //test_action
      WASM_TEST_HANDLER(test_action, read_action_normal);
      WASM_TEST_HANDLER(test_action, read_action_to_0);
      WASM_TEST_HANDLER(test_action, read_action_to_64k);
      WASM_TEST_HANDLER_EX(test_action, require_notice);
      WASM_TEST_HANDLER(test_action, require_auth);
      WASM_TEST_HANDLER(test_action, assert_false);
      WASM_TEST_HANDLER(test_action, assert_true);
      WASM_TEST_HANDLER(test_action, now);
      WASM_TEST_HANDLER(test_action, test_abort);
      WASM_TEST_HANDLER_EX(test_action, test_current_receiver);
      WASM_TEST_HANDLER(test_action, test_current_sender);
      WASM_TEST_HANDLER(test_action, test_publication_time);

      // test named actions
      // We enforce action name matches action data type name, so name mangling will not work for these tests.
      if ( action == N(dummy_action) ) {
         test_action::test_dummy_action();
         return;
      } 
      //test_print
      WASM_TEST_HANDLER(test_print, test_prints);
      WASM_TEST_HANDLER(test_print, test_prints_l);
      WASM_TEST_HANDLER(test_print, test_printi);
      WASM_TEST_HANDLER(test_print, test_printui);
      WASM_TEST_HANDLER(test_print, test_printi128);
      WASM_TEST_HANDLER(test_print, test_printn);

      //test_math
      WASM_TEST_HANDLER(test_math, test_multeq);
      WASM_TEST_HANDLER(test_math, test_diveq);
      WASM_TEST_HANDLER(test_math, test_i64_to_double);
      WASM_TEST_HANDLER(test_math, test_double_to_i64);
      WASM_TEST_HANDLER(test_math, test_diveq_by_0);
      WASM_TEST_HANDLER(test_math, test_double_api);
      WASM_TEST_HANDLER(test_math, test_double_api_div_0);

      //test crypto
      WASM_TEST_HANDLER(test_crypto, test_recover_key);
      WASM_TEST_HANDLER(test_crypto, test_recover_key_assert_true);
      WASM_TEST_HANDLER(test_crypto, test_recover_key_assert_false);
      WASM_TEST_HANDLER(test_crypto, test_sha1);
      WASM_TEST_HANDLER(test_crypto, test_sha256);
      WASM_TEST_HANDLER(test_crypto, test_sha512);
      WASM_TEST_HANDLER(test_crypto, test_ripemd160);
      WASM_TEST_HANDLER(test_crypto, sha1_no_data);
      WASM_TEST_HANDLER(test_crypto, sha256_no_data);
      WASM_TEST_HANDLER(test_crypto, sha512_no_data);
      WASM_TEST_HANDLER(test_crypto, ripemd160_no_data);
      WASM_TEST_HANDLER(test_crypto, sha256_null);
      WASM_TEST_HANDLER(test_crypto, assert_sha256_false);
      WASM_TEST_HANDLER(test_crypto, assert_sha256_true);
      WASM_TEST_HANDLER(test_crypto, assert_sha1_false);
      WASM_TEST_HANDLER(test_crypto, assert_sha1_true);
      WASM_TEST_HANDLER(test_crypto, assert_sha512_false);
      WASM_TEST_HANDLER(test_crypto, assert_sha512_true);
      WASM_TEST_HANDLER(test_crypto, assert_ripemd160_false);
      WASM_TEST_HANDLER(test_crypto, assert_ripemd160_true);

      //test transaction
      WASM_TEST_HANDLER(test_transaction, test_tapos_block_num);
      WASM_TEST_HANDLER(test_transaction, test_tapos_block_prefix);
      WASM_TEST_HANDLER(test_transaction, send_action);
      WASM_TEST_HANDLER(test_transaction, send_action_inline_fail);
      WASM_TEST_HANDLER(test_transaction, send_action_empty);
      WASM_TEST_HANDLER(test_transaction, send_action_large);
      WASM_TEST_HANDLER(test_transaction, send_action_recurse);
      WASM_TEST_HANDLER(test_transaction, test_read_transaction);
      WASM_TEST_HANDLER(test_transaction, test_transaction_size);
      WASM_TEST_HANDLER(test_transaction, send_transaction);
      WASM_TEST_HANDLER(test_transaction, send_transaction_empty);
      WASM_TEST_HANDLER(test_transaction, send_transaction_large);
      WASM_TEST_HANDLER(test_transaction, send_action_sender);
      WASM_TEST_HANDLER(test_transaction, send_cf_action);
      WASM_TEST_HANDLER(test_transaction, send_cf_action_fail);
      WASM_TEST_HANDLER(test_transaction, read_inline_action);
      WASM_TEST_HANDLER(test_transaction, read_inline_cf_action);

      //test chain
      WASM_TEST_HANDLER(test_chain, test_activeprods);

      // test fixed_point
      WASM_TEST_HANDLER(test_fixedpoint, create_instances);
      WASM_TEST_HANDLER(test_fixedpoint, test_addition);
      WASM_TEST_HANDLER(test_fixedpoint, test_subtraction);
      WASM_TEST_HANDLER(test_fixedpoint, test_multiplication);
      WASM_TEST_HANDLER(test_fixedpoint, test_division);
      WASM_TEST_HANDLER(test_fixedpoint, test_division_by_0);

      // test double
      WASM_TEST_HANDLER(test_real, create_instances);
      WASM_TEST_HANDLER(test_real, test_addition);
      WASM_TEST_HANDLER(test_real, test_multiplication);
      WASM_TEST_HANDLER(test_real, test_division);
      WASM_TEST_HANDLER(test_real, test_division_by_0);

      // test checktime
      WASM_TEST_HANDLER(test_checktime, checktime_pass);
      WASM_TEST_HANDLER(test_checktime, checktime_failure);
/*      
      // test softfloat
      WASM_TEST_HANDLER(test_softfloat, test_f32_add);
      WASM_TEST_HANDLER(test_softfloat, test_f32_sub);
      WASM_TEST_HANDLER(test_softfloat, test_f32_mul);
      WASM_TEST_HANDLER(test_softfloat, test_f32_div);
      WASM_TEST_HANDLER(test_softfloat, test_f32_min);
*/

      //unhandled test call
      eosio_assert(false, "Unknown Test");

   }
}<|MERGE_RESOLUTION|>--- conflicted
+++ resolved
@@ -18,22 +18,13 @@
 #include "test_checktime.cpp"
 
 extern "C" {
-
-<<<<<<< HEAD
-    void init()  {
-
-    }
-
-   void apply( unsigned long long code, unsigned long long action ) {
+   void apply( uint64_t receiver, uint64_t code, uint64_t action ) {
       if ( action == N(cf_action) ) {
          test_action::test_cf_action();
          return;
       }
       require_auth(code); 
-=======
-   void apply( uint64_t receiver, uint64_t code, uint64_t action ) {
->>>>>>> 360e3329
-      //eosio::print("==> CONTRACT: ", code, " ", action, "\n");
+
       //test_types
       WASM_TEST_HANDLER(test_types, types_size);
       WASM_TEST_HANDLER(test_types, char_to_symbol);
@@ -154,14 +145,6 @@
       // test checktime
       WASM_TEST_HANDLER(test_checktime, checktime_pass);
       WASM_TEST_HANDLER(test_checktime, checktime_failure);
-/*      
-      // test softfloat
-      WASM_TEST_HANDLER(test_softfloat, test_f32_add);
-      WASM_TEST_HANDLER(test_softfloat, test_f32_sub);
-      WASM_TEST_HANDLER(test_softfloat, test_f32_mul);
-      WASM_TEST_HANDLER(test_softfloat, test_f32_div);
-      WASM_TEST_HANDLER(test_softfloat, test_f32_min);
-*/
 
       //unhandled test call
       eosio_assert(false, "Unknown Test");
