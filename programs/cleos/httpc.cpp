//
// sync_client.cpp
// ~~~~~~~~~~~~~~~
//
// Copyright (c) 2003-2012 Christopher M. Kohlhoff (chris at kohlhoff dot com)
//
// Distributed under the Boost Software License, Version 1.0. (See accompanying
// file LICENSE_1_0.txt or copy at http://www.boost.org/LICENSE_1_0.txt)
//

#include <iostream>
#include <istream>
#include <ostream>
#include <string>
#include <regex>
#include <boost/asio.hpp>
#include <boost/asio/ssl.hpp>
#include <fc/variant.hpp>
#include <fc/io/json.hpp>
#include <eosio/chain/exceptions.hpp>
#include <eosio/http_plugin/http_plugin.hpp>
#include <eosio/chain_plugin/chain_plugin.hpp>
#include "httpc.hpp"

using boost::asio::ip::tcp;
namespace eosio { namespace client { namespace http {
   void do_connect(tcp::socket& sock, const std::string& server, const std::string& port) {
      // Get a list of endpoints corresponding to the server name.
      tcp::resolver resolver(sock.get_io_service());
      tcp::resolver::query query(server, port);
      boost::asio::connect(sock, resolver.resolve(query));
   }

   template<class T>
   std::string do_txrx(T& socket, boost::asio::streambuf& request_buff, unsigned int& status_code) {
      // Send the request.
      boost::asio::write(socket, request_buff);

      // Read the response status line. The response streambuf will automatically
      // grow to accommodate the entire line. The growth may be limited by passing
      // a maximum size to the streambuf constructor.
      boost::asio::streambuf response;
      boost::asio::read_until(socket, response, "\r\n");

      // Check that response is OK.
      std::istream response_stream(&response);
      std::string http_version;
      response_stream >> http_version;
      response_stream >> status_code;
      std::string status_message;
      std::getline(response_stream, status_message);
      FC_ASSERT( !(!response_stream || http_version.substr(0, 5) != "HTTP/"), "Invalid Response" );

      // Read the response headers, which are terminated by a blank line.
      boost::asio::read_until(socket, response, "\r\n\r\n");

      // Process the response headers.
      std::string header;
      int response_content_length = -1;
      std::regex clregex(R"xx(^content-length:\s+(\d+))xx", std::regex_constants::icase);
      while (std::getline(response_stream, header) && header != "\r") {
         std::smatch match;
         if(std::regex_search(header, match, clregex))
            response_content_length = std::stoi(match[1]);
      }
      FC_ASSERT(response_content_length >= 0, "Invalid content-length response");

      std::stringstream re;
      // Write whatever content we already have to output.
      response_content_length -= response.size();
      if (response.size() > 0)
         re << &response;

      boost::asio::read(socket, response, boost::asio::transfer_exactly(response_content_length));
      re << &response;

      return re.str();
   }

<<<<<<< HEAD
   parsed_url parse_url( const string& server_url ) {
      parsed_url res;

      //via rfc3986 and modified a bit to suck out the port number
      //Sadly this doesn't work for ipv6 addresses
      std::regex rgx(R"xx(^(([^:/?#]+):)?(//([^:/?#]*)(:(\d+))?)?([^?#]*)(\?([^#]*))?(#(.*))?)xx");
      std::smatch match;
      if(std::regex_search(server_url.begin(), server_url.end(), match, rgx)) {
         res.scheme = match[2];
         res.server = match[4];
         res.port = match[6];
         res.path_prefix = match[7];
      }
      if(res.scheme != "http" && res.scheme != "https")
         FC_THROW("Unrecognized URL scheme (${s}) in URL \"${u}\"", ("s", res.scheme)("u", server_url));
      if(res.server.empty())
         FC_THROW("No server parsed from URL \"${u}\"", ("u", server_url));
      if(res.port.empty())
         res.port = res.scheme == "http" ? "8888" : "443";
      boost::trim_right_if(res.path_prefix, boost::is_any_of("/"));
      return res;
   }

   fc::variant call( const std::string& server_url,
=======
   fc::variant do_http_call( const std::string& server_url,
>>>>>>> 716e7525
                     const std::string& path,
                     const fc::variant& postdata ) {
   std::string postjson;
   if( !postdata.is_null() )
      postjson = fc::json::to_string( postdata );

   boost::asio::io_service io_service;

   auto url = parse_url( server_url );
       
   boost::asio::streambuf request;
   std::ostream request_stream(&request);
   request_stream << "POST " << url.path_prefix + path << " HTTP/1.0\r\n";
   request_stream << "Host: " << url.server << "\r\n";
   request_stream << "content-length: " << postjson.size() << "\r\n";
   request_stream << "Accept: */*\r\n";
   request_stream << "Connection: close\r\n\r\n";
   request_stream << postjson;

   unsigned int status_code;
   std::string re;

   if(url.scheme == "http") {
      tcp::socket socket(io_service);
      do_connect(socket, url.server, url.port);
      re = do_txrx(socket, request, status_code);
   }
   else { //https
      boost::asio::ssl::context ssl_context(boost::asio::ssl::context::sslv23_client);
#if defined( __APPLE__ )
      //TODO: this is undocumented/not supported; fix with keychain based approach
      ssl_context.load_verify_file("/private/etc/ssl/cert.pem");
#elif defined( _WIN32 )
      FC_THROW("HTTPS on Windows not supported");
#else
      ssl_context.set_default_verify_paths();
#endif

      boost::asio::ssl::stream<boost::asio::ip::tcp::socket> socket(io_service, ssl_context);
      socket.set_verify_mode(boost::asio::ssl::verify_peer);

      do_connect(socket.next_layer(), url.server, url.port);
      socket.handshake(boost::asio::ssl::stream_base::client);
      re = do_txrx(socket, request, status_code);
      //try and do a clean shutdown; but swallow if this fails (other side could have already gave TCP the ax)
      try {socket.shutdown();} catch(...) {}
   }
   
   const auto response_result = fc::json::from_string(re);
   if( status_code == 200 || status_code == 201 || status_code == 202 ) {
      return response_result;
   } else if( status_code == 404 ) {
      // Unknown endpoint
      if (path.compare(0, chain_func_base.size(), chain_func_base) == 0) {
         throw chain::missing_chain_api_plugin_exception(FC_LOG_MESSAGE(error, "Chain API plugin is not enabled"));
      } else if (path.compare(0, wallet_func_base.size(), wallet_func_base) == 0) {
         throw chain::missing_wallet_api_plugin_exception(FC_LOG_MESSAGE(error, "Wallet is not available"));
      } else if (path.compare(0, account_history_func_base.size(), account_history_func_base) == 0) {
         throw chain::missing_account_history_api_plugin_exception(FC_LOG_MESSAGE(error, "Account History API plugin is not enabled"));
      } else if (path.compare(0, net_func_base.size(), net_func_base) == 0) {
         throw chain::missing_net_api_plugin_exception(FC_LOG_MESSAGE(error, "Net API plugin is not enabled"));
      }
   } else {
      auto &&error_info = response_result.as<eosio::error_results>().error;
      // Construct fc exception from error
      const auto &error_details = error_info.details;

      fc::log_messages logs;
      for (auto itr = error_details.begin(); itr != error_details.end(); itr++) {
         const auto& context = fc::log_context(fc::log_level::error, itr->file.data(), itr->line_number, itr->method.data());
         logs.emplace_back(fc::log_message(context, itr->message));
      }

      throw fc::exception(logs, error_info.code, error_info.name, error_info.what);
   }

   FC_ASSERT( status_code == 200, "Error code ${c}\n: ${msg}\n", ("c", status_code)("msg", re) );
   return response_result;
   }
}}}<|MERGE_RESOLUTION|>--- conflicted
+++ resolved
@@ -77,7 +77,6 @@
       return re.str();
    }
 
-<<<<<<< HEAD
    parsed_url parse_url( const string& server_url ) {
       parsed_url res;
 
@@ -101,12 +100,9 @@
       return res;
    }
 
-   fc::variant call( const std::string& server_url,
-=======
    fc::variant do_http_call( const std::string& server_url,
->>>>>>> 716e7525
-                     const std::string& path,
-                     const fc::variant& postdata ) {
+                             const std::string& path,
+                             const fc::variant& postdata ) {
    std::string postjson;
    if( !postdata.is_null() )
       postjson = fc::json::to_string( postdata );
@@ -114,7 +110,7 @@
    boost::asio::io_service io_service;
 
    auto url = parse_url( server_url );
-       
+
    boost::asio::streambuf request;
    std::ostream request_stream(&request);
    request_stream << "POST " << url.path_prefix + path << " HTTP/1.0\r\n";
@@ -152,7 +148,7 @@
       //try and do a clean shutdown; but swallow if this fails (other side could have already gave TCP the ax)
       try {socket.shutdown();} catch(...) {}
    }
-   
+
    const auto response_result = fc::json::from_string(re);
    if( status_code == 200 || status_code == 201 || status_code == 202 ) {
       return response_result;
