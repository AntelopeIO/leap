--- conflicted
+++ resolved
@@ -38,49 +38,8 @@
       }
    }
 
-<<<<<<< HEAD
-   fc::variant do_http_call( const connection_param& cp,
-                             const fc::variant& postdata,
-                             bool print_request,
-                             bool print_response ) {
-   std::string postjson;
-   if( !postdata.is_null() ) {
-      postjson = print_request ? fc::json::to_pretty_string( postdata ) : fc::json::to_string( postdata, fc::time_point::maximum() );
-   }
-
-   const auto& url = cp.url;
-
-   boost::asio::streambuf request;
-   std::ostream request_stream(&request);
-   auto host_header_value = format_host_header(url);
-   request_stream << "POST " << url.path << " HTTP/1.1\r\n";
-   request_stream << "Host: " << host_header_value << "\r\n";
-   request_stream << "content-length: " << postjson.size() << "\r\n";
-   request_stream << "Accept: */*\r\n";
-   request_stream << "Connection: close\r\n";
-   // append more customized headers
-   std::vector<string>::iterator itr;
-   for (itr = cp.headers.begin(); itr != cp.headers.end(); itr++) {
-      request_stream << *itr << "\r\n";
-   }
-   request_stream << "\r\n";
-   request_stream << postjson;
-
-   if ( print_request ) {
-      string s(request.size(), '\0');
-      buffer_copy(boost::asio::buffer(s), request.data());
-      std::cerr << "REQUEST:" << std::endl
-                << "---------------------" << std::endl
-                << s << std::endl
-                << "---------------------" << std::endl;
-   }
-
-   unsigned int status_code;
-   std::string re;
-=======
    auto [status_code, re] = do_http_post(base_uri, path, config.headers, postjson, !config.no_verify_cert,
                                           config.verbose, config.trace);
->>>>>>> 34ade807
 
    fc::variant response_result;
    bool        print_response = config.print_response;
@@ -91,17 +50,6 @@
       print_response = true;
    }
 
-<<<<<<< HEAD
-   fc::variant response_result;
-   try {
-      response_result = fc::json::from_string(re);
-   } catch(...) {
-      // re reported below if print_response requested
-      print_response = true;
-   }
-
-=======
->>>>>>> 34ade807
    if( print_response ) {
       std::cerr << "RESPONSE:" << std::endl
                 << "---------------------" << std::endl
@@ -114,15 +62,6 @@
          return response_result;
       } else if( status_code == 404 ) {
          // Unknown endpoint
-<<<<<<< HEAD
-         if (url.path.compare(0, chain_func_base.size(), chain_func_base) == 0) {
-            throw chain::missing_chain_api_plugin_exception(FC_LOG_MESSAGE(error, "Chain API plugin is not enabled"));
-         } else if (url.path.compare(0, wallet_func_base.size(), wallet_func_base) == 0) {
-            throw chain::missing_wallet_api_plugin_exception(FC_LOG_MESSAGE(error, "Wallet is not available"));
-         } else if (url.path.compare(0, history_func_base.size(), history_func_base) == 0) {
-            throw chain::missing_history_api_plugin_exception(FC_LOG_MESSAGE(error, "History API plugin is not enabled"));
-         } else if (url.path.compare(0, net_func_base.size(), net_func_base) == 0) {
-=======
          if (path.compare(0, chain_func_base.size(), chain_func_base) == 0) {
             throw chain::missing_chain_api_plugin_exception(FC_LOG_MESSAGE(error, "Chain API plugin is not enabled"));
          } else if (path.compare(0, wallet_func_base.size(), wallet_func_base) == 0) {
@@ -130,7 +69,6 @@
          } else if (path.compare(0, history_func_base.size(), history_func_base) == 0) {
             throw chain::missing_history_api_plugin_exception(FC_LOG_MESSAGE(error, "History API plugin is not enabled"));
          } else if (path.compare(0, net_func_base.size(), net_func_base) == 0) {
->>>>>>> 34ade807
             throw chain::missing_net_api_plugin_exception(FC_LOG_MESSAGE(error, "Net API plugin is not enabled"));
          }
       } else {
