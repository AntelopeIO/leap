--- conflicted
+++ resolved
@@ -3471,14 +3471,6 @@
       bytes code_bytes;
       if(!contract_clear){
         std::string wasm;
-<<<<<<< HEAD
-        std::filesystem::path cpath = std::filesystem::canonical(std::filesystem::path(contractPath));
-
-        if( wasmPath.empty() ) {
-           wasmPath = (cpath / std::filesystem::path(cpath.filename().generic_string()+".wasm")).generic_string();
-        } else if ( std::filesystem::path(wasmPath).is_relative() ) {
-           wasmPath = (cpath / std::filesystem::path(wasmPath)).generic_string();
-=======
 
         // contractPath (set by contract-dir argument) is only applicable
         // to "set contract" command. It is empty for "set code" and can be
@@ -3491,7 +3483,6 @@
            } else if ( boost::filesystem::path(wasmPath).is_relative() ) {
               wasmPath = (cpath / wasmPath).generic_string();
            }
->>>>>>> 9109365f
         }
 
         std::cerr << localized(("Reading WASM from " + wasmPath + "...").c_str()) << std::endl;
@@ -3542,14 +3533,6 @@
 
       bytes abi_bytes;
       if(!contract_clear){
-<<<<<<< HEAD
-        std::filesystem::path cpath = std::filesystem::canonical(std::filesystem::path(contractPath));
-
-        if( abiPath.empty() ) {
-           abiPath = (cpath / std::filesystem::path(cpath.filename().generic_string()+".abi")).generic_string();
-        } else if ( std::filesystem::path(abiPath).is_relative() ) {
-           abiPath = (cpath / std::filesystem::path(abiPath)).generic_string();
-=======
         // contractPath (set by contract-dir argument) is only applicable
         // to "set contract" command. It is empty for "set abi" and can be
         // empty for "set contract.
@@ -3561,7 +3544,6 @@
            } else if ( boost::filesystem::path(abiPath).is_relative() ) {
               abiPath = (cpath / abiPath).generic_string();
            }
->>>>>>> 9109365f
         }
 
         EOS_ASSERT( std::filesystem::exists( abiPath ), abi_file_not_found, "no abi file found ${f}", ("f", abiPath)  );
