--- conflicted
+++ resolved
@@ -180,11 +180,7 @@
 bool   tx_print_json = false;
 bool   tx_rtn_failure_trace = true;
 bool   tx_read_only = false;
-<<<<<<< HEAD
-bool   tx_retry = false;
-=======
 bool   tx_retry_lib = false;
->>>>>>> 6f69bd3d
 uint16_t tx_retry_num_blocks = 0;
 bool   tx_use_old_rpc = false;
 bool   tx_use_old_send_rpc = false;
@@ -235,13 +231,8 @@
 
    cmd->add_option("--delay-sec", delaysec, localized("set the delay_sec seconds, defaults to 0s"));
    cmd->add_option("-t,--return-failure-trace", tx_rtn_failure_trace, localized("Return partial traces on failed transactions"));
-<<<<<<< HEAD
-   cmd->add_option("--retry", tx_retry, localized("Request node to retry transaction until irreversible or in a block of height --retry-num-blocks"));
-   cmd->add_option("--retry-num-blocks", tx_retry_num_blocks, localized("Request node to retry transaction until irreversible or in a block of height --retry-num-blocks"));
-=======
    cmd->add_option("--retry-irreversible", tx_retry_lib, localized("Request node to retry transaction until it is irreversible or expires, blocking call"));
    cmd->add_option("--retry-num-blocks", tx_retry_num_blocks, localized("Request node to retry transaction until in a block of given height, blocking call"));
->>>>>>> 6f69bd3d
 }
 
 vector<chain::permission_level> get_account_permissions(const vector<string>& permissions) {
@@ -359,30 +350,18 @@
 
    if (!tx_dont_broadcast) {
       EOSC_ASSERT( !(tx_use_old_rpc && tx_use_old_send_rpc), "ERROR: --use-old-rpc and --use-old-send-rpc are mutually exclusive" );
-<<<<<<< HEAD
-      if( tx_retry_num_blocks > 0 ) tx_retry = true;
-      if (tx_use_old_rpc) {
-         EOSC_ASSERT( !tx_read_only, "ERROR: --read-only can not be used with --use-old-rpc" );
-         EOSC_ASSERT( !tx_rtn_failure_trace, "ERROR: --return-failure-trace can not be used with --use-old-rpc" );
-         EOSC_ASSERT( !tx_retry, "ERROR: --retry can not be used with --use-old-rpc" );
-=======
       EOSC_ASSERT( !(tx_retry_lib && tx_retry_num_blocks > 0), "ERROR: --retry-irreversible and --retry-num-blocks are mutually exclusive" );
       if (tx_use_old_rpc) {
          EOSC_ASSERT( !tx_read_only, "ERROR: --read-only can not be used with --use-old-rpc" );
          EOSC_ASSERT( !tx_rtn_failure_trace, "ERROR: --return-failure-trace can not be used with --use-old-rpc" );
          EOSC_ASSERT( !tx_retry_lib, "ERROR: --retry-irreversible can not be used with --use-old-rpc" );
          EOSC_ASSERT( !tx_retry_num_blocks, "ERROR: --retry-num-blocks can not be used with --use-old-rpc" );
->>>>>>> 6f69bd3d
          return call( push_txn_func, packed_transaction( trx, compression ) );
       } else if (tx_use_old_send_rpc) {
          EOSC_ASSERT( !tx_read_only, "ERROR: --read-only can not be used with --use-old-send-rpc" );
          EOSC_ASSERT( !tx_rtn_failure_trace, "ERROR: --return-failure-trace can not be used with --use-old-send-rpc" );
-<<<<<<< HEAD
-         EOSC_ASSERT( !tx_retry, "ERROR: --retry can not be used with --use-old-send-rpc" );
-=======
          EOSC_ASSERT( !tx_retry_lib, "ERROR: --retry-irreversible can not be used with --use-old-send-rpc" );
          EOSC_ASSERT( !tx_retry_num_blocks, "ERROR: --retry-num-blocks can not be used with --use-old-send-rpc" );
->>>>>>> 6f69bd3d
          try {
             return call( send_txn_func, packed_transaction( trx, compression ) );
          } catch( chain::missing_chain_api_plugin_exception& ) {
@@ -391,12 +370,8 @@
          }
       } else {
          if( tx_read_only ) {
-<<<<<<< HEAD
-            EOSC_ASSERT( !tx_retry, "ERROR: --retry can not be used with --read-only" );
-=======
             EOSC_ASSERT( !tx_retry_lib, "ERROR: --retry-irreversible can not be used with --read-only" );
             EOSC_ASSERT( !tx_retry_num_blocks, "ERROR: --retry-num-blocks can not be used with --read-only" );
->>>>>>> 6f69bd3d
             try {
                auto args = fc::mutable_variant_object()
                      ( "return_failure_traces", tx_rtn_failure_trace )
@@ -407,16 +382,10 @@
             }
          } else {
             try {
-<<<<<<< HEAD
-               auto args = fc::mutable_variant_object()
-                     ( "return_failure_traces", tx_rtn_failure_trace )
-                     ( "retry_trx", tx_retry );
-=======
                bool retry = tx_retry_lib || tx_retry_num_blocks > 0;
                auto args = fc::mutable_variant_object()
                      ( "return_failure_traces", tx_rtn_failure_trace )
                      ( "retry_trx", retry );
->>>>>>> 6f69bd3d
                if( tx_retry_num_blocks > 0 ) args( "retry_trx_num_blocks", tx_retry_num_blocks );
                args( "transaction", packed_transaction( trx, compression ) );
                return call( send2_txn_func, args );
