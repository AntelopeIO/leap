/**
  @defgroup eosclienttool

  @section intro Introduction to cleos

  `cleos` is a command line tool that interfaces with the REST api exposed by @ref nodeos. In order to use `cleos` you will need to
  have a local copy of `nodeos` running and configured to load the 'eosio::chain_api_plugin'.

   cleos contains documentation for all of its commands. For a list of all commands known to cleos, simply run it with no arguments:
```
$ ./cleos
Command Line Interface to EOSIO Client
Usage: programs/cleos/cleos [OPTIONS] SUBCOMMAND

Options:
  -h,--help                   Print this help message and exit
  -u,--url TEXT=http://localhost:8888/
                              the http/https URL where nodeos is running
  --wallet-url TEXT=http://localhost:8888/
                              the http/https URL where keosd is running
  -r,--header                 pass specific HTTP header, repeat this option to pass multiple headers
  -n,--no-verify              don't verify peer certificate when using HTTPS
  -v,--verbose                output verbose errors and action output

Subcommands:
  version                     Retrieve version information
  create                      Create various items, on and off the blockchain
  get                         Retrieve various items and information from the blockchain
  set                         Set or update blockchain state
  transfer                    Transfer tokens from account to account
  net                         Interact with local p2p network connections
  wallet                      Interact with local wallet
  sign                        Sign a transaction
  push                        Push arbitrary transactions to the blockchain
  multisig                    Multisig contract commands

```
To get help with any particular subcommand, run it with no arguments as well:
```
$ ./cleos create
Create various items, on and off the blockchain
Usage: ./cleos create SUBCOMMAND

Subcommands:
  key                         Create a new keypair and print the public and private keys
  account                     Create a new account on the blockchain (assumes system contract does not restrict RAM usage)

$ ./cleos create account
Create a new account on the blockchain (assumes system contract does not restrict RAM usage)
Usage: ./cleos create account [OPTIONS] creator name OwnerKey ActiveKey

Positionals:
  creator TEXT                The name of the account creating the new account
  name TEXT                   The name of the new account
  OwnerKey TEXT               The owner public key for the new account
  ActiveKey TEXT              The active public key for the new account

Options:
  -x,--expiration             set the time in seconds before a transaction expires, defaults to 30s
  -f,--force-unique           force the transaction to be unique. this will consume extra bandwidth and remove any protections against accidently issuing the same transaction multiple times
  -s,--skip-sign              Specify if unlocked wallet keys should be used to sign transaction
  -d,--dont-broadcast         don't broadcast transaction to the network (just print to stdout)
  -p,--permission TEXT ...    An account and permission level to authorize, as in 'account@permission' (defaults to 'creator@active')
```
*/

#include <pwd.h>
#include <string>
#include <vector>
#include <regex>
#include <iostream>
#include <locale>
#include <unordered_map>
#include <fc/crypto/hex.hpp>
#include <fc/variant.hpp>
#include <fc/io/datastream.hpp>
#include <fc/io/json.hpp>
#include <fc/io/console.hpp>
#include <fc/exception/exception.hpp>
#include <fc/variant_object.hpp>

#include <eosio/chain/name.hpp>
#include <eosio/chain/config.hpp>
#include <eosio/chain/trace.hpp>
#include <eosio/chain_plugin/chain_plugin.hpp>
#include <eosio/chain/contract_types.hpp>

#include <eosio/version/version.hpp>

#pragma push_macro("N")
#undef N

#include <boost/asio.hpp>
#include <boost/format.hpp>
#include <boost/dll/runtime_symbol_info.hpp>
#include <boost/filesystem.hpp>
#include <boost/process.hpp>
#include <boost/process/spawn.hpp>
#include <boost/range/adaptor/transformed.hpp>
#include <boost/algorithm/string/predicate.hpp>
#include <boost/range/algorithm/copy.hpp>

#pragma pop_macro("N")

#include <fc/io/fstream.hpp>

#define CLI11_HAS_FILESYSTEM 0
#include <cli11/CLI11.hpp>

#include "help_text.hpp"
#include "localize.hpp"
#include "config.hpp"
#include "httpc.hpp"

using namespace std;
using namespace eosio;
using namespace eosio::chain;
using namespace eosio::client::help;
using namespace eosio::client::http;
using namespace eosio::client::localize;
using namespace eosio::client::config;
using namespace boost::filesystem;

FC_DECLARE_EXCEPTION( explained_exception, 9000000, "explained exception, see error log" );
FC_DECLARE_EXCEPTION( localized_exception, 10000000, "an error occured" );
#define EOSC_ASSERT( TEST, ... ) \
  FC_EXPAND_MACRO( \
    FC_MULTILINE_MACRO_BEGIN \
      if( UNLIKELY(!(TEST)) ) \
      {                                                   \
        std::cerr << localized( __VA_ARGS__ ) << std::endl;  \
        FC_THROW_EXCEPTION( explained_exception, #TEST ); \
      }                                                   \
    FC_MULTILINE_MACRO_END \
  )

//copy pasta from keosd's main.cpp
bfs::path determine_home_directory()
{
   bfs::path home;
   struct passwd* pwd = getpwuid(getuid());
   if(pwd) {
      home = pwd->pw_dir;
   }
   else {
      home = getenv("HOME");
   }
   if(home.empty())
      home = "./";
   return home;
}

std::string clean_output( std::string str ) {
   const bool escape_control_chars = false;
   return fc::escape_string( str, nullptr, escape_control_chars );
}

<<<<<<< HEAD
string default_url = "http://127.0.0.1:8888/";
string default_wallet_url = "unix://" + (determine_home_directory() / "eosio-wallet" / (string(key_store_executable_name) + ".sock")).string();
string wallet_url; //to be set to default_wallet_url in main
std::map<name, std::string>  abi_files_override;
bool no_verify = false;
vector<string> headers;
=======
string default_url = "http://127.0.0.1:8888";
string default_wallet_url = "unix://" + (determine_home_directory() / "eosio-wallet" / (string(key_store_executable_name) + ".sock")).string();
string wallet_url; //to be set to default_wallet_url in main
std::map<name, std::string>  abi_files_override;
>>>>>>> 34ade807

auto   tx_expiration = fc::seconds(30);
const fc::microseconds abi_serializer_max_time = fc::seconds(10); // No risk to client side serialization taking a long time
string tx_ref_block_num_or_id;
bool   tx_force_unique = false;
bool   tx_dont_broadcast = false;
bool   tx_unpack_data = false;
bool   tx_return_packed = false;
bool   tx_skip_sign = false;
bool   tx_print_json = false;
bool   tx_rtn_failure_trace = true;
bool   tx_read_only = false;
bool   tx_dry_run = false;
bool   tx_retry_lib = false;
uint16_t tx_retry_num_blocks = 0;
bool   tx_use_old_rpc = false;
bool   tx_use_old_send_rpc = false;
string tx_json_save_file;
eosio::client::http::config_t http_config;
bool   no_auto_keosd = false;
bool   verbose = false;
int    return_code = 0;

uint8_t  tx_max_cpu_usage = 0;
uint32_t tx_max_net_usage = 0;

uint32_t delaysec = 0;

vector<string> tx_permission;

enum class tx_compression_type {
   none,
   zlib,
   default_compression
};
static std::map<std::string, tx_compression_type> compression_type_map{
   {"none", tx_compression_type::none },
   {"zlib", tx_compression_type::zlib }
};
tx_compression_type tx_compression = tx_compression_type::default_compression;
packed_transaction::compression_type to_compression_type( tx_compression_type t ) {
   switch( t ) {
      case tx_compression_type::none: return packed_transaction::compression_type::none;
      case tx_compression_type::zlib: return packed_transaction::compression_type::zlib;
      case tx_compression_type::default_compression: return packed_transaction::compression_type::none;
      default: EOS_ASSERT(false, unknown_transaction_compression, "unknown transaction compression type");
   }
}

enum class tx_compression_type {
   none,
   zlib,
   default_compression
};
static std::map<std::string, tx_compression_type> compression_type_map{
   {"none", tx_compression_type::none },
   {"zlib", tx_compression_type::zlib }
};
tx_compression_type tx_compression = tx_compression_type::default_compression;
packed_transaction::compression_type to_compression_type( tx_compression_type t ) {
   switch( t ) {
      case tx_compression_type::none: return packed_transaction::compression_type::none;
      case tx_compression_type::zlib: return packed_transaction::compression_type::zlib;
      case tx_compression_type::default_compression: return packed_transaction::compression_type::none;
      default: EOS_ASSERT(false, unknown_transaction_compression, "unknown transaction compression type");
   }
}

void add_standard_transaction_options(CLI::App* cmd, string default_permission = "") {
   CLI::callback_t parse_expiration = [](CLI::results_t res) -> bool {
      double value_s;
      if (res.size() == 0 || !CLI::detail::lexical_cast(res[0], value_s)) {
         return false;
      }

      tx_expiration = fc::seconds(static_cast<uint64_t>(value_s));
      return true;
   };

   cmd->add_option("-x,--expiration", parse_expiration, localized("Set the time in seconds before a transaction expires, defaults to 30s"));
   cmd->add_flag("-f,--force-unique", tx_force_unique, localized("Force the transaction to be unique. this will consume extra bandwidth and remove any protections against accidently issuing the same transaction multiple times"));
   cmd->add_flag("-s,--skip-sign", tx_skip_sign, localized("Specify if unlocked wallet keys should be used to sign transaction"));
   cmd->add_flag("-j,--json", tx_print_json, localized("Print result as JSON"));
   cmd->add_option("--json-file", tx_json_save_file, localized("Save result in JSON format into a file"));
   cmd->add_flag("-d,--dont-broadcast", tx_dont_broadcast, localized("Don't broadcast transaction to the network (just print to stdout)"));
   cmd->add_flag("-u,--unpack-action-data", tx_unpack_data, localized("Unpack all action data within transaction, needs interaction with ${n} unless --abi-file. Used in conjunction with --dont-broadcast.", ("n", node_executable_name)));
   cmd->add_flag("--return-packed", tx_return_packed, localized("Used in conjunction with --dont-broadcast to get the packed transaction"));
   cmd->add_option("-r,--ref-block", tx_ref_block_num_or_id, (localized("Set the reference block num or block id used for TAPOS (Transaction as Proof-of-Stake)")));
   cmd->add_flag("--use-old-rpc", tx_use_old_rpc, localized("Use old RPC push_transaction, rather than new RPC send_transaction"));
   cmd->add_flag("--use-old-send-rpc", tx_use_old_send_rpc, localized("Use old RPC send_transaction, rather than new RPC /v1/chain/send_transaction2"));
   cmd->add_option("--compression", tx_compression, localized("Compression for transaction 'none' or 'zlib'"))->transform(
         CLI::CheckedTransformer(compression_type_map, CLI::ignore_case));

   string msg = "An account and permission level to authorize, as in 'account@permission'";
   if(!default_permission.empty())
      msg += " (defaults to '" + default_permission + "')";
   cmd->add_option("-p,--permission", tx_permission, localized(msg.c_str()));

   cmd->add_option("--max-cpu-usage-ms", tx_max_cpu_usage, localized("Set an upper limit on the milliseconds of cpu usage budget, for the execution of the transaction (defaults to 0 which means no limit)"));
   cmd->add_option("--max-net-usage", tx_max_net_usage, localized("Set an upper limit on the net usage budget, in bytes, for the transaction (defaults to 0 which means no limit)"));

   cmd->add_option("--delay-sec", delaysec, localized("Set the delay_sec seconds, defaults to 0s"));
   cmd->add_option("-t,--return-failure-trace", tx_rtn_failure_trace, localized("Return partial traces on failed transactions"));
   cmd->add_option("--retry-irreversible", tx_retry_lib, localized("Request node to retry transaction until it is irreversible or expires, blocking call"));
   cmd->add_option("--retry-num-blocks", tx_retry_num_blocks, localized("Request node to retry transaction until in a block of given height, blocking call"));
}

bool is_public_key_str(const std::string& potential_key_str) {
   return boost::istarts_with(potential_key_str, "EOS") || boost::istarts_with(potential_key_str, "PUB_R1") ||  boost::istarts_with(potential_key_str, "PUB_K1") ||  boost::istarts_with(potential_key_str, "PUB_WA");
}

class signing_keys_option {
public:
   signing_keys_option() {}
   void add_option(CLI::App* cmd) {
      cmd->add_option("--sign-with", public_key_json, localized("The public key or json array of public keys to sign with"));
   }

   std::vector<public_key_type> get_keys() {
      std::vector<public_key_type> signing_keys;
      if (!public_key_json.empty()) {
         if (is_public_key_str(public_key_json)) {
            try {
               signing_keys.push_back(public_key_type(public_key_json));
            } EOS_RETHROW_EXCEPTIONS(public_key_type_exception, "Invalid public key: ${public_key}", ("public_key", public_key_json))
         } else {
            fc::variant json_keys;
            try {
               json_keys = fc::json::from_string(public_key_json, fc::json::parse_type::relaxed_parser);
            } EOS_RETHROW_EXCEPTIONS(json_parse_exception, "Fail to parse JSON from string: ${string}", ("string", public_key_json));
            try {
               std::vector<public_key_type> keys = json_keys.template as<std::vector<public_key_type>>();
               signing_keys = std::move(keys);
            } EOS_RETHROW_EXCEPTIONS(public_key_type_exception, "Invalid public key array format '${data}'",
                                     ("data", fc::json::to_string(json_keys, fc::time_point::maximum())))
         }
      }
      return signing_keys;
   }
private:
   string public_key_json;
};

signing_keys_option signing_keys_opt;


void add_standard_transaction_options_plus_signing(CLI::App* cmd, string default_permission = "") {
   add_standard_transaction_options(cmd, default_permission);
   signing_keys_opt.add_option(cmd);
}

vector<chain::permission_level> get_account_permissions(const vector<string>& permissions) {
   auto fixedPermissions = permissions | boost::adaptors::transformed([](const string& p) {
      vector<string> pieces;
      split(pieces, p, boost::algorithm::is_any_of("@"));
      if( pieces.size() == 1 ) pieces.push_back( "active" );
      return chain::permission_level{ .actor = name(pieces[0]), .permission = name(pieces[1]) };
   });
   vector<chain::permission_level> accountPermissions;
   boost::range::copy(fixedPermissions, back_inserter(accountPermissions));
   return accountPermissions;
}

vector<chain::permission_level> get_account_permissions(const vector<string>& permissions, const chain::permission_level& default_permission) {
   if (permissions.empty())
      return vector<chain::permission_level>{default_permission};
   else
      return get_account_permissions(tx_permission);
}

template<typename T>
fc::variant call( const std::string& url,
                  const std::string& path,
                  const T& v ) {
   try {
      return eosio::client::http::do_http_call(http_config, url, path, fc::variant(v));
   }
   catch(connection_exception& e) {
      std::string exec_name;
      if(url == ::default_url) {
         exec_name = node_executable_name;
      } else if(url == ::wallet_url) {
         exec_name = key_store_executable_name;
      }
      std::cerr << localized( "Failed http request to ${n} at ${u}; is ${n} running?\n"
                              "  Error: Connection refused or malformed URL",
                              ("n", exec_name)("u", url)) << std::endl;
      throw;
   }
}

template<typename T>
fc::variant call( const std::string& path,
                  const T& v ) { return call( ::default_url, path, fc::variant( v) ); }

template<>
fc::variant call( const std::string& url,
                  const std::string& path) { return call( url, path, fc::variant() ); }

eosio::chain_apis::read_only::get_consensus_parameters_results get_consensus_parameters() {
   return call(::default_url, get_consensus_parameters_func).as<eosio::chain_apis::read_only::get_consensus_parameters_results>();
}

eosio::chain_apis::read_only::get_info_results get_info() {
   return call(::default_url, get_info_func).as<eosio::chain_apis::read_only::get_info_results>();
}

string generate_nonce_string() {
   return fc::to_string(fc::time_point::now().time_since_epoch().count());
}

chain::action generate_nonce_action() {
   return chain::action( {}, config::null_account_name, name("nonce"), fc::raw::pack(fc::time_point::now().time_since_epoch().count()));
}

//resolver for ABI serializer to decode actions in proposed transaction in multisig contract
auto abi_serializer_resolver = [](const name& account) -> std::optional<abi_serializer> {
   static unordered_map<account_name, std::optional<abi_serializer> > abi_cache;
   auto it = abi_cache.find( account );
   if ( it == abi_cache.end() ) {
      std::optional<abi_serializer> abis;
      if (abi_files_override.find(account) != abi_files_override.end()) {
         abis.emplace( fc::json::from_file(abi_files_override[account]).as<abi_def>(), abi_serializer::create_yield_function( abi_serializer_max_time ));
      } else {
         const auto raw_abi_result = call(get_raw_abi_func, fc::mutable_variant_object("account_name", account));
         const auto raw_abi_blob = raw_abi_result["abi"].as_blob().data;
         if (raw_abi_blob.size() != 0) {
            abis.emplace(fc::raw::unpack<abi_def>(raw_abi_blob), abi_serializer::create_yield_function( abi_serializer_max_time ));
         } else {
            std::cerr << "ABI for contract " << account.to_string() << " not found. Action data will be shown in hex only." << std::endl;
         }
      }
      abi_cache.emplace( account, abis );

      return abis;
   }
   return it->second;
};

auto abi_serializer_resolver_empty = [](const name& account) -> std::optional<abi_serializer> {
   return std::optional<abi_serializer>();
};

void prompt_for_wallet_password(string& pw, const string& name) {
   if(pw.size() == 0 && name != "SecureEnclave") {
      std::cout << localized("password: ");
      fc::set_console_echo(false);
      std::getline( std::cin, pw, '\n' );
      fc::set_console_echo(true);
   }
}

fc::variant determine_required_keys(const signed_transaction& trx) {
   // TODO better error checking
   //wdump((trx));
   const auto& public_keys = call(wallet_url, wallet_public_keys);
   auto get_arg = fc::mutable_variant_object
           ("transaction", (transaction)trx)
           ("available_keys", public_keys);
   const auto& required_keys = call(get_required_keys, get_arg);
   return required_keys["required_keys"];
}

void sign_transaction(signed_transaction& trx, fc::variant& required_keys, const chain_id_type& chain_id) {
   fc::variants sign_args = {fc::variant(trx), required_keys, fc::variant(chain_id)};
   const auto& signed_trx = call(wallet_url, wallet_sign_trx, sign_args);
   trx = signed_trx.as<signed_transaction>();
}

fc::variant push_transaction( signed_transaction& trx, const std::vector<public_key_type>& signing_keys = std::vector<public_key_type>() )
{
   auto info = get_info();

   if (trx.signatures.size() == 0) { // #5445 can't change txn content if already signed
      trx.expiration = info.head_block_time + tx_expiration;

      // Set tapos, default to last irreversible block if it's not specified by the user
      block_id_type ref_block_id = info.last_irreversible_block_id;
      try {
         fc::variant ref_block;
         if (!tx_ref_block_num_or_id.empty()) {
            ref_block = call(get_block_func, fc::mutable_variant_object("block_num_or_id", tx_ref_block_num_or_id));
            ref_block_id = ref_block["id"].as<block_id_type>();
         }
      } EOS_RETHROW_EXCEPTIONS(invalid_ref_block_exception, "Invalid reference block num or id: ${block_num_or_id}", ("block_num_or_id", tx_ref_block_num_or_id));
      trx.set_reference_block(ref_block_id);

      if (tx_force_unique) {
         trx.context_free_actions.emplace_back( generate_nonce_action() );
      }

      trx.max_cpu_usage_ms = tx_max_cpu_usage;
      trx.max_net_usage_words = (tx_max_net_usage + 7)/8;
      trx.delay_sec = delaysec;
   }

   auto sign_trx = [&] () {
      fc::variant required_keys;
      if (signing_keys.size() > 0) {
         required_keys = fc::variant(signing_keys);
      }
      else {
         required_keys = determine_required_keys(trx);
      }
      sign_transaction(trx, required_keys, info.chain_id);
   };
   if (!tx_skip_sign) {
      // sign dry-run transactions only when explcitly requested
      if ( tx_dry_run ) {
         if ( signing_keys.size() > 0 ) {
            sign_trx();
         }
      } else {
         sign_trx();
      }
   }

   packed_transaction::compression_type compression = to_compression_type( tx_compression );
   if (!tx_dont_broadcast) {
      EOSC_ASSERT( !(tx_use_old_rpc && tx_use_old_send_rpc), "ERROR: --use-old-rpc and --use-old-send-rpc are mutually exclusive" );
      EOSC_ASSERT( !(tx_retry_lib && tx_retry_num_blocks > 0), "ERROR: --retry-irreversible and --retry-num-blocks are mutually exclusive" );
      if (tx_use_old_rpc) {
         EOSC_ASSERT( !tx_read_only, "ERROR: --read-only can not be used with --use-old-rpc" );
         EOSC_ASSERT( !tx_dry_run, "ERROR: --dry-run can not be used with --use-old-rpc" );
         EOSC_ASSERT( !tx_rtn_failure_trace, "ERROR: --return-failure-trace can not be used with --use-old-rpc" );
         EOSC_ASSERT( !tx_retry_lib, "ERROR: --retry-irreversible can not be used with --use-old-rpc" );
         EOSC_ASSERT( !tx_retry_num_blocks, "ERROR: --retry-num-blocks can not be used with --use-old-rpc" );
         return call( push_txn_func, packed_transaction( trx, compression ) );
      } else if (tx_use_old_send_rpc) {
         EOSC_ASSERT( !tx_read_only, "ERROR: --read-only can not be used with --use-old-send-rpc" );
         EOSC_ASSERT( !tx_dry_run, "ERROR: --dry-run can not be used with --use-old-send-rpc" );
         EOSC_ASSERT( !tx_rtn_failure_trace, "ERROR: --return-failure-trace can not be used with --use-old-send-rpc" );
         EOSC_ASSERT( !tx_retry_lib, "ERROR: --retry-irreversible can not be used with --use-old-send-rpc" );
         EOSC_ASSERT( !tx_retry_num_blocks, "ERROR: --retry-num-blocks can not be used with --use-old-send-rpc" );
         try {
            return call( send_txn_func, packed_transaction( trx, compression ) );
         } catch( chain::missing_chain_api_plugin_exception& ) {
            std::cerr << "New RPC send_transaction may not be supported. Add flag --use-old-rpc to use old RPC push_transaction instead." << std::endl;
            throw;
         }
      } else {
         if( tx_dry_run || tx_read_only ) {
            EOSC_ASSERT( !tx_retry_lib, "ERROR: --retry-irreversible can not be used with --dry-run or --read-only" );
            EOSC_ASSERT( !tx_retry_num_blocks, "ERROR: --retry-num-blocks can not be used with --dry-run or --read-only" );
            try {
               auto compute_txn_arg = fc::mutable_variant_object ("transaction",
                                                                  packed_transaction(trx,compression));
               return call( compute_txn_func, compute_txn_arg);
            } catch( chain::missing_chain_api_plugin_exception& ) {
               std::cerr << "New RPC compute_transaction may not be supported. Submit to a different node." << std::endl;
               throw;
            }
         } else {
            try {
               bool retry = tx_retry_lib || tx_retry_num_blocks > 0;
               auto args = fc::mutable_variant_object()
                     ( "return_failure_trace", tx_rtn_failure_trace )
                     ( "retry_trx", retry );
               if( tx_retry_num_blocks > 0 ) args( "retry_trx_num_blocks", tx_retry_num_blocks );
               args( "transaction", packed_transaction( trx, compression ) );
               return call( send2_txn_func, args );
            } catch( chain::missing_chain_api_plugin_exception& ) {
               std::cerr << "New RPC send_transaction2 may not be supported.\n"
                         << "Add flag --use-old-send-rpc or --use-old-rpc to use old RPC send_transaction." << std::endl;
               throw;
            }
         }
      }
   } else {
      if (!tx_return_packed) {
         if( tx_unpack_data ) {
            fc::variant unpacked_data_trx;
            abi_serializer::to_variant(trx, unpacked_data_trx, abi_serializer_resolver, abi_serializer::create_yield_function(abi_serializer_max_time));
            return unpacked_data_trx;
         } else {
            return fc::variant(trx);
         }
      } else {
         EOSC_ASSERT( !tx_unpack_data, "ERROR: --unpack-action-data not supported with --return-packed" );
        return fc::variant(packed_transaction(trx, compression));
      }
   }
}

fc::variant push_actions(std::vector<chain::action>&& actions, const std::vector<public_key_type>& signing_keys = std::vector<public_key_type>() ) {
   signed_transaction trx;
   trx.actions = std::forward<decltype(actions)>(actions);

   return push_transaction(trx, signing_keys);
}

void print_return_value( const fc::variant& at ) {
   std::string return_value, return_value_prefix{"return value: "};
   const auto  & iter_value = at.get_object().find("return_value_data");
   const auto  & iter_hex   = at.get_object().find("return_value_hex_data");

   if( iter_value != at.get_object().end() ) {
      return_value = fc::json::to_string(iter_value->value(), fc::time_point::maximum());
   }
   else if( iter_hex != at.get_object().end() ) {
      return_value = iter_hex->value().as_string();
      return_value_prefix = "return value (hex): ";
   }

   if( !return_value.empty() ) {
      if( return_value.size() > 100 ) {
         return_value = return_value.substr(0, 100) + "...";
      }
      cout << "=>" << std::setw(46) << std::right << return_value_prefix << return_value << "\n";
   }
}

void print_action( const fc::variant& at ) {
   auto receiver = at["receiver"].as_string();
   const auto& act = at["act"].get_object();
   auto code = act["account"].as_string();
   auto func = act["name"].as_string();
   auto args = fc::json::to_string( act["data"], fc::time_point::maximum() );
   auto console = at["console"].as_string();

   /*
   if( code == "eosio" && func == "setcode" )
      args = args.substr(40)+"...";
   if( name(code) == config::system_account_name && func == "setabi" )
      args = args.substr(40)+"...";
   */
   if( args.size() > 100 ) args = args.substr(0,100) + "...";
   cout << "#" << std::setw(14) << right << receiver << " <= " << std::setw(28) << std::left << (code +"::" + func) << " " << args << "\n";
   print_return_value(at);
   if( console.size() ) {
      std::stringstream ss(console);
      string line;
      while( std::getline( ss, line ) ) {
         cout << ">> " << clean_output( std::move( line ) ) << "\n";
         if( !verbose ) break;
         line.clear();
      }
   }
}

bytes variant_to_bin( const account_name& account, const action_name& action, const fc::variant& action_args_var ) {
   auto abis = abi_serializer_resolver( account );
   FC_ASSERT( abis, "No ABI found for ${contract}", ("contract", account));

   auto action_type = abis->get_action_type( action );
   FC_ASSERT( !action_type.empty(), "Unknown action ${action} in contract ${contract}", ("action", action)( "contract", account ));
   return abis->variant_to_binary( action_type, action_args_var, abi_serializer::create_yield_function( abi_serializer_max_time ) );
}

fc::variant bin_to_variant( const account_name& account, const action_name& action, const bytes& action_args) {
   auto abis = abi_serializer_resolver( account );
   FC_ASSERT( abis, "No ABI found for ${contract}", ("contract", account));

   auto action_type = abis->get_action_type( action );
   FC_ASSERT( !action_type.empty(), "Unknown action ${action} in contract ${contract}", ("action", action)( "contract", account ));
   return abis->binary_to_variant( action_type, action_args, abi_serializer::create_yield_function( abi_serializer_max_time ) );
}

fc::variant json_from_file_or_string(const string& file_or_str, fc::json::parse_type ptype = fc::json::parse_type::legacy_parser)
{
   regex r("^[ \t]*[\{\[]");
   if ( !regex_search(file_or_str, r) && fc::is_regular_file(file_or_str) ) {
      try {
         return fc::json::from_file(file_or_str, ptype);
      } EOS_RETHROW_EXCEPTIONS(json_parse_exception, "Fail to parse JSON from file: ${file}", ("file", file_or_str));

   } else {
      try {
         return fc::json::from_string(file_or_str, ptype);
      } EOS_RETHROW_EXCEPTIONS(json_parse_exception, "Fail to parse JSON from string: ${string}", ("string", file_or_str));
   }
}

bytes json_or_file_to_bin( const account_name& account, const action_name& action, const string& data_or_filename ) {
   fc::variant action_args_var;
   if( !data_or_filename.empty() ) {
      action_args_var = json_from_file_or_string(data_or_filename, fc::json::parse_type::relaxed_parser);
   }
   return variant_to_bin( account, action, action_args_var );
}

void print_action_tree( const fc::variant& action ) {
   print_action( action );
   if( action.get_object().contains( "inline_traces" ) ) {
      const auto& inline_traces = action["inline_traces"].get_array();
      for( const auto& t : inline_traces ) {
         print_action_tree( t );
      }
   }
}

int get_return_code( const fc::variant& result ) {
   // if a trx with a processed, then check to see if it failed execution for return value
   int r = 0;
   if (result.is_object() && result.get_object().contains("processed")) {
      const auto& processed = result["processed"];
      if( processed.is_object() && processed.get_object().contains( "except" ) ) {
         const auto& except = processed["except"];
         if( except.is_object() ) {
            try {
               auto soft_except = except.as<fc::exception>();
               auto code = soft_except.code();
               if( code > std::numeric_limits<int>::max() ) {
                  r = 1;
               } else {
                  r = static_cast<int>( code );
               }
               if( r == 0 ) r = 1;
            } catch( ... ) {
               r = 1;
            }
         }
      }
   }
   return r;
}

void print_result( const fc::variant& result ) { try {
      if (result.is_object() && result.get_object().contains("processed")) {
         const auto& processed = result["processed"];
         const auto& transaction_id = processed["id"].as_string();
         string status = "failed";
         int64_t net = -1;
         int64_t cpu = -1;
         if( processed.get_object().contains( "receipt" )) {
            const auto& receipt = processed["receipt"];
            if( receipt.is_object()) {
               status = receipt["status"].as_string();
               net = receipt["net_usage_words"].as_int64() * 8;
               cpu = receipt["cpu_usage_us"].as_int64();
            }
         }

         cerr << status << " transaction: " << transaction_id << "  ";
         if( net < 0 ) {
            cerr << "<unknown>";
         } else {
            cerr << net;
         }
         cerr << " bytes  ";
         if( cpu < 0 ) {
            cerr << "<unknown>";
         } else {
            cerr << cpu;
         }

         cerr << " us\n";

         if( status == "failed" ) {
            auto soft_except = processed["except"].as<std::optional<fc::exception>>();
            if( soft_except ) {
               edump((soft_except->to_detail_string()));
            }
         } else {
            const auto& actions = processed["action_traces"].get_array();
            for( const auto& a : actions ) {
               print_action_tree( a );
            }
            wlog( "\rwarning: transaction executed locally, but may not be confirmed by the network yet" );
         }
      } else {
         cerr << fc::json::to_pretty_string( result ) << endl;
      }
} FC_CAPTURE_AND_RETHROW( (result) ) }

using std::cout;
void send_actions(std::vector<chain::action>&& actions, const std::vector<public_key_type>& signing_keys = std::vector<public_key_type>() ) {
   std::ofstream out;
   if (tx_json_save_file.length()) {
      out.open(tx_json_save_file);
      EOSC_ASSERT(!out.fail(), "ERROR: Failed to create file \"${p}\"", ("p", tx_json_save_file));
   }
   auto result = push_actions( move(actions), signing_keys);

   string jsonstr;
   if (tx_json_save_file.length()) {
      jsonstr = fc::json::to_pretty_string( result );
      out << jsonstr;
      out.close();
   }
   return_code = get_return_code( result );
   if( tx_print_json ) {
      if (jsonstr.length() == 0) {
         jsonstr = fc::json::to_pretty_string( result );
      }
      cout << jsonstr << endl;
   } else {
      print_result( result );
   }
}

chain::permission_level to_permission_level(const std::string& s) {
   auto at_pos = s.find('@');
   return permission_level { name(s.substr(0, at_pos)), name(s.substr(at_pos + 1)) };
}

chain::action create_newaccount(const name& creator, const name& newaccount, authority owner, authority active) {
   return action {
      get_account_permissions(tx_permission, {creator,config::active_name}),
      eosio::chain::newaccount{
         .creator      = creator,
         .name         = newaccount,
         .owner        = owner,
         .active       = active
      }
   };
}

chain::action create_action(const vector<permission_level>& authorization, const account_name& code, const action_name& act, const fc::variant& args) {
   return chain::action{authorization, code, act, variant_to_bin(code, act, args)};
}

chain::action create_buyram(const name& creator, const name& newaccount, const asset& quantity) {
   fc::variant act_payload = fc::mutable_variant_object()
         ("payer", creator.to_string())
         ("receiver", newaccount.to_string())
         ("quant", quantity.to_string());
   return create_action(get_account_permissions(tx_permission, {creator,config::active_name}),
                        config::system_account_name, "buyram"_n, act_payload);
}

chain::action create_buyrambytes(const name& creator, const name& newaccount, uint32_t numbytes) {
   fc::variant act_payload = fc::mutable_variant_object()
         ("payer", creator.to_string())
         ("receiver", newaccount.to_string())
         ("bytes", numbytes);
   return create_action(get_account_permissions(tx_permission, {creator,config::active_name}),
                        config::system_account_name, "buyrambytes"_n, act_payload);
}

chain::action create_delegate(const name& from, const name& receiver, const asset& net, const asset& cpu, bool transfer) {
   fc::variant act_payload = fc::mutable_variant_object()
         ("from", from.to_string())
         ("receiver", receiver.to_string())
         ("stake_net_quantity", net.to_string())
         ("stake_cpu_quantity", cpu.to_string())
         ("transfer", transfer);
   return create_action(get_account_permissions(tx_permission, {from,config::active_name}),
                        config::system_account_name, "delegatebw"_n, act_payload);
}

fc::variant regproducer_variant(const account_name& producer, const public_key_type& key, const string& url, uint16_t location) {
   return fc::mutable_variant_object()
            ("producer", producer)
            ("producer_key", key)
            ("url", url)
            ("location", location)
            ;
}

chain::action create_open(const string& contract, const name& owner, symbol sym, const name& ram_payer) {
   auto open_ = fc::mutable_variant_object
      ("owner", owner)
      ("symbol", sym)
      ("ram_payer", ram_payer);
    return action {
      get_account_permissions(tx_permission, {ram_payer, config::active_name}),
      name(contract), "open"_n, variant_to_bin( name(contract), "open"_n, open_ )
   };
}

chain::action create_transfer(const string& contract, const name& sender, const name& recipient, asset amount, const string& memo ) {

   auto transfer = fc::mutable_variant_object
      ("from", sender)
      ("to", recipient)
      ("quantity", amount)
      ("memo", memo);

   return action {
      get_account_permissions(tx_permission, {sender,config::active_name}),
      name(contract), "transfer"_n, variant_to_bin( name(contract), "transfer"_n, transfer )
   };
}

chain::action create_setabi(const name& account, const bytes& abi) {
   return action {
      get_account_permissions(tx_permission, {account,config::active_name}),
      setabi{
         .account   = account,
         .abi       = abi
      }
   };
}

chain::action create_setcode(const name& account, const bytes& code) {
   return action {
      get_account_permissions(tx_permission, {account,config::active_name}),
      setcode{
         .account   = account,
         .vmtype    = 0,
         .vmversion = 0,
         .code      = code
      }
   };
}

chain::action create_updateauth(const name& account, const name& permission, const name& parent, const authority& auth) {
   return action { get_account_permissions(tx_permission, {account,config::active_name}),
                   updateauth{account, permission, parent, auth}};
}

chain::action create_deleteauth(const name& account, const name& permission) {
   return action { get_account_permissions(tx_permission, {account,config::active_name}),
                   deleteauth{account, permission}};
}

chain::action create_linkauth(const name& account, const name& code, const name& type, const name& requirement) {
   return action { get_account_permissions(tx_permission, {account,config::active_name}),
                   linkauth{account, code, type, requirement}};
}

chain::action create_unlinkauth(const name& account, const name& code, const name& type) {
   return action { get_account_permissions(tx_permission, {account,config::active_name}),
                   unlinkauth{account, code, type}};
}

authority parse_json_authority(const std::string& authorityJsonOrFile) {
   fc::variant authority_var = json_from_file_or_string(authorityJsonOrFile);
   try {
      return authority_var.as<authority>();
   } EOS_RETHROW_EXCEPTIONS(authority_type_exception, "Invalid authority format '${data}'",
                            ("data", fc::json::to_string(authority_var, fc::time_point::maximum())))
}

authority parse_json_authority_or_key(const std::string& authorityJsonOrFile) {
   if (is_public_key_str(authorityJsonOrFile)) {
      try {
         return authority(public_key_type(authorityJsonOrFile));
      } EOS_RETHROW_EXCEPTIONS(public_key_type_exception, "Invalid public key: ${public_key}", ("public_key", authorityJsonOrFile))
   } else {
      auto result = parse_json_authority(authorityJsonOrFile);
      result.sort_fields();
      EOS_ASSERT( eosio::chain::validate(result), authority_type_exception, "Authority failed validation! ensure that keys, accounts, and waits are sorted and that the threshold is valid and satisfiable!");
      return result;
   }
}

asset to_asset( account_name code, const string& s ) {
   static map< pair<account_name, eosio::chain::symbol_code>, eosio::chain::symbol> cache;
   auto a = asset::from_string( s );
   eosio::chain::symbol_code sym = a.get_symbol().to_symbol_code();
   auto it = cache.find( make_pair(code, sym) );
   auto sym_str = a.symbol_name();
   if ( it == cache.end() ) {
      auto json = call(get_currency_stats_func, fc::mutable_variant_object("json", false)
                       ("code", code)
                       ("symbol", sym_str)
      );
      auto obj = json.get_object();
      auto obj_it = obj.find( sym_str );
      if (obj_it != obj.end()) {
         auto result = obj_it->value().as<eosio::chain_apis::read_only::get_currency_stats_result>();
         auto p = cache.emplace( make_pair( code, sym ), result.max_supply.get_symbol() );
         it = p.first;
      } else {
         EOS_THROW(symbol_type_exception, "Symbol ${s} is not supported by token contract ${c}", ("s", sym_str)("c", code));
      }
   }
   auto expected_symbol = it->second;
   if ( a.decimals() < expected_symbol.decimals() ) {
      auto factor = expected_symbol.precision() / a.precision();
      a = asset( a.get_amount() * factor, expected_symbol );
   } else if ( a.decimals() > expected_symbol.decimals() ) {
      EOS_THROW(symbol_type_exception, "Too many decimal digits in ${a}, only ${d} supported", ("a", a)("d", expected_symbol.decimals()));
   } // else precision matches
   return a;
}

inline asset to_asset( const string& s ) {
   return to_asset( "eosio.token"_n, s );
}

struct set_account_permission_subcommand {
   string account;
   string permission;
   string authority_json_or_file;
   string parent;
   bool add_code = false;
   bool remove_code = false;

   set_account_permission_subcommand(CLI::App* accountCmd) {
      auto permissions = accountCmd->add_subcommand("permission", localized("Set parameters dealing with account permissions"));
      permissions->add_option("account", account, localized("The account to set/delete a permission authority for"))->required();
      permissions->add_option("permission", permission, localized("The permission name to set/delete an authority for"))->required();
      permissions->add_option("authority", authority_json_or_file, localized("[delete] NULL, [create/update] public key, JSON string or filename defining the authority, [code] contract name"));
      permissions->add_option("parent", parent, localized("[create] The permission name of this parents permission, defaults to 'active'"));
      permissions->add_flag("--add-code", add_code, localized("[code] add '${code}' permission to specified permission authority", ("code", name(config::eosio_code_name))));
      permissions->add_flag("--remove-code", remove_code, localized("[code] remove '${code}' permission from specified permission authority", ("code", name(config::eosio_code_name))));

      add_standard_transaction_options(permissions, "account@active");

      permissions->callback([this] {
         EOSC_ASSERT( !(add_code && remove_code), "ERROR: Either --add-code or --remove-code can be set" );
         EOSC_ASSERT( (add_code ^ remove_code) || !authority_json_or_file.empty(), "ERROR: authority should be specified unless add or remove code permission" );

         authority auth;

         bool need_parent = parent.empty() && (name(permission) != name("owner"));
         bool need_auth = add_code || remove_code;

         if ( !need_auth && boost::iequals(authority_json_or_file, "null") ) {
            send_actions( { create_deleteauth(name(account), name(permission)) } );
            return;
         }

         if ( need_parent || need_auth ) {
            fc::variant json = call(get_account_func, fc::mutable_variant_object("account_name", account));
            auto res = json.as<eosio::chain_apis::read_only::get_account_results>();
            auto itr = std::find_if(res.permissions.begin(), res.permissions.end(), [&](const auto& perm) {
               return perm.perm_name == name(permission);
            });

            if ( need_parent ) {
               // see if we can auto-determine the proper parent
               if ( itr != res.permissions.end() ) {
                  parent = (*itr).parent.to_string();
               } else {
                  // if this is a new permission and there is no parent we default to "active"
                  parent = config::active_name.to_string();
               }
            }

            if ( need_auth ) {
               auto actor = (authority_json_or_file.empty()) ? name(account) : name(authority_json_or_file);
               auto code_name = config::eosio_code_name;

               if ( itr != res.permissions.end() ) {
                  // fetch existing authority
                  auth = std::move((*itr).required_auth);

                  auto code_perm = permission_level { actor, code_name };
                  auto itr2 = std::lower_bound(auth.accounts.begin(), auth.accounts.end(), code_perm, [&](const auto& perm_level, const auto& value) {
                     return perm_level.permission < value; // Safe since valid authorities must order the permissions in accounts in ascending order
                  });

                  if ( add_code ) {
                     if ( itr2 != auth.accounts.end() && itr2->permission == code_perm ) {
                        // authority already contains code permission, promote its weight to satisfy threshold
                        if ( (*itr2).weight < auth.threshold ) {
                           if ( auth.threshold > std::numeric_limits<weight_type>::max() ) {
                              std::cerr << "ERROR: Threshold is too high to be satisfied by sole code permission" << std::endl;
                              return;
                           }
                           std::cerr << localized("The weight of '${actor}@${code}' in '${permission}' permission authority will be increased up to threshold",
                                                  ("actor", actor)("code", code_name)("permission", permission)) << std::endl;
                           (*itr2).weight = static_cast<weight_type>(auth.threshold);
                        } else {
                           std::cerr << localized("ERROR: The permission '${permission}' already contains '${actor}@${code}'",
                                                  ("permission", permission)("actor", actor)("code", code_name)) << std::endl;
                           return ;
                        }
                     } else {
                        // add code permission to specified authority
                        if ( auth.threshold > std::numeric_limits<weight_type>::max() ) {
                           std::cerr << "ERROR: Threshold is too high to be satisfied by sole code permission" << std::endl;
                           return;
                        }
                        auth.accounts.insert( itr2, permission_level_weight {
                           .permission = { actor, code_name },
                           .weight = static_cast<weight_type>(auth.threshold)
                        });
                     }
                  } else {
                     if ( itr2 != auth.accounts.end() && itr2->permission == code_perm ) {
                        // remove code permission, if authority becomes empty by the removal of code permission, delete permission
                        auth.accounts.erase( itr2 );
                        if ( auth.keys.empty() && auth.accounts.empty() && auth.waits.empty() ) {
                           send_actions( { create_deleteauth(name(account), name(permission)) } );
                           return;
                        }
                     } else {
                        // authority doesn't contain code permission
                        std::cerr << localized("ERROR: '${actor}@${code}' does not exist in '${permission}' permission authority",
                                               ("actor", actor)("code", code_name)("permission", permission)) << std::endl;
                        return;
                     }
                  }
               } else {
                  if ( add_code ) {
                     // create new permission including code permission
                     auth.threshold = 1;
                     auth.accounts.push_back( permission_level_weight {
                        .permission = { actor, code_name },
                        .weight = 1
                     });
                  } else {
                     // specified permission doesn't exist, so failed to remove code permission from it
                     std::cerr << localized("ERROR: The permission '${permission}' does not exist", ("permission", permission)) << std::endl;
                     return;
                  }
               }
            }
         }

         if ( !need_auth ) {
            auth = parse_json_authority_or_key(authority_json_or_file);
         }

         send_actions( { create_updateauth(name(account), name(permission), name(parent), auth) } );
      });
   }
};

struct set_action_permission_subcommand {
   string accountStr;
   string codeStr;
   string typeStr;
   string requirementStr;

   set_action_permission_subcommand(CLI::App* actionRoot) {
      auto permissions = actionRoot->add_subcommand("permission", localized("Set paramaters dealing with account permissions"));
      permissions->add_option("account", accountStr, localized("The account to set/delete a permission authority for"))->required();
      permissions->add_option("code", codeStr, localized("The account that owns the code for the action"))->required();
      permissions->add_option("type", typeStr, localized("The type of the action"))->required();
      permissions->add_option("requirement", requirementStr, localized("[delete] NULL, [set/update] The permission name require for executing the given action"))->required();

      add_standard_transaction_options_plus_signing(permissions, "account@active");

      permissions->callback([this] {
         name account = name(accountStr);
         name code = name(codeStr);
         name type = name(typeStr);
         bool is_delete = boost::iequals(requirementStr, "null");

         if (is_delete) {
            send_actions({create_unlinkauth(account, code, type)}, signing_keys_opt.get_keys());
         } else {
            name requirement = name(requirementStr);
            send_actions({create_linkauth(account, code, type, requirement)}, signing_keys_opt.get_keys());
         }
      });
   }
};


bool local_port_used() {
    using namespace boost::asio;

    io_service ios;
    local::stream_protocol::endpoint endpoint(wallet_url.substr(strlen("unix://")));
    local::stream_protocol::socket socket(ios);
    boost::system::error_code ec;
    socket.connect(endpoint, ec);

    return !ec;
}

void try_local_port(uint32_t duration) {
   using namespace std::chrono;
   auto start_time = duration_cast<std::chrono::milliseconds>( system_clock::now().time_since_epoch() ).count();
   while ( !local_port_used()) {
      if (duration_cast<std::chrono::milliseconds>( system_clock::now().time_since_epoch()).count() - start_time > duration ) {
         std::cerr << "Unable to connect to " << key_store_executable_name << ", if " << key_store_executable_name << " is running please kill the process and try again.\n";
         throw connection_exception(fc::log_messages{FC_LOG_MESSAGE(error, "Unable to connect to ${k}", ("k", key_store_executable_name))});
      }
   }
}

void ensure_keosd_running(CLI::App* app) {
    if (no_auto_keosd)
        return;
    // get, version, net, convert do not require keosd
    if (tx_skip_sign || app->got_subcommand("get") || app->got_subcommand("version") || app->got_subcommand("net") || app->got_subcommand("convert"))
        return;
    if (app->get_subcommand("create")->got_subcommand("key")) // create key does not require wallet
       return;
    if (app->get_subcommand("multisig")->got_subcommand("review")) // multisig review does not require wallet
       return;
    if (auto* subapp = app->get_subcommand("system")) {
       if (subapp->got_subcommand("listproducers") || subapp->got_subcommand("listbw") || subapp->got_subcommand("bidnameinfo")) // system list* do not require wallet
         return;
    }
    if (wallet_url != default_wallet_url)
      return;

    if (local_port_used())
       return;

    boost::filesystem::path binPath = boost::dll::program_location();
    binPath.remove_filename();
    // This extra check is necessary when running cleos like this: ./cleos ...
    if (binPath.filename_is_dot())
        binPath.remove_filename();
    binPath.append(key_store_executable_name); // if cleos and keosd are in the same installation directory
    if (!boost::filesystem::exists(binPath)) {
        binPath.remove_filename().remove_filename().append("keosd").append(key_store_executable_name);
    }

    if (boost::filesystem::exists(binPath)) {
        namespace bp = boost::process;
        binPath = boost::filesystem::canonical(binPath);

        vector<std::string> pargs;
        pargs.push_back("--http-server-address");
        pargs.push_back("");
        pargs.push_back("--https-server-address");
        pargs.push_back("");
        pargs.push_back("--unix-socket-path");
        pargs.push_back(string(key_store_executable_name) + ".sock");

        ::boost::process::child keos(binPath, pargs,
                                     bp::std_in.close(),
                                     bp::std_out > bp::null,
                                     bp::std_err > bp::null);
        if (keos.running()) {
            std::cerr << binPath << " launched" << std::endl;
            keos.detach();
            try_local_port(2000);
        } else {
            std::cerr << "No wallet service listening on " << wallet_url << ". Failed to launch " << binPath << std::endl;
        }
    } else {
        std::cerr << "No wallet service listening on "
                  << ". Cannot automatically start " << key_store_executable_name << " because " << key_store_executable_name << " was not found." << std::endl;
    }
}


CLI::callback_t obsoleted_option_host_port = [](CLI::results_t) {
   std::cerr << localized("Host and port options (-H, --wallet-host, etc.) have been replaced with -u/--url and --wallet-url\n"
                          "Use for example -u http://localhost:8888 or --url https://example.invalid/\n");
   exit(1);
   return false;
};

struct register_producer_subcommand {
   string producer_str;
   string producer_key_str;
   string url;
   uint16_t loc = 0;

   register_producer_subcommand(CLI::App* actionRoot) {
      auto register_producer = actionRoot->add_subcommand("regproducer", localized("Register a new producer"));
      register_producer->add_option("account", producer_str, localized("The account to register as a producer"))->required();
      register_producer->add_option("producer_key", producer_key_str, localized("The producer's public key"))->required();
      register_producer->add_option<string>("url", url, localized("The URL where info about producer can be found"))->capture_default_str();
      register_producer->add_option("location", loc, localized("Relative location for purpose of nearest neighbor scheduling"))->capture_default_str();
      add_standard_transaction_options_plus_signing(register_producer, "account@active");


      register_producer->callback([this] {
         public_key_type producer_key;
         try {
            producer_key = public_key_type(producer_key_str);
         } EOS_RETHROW_EXCEPTIONS(public_key_type_exception, "Invalid producer public key: ${public_key}", ("public_key", producer_key_str))

         auto regprod_var = regproducer_variant(name(producer_str), producer_key, url, loc );
         auto accountPermissions = get_account_permissions(tx_permission, {name(producer_str), config::active_name});
         send_actions({create_action(accountPermissions, config::system_account_name, "regproducer"_n, regprod_var)}, signing_keys_opt.get_keys());
      });
   }
};

struct create_account_subcommand {
   string creator;
   string account_name;
   string owner_key_str;
   string active_key_str;
   string stake_net;
   string stake_cpu;
   uint32_t buy_ram_bytes_in_kbytes = 0;
   uint32_t buy_ram_bytes = 0;
   string buy_ram_eos;
   bool transfer = false;
   bool simple = false;

   create_account_subcommand(CLI::App* actionRoot, bool s) : simple(s) {
      auto createAccount = actionRoot->add_subcommand(
                              (simple ? "account" : "newaccount"),
                              (simple ? localized("Create a new account on the blockchain (assumes system contract does not restrict RAM usage)")
                                      : localized("Create a new account on the blockchain with initial resources") )
      );
      createAccount->add_option("creator", creator, localized("The name of the account creating the new account"))->required();
      createAccount->add_option("name", account_name, localized("The name of the new account"))->required();
      createAccount->add_option("OwnerKey", owner_key_str, localized("The owner public key, permission level, or authority for the new account"))->required();
      createAccount->add_option("ActiveKey", active_key_str, localized("The active public key, permission level, or authority for the new account"));

      if (!simple) {
         createAccount->add_option("--stake-net", stake_net,
                                   (localized("The amount of tokens delegated for net bandwidth")))->required();
         createAccount->add_option("--stake-cpu", stake_cpu,
                                   (localized("The amount of tokens delegated for CPU bandwidth")))->required();
         createAccount->add_option("--buy-ram-kbytes", buy_ram_bytes_in_kbytes,
                                   (localized("The amount of RAM bytes to purchase for the new account in kibibytes (KiB)")));
         createAccount->add_option("--buy-ram-bytes", buy_ram_bytes,
                                   (localized("The amount of RAM bytes to purchase for the new account in bytes")));
         createAccount->add_option("--buy-ram", buy_ram_eos,
                                   (localized("The amount of RAM bytes to purchase for the new account in tokens")));
         createAccount->add_flag("--transfer", transfer,
                                 (localized("Transfer voting power and right to unstake tokens to receiver")));
      }

      add_standard_transaction_options_plus_signing(createAccount, "creator@active");

      createAccount->callback([this] {
            authority owner, active;
            if( owner_key_str.find('{') != string::npos ) {
               try{
                  owner = parse_json_authority_or_key(owner_key_str);
               } EOS_RETHROW_EXCEPTIONS( explained_exception, "Invalid owner authority: ${authority}", ("authority", owner_key_str) )
            } else if( owner_key_str.find('@') != string::npos ) {
               try {
                  owner = authority(to_permission_level(owner_key_str));
               } EOS_RETHROW_EXCEPTIONS( explained_exception, "Invalid owner permission level: ${permission}", ("permission", owner_key_str) )
            } else {
               try {
                  owner = authority(public_key_type(owner_key_str));
               } EOS_RETHROW_EXCEPTIONS( public_key_type_exception, "Invalid owner public key: ${public_key}", ("public_key", owner_key_str) );
            }

            if( active_key_str.empty() ) {
               active = owner;
            } else if ( active_key_str.find('{') != string::npos ) {
               try{
                  active = parse_json_authority_or_key(active_key_str);
               } EOS_RETHROW_EXCEPTIONS( explained_exception, "Invalid active authority: ${authority}", ("authority", owner_key_str) )
            }else if( active_key_str.find('@') != string::npos ) {
               try {
                  active = authority(to_permission_level(active_key_str));
               } EOS_RETHROW_EXCEPTIONS( explained_exception, "Invalid active permission level: ${permission}", ("permission", active_key_str) )
            } else {
               try {
                  active = authority(public_key_type(active_key_str));
               } EOS_RETHROW_EXCEPTIONS( public_key_type_exception, "Invalid active public key: ${public_key}", ("public_key", active_key_str) );
            }

            auto create = create_newaccount(name(creator), name(account_name), owner, active);
            if (!simple) {
               EOSC_ASSERT( buy_ram_eos.size() || buy_ram_bytes_in_kbytes || buy_ram_bytes, "ERROR: One of --buy-ram, --buy-ram-kbytes or --buy-ram-bytes should have non-zero value" );
               EOSC_ASSERT( !buy_ram_bytes_in_kbytes || !buy_ram_bytes, "ERROR: --buy-ram-kbytes and --buy-ram-bytes cannot be set at the same time" );
               action buyram = !buy_ram_eos.empty() ? create_buyram(name(creator), name(account_name), to_asset(buy_ram_eos))
                  : create_buyrambytes(name(creator), name(account_name), (buy_ram_bytes_in_kbytes) ? (buy_ram_bytes_in_kbytes * 1024) : buy_ram_bytes);
               auto net = to_asset(stake_net);
               auto cpu = to_asset(stake_cpu);
               if ( net.get_amount() != 0 || cpu.get_amount() != 0 ) {
                  action delegate = create_delegate( name(creator), name(account_name), net, cpu, transfer);
                  send_actions( { create, buyram, delegate }, signing_keys_opt.get_keys());
               } else {
                  send_actions( { create, buyram }, signing_keys_opt.get_keys());
               }
            } else {
               send_actions( { create }, signing_keys_opt.get_keys());
            }
      });
   }
};

struct unregister_producer_subcommand {
   string producer_str;

   unregister_producer_subcommand(CLI::App* actionRoot) {
      auto unregister_producer = actionRoot->add_subcommand("unregprod", localized("Unregister an existing producer"));
      unregister_producer->add_option("account", producer_str, localized("The account to unregister as a producer"))->required();
      add_standard_transaction_options_plus_signing(unregister_producer, "account@active");

      unregister_producer->callback([this] {
         fc::variant act_payload = fc::mutable_variant_object()
                  ("producer", producer_str);

         auto accountPermissions = get_account_permissions(tx_permission, {name(producer_str), config::active_name});
         send_actions({create_action(accountPermissions, config::system_account_name, "unregprod"_n, act_payload)}, signing_keys_opt.get_keys());
      });
   }
};

struct vote_producer_proxy_subcommand {
   string voter_str;
   string proxy_str;

   vote_producer_proxy_subcommand(CLI::App* actionRoot) {
      auto vote_proxy = actionRoot->add_subcommand("proxy", localized("Vote your stake through a proxy"));
      vote_proxy->add_option("voter", voter_str, localized("The voting account"))->required();
      vote_proxy->add_option("proxy", proxy_str, localized("The proxy account"))->required();
      add_standard_transaction_options_plus_signing(vote_proxy, "voter@active");

      vote_proxy->callback([this] {
         fc::variant act_payload = fc::mutable_variant_object()
                  ("voter", voter_str)
                  ("proxy", proxy_str)
                  ("producers", std::vector<account_name>{});
         auto accountPermissions = get_account_permissions(tx_permission, {name(voter_str), config::active_name});
         send_actions({create_action(accountPermissions, config::system_account_name, "voteproducer"_n, act_payload)}, signing_keys_opt.get_keys());
      });
   }
};

struct vote_producers_subcommand {
   string voter_str;
   vector<std::string> producer_names;

   vote_producers_subcommand(CLI::App* actionRoot) {
      auto vote_producers = actionRoot->add_subcommand("prods", localized("Vote for one or more producers"));
      vote_producers->add_option("voter", voter_str, localized("The voting account"))->required();
      vote_producers->add_option("producers", producer_names, localized("The account(s) to vote for. All options from this position and following will be treated as the producer list."))->required();
      add_standard_transaction_options_plus_signing(vote_producers, "voter@active");

      vote_producers->callback([this] {

         std::sort( producer_names.begin(), producer_names.end() );

         fc::variant act_payload = fc::mutable_variant_object()
                  ("voter", voter_str)
                  ("proxy", "")
                  ("producers", producer_names);
         auto accountPermissions = get_account_permissions(tx_permission, {name(voter_str), config::active_name});
         send_actions({create_action(accountPermissions, config::system_account_name, "voteproducer"_n, act_payload)}, signing_keys_opt.get_keys());
      });
   }
};

struct approve_producer_subcommand {
   string voter;
   string producer_name;

   approve_producer_subcommand(CLI::App* actionRoot) {
      auto approve_producer = actionRoot->add_subcommand("approve", localized("Add one producer to list of voted producers"));
      approve_producer->add_option("voter", voter, localized("The voting account"))->required();
      approve_producer->add_option("producer", producer_name, localized("The account to vote for"))->required();
      add_standard_transaction_options_plus_signing(approve_producer, "voter@active");

      approve_producer->callback([this] {
            auto result = call(get_table_func, fc::mutable_variant_object("json", true)
                               ("code", name(config::system_account_name).to_string())
                               ("scope", name(config::system_account_name).to_string())
                               ("table", "voters")
                               ("table_key", "owner")
                               ("lower_bound", name(voter).to_uint64_t())
                               ("upper_bound", name(voter).to_uint64_t() + 1)
                               // Less than ideal upper_bound usage preserved so cleos can still work with old buggy nodeos versions
                               // Change to voter.value when cleos no longer needs to support nodeos versions older than 1.5.0
                               ("limit", 1)
            );
            auto res = result.as<eosio::chain_apis::read_only::get_table_rows_result>();
            // Condition in if statement below can simply be res.rows.empty() when cleos no longer needs to support nodeos versions older than 1.5.0
            // Although since this subcommand will actually change the voter's vote, it is probably better to just keep this check to protect
            //  against future potential chain_plugin bugs.
            if( res.rows.empty() || res.rows[0].get_object()["owner"].as_string() != name(voter).to_string() ) {
               std::cerr << "Voter info not found for account " << voter << std::endl;
               return;
            }
            EOS_ASSERT( 1 == res.rows.size(), multiple_voter_info, "More than one voter_info for account" );
            auto prod_vars = res.rows[0]["producers"].get_array();
            vector<eosio::name> prods;
            for ( auto& x : prod_vars ) {
               prods.push_back( name(x.as_string()) );
            }
            prods.push_back( name(producer_name) );
            std::sort( prods.begin(), prods.end() );
            auto it = std::unique( prods.begin(), prods.end() );
            if (it != prods.end() ) {
               std::cerr << "Producer \"" << producer_name << "\" is already on the list." << std::endl;
               return;
            }
            fc::variant act_payload = fc::mutable_variant_object()
               ("voter", voter)
               ("proxy", "")
               ("producers", prods);
            auto accountPermissions = get_account_permissions(tx_permission, {name(voter), config::active_name});
            send_actions({create_action(accountPermissions, config::system_account_name, "voteproducer"_n, act_payload)}, signing_keys_opt.get_keys());
      });
   }
};

struct unapprove_producer_subcommand {
   string voter;
   string producer_name;

   unapprove_producer_subcommand(CLI::App* actionRoot) {
      auto approve_producer = actionRoot->add_subcommand("unapprove", localized("Remove one producer from list of voted producers"));
      approve_producer->add_option("voter", voter, localized("The voting account"))->required();
      approve_producer->add_option("producer", producer_name, localized("The account to remove from voted producers"))->required();
      add_standard_transaction_options_plus_signing(approve_producer, "voter@active");

      approve_producer->callback([this] {
            auto result = call(get_table_func, fc::mutable_variant_object("json", true)
                               ("code", name(config::system_account_name).to_string())
                               ("scope", name(config::system_account_name).to_string())
                               ("table", "voters")
                               ("table_key", "owner")
                               ("lower_bound", name(voter).to_uint64_t())
                               ("upper_bound", name(voter).to_uint64_t() + 1)
                               // Less than ideal upper_bound usage preserved so cleos can still work with old buggy nodeos versions
                               // Change to voter.value when cleos no longer needs to support nodeos versions older than 1.5.0
                               ("limit", 1)
            );
            auto res = result.as<eosio::chain_apis::read_only::get_table_rows_result>();
            // Condition in if statement below can simply be res.rows.empty() when cleos no longer needs to support nodeos versions older than 1.5.0
            // Although since this subcommand will actually change the voter's vote, it is probably better to just keep this check to protect
            //  against future potential chain_plugin bugs.
            if( res.rows.empty() || res.rows[0].get_object()["owner"].as_string() != name(voter).to_string() ) {
               std::cerr << "Voter info not found for account " << voter << std::endl;
               return;
            }
            EOS_ASSERT( 1 == res.rows.size(), multiple_voter_info, "More than one voter_info for account" );
            auto prod_vars = res.rows[0]["producers"].get_array();
            vector<eosio::name> prods;
            for ( auto& x : prod_vars ) {
               prods.push_back( name(x.as_string()) );
            }
            auto it = std::remove( prods.begin(), prods.end(), name(producer_name) );
            if (it == prods.end() ) {
               std::cerr << "Cannot remove: producer \"" << producer_name << "\" is not on the list." << std::endl;
               return;
            }
            prods.erase( it, prods.end() ); //should always delete only one element
            fc::variant act_payload = fc::mutable_variant_object()
               ("voter", voter)
               ("proxy", "")
               ("producers", prods);
            auto accountPermissions = get_account_permissions(tx_permission, {name(voter), config::active_name});
            send_actions({create_action(accountPermissions, config::system_account_name, "voteproducer"_n, act_payload)}, signing_keys_opt.get_keys());
      });
   }
};

struct list_producers_subcommand {
   bool print_json = false;
   uint32_t limit = 50;
   uint32_t time_limit_ms = 10;
   std::string lower;

   list_producers_subcommand(CLI::App* actionRoot) {
      auto list_producers = actionRoot->add_subcommand("listproducers", localized("List producers"));
      list_producers->add_flag("--json,-j", print_json, localized("Output in JSON format"));
      list_producers->add_option("-l,--limit", limit, localized("The maximum number of rows to return"));
      list_producers->add_option("-L,--lower", lower, localized("Lower bound value of key, defaults to first"));
      list_producers->add_option("--time-limit", time_limit_ms, localized("Limit time of execution in milliseconds, defaults to 10ms"));
      list_producers->callback([this] {
         fc::mutable_variant_object mo;
         mo("json", true)("lower_bound", lower)("limit", limit);
         if( time_limit_ms != 10 ) mo("time_limit_ms", time_limit_ms);
         auto rawResult = call(get_producers_func, mo);
         if ( print_json ) {
            std::cout << fc::json::to_pretty_string(rawResult) << std::endl;
            return;
         }
         auto result = rawResult.as<eosio::chain_apis::read_only::get_producers_result>();
         if ( result.rows.empty() && result.more.empty() ) {
            std::cout << "No producers found" << std::endl;
            return;
         }
         auto weight = result.total_producer_vote_weight;
         if ( !weight )
            weight = 1;
         printf("%-13s %-57s %-59s %s\n", "Producer", "Producer key", "Url", "Scaled votes");
         for ( auto& row : result.rows )
            printf("%-13.13s %-57.57s %-59.59s %1.4f\n",
                   row["owner"].as_string().c_str(),
                   row["producer_key"].as_string().c_str(),
                   clean_output( row["url"].as_string() ).c_str(),
                   row["total_votes"].as_double() / weight);
         if ( !result.more.empty() )
            std::cout << "-L " << clean_output( result.more ) << " for more" << std::endl;
      });
   }
};

struct get_schedule_subcommand {
   bool print_json = false;

   void print(const char* name, const fc::variant& schedule) {
      if (schedule.is_null()) {
         printf("%s schedule empty\n\n", name);
         return;
      }
      printf("%s schedule version %s\n", name, schedule["version"].as_string().c_str());
      printf("    %-13s %s\n", "Producer", "Producer Authority");
      printf("    %-13s %s\n", "=============", "==================");
      for( auto& row: schedule["producers"].get_array() ) {
         if( row.get_object().contains("block_signing_key") ) {
            // pre 2.0
            printf( "    %-13s %s\n", row["producer_name"].as_string().c_str(), row["block_signing_key"].as_string().c_str() );
         } else {
            printf( "    %-13s ", row["producer_name"].as_string().c_str() );
            auto a = row["authority"].as<block_signing_authority>();
            static_assert( std::is_same<decltype(a), std::variant<block_signing_authority_v0>>::value,
                           "Updates maybe needed if block_signing_authority changes" );
            block_signing_authority_v0 auth = std::get<block_signing_authority_v0>(a);
            printf( "%s\n", fc::json::to_string( auth, fc::time_point::maximum() ).c_str() );
         }
      }
      printf("\n");
   }

   get_schedule_subcommand(CLI::App* actionRoot) {
      auto get_schedule = actionRoot->add_subcommand("schedule", localized("Retrieve the producer schedule"));
      get_schedule->add_flag("--json,-j", print_json, localized("Output in JSON format"));
      get_schedule->callback([this] {
         auto result = call(get_schedule_func, fc::mutable_variant_object());
         if ( print_json ) {
            std::cout << fc::json::to_pretty_string(result) << std::endl;
            return;
         }
         print("active", result["active"]);
         print("pending", result["pending"]);
         print("proposed", result["proposed"]);
      });
   }
};

struct get_transaction_id_subcommand {
   string trx_to_check;

   get_transaction_id_subcommand(CLI::App* actionRoot) {
      auto get_transaction_id = actionRoot->add_subcommand("transaction_id", localized("Get transaction id given transaction object"));
      get_transaction_id->add_option("transaction", trx_to_check, localized("The JSON string or filename defining the transaction which transaction id we want to retrieve"))->required();

      get_transaction_id->callback([&] {
         try {
            fc::variant trx_var = json_from_file_or_string(trx_to_check);
            if( trx_var.is_object() ) {
               fc::variant_object& vo = trx_var.get_object();
               // if actions.data & actions.hex_data provided, use the hex_data since only currently support unexploded data
               if( vo.contains("actions") ) {
                  if( vo["actions"].is_array() ) {
                     fc::mutable_variant_object mvo = vo;
                     fc::variants& action_variants = mvo["actions"].get_array();
                     for( auto& action_v : action_variants ) {
                        if( !action_v.is_object() ) {
                           std::cerr << "Empty 'action' in transaction" << endl;
                           return;
                        }
                        fc::variant_object& action_vo = action_v.get_object();
                        if( action_vo.contains( "data" ) && action_vo.contains( "hex_data" ) ) {
                           fc::mutable_variant_object maction_vo = action_vo;
                           maction_vo["data"] = maction_vo["hex_data"];
                           action_vo = maction_vo;
                           vo = mvo;
                        } else if( action_vo.contains( "data" ) ) {
                           if( !action_vo["data"].is_string() ) {
                              std::cerr << "get transaction_id only supports un-exploded 'data' (hex form)" << std::endl;
                              return;
                           }
                        }
                     }
                  } else {
                     std::cerr << "transaction JSON 'actions' is not an array" << std::endl;
                     return;
                  }
               } else {
                  std::cerr << "transaction JSON does not include 'actions'" << std::endl;
                  return;
               }
               auto trx = trx_var.as<transaction>();
               transaction_id_type id = trx.id();
               if( id == transaction().id() ) {
                  std::cerr << "file/string does not represent a transaction" << std::endl;
               } else {
                  std::cout << string( id ) << std::endl;
               }
            } else {
               std::cerr << "file/string does not represent a transaction" << std::endl;
            }
         } EOS_RETHROW_EXCEPTIONS(transaction_type_exception, "Fail to parse transaction JSON '${data}'", ("data",trx_to_check))
      });
   }
};

struct delegate_bandwidth_subcommand {
   string from_str;
   string receiver_str;
   string stake_net_amount;
   string stake_cpu_amount;
   string stake_storage_amount;
   string buy_ram_amount;
   uint32_t buy_ram_bytes = 0;
   bool transfer = false;

   delegate_bandwidth_subcommand(CLI::App* actionRoot) {
      auto delegate_bandwidth = actionRoot->add_subcommand("delegatebw", localized("Delegate bandwidth"));
      delegate_bandwidth->add_option("from", from_str, localized("The account to delegate bandwidth from"))->required();
      delegate_bandwidth->add_option("receiver", receiver_str, localized("The account to receive the delegated bandwidth"))->required();
      delegate_bandwidth->add_option("stake_net_quantity", stake_net_amount, localized("The amount of tokens to stake for network bandwidth"))->required();
      delegate_bandwidth->add_option("stake_cpu_quantity", stake_cpu_amount, localized("The amount of tokens to stake for CPU bandwidth"))->required();
      delegate_bandwidth->add_option("--buyram", buy_ram_amount, localized("The amount of tokens to buy RAM with"));
      delegate_bandwidth->add_option("--buy-ram-bytes", buy_ram_bytes, localized("The amount of RAM to buy in bytes"));
      delegate_bandwidth->add_flag("--transfer", transfer, localized("Transfer voting power and right to unstake tokens to receiver"));
      add_standard_transaction_options_plus_signing(delegate_bandwidth, "from@active");

      delegate_bandwidth->callback([this] {
         fc::variant act_payload = fc::mutable_variant_object()
                  ("from", from_str)
                  ("receiver", receiver_str)
                  ("stake_net_quantity", to_asset(stake_net_amount))
                  ("stake_cpu_quantity", to_asset(stake_cpu_amount))
                  ("transfer", transfer);
         auto accountPermissions = get_account_permissions(tx_permission, {name(from_str), config::active_name});
         std::vector<chain::action> acts{create_action(accountPermissions, config::system_account_name, "delegatebw"_n, act_payload)};
         EOSC_ASSERT( !(buy_ram_amount.size()) || !buy_ram_bytes, "ERROR: --buyram and --buy-ram-bytes cannot be set at the same time" );
         if (buy_ram_amount.size()) {
            acts.push_back( create_buyram(name(from_str), name(receiver_str), to_asset(buy_ram_amount)) );
         } else if (buy_ram_bytes) {
            acts.push_back( create_buyrambytes(name(from_str), name(receiver_str), buy_ram_bytes) );
         }
         send_actions(std::move(acts), signing_keys_opt.get_keys());
      });
   }
};

struct undelegate_bandwidth_subcommand {
   string from_str;
   string receiver_str;
   string unstake_net_amount;
   string unstake_cpu_amount;
   uint64_t unstake_storage_bytes;

   undelegate_bandwidth_subcommand(CLI::App* actionRoot) {
      auto undelegate_bandwidth = actionRoot->add_subcommand("undelegatebw", localized("Undelegate bandwidth"));
      undelegate_bandwidth->add_option("from", from_str, localized("The account undelegating bandwidth"))->required();
      undelegate_bandwidth->add_option("receiver", receiver_str, localized("The account to undelegate bandwidth from"))->required();
      undelegate_bandwidth->add_option("unstake_net_quantity", unstake_net_amount, localized("The amount of tokens to undelegate for network bandwidth"))->required();
      undelegate_bandwidth->add_option("unstake_cpu_quantity", unstake_cpu_amount, localized("The amount of tokens to undelegate for CPU bandwidth"))->required();
      add_standard_transaction_options_plus_signing(undelegate_bandwidth, "from@active");

      undelegate_bandwidth->callback([this] {
         fc::variant act_payload = fc::mutable_variant_object()
                  ("from", from_str)
                  ("receiver", receiver_str)
                  ("unstake_net_quantity", to_asset(unstake_net_amount))
                  ("unstake_cpu_quantity", to_asset(unstake_cpu_amount));
         auto accountPermissions = get_account_permissions(tx_permission, {name(from_str), config::active_name});
         send_actions({create_action(accountPermissions, config::system_account_name, "undelegatebw"_n, act_payload)}, signing_keys_opt.get_keys());
      });
   }
};

struct bidname_subcommand {
   string bidder_str;
   string newname_str;
   string bid_amount;
   bidname_subcommand(CLI::App *actionRoot) {
      auto bidname = actionRoot->add_subcommand("bidname", localized("Name bidding"));
      bidname->add_option("bidder", bidder_str, localized("The bidding account"))->required();
      bidname->add_option("newname", newname_str, localized("The bidding name"))->required();
      bidname->add_option("bid", bid_amount, localized("The amount of tokens to bid"))->required();
      add_standard_transaction_options_plus_signing(bidname, "bidder@active");

      bidname->callback([this] {
         fc::variant act_payload = fc::mutable_variant_object()
                  ("bidder", bidder_str)
                  ("newname", newname_str)
                  ("bid", to_asset(bid_amount));
         auto accountPermissions = get_account_permissions(tx_permission, {name(bidder_str), config::active_name});
         send_actions({create_action(accountPermissions, config::system_account_name, "bidname"_n, act_payload)}, signing_keys_opt.get_keys());
      });
   }
};

struct bidname_info_subcommand {
   bool print_json = false;
   string newname;
   bidname_info_subcommand(CLI::App* actionRoot) {
      auto list_producers = actionRoot->add_subcommand("bidnameinfo", localized("Get bidname info"));
      list_producers->add_flag("--json,-j", print_json, localized("Output in JSON format"));
      list_producers->add_option("newname", newname, localized("The bidding name"))->required();
      list_producers->callback([this] {
         auto rawResult = call(get_table_func, fc::mutable_variant_object("json", true)
                               ("code", name(config::system_account_name).to_string())
                               ("scope", name(config::system_account_name).to_string())
                               ("table", "namebids")
                               ("lower_bound", name(newname).to_uint64_t())
                               ("upper_bound", name(newname).to_uint64_t() + 1)
                               // Less than ideal upper_bound usage preserved so cleos can still work with old buggy nodeos versions
                               // Change to newname.value when cleos no longer needs to support nodeos versions older than 1.5.0
                               ("limit", 1));
         if ( print_json ) {
            std::cout << fc::json::to_pretty_string(rawResult) << std::endl;
            return;
         }
         auto result = rawResult.as<eosio::chain_apis::read_only::get_table_rows_result>();
         // Condition in if statement below can simply be res.rows.empty() when cleos no longer needs to support nodeos versions older than 1.5.0
         if( result.rows.empty() || result.rows[0].get_object()["newname"].as_string() != name(newname).to_string() ) {
            std::cout << "No bidname record found" << std::endl;
            return;
         }
         const auto& row = result.rows[0];
         string time = row["last_bid_time"].as_string();
         try {
             time = (string)fc::time_point(fc::microseconds(to_uint64(time)));
         } catch (fc::parse_error_exception&) {
         }
         int64_t bid = row["high_bid"].as_int64();
         std::cout << std::left << std::setw(18) << "bidname:" << std::right << std::setw(24) << row["newname"].as_string() << "\n"
                   << std::left << std::setw(18) << "highest bidder:" << std::right << std::setw(24) << row["high_bidder"].as_string() << "\n"
                   << std::left << std::setw(18) << "highest bid:" << std::right << std::setw(24) << (bid > 0 ? bid : -bid) << "\n"
                   << std::left << std::setw(18) << "last bid time:" << std::right << std::setw(24) << time << std::endl;
         if (bid < 0) std::cout << "This auction has already closed" << std::endl;
      });
   }
};

struct list_bw_subcommand {
   string account;
   bool print_json = false;

   list_bw_subcommand(CLI::App* actionRoot) {
      auto list_bw = actionRoot->add_subcommand("listbw", localized("List delegated bandwidth"));
      list_bw->add_option("account", account, localized("The account delegated bandwidth"))->required();
      list_bw->add_flag("--json,-j", print_json, localized("Output in JSON format") );

      list_bw->callback([this] {
            //get entire table in scope of user account
            auto result = call(get_table_func, fc::mutable_variant_object("json", true)
                               ("code", name(config::system_account_name).to_string())
                               ("scope", name(account).to_string())
                               ("table", "delband")
            );
            if (!print_json) {
               auto res = result.as<eosio::chain_apis::read_only::get_table_rows_result>();
               if ( !res.rows.empty() ) {
                  std::cout << std::setw(13) << std::left << "Receiver" << std::setw(21) << std::left << "Net bandwidth"
                            << std::setw(21) << std::left << "CPU bandwidth" << std::endl;
                  for ( auto& r : res.rows ){
                     std::cout << std::setw(13) << std::left << r["to"].as_string()
                               << std::setw(21) << std::left << r["net_weight"].as_string()
                               << std::setw(21) << std::left << r["cpu_weight"].as_string()
                               << std::endl;
                  }
               } else {
                  std::cerr << "Delegated bandwidth not found" << std::endl;
               }
            } else {
               std::cout << fc::json::to_pretty_string(result) << std::endl;
            }
      });
   }
};

struct buyram_subcommand {
   string from_str;
   string receiver_str;
   string amount;
   bool kbytes = false;
   bool bytes = false;

   buyram_subcommand(CLI::App* actionRoot) {
      auto buyram = actionRoot->add_subcommand("buyram", localized("Buy RAM"));
      buyram->add_option("payer", from_str, localized("The account paying for RAM"))->required();
      buyram->add_option("receiver", receiver_str, localized("The account receiving bought RAM"))->required();
      buyram->add_option("amount", amount, localized("The amount of tokens to pay for RAM, or number of bytes/kibibytes of RAM if --bytes/--kbytes is set"))->required();
      buyram->add_flag("--kbytes,-k", kbytes, localized("The amount to buy in kibibytes (KiB)"));
      buyram->add_flag("--bytes,-b", bytes, localized("The amount to buy in bytes"));
      add_standard_transaction_options_plus_signing(buyram, "payer@active");
      buyram->callback([this] {
         EOSC_ASSERT( !kbytes || !bytes, "ERROR: --kbytes and --bytes cannot be set at the same time" );
         if (kbytes || bytes) {
            send_actions( { create_buyrambytes(name(from_str), name(receiver_str), fc::to_uint64(amount) * ((kbytes) ? 1024ull : 1ull)) }, signing_keys_opt.get_keys());
         } else {
            send_actions( { create_buyram(name(from_str), name(receiver_str), to_asset(amount)) }, signing_keys_opt.get_keys());
         }
      });
   }
};

struct sellram_subcommand {
   string from_str;
   string receiver_str;
   uint64_t amount;

   sellram_subcommand(CLI::App* actionRoot) {
      auto sellram = actionRoot->add_subcommand("sellram", localized("Sell RAM"));
      sellram->add_option("account", receiver_str, localized("The account to receive tokens for sold RAM"))->required();
      sellram->add_option("bytes", amount, localized("The amount of RAM bytes to sell"))->required();
      add_standard_transaction_options_plus_signing(sellram, "account@active");

      sellram->callback([this] {
            fc::variant act_payload = fc::mutable_variant_object()
               ("account", receiver_str)
               ("bytes", amount);
            auto accountPermissions = get_account_permissions(tx_permission, {name(receiver_str), config::active_name});
            send_actions({create_action(accountPermissions, config::system_account_name, "sellram"_n, act_payload)}, signing_keys_opt.get_keys());
         });
   }
};

struct claimrewards_subcommand {
   string owner;

   claimrewards_subcommand(CLI::App* actionRoot) {
      auto claim_rewards = actionRoot->add_subcommand("claimrewards", localized("Claim producer rewards"));
      claim_rewards->add_option("owner", owner, localized("The account to claim rewards for"))->required();
      add_standard_transaction_options_plus_signing(claim_rewards, "owner@active");

      claim_rewards->callback([this] {
         fc::variant act_payload = fc::mutable_variant_object()
                  ("owner", owner);
         auto accountPermissions = get_account_permissions(tx_permission, {name(owner), config::active_name});
         send_actions({create_action(accountPermissions, config::system_account_name, "claimrewards"_n, act_payload)}, signing_keys_opt.get_keys());
      });
   }
};

struct regproxy_subcommand {
   string proxy;

   regproxy_subcommand(CLI::App* actionRoot) {
      auto register_proxy = actionRoot->add_subcommand("regproxy", localized("Register an account as a proxy (for voting)"));
      register_proxy->add_option("proxy", proxy, localized("The proxy account to register"))->required();
      add_standard_transaction_options_plus_signing(register_proxy, "proxy@active");

      register_proxy->callback([this] {
         fc::variant act_payload = fc::mutable_variant_object()
                  ("proxy", proxy)
                  ("isproxy", true);
         auto accountPermissions = get_account_permissions(tx_permission, {name(proxy), config::active_name});
         send_actions({create_action(accountPermissions, config::system_account_name, "regproxy"_n, act_payload)}, signing_keys_opt.get_keys());
      });
   }
};

struct unregproxy_subcommand {
   string proxy;

   unregproxy_subcommand(CLI::App* actionRoot) {
      auto unregister_proxy = actionRoot->add_subcommand("unregproxy", localized("Unregister an account as a proxy (for voting)"));
      unregister_proxy->add_option("proxy", proxy, localized("The proxy account to unregister"))->required();
      add_standard_transaction_options_plus_signing(unregister_proxy, "proxy@active");

      unregister_proxy->callback([this] {
         fc::variant act_payload = fc::mutable_variant_object()
                  ("proxy", proxy)
                  ("isproxy", false);
         auto accountPermissions = get_account_permissions(tx_permission, {name(proxy), config::active_name});
         send_actions({create_action(accountPermissions, config::system_account_name, "regproxy"_n, act_payload)}, signing_keys_opt.get_keys());
      });
   }
};

struct canceldelay_subcommand {
   string canceling_account;
   string canceling_permission;
   string trx_id;

   canceldelay_subcommand(CLI::App* actionRoot) {
      auto cancel_delay = actionRoot->add_subcommand("canceldelay", localized("Cancel a delayed transaction"));
      cancel_delay->add_option("canceling_account", canceling_account, localized("Account from authorization on the original delayed transaction"))->required();
      cancel_delay->add_option("canceling_permission", canceling_permission, localized("Permission from authorization on the original delayed transaction"))->required();
      cancel_delay->add_option("trx_id", trx_id, localized("The transaction id of the original delayed transaction"))->required();
      add_standard_transaction_options_plus_signing(cancel_delay, "canceling_account@canceling_permission");

      cancel_delay->callback([this] {
         auto canceling_auth = permission_level{name(canceling_account), name(canceling_permission)};
         fc::variant act_payload = fc::mutable_variant_object()
                  ("canceling_auth", canceling_auth)
                  ("trx_id", trx_id);
         auto accountPermissions = get_account_permissions(tx_permission, canceling_auth);
         send_actions({create_action(accountPermissions, config::system_account_name, "canceldelay"_n, act_payload)}, signing_keys_opt.get_keys());
      });
   }
};

struct deposit_subcommand {
   string owner_str;
   string amount_str;
   const name act_name{ "deposit"_n };

   deposit_subcommand(CLI::App* actionRoot) {
      auto deposit = actionRoot->add_subcommand("deposit", localized("Deposit into owner's REX fund by transfering from owner's liquid token balance"));
      deposit->add_option("owner",  owner_str,  localized("Account which owns the REX fund"))->required();
      deposit->add_option("amount", amount_str, localized("Amount to be deposited into REX fund"))->required();
      add_standard_transaction_options_plus_signing(deposit, "owner@active");
      deposit->callback([this] {
         fc::variant act_payload = fc::mutable_variant_object()
            ("owner",  owner_str)
            ("amount", amount_str);
         auto accountPermissions = get_account_permissions(tx_permission, {name(owner_str), config::active_name});
         send_actions({create_action(accountPermissions, config::system_account_name, act_name, act_payload)}, signing_keys_opt.get_keys());
      });
   }
};

struct withdraw_subcommand {
   string owner_str;
   string amount_str;
   const name act_name{ "withdraw"_n };

   withdraw_subcommand(CLI::App* actionRoot) {
      auto withdraw = actionRoot->add_subcommand("withdraw", localized("Withdraw from owner's REX fund by transfering to owner's liquid token balance"));
      withdraw->add_option("owner",  owner_str,  localized("Account which owns the REX fund"))->required();
      withdraw->add_option("amount", amount_str, localized("Amount to be withdrawn from REX fund"))->required();
      add_standard_transaction_options_plus_signing(withdraw, "owner@active");
      withdraw->callback([this] {
         fc::variant act_payload = fc::mutable_variant_object()
            ("owner",  owner_str)
            ("amount", amount_str);
         auto accountPermissions = get_account_permissions(tx_permission, {name(owner_str), config::active_name});
         send_actions({create_action(accountPermissions, config::system_account_name, act_name, act_payload)}, signing_keys_opt.get_keys());
      });
   }
};

struct buyrex_subcommand {
   string from_str;
   string amount_str;
   const name act_name{ "buyrex"_n };

   buyrex_subcommand(CLI::App* actionRoot) {
      auto buyrex = actionRoot->add_subcommand("buyrex", localized("Buy REX using tokens in owner's REX fund"));
      buyrex->add_option("from",   from_str,   localized("Account buying REX tokens"))->required();
      buyrex->add_option("amount", amount_str, localized("Amount to be taken from REX fund and used in buying REX"))->required();
      add_standard_transaction_options_plus_signing(buyrex, "from@active");
      buyrex->callback([this] {
         fc::variant act_payload = fc::mutable_variant_object()
            ("from",   from_str)
            ("amount", amount_str);
         auto accountPermissions = get_account_permissions(tx_permission, {name(from_str), config::active_name});
         send_actions({create_action(accountPermissions, config::system_account_name, act_name, act_payload)}, signing_keys_opt.get_keys());
      });
   }
};

struct lendrex_subcommand {
   string from_str;
   string amount_str;
   const name act_name1{ "deposit"_n };
   const name act_name2{ "buyrex"_n };

   lendrex_subcommand(CLI::App* actionRoot) {
      auto lendrex = actionRoot->add_subcommand("lendrex", localized("Deposit tokens to REX fund and use the tokens to buy REX"));
      lendrex->add_option("from",   from_str,   localized("Account buying REX tokens"))->required();
      lendrex->add_option("amount", amount_str, localized("Amount of liquid tokens to be used in buying REX"))->required();
      add_standard_transaction_options_plus_signing(lendrex, "from@active");
      lendrex->callback([this] {
         fc::variant act_payload1 = fc::mutable_variant_object()
            ("owner",  from_str)
            ("amount", amount_str);
         fc::variant act_payload2 = fc::mutable_variant_object()
            ("from",   from_str)
            ("amount", amount_str);
         auto accountPermissions = get_account_permissions(tx_permission, {name(from_str), config::active_name});
         send_actions({create_action(accountPermissions, config::system_account_name, act_name1, act_payload1),
                       create_action(accountPermissions, config::system_account_name, act_name2, act_payload2)}, signing_keys_opt.get_keys());
      });
   }
};

struct unstaketorex_subcommand {
   string owner_str;
   string receiver_str;
   string from_net_str;
   string from_cpu_str;
   const name act_name{ "unstaketorex"_n };

   unstaketorex_subcommand(CLI::App* actionRoot) {
      auto unstaketorex = actionRoot->add_subcommand("unstaketorex", localized("Buy REX using staked tokens"));
      unstaketorex->add_option("owner",    owner_str,    localized("Account buying REX tokens"))->required();
      unstaketorex->add_option("receiver", receiver_str, localized("Account that tokens have been staked to"))->required();
      unstaketorex->add_option("from_net", from_net_str, localized("Amount to be unstaked from Net resources and used in REX purchase"))->required();
      unstaketorex->add_option("from_cpu", from_cpu_str, localized("Amount to be unstaked from CPU resources and used in REX purchase"))->required();
      add_standard_transaction_options_plus_signing(unstaketorex, "owner@active");
      unstaketorex->callback([this] {
         fc::variant act_payload = fc::mutable_variant_object()
            ("owner",    owner_str)
            ("receiver", receiver_str)
            ("from_net", from_net_str)
            ("from_cpu", from_cpu_str);
         auto accountPermissions = get_account_permissions(tx_permission, {name(owner_str), config::active_name});
         send_actions({create_action(accountPermissions, config::system_account_name, act_name, act_payload)}, signing_keys_opt.get_keys());
      });
   }
};

struct sellrex_subcommand {
   string from_str;
   string rex_str;
   const name act_name{ "sellrex"_n };

   sellrex_subcommand(CLI::App* actionRoot) {
      auto sellrex = actionRoot->add_subcommand("sellrex", localized("Sell REX tokens"));
      sellrex->add_option("from", from_str, localized("Account selling REX tokens"))->required();
      sellrex->add_option("rex",  rex_str,  localized("Amount of REX tokens to be sold"))->required();
      add_standard_transaction_options_plus_signing(sellrex, "from@active");
      sellrex->callback([this] {
         fc::variant act_payload = fc::mutable_variant_object()
            ("from", from_str)
            ("rex",  rex_str);
         auto accountPermissions = get_account_permissions(tx_permission, {name(from_str), config::active_name});
         send_actions({create_action(accountPermissions, config::system_account_name, act_name, act_payload)}, signing_keys_opt.get_keys());
      });
   }
};

struct cancelrexorder_subcommand {
   string owner_str;
   const name act_name{ "cnclrexorder"_n };

   cancelrexorder_subcommand(CLI::App* actionRoot) {
      auto cancelrexorder = actionRoot->add_subcommand("cancelrexorder", localized("Cancel queued REX sell order if one exists"));
      cancelrexorder->add_option("owner", owner_str, localized("Owner account of sell order"))->required();
      add_standard_transaction_options_plus_signing(cancelrexorder, "owner@active");
      cancelrexorder->callback([this] {
         fc::variant act_payload = fc::mutable_variant_object()("owner", owner_str);
         auto accountPermissions = get_account_permissions(tx_permission, {name(owner_str), config::active_name});
         send_actions({create_action(accountPermissions, config::system_account_name, act_name, act_payload)}, signing_keys_opt.get_keys());
      });
   }
};

struct rentcpu_subcommand {
   string from_str;
   string receiver_str;
   string loan_payment_str;
   string loan_fund_str;
   const name act_name{ "rentcpu"_n };

   rentcpu_subcommand(CLI::App* actionRoot) {
      auto rentcpu = actionRoot->add_subcommand("rentcpu", localized("Rent CPU bandwidth for 30 days"));
      rentcpu->add_option("from",         from_str,         localized("Account paying rent fees"))->required();
      rentcpu->add_option("receiver",     receiver_str,     localized("Account to whom rented CPU bandwidth is staked"))->required();
      rentcpu->add_option("loan_payment", loan_payment_str, localized("Loan fee to be paid, used to calculate amount of rented bandwidth"))->required();
      rentcpu->add_option("loan_fund",    loan_fund_str,    localized("Loan fund to be used in automatic renewal, can be 0 tokens"))->required();
      add_standard_transaction_options_plus_signing(rentcpu, "from@active");
      rentcpu->callback([this] {
         fc::variant act_payload = fc::mutable_variant_object()
            ("from",         from_str)
            ("receiver",     receiver_str)
            ("loan_payment", loan_payment_str)
            ("loan_fund",    loan_fund_str);
         auto accountPermissions = get_account_permissions(tx_permission, {name(from_str), config::active_name});
         send_actions({create_action(accountPermissions, config::system_account_name, act_name, act_payload)}, signing_keys_opt.get_keys());
      });
   }
};

struct rentnet_subcommand {
   string from_str;
   string receiver_str;
   string loan_payment_str;
   string loan_fund_str;
   const name act_name{ "rentnet"_n };

   rentnet_subcommand(CLI::App* actionRoot) {
      auto rentnet = actionRoot->add_subcommand("rentnet", localized("Rent Network bandwidth for 30 days"));
      rentnet->add_option("from",         from_str,         localized("Account paying rent fees"))->required();
      rentnet->add_option("receiver",     receiver_str,     localized("Account to whom rented Network bandwidth is staked"))->required();
      rentnet->add_option("loan_payment", loan_payment_str, localized("Loan fee to be paid, used to calculate amount of rented bandwidth"))->required();
      rentnet->add_option("loan_fund",    loan_fund_str,    localized("Loan fund to be used in automatic renewal, can be 0 tokens"))->required();
      add_standard_transaction_options_plus_signing(rentnet, "from@active");
      rentnet->callback([this] {
         fc::variant act_payload = fc::mutable_variant_object()
            ("from",         from_str)
            ("receiver",     receiver_str)
            ("loan_payment", loan_payment_str)
            ("loan_fund",    loan_fund_str);
         auto accountPermissions = get_account_permissions(tx_permission, {name(from_str), config::active_name});
         send_actions({create_action(accountPermissions, config::system_account_name, act_name, act_payload)}, signing_keys_opt.get_keys());
      });
   }
};

struct fundcpuloan_subcommand {
   string from_str;
   string loan_num_str;
   string payment_str;
   const name act_name{ "fundcpuloan"_n };

   fundcpuloan_subcommand(CLI::App* actionRoot) {
      auto fundcpuloan = actionRoot->add_subcommand("fundcpuloan", localized("Deposit into a CPU loan fund"));
      fundcpuloan->add_option("from",     from_str,     localized("Loan owner"))->required();
      fundcpuloan->add_option("loan_num", loan_num_str, localized("Loan ID"))->required();
      fundcpuloan->add_option("payment",  payment_str,  localized("Amount to be deposited"))->required();
      add_standard_transaction_options_plus_signing(fundcpuloan, "from@active");
      fundcpuloan->callback([this] {
         fc::variant act_payload = fc::mutable_variant_object()
            ("from",     from_str)
            ("loan_num", loan_num_str)
            ("payment",  payment_str);
         auto accountPermissions = get_account_permissions(tx_permission, {name(from_str), config::active_name});
         send_actions({create_action(accountPermissions, config::system_account_name, act_name, act_payload)}, signing_keys_opt.get_keys());
      });
   }
};

struct fundnetloan_subcommand {
   string from_str;
   string loan_num_str;
   string payment_str;
   const name act_name{ "fundnetloan"_n };

   fundnetloan_subcommand(CLI::App* actionRoot) {
      auto fundnetloan = actionRoot->add_subcommand("fundnetloan", localized("Deposit into a Network loan fund"));
      fundnetloan->add_option("from",     from_str,     localized("Loan owner"))->required();
      fundnetloan->add_option("loan_num", loan_num_str, localized("Loan ID"))->required();
      fundnetloan->add_option("payment",  payment_str,  localized("Amount to be deposited"))->required();
      add_standard_transaction_options_plus_signing(fundnetloan, "from@active");
      fundnetloan->callback([this] {
         fc::variant act_payload = fc::mutable_variant_object()
            ("from",     from_str)
            ("loan_num", loan_num_str)
            ("payment",  payment_str);
         auto accountPermissions = get_account_permissions(tx_permission, {name(from_str), config::active_name});
         send_actions({create_action(accountPermissions, config::system_account_name, act_name, act_payload)}, signing_keys_opt.get_keys());
      });
   }
};

struct defcpuloan_subcommand {
   string from_str;
   string loan_num_str;
   string amount_str;
   const name act_name{ "defcpuloan"_n };

   defcpuloan_subcommand(CLI::App* actionRoot) {
      auto defcpuloan = actionRoot->add_subcommand("defundcpuloan", localized("Withdraw from a CPU loan fund"));
      defcpuloan->add_option("from",     from_str,     localized("Loan owner"))->required();
      defcpuloan->add_option("loan_num", loan_num_str, localized("Loan ID"))->required();
      defcpuloan->add_option("amount",   amount_str,  localized("Amount to be withdrawn"))->required();
      add_standard_transaction_options_plus_signing(defcpuloan, "from@active");
      defcpuloan->callback([this] {
         fc::variant act_payload = fc::mutable_variant_object()
            ("from",     from_str)
            ("loan_num", loan_num_str)
            ("amount",   amount_str);
         auto accountPermissions = get_account_permissions(tx_permission, {name(from_str), config::active_name});
         send_actions({create_action(accountPermissions, config::system_account_name, act_name, act_payload)}, signing_keys_opt.get_keys());
      });
   }
};

struct defnetloan_subcommand {
   string from_str;
   string loan_num_str;
   string amount_str;
   const name act_name{ "defnetloan"_n };

   defnetloan_subcommand(CLI::App* actionRoot) {
      auto defnetloan = actionRoot->add_subcommand("defundnetloan", localized("Withdraw from a Network loan fund"));
      defnetloan->add_option("from",     from_str,     localized("Loan owner"))->required();
      defnetloan->add_option("loan_num", loan_num_str, localized("Loan ID"))->required();
      defnetloan->add_option("amount",   amount_str,  localized("Amount to be withdrawn"))->required();
      add_standard_transaction_options_plus_signing(defnetloan, "from@active");
      defnetloan->callback([this] {
         fc::variant act_payload = fc::mutable_variant_object()
            ("from",     from_str)
            ("loan_num", loan_num_str)
            ("amount",   amount_str);
         auto accountPermissions = get_account_permissions(tx_permission, {name(from_str), config::active_name});
         send_actions({create_action(accountPermissions, config::system_account_name, act_name, act_payload)}, signing_keys_opt.get_keys());
      });
   }
};

struct mvtosavings_subcommand {
   string owner_str;
   string rex_str;
   const name act_name{ "mvtosavings"_n };

   mvtosavings_subcommand(CLI::App* actionRoot) {
      auto mvtosavings = actionRoot->add_subcommand("mvtosavings", localized("Move REX tokens to savings bucket"));
      mvtosavings->add_option("owner", owner_str, localized("REX owner"))->required();
      mvtosavings->add_option("rex",   rex_str,   localized("Amount of REX to be moved to savings bucket"))->required();
      add_standard_transaction_options_plus_signing(mvtosavings, "owner@active");
      mvtosavings->callback([this] {
         fc::variant act_payload = fc::mutable_variant_object()
            ("owner", owner_str)
            ("rex",   rex_str);
         auto accountPermissions = get_account_permissions(tx_permission, {name(owner_str), config::active_name});
         send_actions({create_action(accountPermissions, config::system_account_name, act_name, act_payload)}, signing_keys_opt.get_keys());
      });
   }
};

struct mvfrsavings_subcommand {
   string owner_str;
   string rex_str;
   const name act_name{ "mvfrsavings"_n };

   mvfrsavings_subcommand(CLI::App* actionRoot) {
      auto mvfrsavings = actionRoot->add_subcommand("mvfromsavings", localized("Move REX tokens out of savings bucket"));
      mvfrsavings->add_option("owner", owner_str, localized("REX owner"))->required();
      mvfrsavings->add_option("rex",   rex_str,   localized("Amount of REX to be moved out of savings bucket"))->required();
      add_standard_transaction_options_plus_signing(mvfrsavings, "owner@active");
      mvfrsavings->callback([this] {
         fc::variant act_payload = fc::mutable_variant_object()
            ("owner", owner_str)
            ("rex",   rex_str);
         auto accountPermissions = get_account_permissions(tx_permission, {name(owner_str), config::active_name});
         send_actions({create_action(accountPermissions, config::system_account_name, act_name, act_payload)}, signing_keys_opt.get_keys());
      });
   }
};

struct updaterex_subcommand {
   string owner_str;
   const name act_name{ "updaterex"_n };

   updaterex_subcommand(CLI::App* actionRoot) {
      auto updaterex = actionRoot->add_subcommand("updaterex", localized("Update REX owner vote stake and vote weight"));
      updaterex->add_option("owner", owner_str, localized("REX owner"))->required();
      add_standard_transaction_options_plus_signing(updaterex, "owner@active");
      updaterex->callback([this] {
         fc::variant act_payload = fc::mutable_variant_object()("owner", owner_str);
         auto accountPermissions = get_account_permissions(tx_permission, {name(owner_str), config::active_name});
         send_actions({create_action(accountPermissions, config::system_account_name, act_name, act_payload)}, signing_keys_opt.get_keys());
      });
   }
};

struct consolidate_subcommand {
   string owner_str;
   const name act_name{ "consolidate"_n };

   consolidate_subcommand(CLI::App* actionRoot) {
      auto consolidate = actionRoot->add_subcommand("consolidate", localized("Consolidate REX maturity buckets into one that matures in 4 days"));
      consolidate->add_option("owner", owner_str, localized("REX owner"))->required();
      add_standard_transaction_options_plus_signing(consolidate, "owner@active");
      consolidate->callback([this] {
         fc::variant act_payload = fc::mutable_variant_object()("owner", owner_str);
         auto accountPermissions = get_account_permissions(tx_permission, {name(owner_str), config::active_name});
         send_actions({create_action(accountPermissions, config::system_account_name, act_name, act_payload)}, signing_keys_opt.get_keys());
      });
   }
};

struct rexexec_subcommand {
   string user_str;
   string max_str;
   const name act_name{ "rexexec"_n };

   rexexec_subcommand(CLI::App* actionRoot) {
      auto rexexec = actionRoot->add_subcommand("rexexec", localized("Perform REX maintenance by processing expired loans and unfilled sell orders"));
      rexexec->add_option("user", user_str, localized("User executing the action"))->required();
      rexexec->add_option("max",  max_str,  localized("Maximum number of CPU loans, Network loans, and sell orders to be processed"))->required();
      add_standard_transaction_options_plus_signing(rexexec, "user@active");
      rexexec->callback([this] {
            fc::variant act_payload = fc::mutable_variant_object()
               ("user", user_str)
               ("max",  max_str);
         auto accountPermissions = get_account_permissions(tx_permission, {name(user_str), config::active_name});
         send_actions({create_action(accountPermissions, config::system_account_name, act_name, act_payload)}, signing_keys_opt.get_keys());
      });
   }
};

struct closerex_subcommand {
   string owner_str;
   const name act_name{ "closerex"_n };

   closerex_subcommand(CLI::App* actionRoot) {
      auto closerex = actionRoot->add_subcommand("closerex", localized("Delete unused REX-related user table entries"));
      closerex->add_option("owner", owner_str, localized("REX owner"))->required();
      add_standard_transaction_options_plus_signing(closerex, "owner@active");
      closerex->callback([this] {
         fc::variant act_payload = fc::mutable_variant_object()("owner", owner_str);
         auto accountPermissions = get_account_permissions(tx_permission, {name(owner_str), config::active_name});
         send_actions({create_action(accountPermissions, config::system_account_name, act_name, act_payload)}, signing_keys_opt.get_keys());
      });
   }
};

struct protocol_features_t {
   std::string names;
   std::unordered_map<std::string, std::string> digests {}; // from name to digest
};

protocol_features_t get_supported_protocol_features() {
   protocol_features_t results;

   auto prot_features = call(producer_get_supported_protocol_features_func, fc::mutable_variant_object("exclude_disabled", true)
       ("exclude_unactivatable", true)
    );

   if ( !prot_features.is_array() ) {
      std::cerr << "protocol features not an array" << endl;
      return {};
   }
   fc::variants& feature_variants = prot_features.get_array();

   for( auto& feature_v : feature_variants ) {
      if( !feature_v.is_object() ) {
         std::cerr << "feature_v not an object" << endl;
         return {};
      }
      fc::variant_object& feature_vo = feature_v.get_object();
      if( !feature_vo.contains( "feature_digest" ) ) {
         std::cerr << "feature_digest is missing" << std::endl;
         return {};
      }
      if( !feature_vo["feature_digest"].is_string() ) {
         std::cerr << "feature_digest not a string" << std::endl;
         return {};
      }
      auto digest = feature_vo["feature_digest"].as_string();

      if( !feature_vo.contains( "specification" ) ) {
         std::cerr << "specification is missing" << std::endl;
         return {};
      }
      if( !feature_vo["specification"].is_array() ) {
         std::cerr << "specification not an array" << std::endl;
         return {};
      }
      const fc::variants& spec_variants = feature_vo["specification"].get_array();
      if ( spec_variants.size() != 1 ) {
         std::cerr << "specification array size " << spec_variants.size() << " not 1 " <<  std::endl;
         return {};
      }
      if ( !spec_variants[0].is_object() ) {
         std::cerr << "spec_variants[0] not an object" << endl;
         return {};
      }
      const fc::variant_object& spec_vo = spec_variants[0].get_object();
      if ( !spec_vo.contains( "value" ) ) {
         std::cerr << "value is missing" << endl;
         return {};
      }
      if ( !spec_vo["value"].is_string() ) {
         std::cerr << "value not a string" << std::endl;
         return {};
      }
      auto name = spec_vo["value"].as_string();

      if ( spec_vo["value"].as_string() == "PREACTIVATE_FEATURE" )
      {
         // PREACTIVATE_FEATURE must be activated by schedule_protocol_feature_activations RPC,
         // not by activate action
         continue;
      }

      results.names += name;
      results.names += "\n";
      results.digests.emplace(name, digest);
   }

   return results;
};

struct activate_subcommand {
   string feature_name_str;
   std::string account_str = "eosio";
   std::string permission_str = "eosio";

   activate_subcommand(CLI::App* actionRoot) {
      auto activate = actionRoot->add_subcommand("activate", localized("Activate protocol feature by name"));
      activate->add_option("feature",  feature_name_str, localized("The name, can be found from \"cleos get supported_protoctol_features\" command"))->required();
      activate->add_option("-a,--account", account_str, localized("The contract account name, default is eosio"));
      activate->add_option("-p,--permission", permission_str, localized("The permission level to authorize, default is eosio"));
      activate->fallthrough(false);

      activate->callback([this] {
         string action="activate";
         string data;
         std::locale loc;
         vector<std::string> permissions = { permission_str };
         for(auto & c : feature_name_str) c = std::toupper(c, loc);
         protocol_features_t supported_features;
         supported_features = get_supported_protocol_features();
         if( supported_features.digests.find(feature_name_str) != supported_features.digests.end() ){
            std::string digest = supported_features.digests[feature_name_str];
            data =  "[\"" + digest + "\"]";
         } else {
            std::cerr << feature_name_str << " is unknown. Following protocol features are supported" << std::endl << std::endl;
            std::cerr << supported_features.names << std::endl;
            return;
         }
         fc::variant action_args_var;
         action_args_var = json_from_file_or_string(data, fc::json::parse_type::relaxed_parser);
         auto accountPermissions = get_account_permissions(permissions);
         send_actions({chain::action{accountPermissions, name(account_str), name(action),
                                     variant_to_bin( name(account_str), name(action), action_args_var ) }}, signing_keys_opt.get_keys());
      });
   }
};

void get_account( const string& accountName, const string& coresym, bool json_format ) {
   fc::variant json;
   if (coresym.empty()) {
      json = call(get_account_func, fc::mutable_variant_object("account_name", accountName));
   }
   else {
      json = call(get_account_func, fc::mutable_variant_object("account_name", accountName)("expected_core_symbol", symbol::from_string(coresym)));
   }

   auto res = json.as<eosio::chain_apis::read_only::get_account_results>();
   if (!json_format) {
      asset staked;
      asset unstaking;

      if( res.core_liquid_balance ) {
         unstaking = asset( 0, res.core_liquid_balance->get_symbol() ); // Correct core symbol for unstaking asset.
         staked = asset( 0, res.core_liquid_balance->get_symbol() );    // Correct core symbol for staked asset.
      }

      std::cout << "created: " << string(res.created) << std::endl;

      if(res.privileged) std::cout << "privileged: true" << std::endl;

      constexpr size_t indent_size = 5;
      const string indent(indent_size, ' ');

      std::cout << "permissions: " << std::endl;
      unordered_map<name, vector<name>/*children*/> tree;
      vector<name> roots; //we don't have multiple roots, but we can easily handle them here, so let's do it just in case
      unordered_map<name, eosio::chain_apis::permission> cache;
      for ( auto& perm : res.permissions ) {
         if ( perm.parent ) {
            tree[perm.parent].push_back( perm.perm_name );
         } else {
            roots.push_back( perm.perm_name );
         }
         auto name = perm.perm_name; //keep copy before moving `perm`, since thirst argument of emplace can be evaluated first
         // looks a little crazy, but should be efficient
         cache.insert( std::make_pair(name, std::move(perm)) );
      }

      using dfs_fn_t = std::function<void (const eosio::chain_apis::permission&, int)>;
      std::function<void (account_name, int, dfs_fn_t&)> dfs_exec = [&]( account_name name, int depth, dfs_fn_t& f ) -> void {
         auto& p = cache.at(name);

         f(p, depth);
         auto it = tree.find( name );
         if (it != tree.end()) {
            auto& children = it->second;
            sort( children.begin(), children.end() );
            for ( auto& n : children ) {
               // we have a tree, not a graph, so no need to check for already visited nodes
               dfs_exec( n, depth+1, f );
            }
         } // else it's a leaf node
      };

      dfs_fn_t print_auth = [&]( const eosio::chain_apis::permission& p, int depth ) -> void {
         std::cout << indent << std::string(depth*3, ' ') << p.perm_name << ' ' << std::setw(5) << p.required_auth.threshold << ":    ";

         const char *sep = "";
         for ( auto it = p.required_auth.keys.begin(); it != p.required_auth.keys.end(); ++it ) {
            std::cout << sep << it->weight << ' ' << it->key.to_string();
            sep = ", ";
         }
         for ( auto& acc : p.required_auth.accounts ) {
            std::cout << sep << acc.weight << ' ' << acc.permission.actor.to_string() << '@' << acc.permission.permission.to_string();
            sep = ", ";
         }
         std::cout << std::endl;
      };
      std::sort(roots.begin(), roots.end());
      for ( auto r : roots ) {
         dfs_exec( r, 0, print_auth );
      }
      std::cout << std::endl;

      std::cout << "permission links: " << std::endl;
      dfs_fn_t print_links = [&](const eosio::chain_apis::permission& p, int) -> void {
         if (p.linked_actions) {
            if (!p.linked_actions->empty()) {
               std::cout << indent << p.perm_name.to_string() + ":" << std::endl;
               for ( auto it = p.linked_actions->begin(); it != p.linked_actions->end(); ++it ) {
                  auto action_value = it->action ? it->action->to_string() : std::string("*");
                  std::cout << indent << indent << it->account << "::" << action_value << std::endl;
               }
            }
         }
      };

      for ( auto r : roots ) {
         dfs_exec( r, 0, print_links);
      }

      // print linked actions
      std::cout << indent << "eosio.any: " << std::endl;
      for (const auto& it : res.eosio_any_linked_actions) {
         auto action_value = it.action ? it.action->to_string() : std::string("*");
         std::cout << indent << indent << it.account << "::" << action_value << std::endl;
      }

      std::cout << std::endl;

      auto to_pretty_net = []( int64_t nbytes, uint8_t width_for_units = 5 ) {
         if(nbytes == -1) {
             // special case. Treat it as unlimited
             return std::string("unlimited");
         }

         string unit = "bytes";
         double bytes = static_cast<double> (nbytes);
         if (bytes >= 1024 * 1024 * 1024 * 1024ll) {
             unit = "TiB";
             bytes /= 1024 * 1024 * 1024 * 1024ll;
         } else if (bytes >= 1024 * 1024 * 1024) {
             unit = "GiB";
             bytes /= 1024 * 1024 * 1024;
         } else if (bytes >= 1024 * 1024) {
             unit = "MiB";
             bytes /= 1024 * 1024;
         } else if (bytes >= 1024) {
             unit = "KiB";
             bytes /= 1024;
         }
         std::stringstream ss;
         ss << setprecision(4);
         ss << bytes << " ";
         if( width_for_units > 0 )
            ss << std::left << setw( width_for_units );
         ss << unit;
         return ss.str();
      };



      std::cout << "memory: " << std::endl
                << indent << "quota: " << std::setw(15) << to_pretty_net(res.ram_quota) << "  used: " << std::setw(15) << to_pretty_net(res.ram_usage) << std::endl << std::endl;

      std::cout << "net bandwidth: " << std::endl;
      if ( res.total_resources.is_object() ) {
         auto net_total = to_asset(res.total_resources.get_object()["net_weight"].as_string());

         if( net_total.get_symbol() != unstaking.get_symbol() ) {
            // Core symbol of nodeos responding to the request is different than core symbol built into cleos
            unstaking = asset( 0, net_total.get_symbol() ); // Correct core symbol for unstaking asset.
            staked = asset( 0, net_total.get_symbol() ); // Correct core symbol for staked asset.
         }

         if( res.self_delegated_bandwidth.is_object() ) {
            asset net_own =  asset::from_string( res.self_delegated_bandwidth.get_object()["net_weight"].as_string() );
            staked = net_own;

            auto net_others = net_total - net_own;

            std::cout << indent << "staked:" << std::setw(20) << net_own
                      << std::string(11, ' ') << "(total stake delegated from account to self)" << std::endl
                      << indent << "delegated:" << std::setw(17) << net_others
                      << std::string(11, ' ') << "(total staked delegated to account from others)" << std::endl;
         }
         else {
            auto net_others = net_total;
            std::cout << indent << "delegated:" << std::setw(17) << net_others
                      << std::string(11, ' ') << "(total staked delegated to account from others)" << std::endl;
         }
      }


      auto to_pretty_time = []( int64_t nmicro, uint8_t width_for_units = 5 ) {
         if(nmicro == -1) {
             // special case. Treat it as unlimited
             return std::string("unlimited");
         }
         string unit = "us";
         double micro = static_cast<double>(nmicro);

         if( micro > 1000000*60*60ll ) {
            micro /= 1000000*60*60ll;
            unit = "hr";
         }
         else if( micro > 1000000*60 ) {
            micro /= 1000000*60;
            unit = "min";
         }
         else if( micro > 1000000 ) {
            micro /= 1000000;
            unit = "sec";
         }
         else if( micro > 1000 ) {
            micro /= 1000;
            unit = "ms";
         }
         std::stringstream ss;
         ss << setprecision(4);
         ss << micro << " ";
         if( width_for_units > 0 )
            ss << std::left << setw( width_for_units );
         ss << unit;
         return ss.str();
      };

      std::cout << std::fixed << setprecision(3);
      std::cout << indent << std::left << std::setw(11) << "used:" << std::right << std::setw(18);
      if( res.net_limit.current_used ) {
         std::cout << to_pretty_net(*res.net_limit.current_used) << "\n";
      } else {
         std::cout << to_pretty_net(res.net_limit.used) << "    ( out of date )\n";
      }
      std::cout << indent << std::left << std::setw(11) << "available:" << std::right << std::setw(18) << to_pretty_net( res.net_limit.available ) << "\n";
      std::cout << indent << std::left << std::setw(11) << "limit:"     << std::right << std::setw(18) << to_pretty_net( res.net_limit.max ) << "\n";
      std::cout << std::endl;

      std::cout << "cpu bandwidth:" << std::endl;

      if ( res.total_resources.is_object() ) {
         auto cpu_total = to_asset(res.total_resources.get_object()["cpu_weight"].as_string());

         if( res.self_delegated_bandwidth.is_object() ) {
            asset cpu_own = asset::from_string( res.self_delegated_bandwidth.get_object()["cpu_weight"].as_string() );
            staked += cpu_own;

            auto cpu_others = cpu_total - cpu_own;

            std::cout << indent << "staked:" << std::setw(20) << cpu_own
                      << std::string(11, ' ') << "(total stake delegated from account to self)" << std::endl
                      << indent << "delegated:" << std::setw(17) << cpu_others
                      << std::string(11, ' ') << "(total staked delegated to account from others)" << std::endl;
         } else {
            auto cpu_others = cpu_total;
            std::cout << indent << "delegated:" << std::setw(17) << cpu_others
                      << std::string(11, ' ') << "(total staked delegated to account from others)" << std::endl;
         }
      }

      std::cout << std::fixed << setprecision(3);
      std::cout << indent << std::left << std::setw(11) << "used:" << std::right << std::setw(18);
      if( res.cpu_limit.current_used ) {
         std::cout << to_pretty_time(*res.cpu_limit.current_used) << "\n";
      } else {
         std::cout << to_pretty_time(res.cpu_limit.used) << "    ( out of date )\n";
      }
      std::cout << indent << std::left << std::setw(11) << "available:" << std::right << std::setw(18) << to_pretty_time( res.cpu_limit.available ) << "\n";
      std::cout << indent << std::left << std::setw(11) << "limit:"     << std::right << std::setw(18) << to_pretty_time( res.cpu_limit.max ) << "\n";
      std::cout << std::endl;

      if( res.subjective_cpu_bill_limit ) {
         std::cout << "subjective cpu bandwidth:" << std::endl;
         std::cout << indent << std::left << std::setw(11) << "used:"      << std::right << std::setw(18) << to_pretty_time( (res.subjective_cpu_bill_limit)->used ) << "\n";
         std::cout << std::endl;
      }

      if( res.refund_request.is_object() ) {
         auto obj = res.refund_request.get_object();
         auto request_time = fc::time_point_sec::from_iso_string( obj["request_time"].as_string() );
         fc::time_point refund_time = request_time + fc::days(3);
         auto now = res.head_block_time;
         asset net = asset::from_string( obj["net_amount"].as_string() );
         asset cpu = asset::from_string( obj["cpu_amount"].as_string() );
         unstaking = net + cpu;

         if( unstaking > asset( 0, unstaking.get_symbol() ) ) {
            std::cout << std::fixed << setprecision(3);
            std::cout << "unstaking tokens:" << std::endl;
            std::cout << indent << std::left << std::setw(25) << "time of unstake request:" << std::right << std::setw(20) << string(request_time);
            if( now >= refund_time ) {
               std::cout << " (available to claim now with 'eosio::refund' action)\n";
            } else {
               std::cout << " (funds will be available in " << to_pretty_time( (refund_time - now).count(), 0 ) << ")\n";
            }
            std::cout << indent << std::left << std::setw(25) << "from net bandwidth:" << std::right << std::setw(18) << net << std::endl;
            std::cout << indent << std::left << std::setw(25) << "from cpu bandwidth:" << std::right << std::setw(18) << cpu << std::endl;
            std::cout << indent << std::left << std::setw(25) << "total:" << std::right << std::setw(18) << unstaking << std::endl;
            std::cout << std::endl;
         }
      }

      if( res.core_liquid_balance ) {
         std::cout << res.core_liquid_balance->get_symbol().name() << " balances: " << std::endl;
         std::cout << indent << std::left << std::setw(11)
                   << "liquid:" << std::right << std::setw(18) << *res.core_liquid_balance << std::endl;
         std::cout << indent << std::left << std::setw(11)
                   << "staked:" << std::right << std::setw(18) << staked << std::endl;
         std::cout << indent << std::left << std::setw(11)
                   << "unstaking:" << std::right << std::setw(18) << unstaking << std::endl;
         std::cout << indent << std::left << std::setw(11) << "total:" << std::right << std::setw(18) << (*res.core_liquid_balance + staked + unstaking) << std::endl;
         std::cout << std::endl;
      }

      if( res.rex_info.is_object() ) {
         auto& obj = res.rex_info.get_object();
         asset vote_stake = asset::from_string( obj["vote_stake"].as_string() );
         asset rex_balance = asset::from_string( obj["rex_balance"].as_string() );
         std::cout << rex_balance.get_symbol().name() << " balances: " << std::endl;
         std::cout << indent << std::left << std::setw(11)
                   << "balance:" << std::right << std::setw(18) << rex_balance << std::endl;
         std::cout << indent << std::left << std::setw(11)
                   << "staked:" << std::right << std::setw(18) << vote_stake << std::endl;
         std::cout << std::endl;
      }

      if ( res.voter_info.is_object() ) {
         auto& obj = res.voter_info.get_object();
         string proxy = obj["proxy"].as_string();
         if ( proxy.empty() ) {
            auto& prods = obj["producers"].get_array();
            std::cout << "producers:";
            if ( !prods.empty() ) {
               for ( size_t i = 0; i < prods.size(); ++i ) {
                  if ( i%3 == 0 ) {
                     std::cout << std::endl << indent;
                  }
                  std::cout << std::setw(16) << std::left << prods[i].as_string();
               }
               std::cout << std::endl;
            } else {
               std::cout << indent << "<not voted>" << std::endl;
            }
         } else {
            std::cout << "proxy:" << indent << proxy << std::endl;
         }
      }
      std::cout << std::endl;
   } else {
      std::cout << fc::json::to_pretty_string(json) << std::endl;
   }
}

CLI::callback_t header_opt_callback = [](CLI::results_t res) {
   vector<string>::iterator itr;

   for (itr = res.begin(); itr != res.end(); itr++) {
       http_config.headers.push_back(*itr);
   }

   return true;
};

CLI::callback_t abi_files_overide_callback = [](CLI::results_t account_abis) {
   for (vector<string>::iterator itr = account_abis.begin(); itr != account_abis.end(); ++itr) {
      size_t delim = itr->find(":");
      std::string acct_name, abi_path;
      if (delim != std::string::npos) {
         acct_name = itr->substr(0, delim);
         abi_path = itr->substr(delim + 1);
      }
      if (acct_name.length() == 0 || abi_path.length() == 0) {
         std::cerr << "please specify --abi-file in form of <contract name>:<abi file path>.\n";
         return false;
      }
      abi_files_override[name(acct_name)] = abi_path;
   }
   return true;
};

<<<<<<< HEAD
=======
struct set_url_no_trailing_slash {
   std::string& url;
   set_url_no_trailing_slash(std::string& bind_arg) : url(bind_arg) {}
   void operator()(const std::string& from) const {
      url = from;
      if (url.size() && url.back()=='/') url.resize(url.size()-1); // remove trailing slash
   }
};
>>>>>>> 34ade807

int main( int argc, char** argv ) {

   fc::logger::get(DEFAULT_LOGGER).set_log_level(fc::log_level::debug);

   wallet_url = default_wallet_url;

   CLI::App app{"Command Line Interface to EOSIO Client"};

   // custom leap formatter
   auto fmt = std::make_shared<CLI::LeapFormatter>();
   app.formatter(fmt);

   // enable help-all, display help on error
   app.set_help_all_flag("--help-all", "Show all help");
   app.failure_message(CLI::FailureMessage::help);
   app.require_subcommand();

   // Hide obsolete options by putting them into a group with an empty name.
   app.add_option( "-H,--host", obsoleted_option_host_port, localized("The host where ${n} is running", ("n", node_executable_name)) )->group("");
   app.add_option( "-p,--port", obsoleted_option_host_port, localized("The port where ${n} is running", ("n", node_executable_name)) )->group("");
   app.add_option( "--wallet-host", obsoleted_option_host_port, localized("The host where ${k} is running", ("k", key_store_executable_name)) )->group("");
   app.add_option( "--wallet-port", obsoleted_option_host_port, localized("The port where ${k} is running", ("k", key_store_executable_name)) )->group("");

<<<<<<< HEAD
   app.add_option( "-u,--url", ::default_url, localized( "The http/https URL where ${n} is running", ("n", node_executable_name)))->capture_default_str();
   app.add_option( "--wallet-url", wallet_url, localized("The http/https URL where ${k} is running", ("k", key_store_executable_name)))->capture_default_str();
=======
   app.add_option_function<std::string>( "-u,--url", set_url_no_trailing_slash(::default_url),
      localized( "The http/https URL where ${n} is running", ("n", node_executable_name)))->default_str(::default_url);
   app.add_option_function<std::string>( "--wallet-url", set_url_no_trailing_slash(wallet_url),
      localized("The http/https URL where ${k} is running", ("k", key_store_executable_name)))->default_str(::default_wallet_url);
>>>>>>> 34ade807

   app.add_option( "--abi-file", abi_files_overide_callback, localized("In form of <contract name>:<abi file path>, use a local abi file for serialization and deserialization instead of getting the abi data from the blockchain; repeat this option to pass multiple abi files for different contracts"))->type_size(0, 1000);
   app.add_option( "-r,--header", header_opt_callback, localized("Pass specific HTTP header; repeat this option to pass multiple headers"));
   app.add_flag( "-n,--no-verify", http_config.no_verify_cert, localized("Don't verify peer certificate when using HTTPS"));
   app.add_flag( "--no-auto-" + string(key_store_executable_name), no_auto_keosd, localized("Don't automatically launch a ${k} if one is not currently running", ("k", key_store_executable_name)));
   app.parse_complete_callback([&app]{ ensure_keosd_running(&app);});

   app.add_flag( "-v,--verbose", verbose, localized("Output verbose errors and action console output"));
   app.add_flag("--print-request", http_config.print_request, localized("Print HTTP request to STDERR"));
   app.add_flag("--print-response", http_config.print_response, localized("Print HTTP response to STDERR"));
   app.add_flag("--http-verbose", http_config.verbose, localized("Print HTTP verbose information to STDERR"));
   app.add_flag("--http-trace", http_config.trace, localized("Print HTTP debug trace information to STDERR"));

   auto version = app.add_subcommand("version", localized("Retrieve version information"));
   version->require_subcommand();

   version->add_subcommand("client", localized("Retrieve basic version information of the client"))->callback([] {
      std::cout << eosio::version::version_client() << '\n';
   });

   version->add_subcommand("full", localized("Retrieve full version information of the client"))->callback([] {
     std::cout << eosio::version::version_full() << '\n';
   });

   // Create subcommand
   auto create = app.add_subcommand("create", localized("Create various items, on and off the blockchain"));
   create->require_subcommand();

   bool r1 = false;
   string key_file;
   bool print_console = false;
   // create key
   auto create_key = create->add_subcommand("key", localized("Create a new keypair and print the public and private keys"))->callback( [&r1, &key_file, &print_console](){
      if (key_file.empty() && !print_console) {
         std::cerr << "ERROR: Either indicate a file using \"--file\" or pass \"--to-console\"" << std::endl;
         return;
      }

      auto pk    = r1 ? private_key_type::generate_r1() : private_key_type::generate();
      auto privs = pk.to_string();
      auto pubs  = pk.get_public_key().to_string();
      if (print_console) {
         std::cout << localized("Private key: ${key}", ("key",  privs) ) << std::endl;
         std::cout << localized("Public key: ${key}", ("key", pubs ) ) << std::endl;
      } else {
         std::cerr << localized("saving keys to ${filename}", ("filename", key_file)) << std::endl;
         std::ofstream out( key_file.c_str() );
         out << localized("Private key: ${key}", ("key",  privs) ) << std::endl;
         out << localized("Public key: ${key}", ("key", pubs ) ) << std::endl;
      }
   });
   create_key->add_flag( "--r1", r1, "Generate a key using the R1 curve (iPhone), instead of the K1 curve (Bitcoin)"  );
   create_key->add_option("-f,--file", key_file, localized("Name of file to write private/public key output to. (Must be set, unless \"--to-console\" is passed"));
   create_key->add_flag( "--to-console", print_console, localized("Print private/public keys to console."));

   // create account
   auto createAccount = create_account_subcommand( create, true /*simple*/ );

   // convert subcommand
   auto convert = app.add_subcommand("convert", localized("Pack and unpack transactions")); // TODO also add converting action args based on abi from here ?
   convert->require_subcommand();

   // pack transaction
   string plain_signed_transaction_json;
   bool pack_action_data_flag = false;
   auto pack_transaction = convert->add_subcommand("pack_transaction", localized("From plain signed JSON to packed form"));
   pack_transaction->add_option("transaction", plain_signed_transaction_json, localized("The plain signed JSON (string)"))->required();
   pack_transaction->add_flag("--pack-action-data", pack_action_data_flag, localized("Pack all action data within transaction, needs interaction with ${n}", ("n", node_executable_name)));
   pack_transaction->callback([&] {
      fc::variant trx_var = json_from_file_or_string( plain_signed_transaction_json );
      if( pack_action_data_flag ) {
         signed_transaction trx;
         try {
            abi_serializer::from_variant( trx_var, trx, abi_serializer_resolver, abi_serializer::create_yield_function( abi_serializer_max_time ) );
         } EOS_RETHROW_EXCEPTIONS( transaction_type_exception, "Invalid transaction format: '${data}'",
                                   ("data", fc::json::to_string(trx_var, fc::time_point::maximum())))
         std::cout << fc::json::to_pretty_string( packed_transaction( trx, packed_transaction::compression_type::none )) << std::endl;
      } else {
         try {
            signed_transaction trx = trx_var.as<signed_transaction>();
            std::cout << fc::json::to_pretty_string( fc::variant( packed_transaction( trx, packed_transaction::compression_type::none ))) << std::endl;
         } EOS_RETHROW_EXCEPTIONS( transaction_type_exception, "Fail to convert transaction, --pack-action-data likely needed" )
      }
   });

   // unpack transaction
   string packed_transaction_json;
   bool unpack_action_data_flag = false;
   auto unpack_transaction = convert->add_subcommand("unpack_transaction", localized("From packed to plain signed JSON form"));
   unpack_transaction->add_option("transaction", packed_transaction_json, localized("The packed transaction JSON (string containing packed_trx and optionally compression fields)"))->required();
   unpack_transaction->add_flag("--unpack-action-data", unpack_action_data_flag, localized("Unpack all action data within transaction, needs interaction with ${n}", ("n", node_executable_name)));
   unpack_transaction->callback([&] {
      fc::variant packed_trx_var = json_from_file_or_string( packed_transaction_json );
      packed_transaction packed_trx;
      try {
         fc::from_variant<packed_transaction>( packed_trx_var, packed_trx );
      } EOS_RETHROW_EXCEPTIONS( transaction_type_exception, "Invalid packed transaction format: '${data}'",
                                ("data", fc::json::to_string(packed_trx_var, fc::time_point::maximum())))
      signed_transaction strx = packed_trx.get_signed_transaction();
      fc::variant trx_var;
      if( unpack_action_data_flag ) {
         abi_serializer::to_variant( strx, trx_var, abi_serializer_resolver, abi_serializer::create_yield_function( abi_serializer_max_time ) );
      } else {
         trx_var = strx;
      }
      std::cout << fc::json::to_pretty_string( trx_var ) << std::endl;
   });

   // pack action data
   string unpacked_action_data_account_string;
   string unpacked_action_data_name_string;
   string unpacked_action_data_string;
   auto pack_action_data = convert->add_subcommand("pack_action_data", localized("From JSON action data to packed form"));
   pack_action_data->add_option("account", unpacked_action_data_account_string, localized("The name of the account hosting the contract"))->required();
   pack_action_data->add_option("name", unpacked_action_data_name_string, localized("The name of the function called by this action"))->required();
   pack_action_data->add_option("unpacked_action_data", unpacked_action_data_string, localized("The action data expressed as JSON"))->required();
   pack_action_data->callback([&] {
      fc::variant unpacked_action_data_json = json_from_file_or_string(unpacked_action_data_string);
      bytes packed_action_data_string;
      try {
         packed_action_data_string = variant_to_bin(name(unpacked_action_data_account_string), name(unpacked_action_data_name_string), unpacked_action_data_json);
      } EOS_RETHROW_EXCEPTIONS(transaction_type_exception, "Fail to parse unpacked action data JSON")
      std::cout << fc::to_hex(packed_action_data_string.data(), packed_action_data_string.size()) << std::endl;
   });

   // unpack action data
   string packed_action_data_account_string;
   string packed_action_data_name_string;
   string packed_action_data_string;
   auto unpack_action_data = convert->add_subcommand("unpack_action_data", localized("From packed to JSON action data form"));
   unpack_action_data->add_option("account", packed_action_data_account_string, localized("The name of the account that hosts the contract"))->required();
   unpack_action_data->add_option("name", packed_action_data_name_string, localized("The name of the function that's called by this action"))->required();
   unpack_action_data->add_option("packed_action_data", packed_action_data_string, localized("The action data expressed as packed hex string"))->required();
   unpack_action_data->callback([&] {
      EOS_ASSERT( packed_action_data_string.size() >= 2, transaction_type_exception, "No packed_action_data found" );
      vector<char> packed_action_data_blob(packed_action_data_string.size()/2);
      fc::from_hex(packed_action_data_string, packed_action_data_blob.data(), packed_action_data_blob.size());
      fc::variant unpacked_action_data_json = bin_to_variant(name(packed_action_data_account_string), name(packed_action_data_name_string), packed_action_data_blob);
      std::cout << fc::json::to_pretty_string(unpacked_action_data_json) << std::endl;
   });

   // validate subcommand
   auto validate = app.add_subcommand("validate", localized("Validate transactions"));
   validate->require_subcommand();

   // validate signatures
   string trx_json_to_validate;
   string str_chain_id;
   auto validate_signatures = validate->add_subcommand("signatures", localized("Validate signatures and recover public keys"));
   validate_signatures->add_option("transaction", trx_json_to_validate,
                                   localized("The JSON string or filename defining the transaction to validate"))->required()->capture_default_str();
   validate_signatures->add_option("-c,--chain-id", str_chain_id, localized("The chain id that will be used in signature verification"));

   validate_signatures->callback([&] {
      fc::variant trx_var = json_from_file_or_string(trx_json_to_validate);
      signed_transaction trx;
      try {
        abi_serializer::from_variant( trx_var, trx, abi_serializer_resolver_empty, abi_serializer::create_yield_function( abi_serializer_max_time ) );
      } EOS_RETHROW_EXCEPTIONS(transaction_type_exception, "Invalid transaction format: '${data}'",
                               ("data", fc::json::to_string(trx_var, fc::time_point::maximum())))

      std::optional<chain_id_type> chain_id;

      if( str_chain_id.size() == 0 ) {
         ilog( "grabbing chain_id from ${n}", ("n", node_executable_name) );
         auto info = get_info();
         chain_id = info.chain_id;
      } else {
         chain_id = chain_id_type(str_chain_id);
      }

      flat_set<public_key_type> recovered_pub_keys;
      trx.get_signature_keys( *chain_id, fc::time_point::maximum(), recovered_pub_keys, false );

      std::cout << fc::json::to_pretty_string(recovered_pub_keys) << std::endl;
   });

   // Get subcommand
   auto get = app.add_subcommand("get", localized("Retrieve various items and information from the blockchain"));
   get->require_subcommand();

   // get info
   get->add_subcommand("info", localized("Get current blockchain information"))->callback([] {
      std::cout << fc::json::to_pretty_string(get_info()) << std::endl;
   });

   // get transaction status
   string status_transaction_id;
   auto getTransactionStatus = get->add_subcommand("transaction-status", localized("Get transaction status information"));
   getTransactionStatus->add_option("id", status_transaction_id, localized("ID of the transaction to retrieve"))->required();
   getTransactionStatus->callback([&status_transaction_id] {
      try {
         chain::transaction_id_type transaction_id(status_transaction_id);
      } catch (...) {
         std::cerr << "Unable to convert " << status_transaction_id << " to transaction id." << std::endl;
         throw;
      }
      auto arg= fc::mutable_variant_object( "id", status_transaction_id);
      std::cout << fc::json::to_pretty_string(call(get_transaction_status_func, arg)) << std::endl;
   });

   // get consensus parameters
   get->add_subcommand("consensus_parameters", localized("Get current blockchain consensus parameters"))->callback([] {
      std::cout << fc::json::to_pretty_string(get_consensus_parameters()) << std::endl;
   });

   // get block
   string blockArg;
   bool get_bhs = false;
   bool get_binfo = false;
   auto getBlock = get->add_subcommand("block", localized("Retrieve a full block from the blockchain"));
   getBlock->add_option("block", blockArg, localized("The number or ID of the block to retrieve"))->required();
   getBlock->add_flag("--header-state", get_bhs, localized("Get block header state from fork database instead") );
   getBlock->add_flag("--info", get_binfo, localized("Get block info from the blockchain by block num only") );
   getBlock->callback([&blockArg, &get_bhs, &get_binfo] {
      EOSC_ASSERT( !(get_bhs && get_binfo), "ERROR: Either --header-state or --info can be set" );
      if (get_binfo) {
         std::optional<int64_t> block_num;
         try {
            block_num = fc::to_int64(blockArg);
         } catch (...) {
            // error is handled in assertion below
         }
         EOSC_ASSERT( block_num.has_value() && (*block_num > 0), "Invalid block num: ${block_num}", ("block_num", blockArg) );
         const auto arg = fc::variant_object("block_num", static_cast<uint32_t>(*block_num));
         std::cout << fc::json::to_pretty_string(call(get_block_info_func, arg)) << std::endl;
      } else {
         const auto arg = fc::variant_object("block_num_or_id", blockArg);
         if (get_bhs) {
            std::cout << fc::json::to_pretty_string(call(get_block_header_state_func, arg)) << std::endl;
         } else {
            std::cout << fc::json::to_pretty_string(call(get_block_func, arg)) << std::endl;
         }
      }
   });

   // get account
   string accountName;
   string coresym;
   bool print_json = false;
   auto getAccount = get->add_subcommand("account", localized("Retrieve an account from the blockchain"));
   getAccount->add_option("name", accountName, localized("The name of the account to retrieve"))->required();
   getAccount->add_option("core-symbol", coresym, localized("The expected core symbol of the chain you are querying"));
   getAccount->add_flag("--json,-j", print_json, localized("Output in JSON format") );
   getAccount->callback([&]() { get_account(accountName, coresym, print_json); });

   // get code
   string codeFilename;
   string abiFilename;
   bool code_as_wasm = true;
   auto getCode = get->add_subcommand("code", localized("Retrieve the code and ABI for an account"));
   getCode->add_option("name", accountName, localized("The name of the account whose code should be retrieved"))->required();
   getCode->add_option("-c,--code",codeFilename, localized("The name of the file to save the contract wasm to") );
   getCode->add_option("-a,--abi",abiFilename, localized("The name of the file to save the contract .abi to") );
   getCode->add_flag("--wasm", code_as_wasm, localized("Save contract as wasm (ignored, default)"));
   getCode->callback([&] {
      string code_hash, wasm, abi;
      try {
         const auto result = call(get_raw_code_and_abi_func, fc::mutable_variant_object("account_name", accountName));
         const std::vector<char> wasm_v = result["wasm"].as_blob().data;
         const std::vector<char> abi_v = result["abi"].as_blob().data;

         fc::sha256 hash;
         if(wasm_v.size())
            hash = fc::sha256::hash(wasm_v.data(), wasm_v.size());
         code_hash = (string)hash;

         wasm = string(wasm_v.begin(), wasm_v.end());

         abi_def abi_d;
         if(abi_serializer::to_abi(abi_v, abi_d))
            abi = fc::json::to_pretty_string(abi_d);
      }
      catch(chain::missing_chain_api_plugin_exception&) {
         //see if this is an old nodeos that doesn't support get_raw_code_and_abi
         const auto old_result = call(get_code_func, fc::mutable_variant_object("account_name", accountName)("code_as_wasm",code_as_wasm));
         code_hash = old_result["code_hash"].as_string();
         wasm = old_result["wasm"].as_string();
         std::cout << localized("Warning: communicating to older ${n} which returns malformed binary wasm", ("n", node_executable_name)) << std::endl;
         abi = fc::json::to_pretty_string(old_result["abi"]);
      }

      std::cout << localized("code hash: ${code_hash}", ("code_hash", code_hash)) << std::endl;

      if( codeFilename.size() ){
         std::cout << localized("saving wasm to ${codeFilename}", ("codeFilename", codeFilename)) << std::endl;

         std::ofstream out( codeFilename.c_str() );
         out << wasm;
      }
      if( abiFilename.size() ) {
         std::cout << localized("saving abi to ${abiFilename}", ("abiFilename", abiFilename)) << std::endl;
         std::ofstream abiout( abiFilename.c_str() );
         abiout << abi;
      }
   });

   // get abi
   string filename;
   auto getAbi = get->add_subcommand("abi", localized("Retrieve the ABI for an account"));
   getAbi->add_option("name", accountName, localized("The name of the account whose abi should be retrieved"))->required();
   getAbi->add_option("-f,--file",filename, localized("The name of the file to save the contract .abi to instead of writing to console") );
   getAbi->callback([&] {
      const auto raw_abi_result = call(get_raw_abi_func, fc::mutable_variant_object("account_name", accountName));
      const auto raw_abi_blob = raw_abi_result["abi"].as_blob().data;
      if (raw_abi_blob.size() != 0) {
          const auto abi = fc::json::to_pretty_string(fc::raw::unpack<abi_def>(raw_abi_blob));
          if (filename.size()) {
              std::cerr << localized("saving abi to ${filename}", ("filename", filename)) << std::endl;
              std::ofstream abiout(filename.c_str());
              abiout << abi;
          } else {
              std::cout << abi << "\n";
          }
      } else {
        FC_THROW_EXCEPTION(key_not_found_exception, "Key ${key}", ("key", "abi"));
      }
   });

   // get table
   string scope;
   string code;
   string table;
   string lower;
   string upper;
   string table_key;
   string key_type;
   string encode_type{"dec"};
   bool binary = false;
   uint32_t limit = 10;
   uint32_t time_limit_ms = 10;
   string index_position;
   bool reverse = false;
   bool show_payer = false;
   auto getTable = get->add_subcommand( "table", localized("Retrieve the contents of a database table"));
   getTable->add_option( "account", code, localized("The account who owns the table") )->required();
   getTable->add_option( "scope", scope, localized("The scope within the contract in which the table is found") )->required();
   getTable->add_option( "table", table, localized("The name of the table as specified by the contract abi") )->required();
   getTable->add_option( "-l,--limit", limit, localized("The maximum number of rows to return") );
   getTable->add_option( "--time-limit", time_limit_ms, localized("Limit time of execution in milliseconds, defaults to 10ms"));
   getTable->add_option( "-k,--key", table_key, localized("Deprecated") );
   getTable->add_option( "-L,--lower", lower, localized("JSON representation of lower bound value of key, defaults to first") );
   getTable->add_option( "-U,--upper", upper, localized("JSON representation of upper bound value of key, defaults to last") );
   getTable->add_option( "--index", index_position,
                         localized("Index number, 1 - primary (first), 2 - secondary index (in order defined by multi_index), 3 - third index, etc.\n"
                                   "\t\t\t\tNumber or name of index can be specified, e.g. 'secondary' or '2'."));
   getTable->add_option( "--key-type", key_type,
                         localized("The key type of --index, primary only supports (i64), all others support (i64, i128, i256, float64, float128, ripemd160, sha256).\n"
                                   "\t\t\t\tSpecial type 'name' indicates an account name."));
   getTable->add_option( "--encode-type", encode_type,
                         localized("The encoding type of key_type (i64 , i128 , float64, float128) only support decimal encoding e.g. 'dec'"
                                    "i256 - supports both 'dec' and 'hex', ripemd160 and sha256 is 'hex' only"));
   getTable->add_flag("-b,--binary", binary, localized("Return the value as BINARY rather than using abi to interpret as JSON"));
   getTable->add_flag("-r,--reverse", reverse, localized("Iterate in reverse order"));
   getTable->add_flag("--show-payer", show_payer, localized("Show RAM payer"));


   getTable->callback([&] {
      fc::mutable_variant_object mo;
      mo( "json", !binary )
        ( "code", code )
        ( "scope", scope )
        ( "table", table )
        ( "table_key", table_key ) // not used
        ( "lower_bound", lower )
        ( "upper_bound", upper )
        ( "limit", limit )
        ( "key_type", key_type )
        ( "index_position", index_position )
        ( "encode_type", encode_type )
        ( "reverse", reverse )
        ( "show_payer", show_payer );
      if( time_limit_ms != 10 ) mo( "time_limit_ms", time_limit_ms );
      auto result = call( get_table_func, mo );

      std::cout << fc::json::to_pretty_string(result)
                << std::endl;
   });

   auto getScope = get->add_subcommand( "scope", localized("Retrieve a list of scopes and tables owned by a contract"));
   getScope->add_option( "contract", code, localized("The contract who owns the table") )->required();
   getScope->add_option( "-t,--table", table, localized("The name of the table as filter") );
   getScope->add_option( "-l,--limit", limit, localized("The maximum number of rows to return") );
   getScope->add_option( "--time-limit", time_limit_ms, localized("Limit time of execution in milliseconds, defaults to 10ms"));
   getScope->add_option( "-L,--lower", lower, localized("Lower bound of scope") );
   getScope->add_option( "-U,--upper", upper, localized("Upper bound of scope") );
   getScope->add_flag("-r,--reverse", reverse, localized("Iterate in reverse order"));
   getScope->callback([&] {
      fc::mutable_variant_object mo;
      mo( "code", code )
        ( "table", table )
        ( "lower_bound", lower )
        ( "upper_bound", upper )
        ( "limit", limit )
        ( "reverse", reverse );
      if( time_limit_ms != 10 ) mo( "time_limit_ms", time_limit_ms );
      auto result = call( get_table_by_scope_func, mo );

      std::cout << fc::json::to_pretty_string(result)
                << std::endl;
   });

   // currency accessors
   // get currency balance
   string symbol;
   bool currency_balance_print_json = false;
   auto get_currency = get->add_subcommand( "currency", localized("Retrieve information related to standard currencies"));
   get_currency->require_subcommand();
   auto get_balance = get_currency->add_subcommand( "balance", localized("Retrieve the balance of an account for a given currency"));
   get_balance->add_option( "contract", code, localized("The contract that operates the currency") )->required();
   get_balance->add_option( "account", accountName, localized("The account to query balances for") )->required();
   get_balance->add_option( "symbol", symbol, localized("The symbol for the currency if the contract operates multiple currencies") );
   get_balance->add_flag("--json,-j", currency_balance_print_json, localized("Output in JSON format") );
   get_balance->callback([&] {
      auto result = call(get_currency_balance_func, fc::mutable_variant_object
         ("account", accountName)
         ("code", code)
         ("symbol", symbol.empty() ? fc::variant() : symbol)
      );
      if (!currency_balance_print_json) {
        const auto& rows = result.get_array();
        for( const auto& r : rows ) {
           std::cout << clean_output( r.as_string() ) << std::endl;
        }
      } else {
        std::cout << fc::json::to_pretty_string(result) << std::endl;
      }
   });

   auto get_currency_stats = get_currency->add_subcommand( "stats", localized("Retrieve the stats of for a given currency"));
   get_currency_stats->add_option( "contract", code, localized("The contract that operates the currency") )->required();
   get_currency_stats->add_option( "symbol", symbol, localized("The symbol for the currency if the contract operates multiple currencies") )->required();
   get_currency_stats->callback([&] {
      auto result = call(get_currency_stats_func, fc::mutable_variant_object("json", false)
         ("code", code)
         ("symbol", symbol)
      );

      std::cout << fc::json::to_pretty_string(result)
                << std::endl;
   });

   // get accounts
   string public_key_str;
   auto getAccounts = get->add_subcommand("accounts", localized("Retrieve accounts associated with a public key"));
   getAccounts->add_option("public_key", public_key_str, localized("The public key to retrieve accounts for"))->required();
   getAccounts->callback([&] {
      public_key_type public_key;
      try {
         public_key = public_key_type(public_key_str);
      } EOS_RETHROW_EXCEPTIONS(public_key_type_exception, "Invalid public key: ${public_key}", ("public_key", public_key_str))
      auto arg = fc::mutable_variant_object( "public_key", public_key);
      std::cout << fc::json::to_pretty_string(call(get_key_accounts_func, arg)) << std::endl;
   });


   // get servants
   string controllingAccount;
   auto getServants = get->add_subcommand("servants", localized("Retrieve accounts which are servants of a given account "));
   getServants->add_option("account", controllingAccount, localized("The name of the controlling account"))->required();
   getServants->callback([&] {
      auto arg = fc::mutable_variant_object( "controlling_account", controllingAccount);
      std::cout << fc::json::to_pretty_string(call(get_controlled_accounts_func, arg)) << std::endl;
   });

   // get transaction (history api plugin)
   string transaction_id_str;
   uint32_t block_num_hint = 0;
   auto getTransaction = get->add_subcommand("transaction", localized("Retrieve a transaction from the blockchain"));
   getTransaction->add_option("id", transaction_id_str, localized("ID of the transaction to retrieve"))->required();
   getTransaction->add_option( "-b,--block-hint", block_num_hint, localized("The block number this transaction may be in") );
   getTransaction->callback([&] {
      auto arg= fc::mutable_variant_object( "id", transaction_id_str);
      if ( block_num_hint > 0 ) {
         arg = arg("block_num_hint", block_num_hint);
      }
      std::cout << fc::json::to_pretty_string(call(get_transaction_func, arg)) << std::endl;
   });

   // get transaction_trace (trace api plugin)
   auto getTransactionTrace = get->add_subcommand("transaction_trace", localized("Retrieve a transaction from trace logs"));
   getTransactionTrace->add_option("id", transaction_id_str, localized("ID of the transaction to retrieve"))->required();
   getTransactionTrace->callback([&] {
      auto arg= fc::mutable_variant_object( "id", transaction_id_str);
      std::cout << fc::json::to_pretty_string(call(get_transaction_trace_func, arg)) << std::endl;
   });

   // get block_trace
   string blockNum;
   auto getBlockTrace = get->add_subcommand("block_trace", localized("Retrieve a block from trace logs"));
   getBlockTrace->add_option("block", blockNum, localized("The number of the block to retrieve"))->required();

   getBlockTrace->callback([&] {
      auto arg= fc::mutable_variant_object( "block_num", blockNum);
      std::cout << fc::json::to_pretty_string(call(get_block_trace_func, arg)) << std::endl;
   });

   // get actions
   string account_name;
   string skip_seq_str;
   string num_seq_str;
   bool printjson = false;
   bool fullact = false;
   bool prettyact = false;
   bool printconsole = false;

   int32_t pos_seq = -1;
   int32_t offset = -20;
   auto getActions = get->add_subcommand("actions", localized("Retrieve all actions with specific account name referenced in authorization or receiver"));
   getActions->add_option("account_name", account_name, localized("Name of account to query on"))->required();
   getActions->add_option("pos", pos_seq, localized("Sequence number of action for this account, -1 for last"));
   getActions->add_option("offset", offset, localized("Get actions [pos,pos+offset] for positive offset or [pos-offset,pos) for negative offset"));
   getActions->add_flag("--json,-j", printjson, localized("Print full JSON"));
   getActions->add_flag("--full", fullact, localized("Don't truncate action output"));
   getActions->add_flag("--pretty", prettyact, localized("Pretty print full action JSON"));
   getActions->add_flag("--console", printconsole, localized("Print console output generated by action "));
   getActions->callback([&] {
      fc::mutable_variant_object arg;
      arg( "account_name", account_name );
      arg( "pos", pos_seq );
      arg( "offset", offset);

      auto result = call(get_actions_func, arg);


      if( printjson ) {
         std::cout << fc::json::to_pretty_string(result) << std::endl;
      } else {
          auto& traces = result["actions"].get_array();
          uint32_t lib = result["last_irreversible_block"].as_uint64();


          cout  << "#" << setw(5) << "seq" << "  " << setw( 24 ) << left << "when"<< "  " << setw(24) << right << "contract::action" << " => " << setw(13) << left << "receiver" << " " << setw(11) << left << "trx id..." << " args\n";
          cout  << "================================================================================================================\n";
          for( const auto& trace: traces ) {
              std::stringstream out;
              if( trace["block_num"].as_uint64() <= lib )
                 out << "#";
              else
                 out << "?";

              out << setw(5) << trace["account_action_seq"].as_uint64() <<"  ";
              out << setw(24) << trace["block_time"].as_string() <<"  ";

              const auto& at = trace["action_trace"].get_object();

              auto id = at["trx_id"].as_string();
              const auto& receipt = at["receipt"];
              auto receiver = receipt["receiver"].as_string();
              const auto& act = at["act"].get_object();
              auto code = act["account"].as_string();
              auto func = act["name"].as_string();
              string args;
              if( prettyact ) {
                  args = fc::json::to_pretty_string( act["data"] );
              }
              else {
                 args = fc::json::to_string( act["data"], fc::time_point::maximum() );
                 if( !fullact ) {
                    args = args.substr(0,60) + "...";
                 }
              }
              out << std::setw(24) << std::right<< (code +"::" + func) << " => " << left << std::setw(13) << receiver;

              out << " " << setw(11) << (id.substr(0,8) + "...");

              if( fullact || prettyact ) out << "\n";
              else out << " ";

              out << args ;//<< "\n";

              if( trace["block_num"].as_uint64() <= lib ) {
                 dlog( "\r${m}", ("m",out.str()) );
              } else {
                 wlog( "\r${m}", ("m",out.str()) );
              }
              if( printconsole ) {
                 auto console = at["console"].as_string();
                 if( console.size() ) {
                    stringstream sout;
                    std::stringstream ss(console);
                    string line;
                    while( std::getline( ss, line ) ) {
                       sout << ">> " << clean_output( std::move( line ) ) << "\n";
                       if( !fullact ) break;
                       line.clear();
                    }
                    cerr << sout.str(); //ilog( "\r${m}                                   ", ("m",out.str()) );
                 }
              }
          }
      }
   });

   get_schedule_subcommand{get};
   auto getTransactionId = get_transaction_id_subcommand{get};

   // get supported_protocol_features
   get->add_subcommand("supported_protocol_features", localized("Get supported protocol features"))->callback([] {
      protocol_features_t supported_features;
      supported_features = get_supported_protocol_features();
      std::cout << supported_features.names << std::endl;
   });

   // set subcommand
   auto setSubcommand = app.add_subcommand("set", localized("Set or update blockchain state"));
   setSubcommand->require_subcommand();

   // set contract subcommand
   string account;
   string contractPath;
   string wasmPath;
   string abiPath;
   bool shouldSend = true;
   bool contract_clear = false;
   bool suppress_duplicate_check = false;
   auto codeSubcommand = setSubcommand->add_subcommand("code", localized("Create or update the code on an account"));
   codeSubcommand->add_option("account", account, localized("The account to set code for"))->required();
   codeSubcommand->add_option("code-file", wasmPath, localized("The path containing the contract WASM"));//->required();
   codeSubcommand->add_flag( "-c,--clear", contract_clear, localized("Remove code on an account"));
   codeSubcommand->add_flag( "--suppress-duplicate-check", suppress_duplicate_check, localized("Don't check for duplicate"));

   auto abiSubcommand = setSubcommand->add_subcommand("abi", localized("Create or update the abi on an account"));
   abiSubcommand->add_option("account", account, localized("The account to set the ABI for"))->required();
   abiSubcommand->add_option("abi-file", abiPath, localized("The path containing the contract ABI"));//->required();
   abiSubcommand->add_flag( "-c,--clear", contract_clear, localized("Remove abi on an account"));
   abiSubcommand->add_flag( "--suppress-duplicate-check", suppress_duplicate_check, localized("Don't check for duplicate"));

   auto contractSubcommand = setSubcommand->add_subcommand("contract", localized("Create or update the contract on an account"));
   contractSubcommand->add_option("account", account, localized("The account to publish a contract for"))
                     ->required();
   contractSubcommand->add_option("contract-dir", contractPath, localized("The path containing the .wasm and .abi"));
                     // ->required();
   contractSubcommand->add_option("wasm-file", wasmPath, localized("The file containing the contract WASM relative to contract-dir"));
//                     ->check(CLI::ExistingFile);
   contractSubcommand->add_option("abi-file,-a,--abi", abiPath, localized("The ABI for the contract relative to contract-dir"));
//                                ->check(CLI::ExistingFile);
   contractSubcommand->add_flag( "-c,--clear", contract_clear, localized("Remove contract on an account"));
   contractSubcommand->add_flag( "--suppress-duplicate-check", suppress_duplicate_check, localized("Don't check for duplicate"));

   std::vector<chain::action> actions;
   auto set_code_callback = [&]() {

      std::vector<char> old_wasm;
      bool duplicate = false;
      fc::sha256 old_hash, new_hash;
      if (!suppress_duplicate_check) {
         try {
            const auto result = call(get_code_hash_func, fc::mutable_variant_object("account_name", account));
            old_hash = fc::sha256(result["code_hash"].as_string());
         } catch (...) {
            std::cerr << "Failed to get existing code hash, continue without duplicate check..." << std::endl;
            suppress_duplicate_check = true;
         }
      }

      bytes code_bytes;
      if(!contract_clear){
        std::string wasm;
        fc::path cpath = fc::canonical(fc::path(contractPath));

        if( wasmPath.empty() ) {
           wasmPath = (cpath / fc::path(cpath.filename().generic_string()+".wasm")).generic_string();
        } else if ( boost::filesystem::path(wasmPath).is_relative() ) {
           wasmPath = (cpath / fc::path(wasmPath)).generic_string();
        }

        std::cerr << localized(("Reading WASM from " + wasmPath + "...").c_str()) << std::endl;
        fc::read_file_contents(wasmPath, wasm);
        EOS_ASSERT( !wasm.empty(), wasm_file_not_found, "no wasm file found ${f}", ("f", wasmPath) );

        const string binary_wasm_header("\x00\x61\x73\x6d\x01\x00\x00\x00", 8);
        if(wasm.compare(0, 8, binary_wasm_header))
           std::cerr << localized("WARNING: ") << wasmPath << localized(" doesn't look like a binary WASM file. Is it something else, like WAST? Trying anyway...") << std::endl;
        code_bytes = bytes(wasm.begin(), wasm.end());
      } else {
        code_bytes = bytes();
      }

      if (!suppress_duplicate_check) {
         if (code_bytes.size()) {
            new_hash = fc::sha256::hash(&(code_bytes[0]), code_bytes.size());
         }
         duplicate = (old_hash == new_hash);
      }

      if (!duplicate) {
         actions.emplace_back( create_setcode(name(account), code_bytes ) );
         if ( shouldSend ) {
            std::cerr << localized("Setting Code...") << std::endl;
            if( tx_compression == tx_compression_type::default_compression )
               tx_compression = tx_compression_type::zlib;
            send_actions(std::move(actions), signing_keys_opt.get_keys());
         }
      } else {
         std::cerr << localized("Skipping set code because the new code is the same as the existing code") << std::endl;
      }
   };

   auto set_abi_callback = [&]() {

      bytes old_abi;
      bool duplicate = false;
      if (!suppress_duplicate_check) {
         try {
            const auto result = call(get_raw_abi_func, fc::mutable_variant_object("account_name", account));
            old_abi = result["abi"].as_blob().data;
         } catch (...) {
            std::cerr << "Failed to get existing raw abi, continue without duplicate check..." << std::endl;
            suppress_duplicate_check = true;
         }
      }

      bytes abi_bytes;
      if(!contract_clear){
        fc::path cpath = fc::canonical(fc::path(contractPath));

        if( abiPath.empty() ) {
           abiPath = (cpath / fc::path(cpath.filename().generic_string()+".abi")).generic_string();
        } else if ( boost::filesystem::path(abiPath).is_relative() ) {
           abiPath = (cpath / fc::path(abiPath)).generic_string();
        }

        EOS_ASSERT( fc::exists( abiPath ), abi_file_not_found, "no abi file found ${f}", ("f", abiPath)  );

        abi_bytes = fc::raw::pack(fc::json::from_file(abiPath).as<abi_def>());
      } else {
        abi_bytes = bytes();
      }

      if (!suppress_duplicate_check) {
         duplicate = (old_abi.size() == abi_bytes.size() && std::equal(old_abi.begin(), old_abi.end(), abi_bytes.begin()));
      }

      if (!duplicate) {
         try {
            actions.emplace_back( create_setabi(name(account), abi_bytes) );
         } EOS_RETHROW_EXCEPTIONS(abi_type_exception,  "Fail to parse ABI JSON")
         if ( shouldSend ) {
            std::cerr << localized("Setting ABI...") << std::endl;
            if( tx_compression == tx_compression_type::default_compression )
               tx_compression = tx_compression_type::zlib;
            send_actions(std::move(actions), signing_keys_opt.get_keys());
         }
      } else {
         std::cerr << localized("Skipping set abi because the new abi is the same as the existing abi") << std::endl;
      }
   };

   add_standard_transaction_options_plus_signing(contractSubcommand, "account@active");
   add_standard_transaction_options_plus_signing(codeSubcommand, "account@active");
   add_standard_transaction_options_plus_signing(abiSubcommand, "account@active");
   contractSubcommand->callback([&] {
      if(!contract_clear) EOS_ASSERT( !contractPath.empty(), contract_exception, " contract-dir is null ", ("f", contractPath) );
      shouldSend = false;
      set_code_callback();
      set_abi_callback();
      if (actions.size()) {
         std::cerr << localized("Publishing contract...") << std::endl;
         if( tx_compression == tx_compression_type::default_compression )
            tx_compression = tx_compression_type::zlib;
         send_actions(std::move(actions), signing_keys_opt.get_keys());
      } else {
         std::cout << "no transaction is sent" << std::endl;
      }
   });
   codeSubcommand->callback(set_code_callback);
   abiSubcommand->callback(set_abi_callback);

   // set account
   auto setAccount = setSubcommand->add_subcommand("account", localized("Set or update blockchain account state"))->require_subcommand();

   // set account permission
   auto setAccountPermission = set_account_permission_subcommand(setAccount);

   // set action
   auto setAction = setSubcommand->add_subcommand("action", localized("Set or update blockchain action state"))->require_subcommand();

   // set action permission
   auto setActionPermission = set_action_permission_subcommand(setAction);

   // Transfer subcommand
   string con = "eosio.token";
   string sender;
   string recipient;
   string amount;
   string memo;
   bool pay_ram = false;

   auto transfer = app.add_subcommand("transfer", localized("Transfer tokens from account to account"));
   transfer->add_option("sender", sender, localized("The account sending tokens"))->required();
   transfer->add_option("recipient", recipient, localized("The account receiving tokens"))->required();
   transfer->add_option("amount", amount, localized("The amount of tokens to send"))->required();
   transfer->add_option("memo", memo, localized("The memo for the transfer"));
   transfer->add_option("--contract,-c", con, localized("The contract that controls the token"));
   transfer->add_flag("--pay-ram-to-open", pay_ram, localized("Pay RAM to open recipient's token balance row"));

   add_standard_transaction_options_plus_signing(transfer, "sender@active");
   transfer->callback([&] {
      if (tx_force_unique && memo.size() == 0) {
         // use the memo to add a nonce
         memo = generate_nonce_string();
         tx_force_unique = false;
      }

      auto transfer_amount = to_asset(name(con), amount);
      auto transfer = create_transfer(con, name(sender), name(recipient), transfer_amount, memo);
      if (!pay_ram) {
         send_actions( { transfer }, signing_keys_opt.get_keys());
      } else {
         auto open_ = create_open(con, name(recipient), transfer_amount.get_symbol(), name(sender));
         send_actions( { open_, transfer }, signing_keys_opt.get_keys());
      }
   });

   // Net subcommand
   string new_host;
   auto net = app.add_subcommand( "net", localized("Interact with local p2p network connections"));
   net->require_subcommand();
   auto connect = net->add_subcommand("connect", localized("Start a new connection to a peer"));
   connect->add_option("host", new_host, localized("The hostname:port to connect to."))->required();
   connect->callback([&] {
      const auto& v = call(::default_url, net_connect, new_host);
      std::cout << fc::json::to_pretty_string(v) << std::endl;
   });

   auto disconnect = net->add_subcommand("disconnect", localized("Close an existing connection"));
   disconnect->add_option("host", new_host, localized("The hostname:port to disconnect from."))->required();
   disconnect->callback([&] {
      const auto& v = call(::default_url, net_disconnect, new_host);
      std::cout << fc::json::to_pretty_string(v) << std::endl;
   });

   auto status = net->add_subcommand("status", localized("Status of existing connection"));
   status->add_option("host", new_host, localized("The hostname:port to query status of connection"))->required();
   status->callback([&] {
      const auto& v = call(::default_url, net_status, new_host);
      std::cout << fc::json::to_pretty_string(v) << std::endl;
   });

   auto connections = net->add_subcommand("peers", localized("Status of all existing peers"));
   connections->callback([&] {
      const auto& v = call(::default_url, net_connections);
      std::cout << fc::json::to_pretty_string(v) << std::endl;
   });



   // Wallet subcommand
   auto wallet = app.add_subcommand( "wallet", localized("Interact with local wallet"));
   wallet->require_subcommand();
   // create wallet
   string wallet_name = "default";
   string password_file;
   auto createWallet = wallet->add_subcommand("create", localized("Create a new wallet locally"));
   createWallet->add_option("-n,--name", wallet_name, localized("The name of the new wallet"))->capture_default_str();
   createWallet->add_option("-f,--file", password_file, localized("Name of file to write wallet password output to. (Must be set, unless \"--to-console\" is passed"));
   createWallet->add_flag( "--to-console", print_console, localized("Print password to console."));
   createWallet->callback([&wallet_name, &password_file, &print_console] {
      EOSC_ASSERT( !password_file.empty() ^ print_console, "ERROR: Either indicate a file using \"--file\" or pass \"--to-console\"" );
      EOSC_ASSERT( password_file.empty() || !std::ofstream(password_file.c_str()).fail(), "ERROR: Failed to create file in specified path" );

      const auto& v = call(wallet_url, wallet_create, wallet_name);
      std::cout << localized("Creating wallet: ${wallet_name}", ("wallet_name", wallet_name)) << std::endl;
      std::cout << localized("Save password to use in the future to unlock this wallet.") << std::endl;
      std::cout << localized("Without password imported keys will not be retrievable.") << std::endl;
      if (print_console) {
         std::cout << fc::json::to_pretty_string(v) << std::endl;
      } else {
         std::cerr << localized("saving password to ${filename}", ("filename", password_file)) << std::endl;
         auto password_str = fc::json::to_pretty_string(v);
         boost::replace_all(password_str, "\"", "");
         std::ofstream out( password_file.c_str() );
         out << password_str;
      }
   });

   // open wallet
   auto openWallet = wallet->add_subcommand("open", localized("Open an existing wallet"));
   openWallet->add_option("-n,--name", wallet_name, localized("The name of the wallet to open"));
   openWallet->callback([&wallet_name] {
      call(wallet_url, wallet_open, wallet_name);
      std::cout << localized("Opened: ${wallet_name}", ("wallet_name", wallet_name)) << std::endl;
   });

   // lock wallet
   auto lockWallet = wallet->add_subcommand("lock", localized("Lock wallet"));
   lockWallet->add_option("-n,--name", wallet_name, localized("The name of the wallet to lock"));
   lockWallet->callback([&wallet_name] {
      call(wallet_url, wallet_lock, wallet_name);
      std::cout << localized("Locked: ${wallet_name}", ("wallet_name", wallet_name)) << std::endl;
   });

   // lock all wallets
   auto locakAllWallets = wallet->add_subcommand("lock_all", localized("Lock all unlocked wallets"));
   locakAllWallets->callback([] {
      call(wallet_url, wallet_lock_all);
      std::cout << localized("Locked All Wallets") << std::endl;
   });

   // unlock wallet
   string wallet_pw;
   auto unlockWallet = wallet->add_subcommand("unlock", localized("Unlock wallet"));
   unlockWallet->add_option("-n,--name", wallet_name, localized("The name of the wallet to unlock"));
   unlockWallet->add_option("--password", wallet_pw, localized("The password returned by wallet create"))->expected(0, 1);
   unlockWallet->callback([&wallet_name, &wallet_pw] {
      prompt_for_wallet_password(wallet_pw, wallet_name);

      fc::variants vs = {fc::variant(wallet_name), fc::variant(wallet_pw)};
      call(wallet_url, wallet_unlock, vs);
      std::cout << localized("Unlocked: ${wallet_name}", ("wallet_name", wallet_name)) << std::endl;
   });

   // import keys into wallet
   string wallet_key_str;
   auto importWallet = wallet->add_subcommand("import", localized("Import private key into wallet"));
   importWallet->add_option("-n,--name", wallet_name, localized("The name of the wallet to import key into"));
   importWallet->add_option("--private-key", wallet_key_str, localized("Private key in WIF format to import"))->expected(0, 1);
   importWallet->callback([&wallet_name, &wallet_key_str] {
      if( wallet_key_str.size() == 0 ) {
         std::cout << localized("private key: ");
         fc::set_console_echo(false);
         std::getline( std::cin, wallet_key_str, '\n' );
         fc::set_console_echo(true);
      }

      private_key_type wallet_key;
      try {
         wallet_key = private_key_type( wallet_key_str );
      } catch (...) {
         EOS_THROW(private_key_type_exception, "Invalid private key")
      }
      public_key_type pubkey = wallet_key.get_public_key();

      fc::variants vs = {fc::variant(wallet_name), fc::variant(wallet_key)};
      call(wallet_url, wallet_import_key, vs);
      std::cout << localized("imported private key for: ${pubkey}", ("pubkey", pubkey.to_string())) << std::endl;
   });

   // remove keys from wallet
   string wallet_rm_key_str;
   auto removeKeyWallet = wallet->add_subcommand("remove_key", localized("Remove key from wallet"));
   removeKeyWallet->add_option("-n,--name", wallet_name, localized("The name of the wallet to remove key from"));
   removeKeyWallet->add_option("key", wallet_rm_key_str, localized("Public key in WIF format to remove"))->required();
   removeKeyWallet->add_option("--password", wallet_pw, localized("The password returned by wallet create"))->expected(0, 1);
   removeKeyWallet->callback([&wallet_name, &wallet_pw, &wallet_rm_key_str] {
      prompt_for_wallet_password(wallet_pw, wallet_name);
      public_key_type pubkey;
      try {
         pubkey = public_key_type( wallet_rm_key_str );
      } catch (...) {
         EOS_THROW(public_key_type_exception, "Invalid public key: ${public_key}", ("public_key", wallet_rm_key_str))
      }
      fc::variants vs = {fc::variant(wallet_name), fc::variant(wallet_pw), fc::variant(wallet_rm_key_str)};
      call(wallet_url, wallet_remove_key, vs);
      std::cout << localized("removed private key for: ${pubkey}", ("pubkey", wallet_rm_key_str)) << std::endl;
   });

   // create a key within wallet
   string wallet_create_key_type;
   auto createKeyInWallet = wallet->add_subcommand("create_key", localized("Create private key within wallet"));
   createKeyInWallet->add_option("-n,--name", wallet_name, localized("The name of the wallet to create key into"))->capture_default_str();
   createKeyInWallet->add_option("key_type", wallet_create_key_type, localized("Key type to create (K1/R1)"))->type_name("K1/R1")->capture_default_str();
   createKeyInWallet->callback([&wallet_name, &wallet_create_key_type] {
      //an empty key type is allowed -- it will let the underlying wallet pick which type it prefers
      fc::variants vs = {fc::variant(wallet_name), fc::variant(wallet_create_key_type)};
      const auto& v = call(wallet_url, wallet_create_key, vs);
      std::cout << localized("Created new private key with a public key of: ") << fc::json::to_pretty_string(v) << std::endl;
   });

   // list wallets
   auto listWallet = wallet->add_subcommand("list", localized("List opened wallets, * = unlocked"));
   listWallet->callback([] {
      std::cout << localized("Wallets:") << std::endl;
      const auto& v = call(wallet_url, wallet_list);
      std::cout << fc::json::to_pretty_string(v) << std::endl;
   });

   // list keys
   auto listKeys = wallet->add_subcommand("keys", localized("List of public keys from all unlocked wallets."));
   listKeys->callback([] {
      const auto& v = call(wallet_url, wallet_public_keys);
      std::cout << fc::json::to_pretty_string(v) << std::endl;
   });

   // list private keys
   auto listPrivKeys = wallet->add_subcommand("private_keys", localized("List of private keys from an unlocked wallet in wif or PVT_R1 format."));
   listPrivKeys->add_option("-n,--name", wallet_name, localized("The name of the wallet to list keys from"))->capture_default_str();
   listPrivKeys->add_option("--password", wallet_pw, localized("The password returned by wallet create"))->expected(0, 1);
   listPrivKeys->callback([&wallet_name, &wallet_pw] {
      prompt_for_wallet_password(wallet_pw, wallet_name);
      fc::variants vs = {fc::variant(wallet_name), fc::variant(wallet_pw)};
      const auto& v = call(wallet_url, wallet_list_keys, vs);
      std::cout << fc::json::to_pretty_string(v) << std::endl;
   });

   auto stopKeosd = wallet->add_subcommand("stop", localized("Stop ${k}.", ("k", key_store_executable_name)));
   stopKeosd->callback([] {
      const auto& v = call(wallet_url, keosd_stop);
      if ( !v.is_object() || v.get_object().size() != 0 ) { //on success keosd responds with empty object
         std::cerr << fc::json::to_pretty_string(v) << std::endl;
      } else {
         std::cout << "OK" << std::endl;
      }
   });

   // sign subcommand
   string trx_json_to_sign;
   string str_private_key;
   str_chain_id = {};
   string str_private_key_file;
   string str_public_key;
   bool push_trx = false;

   auto sign = app.add_subcommand("sign", localized("Sign a transaction"));
   sign->add_option("transaction", trx_json_to_sign,
                                 localized("The JSON string or filename defining the transaction to sign"))->required()->capture_default_str();
   sign->add_option("-k,--private-key", str_private_key, localized("The private key that will be used to sign the transaction"))->expected(0, 1);
   sign->add_option("--public-key", str_public_key, localized("Ask ${exec} to sign with the corresponding private key of the given public key", ("exec", key_store_executable_name)));
   sign->add_option("-c,--chain-id", str_chain_id, localized("The chain id that will be used to sign the transaction"));
   sign->add_flag("-p,--push-transaction", push_trx, localized("Push transaction after signing"));

   sign->callback([&] {

      EOSC_ASSERT( str_private_key.empty() || str_public_key.empty(), "ERROR: Either -k/--private-key or --public-key or none of them can be set" );
      fc::variant trx_var = json_from_file_or_string(trx_json_to_sign);

      // If transaction was packed, unpack it before signing
      bool was_packed_trx = false;
      if( trx_var.is_object() ) {
         fc::variant_object& vo = trx_var.get_object();
         if( vo.contains("packed_trx") ) {
            packed_transaction packed_trx;
            try {
              fc::from_variant<packed_transaction>( trx_var, packed_trx );
            } EOS_RETHROW_EXCEPTIONS( transaction_type_exception, "Invalid packed transaction format: '${data}'",
                                ("data", fc::json::to_string(trx_var, fc::time_point::maximum())))
           const signed_transaction& strx = packed_trx.get_signed_transaction();
           trx_var = strx;
           was_packed_trx = true;
         }
      }

      signed_transaction trx;
      try {
        abi_serializer::from_variant( trx_var, trx, abi_serializer_resolver_empty, abi_serializer::create_yield_function( abi_serializer_max_time ) );
      } EOS_RETHROW_EXCEPTIONS(transaction_type_exception, "Invalid transaction format: '${data}'",
                               ("data", fc::json::to_string(trx_var, fc::time_point::maximum())))

      std::optional<chain_id_type> chain_id;

      if( str_chain_id.size() == 0 ) {
         ilog( "grabbing chain_id from ${n}", ("n", node_executable_name) );
         auto info = get_info();
         chain_id = info.chain_id;
      } else {
         chain_id = chain_id_type(str_chain_id);
      }

      if( str_public_key.size() > 0 ) {
         public_key_type pub_key;
         try {
            pub_key = public_key_type(str_public_key);
         } EOS_RETHROW_EXCEPTIONS(public_key_type_exception, "Invalid public key: ${public_key}", ("public_key", str_public_key))
         fc::variant keys_var(flat_set<public_key_type>{ pub_key });
         sign_transaction(trx, keys_var, *chain_id);
      } else {
         if( str_private_key.size() == 0 ) {
            std::cerr << localized("private key: ");
            fc::set_console_echo(false);
            std::getline( std::cin, str_private_key, '\n' );
            fc::set_console_echo(true);
         }
         private_key_type priv_key;
         try {
            priv_key = private_key_type(str_private_key);
         } EOS_RETHROW_EXCEPTIONS(private_key_type_exception, "Invalid private key")
         trx.sign(priv_key, *chain_id);
      }

      if(push_trx) {
         auto trx_result = call(push_txn_func, packed_transaction(trx, packed_transaction::compression_type::none));
         std::cout << fc::json::to_pretty_string(trx_result) << std::endl;
      } else {
         if ( was_packed_trx ) { // pack it as before
           std::cout << fc::json::to_pretty_string(packed_transaction(trx,packed_transaction::compression_type::none)) << std::endl;
         } else {
           std::cout << fc::json::to_pretty_string(trx) << std::endl;
         }
      }
   });

   // Push subcommand
   auto push = app.add_subcommand("push", localized("Push arbitrary transactions to the blockchain"));
   push->require_subcommand();

   // push action
   string contract_account;
   string action;
   string data;
   vector<string> permissions;
   auto actionsSubcommand = push->add_subcommand("action", localized("Push a transaction with a single action"));
   actionsSubcommand->fallthrough(false);
   actionsSubcommand->add_option("account", contract_account,
                                 localized("The account providing the contract to execute"))->required()->capture_default_str();
   actionsSubcommand->add_option("action", action,
                                 localized("A JSON string or filename defining the action to execute on the contract"))->required()->capture_default_str();
   actionsSubcommand->add_option("data", data, localized("The arguments to the contract"))->required();

   add_standard_transaction_options_plus_signing(actionsSubcommand);
   actionsSubcommand->callback([&] {
      fc::variant action_args_var;
      if( !data.empty() ) {
         action_args_var = json_from_file_or_string(data, fc::json::parse_type::relaxed_parser);
      }
      auto accountPermissions = get_account_permissions(tx_permission);

      send_actions({chain::action{accountPermissions, name(contract_account), name(action),
                                  variant_to_bin( name(contract_account), name(action), action_args_var ) }}, signing_keys_opt.get_keys());
   });

   // push transaction
   string trx_to_push;

   std::vector<string> extra_signatures;
   CLI::callback_t extra_sig_opt_callback = [&](CLI::results_t res) {
     vector<string>::iterator itr;
     for (itr = res.begin(); itr != res.end(); ++itr) {
       extra_signatures.push_back(*itr);
     }
     return true;
   };

   auto trxSubcommand = push->add_subcommand("transaction", localized("Push an arbitrary JSON transaction"));
   trxSubcommand->add_option("transaction", trx_to_push, localized("The JSON string or filename defining the transaction to push"))->required();
   trxSubcommand->add_option("--signature", extra_sig_opt_callback, localized("append a signature to the transaction; repeat this option to append multiple signatures"))->type_size(0, 1000);
   add_standard_transaction_options_plus_signing(trxSubcommand);
   trxSubcommand->add_flag("-o,--read-only", tx_read_only, localized("Deprecated, use --dry-run instead"));
   trxSubcommand->add_flag("--dry-run", tx_dry_run, localized("Specify a transaction is dry-run"));

   trxSubcommand->callback([&] {
      fc::variant trx_var = json_from_file_or_string(trx_to_push);
      signed_transaction trx;
      try {
         trx = trx_var.as<signed_transaction>();
      } catch( const std::exception& ) {
         // unable to convert so try via abi
         abi_serializer::from_variant( trx_var, trx, abi_serializer_resolver, abi_serializer::create_yield_function( abi_serializer_max_time ) );
      }
      for (const string& sig : extra_signatures) {
         trx.signatures.push_back(fc::crypto::signature(sig));
      }
      std::cout << fc::json::to_pretty_string( push_transaction( trx, signing_keys_opt.get_keys() )) << std::endl;
   });

   // push transactions
   string trxsJson;
   auto trxsSubcommand = push->add_subcommand("transactions", localized("Push an array of arbitrary JSON transactions"));
   trxsSubcommand->add_option("transactions", trxsJson, localized("The JSON string or filename defining the array of the transactions to push"))->required();
   trxsSubcommand->callback([&] {
      fc::variant trx_var = json_from_file_or_string(trxsJson);
      auto trxs_result = call(push_txns_func, trx_var);
      std::cout << fc::json::to_pretty_string(trxs_result) << std::endl;
   });


   // multisig subcommand
   auto msig = app.add_subcommand("multisig", localized("Multisig contract commands"));
   msig->require_subcommand();

   // multisig propose
   string proposal_name;
   string requested_perm;
   string transaction_perm;
   string proposed_transaction;
   string proposed_contract;
   string proposed_action;
   string proposer;
   unsigned int proposal_expiration_hours = 24;
   CLI::callback_t parse_expiration_hours = [&](CLI::results_t res) -> bool {
      unsigned int value_s;
      if (res.size() == 0 || !CLI::detail::lexical_cast(res[0], value_s)) {
         return false;
      }

      proposal_expiration_hours = static_cast<uint64_t>(value_s);
      return true;
   };

   auto propose_action = msig->add_subcommand("propose", localized("Propose action"));
   add_standard_transaction_options_plus_signing(propose_action, "proposer@active");
   propose_action->add_option("proposal_name", proposal_name, localized("The proposal name (string)"))->required();
   propose_action->add_option("requested_permissions", requested_perm, localized("The JSON string or filename defining requested permissions"))->required();
   propose_action->add_option("trx_permissions", transaction_perm, localized("The JSON string or filename defining transaction permissions"))->required();
   propose_action->add_option("contract", proposed_contract, localized("The contract to which deferred transaction should be delivered"))->required();
   propose_action->add_option("action", proposed_action, localized("The action of deferred transaction"))->required();
   propose_action->add_option("data", proposed_transaction, localized("The JSON string or filename defining the action to propose"))->required();
   propose_action->add_option("proposer", proposer, localized("Account proposing the transaction"));
   propose_action->add_option("proposal_expiration", parse_expiration_hours, localized("Proposal expiration interval in hours"));

   propose_action->callback([&] {
      fc::variant requested_perm_var = json_from_file_or_string(requested_perm);
      fc::variant transaction_perm_var = json_from_file_or_string(transaction_perm);
      fc::variant trx_var = json_from_file_or_string(proposed_transaction);
      transaction proposed_trx;
      try {
         proposed_trx = trx_var.as<transaction>();
      } EOS_RETHROW_EXCEPTIONS(transaction_type_exception, "Invalid transaction format: '${data}'",
                               ("data", fc::json::to_string(trx_var, fc::time_point::maximum())))
      bytes proposed_trx_serialized = variant_to_bin( name(proposed_contract), name(proposed_action), trx_var );

      vector<permission_level> reqperm;
      try {
         reqperm = requested_perm_var.as<vector<permission_level>>();
      } EOS_RETHROW_EXCEPTIONS(transaction_type_exception, "Wrong requested permissions format: '${data}'", ("data",requested_perm_var));

      vector<permission_level> trxperm;
      try {
         trxperm = transaction_perm_var.as<vector<permission_level>>();
      } EOS_RETHROW_EXCEPTIONS(transaction_type_exception, "Wrong transaction permissions format: '${data}'", ("data",transaction_perm_var));

      auto accountPermissions = get_account_permissions(tx_permission);
      if (accountPermissions.empty()) {
         if (!proposer.empty()) {
            accountPermissions = vector<permission_level>{{name(proposer), config::active_name}};
         } else {
            EOS_THROW(missing_auth_exception, "Authority is not provided (either by multisig parameter <proposer> or -p)");
         }
      }
      if (proposer.empty()) {
         proposer = name(accountPermissions.at(0).actor).to_string();
      }

      transaction trx;

      trx.expiration = fc::time_point_sec( fc::time_point::now() + fc::hours(proposal_expiration_hours) );
      trx.ref_block_num = 0;
      trx.ref_block_prefix = 0;
      trx.max_net_usage_words = 0;
      trx.max_cpu_usage_ms = 0;
      trx.delay_sec = 0;
      trx.actions = { chain::action(trxperm, name(proposed_contract), name(proposed_action), proposed_trx_serialized) };

      fc::to_variant(trx, trx_var);

      auto args = fc::mutable_variant_object()
         ("proposer", proposer )
         ("proposal_name", proposal_name)
         ("requested", requested_perm_var)
         ("trx", trx_var);

      send_actions({chain::action{accountPermissions, "eosio.msig"_n, "propose"_n, variant_to_bin( "eosio.msig"_n, "propose"_n, args ) }}, signing_keys_opt.get_keys());
   });

   //multisig propose transaction
   auto propose_trx = msig->add_subcommand("propose_trx", localized("Propose transaction"));
   add_standard_transaction_options_plus_signing(propose_trx, "proposer@active");
   propose_trx->add_option("proposal_name", proposal_name, localized("The proposal name (string)"))->required();
   propose_trx->add_option("requested_permissions", requested_perm, localized("The JSON string or filename defining requested permissions"))->required();
   propose_trx->add_option("transaction", trx_to_push, localized("The JSON string or filename defining the transaction to push"))->required();
   propose_trx->add_option("proposer", proposer, localized("Account proposing the transaction"));

   propose_trx->callback([&] {
      fc::variant requested_perm_var = json_from_file_or_string(requested_perm);
      fc::variant trx_var = json_from_file_or_string(trx_to_push);

      auto accountPermissions = get_account_permissions(tx_permission);
      if (accountPermissions.empty()) {
         if (!proposer.empty()) {
            accountPermissions = vector<permission_level>{{name(proposer), config::active_name}};
         } else {
            EOS_THROW(missing_auth_exception, "Authority is not provided (either by multisig parameter <proposer> or -p)");
         }
      }
      if (proposer.empty()) {
         proposer = name(accountPermissions.at(0).actor).to_string();
      }

      auto args = fc::mutable_variant_object()
         ("proposer", proposer )
         ("proposal_name", proposal_name)
         ("requested", requested_perm_var)
         ("trx", trx_var);

      send_actions({chain::action{accountPermissions, "eosio.msig"_n, "propose"_n, variant_to_bin( "eosio.msig"_n, "propose"_n, args ) }}, signing_keys_opt.get_keys());
   });


   // multisig review
   bool show_approvals_in_multisig_review = false;
   auto review = msig->add_subcommand("review", localized("Review transaction"));
   review->add_option("proposer", proposer, localized("The proposer name (string)"))->required();
   review->add_option("proposal_name", proposal_name, localized("The proposal name (string)"))->required();
   review->add_flag( "--show-approvals", show_approvals_in_multisig_review, localized("Show the status of the approvals requested within the proposal") );

   review->callback([&] {
      const auto result1 = call(get_table_func, fc::mutable_variant_object("json", true)
                                 ("code", "eosio.msig")
                                 ("scope", proposer)
                                 ("table", "proposal")
                                 ("table_key", "")
                                 ("lower_bound", name(proposal_name).to_uint64_t())
                                 ("upper_bound", name(proposal_name).to_uint64_t() + 1)
                                 // Less than ideal upper_bound usage preserved so cleos can still work with old buggy nodeos versions
                                 // Change to name(proposal_name).value when cleos no longer needs to support nodeos versions older than 1.5.0
                                 ("limit", 1)
                           );
      //std::cout << fc::json::to_pretty_string(result) << std::endl;

      const auto& rows1 = result1.get_object()["rows"].get_array();
      // Condition in if statement below can simply be rows.empty() when cleos no longer needs to support nodeos versions older than 1.5.0
      if( rows1.empty() || rows1[0].get_object()["proposal_name"] != proposal_name ) {
         std::cerr << "Proposal not found" << std::endl;
         return;
      }

      const auto& proposal_object = rows1[0].get_object();

      enum class approval_status {
         unapproved,
         approved,
         invalidated
      };

      std::map<permission_level, std::pair<fc::time_point, approval_status>>                               all_approvals;
      std::map<eosio::account_name, std::pair<fc::time_point, vector<decltype(all_approvals)::iterator>>>  provided_approvers;

      bool new_multisig = true;
      if( show_approvals_in_multisig_review ) {
         fc::variants rows2;

         try {
            const auto& result2 = call(get_table_func, fc::mutable_variant_object("json", true)
                                       ("code", "eosio.msig")
                                       ("scope", proposer)
                                       ("table", "approvals2")
                                       ("table_key", "")
                                       ("lower_bound", name(proposal_name).to_uint64_t())
                                       ("upper_bound", name(proposal_name).to_uint64_t() + 1)
                                       // Less than ideal upper_bound usage preserved so cleos can still work with old buggy nodeos versions
                                       // Change to name(proposal_name).value when cleos no longer needs to support nodeos versions older than 1.5.0
                                       ("limit", 1)
                                 );
            rows2 = result2.get_object()["rows"].get_array();
         } catch( ... ) {
            new_multisig = false;
         }

         if( !rows2.empty() && rows2[0].get_object()["proposal_name"] == proposal_name ) {
            const auto& approvals_object = rows2[0].get_object();

            for( const auto& ra : approvals_object["requested_approvals"].get_array() ) {
               auto pl = ra["level"].as<permission_level>();
               all_approvals.emplace( pl, std::make_pair(ra["time"].as<fc::time_point>(), approval_status::unapproved) );
            }

            for( const auto& pa : approvals_object["provided_approvals"].get_array() ) {
               auto pl = pa["level"].as<permission_level>();
               auto res = all_approvals.emplace( pl, std::make_pair(pa["time"].as<fc::time_point>(), approval_status::approved) );
               provided_approvers[pl.actor].second.push_back( res.first );
            }
         } else {
            const auto result3 = call(get_table_func, fc::mutable_variant_object("json", true)
                                       ("code", "eosio.msig")
                                       ("scope", proposer)
                                       ("table", "approvals")
                                       ("table_key", "")
                                       ("lower_bound", name(proposal_name).to_uint64_t())
                                       ("upper_bound", name(proposal_name).to_uint64_t() + 1)
                                       // Less than ideal upper_bound usage preserved so cleos can still work with old buggy nodeos versions
                                       // Change to name(proposal_name).value when cleos no longer needs to support nodeos versions older than 1.5.0
                                       ("limit", 1)
                                 );
            const auto& rows3 = result3.get_object()["rows"].get_array();
            if( rows3.empty() || rows3[0].get_object()["proposal_name"] != proposal_name ) {
               std::cerr << "Proposal not found" << std::endl;
               return;
            }

            const auto& approvals_object = rows3[0].get_object();

            for( const auto& ra : approvals_object["requested_approvals"].get_array() ) {
               auto pl = ra.as<permission_level>();
               all_approvals.emplace( pl, std::make_pair(fc::time_point{}, approval_status::unapproved) );
            }

            for( const auto& pa : approvals_object["provided_approvals"].get_array() ) {
               auto pl = pa.as<permission_level>();
               auto res = all_approvals.emplace( pl, std::make_pair(fc::time_point{}, approval_status::approved) );
               provided_approvers[pl.actor].second.push_back( res.first );
            }
         }

         if( new_multisig ) {
            for( auto& a : provided_approvers ) {
               const auto result4 = call(get_table_func, fc::mutable_variant_object("json", true)
                                          ("code", "eosio.msig")
                                          ("scope", "eosio.msig")
                                          ("table", "invals")
                                          ("table_key", "")
                                          ("lower_bound", a.first.to_uint64_t())
                                          ("upper_bound", a.first.to_uint64_t() + 1)
                                          // Less than ideal upper_bound usage preserved so cleos can still work with old buggy nodeos versions
                                          // Change to name(proposal_name).value when cleos no longer needs to support nodeos versions older than 1.5.0
                                          ("limit", 1)
                                    );
               const auto& rows4 = result4.get_object()["rows"].get_array();
               if( rows4.empty() || rows4[0].get_object()["account"].as<eosio::name>() != a.first ) {
                  continue;
               }

               auto invalidation_time = rows4[0].get_object()["last_invalidation_time"].as<fc::time_point>();
               a.second.first = invalidation_time;

               for( auto& itr : a.second.second ) {
                  if( invalidation_time >= itr->second.first ) {
                     itr->second.second = approval_status::invalidated;
                  }
               }
            }
         }
      }

      auto trx_hex = proposal_object["packed_transaction"].as_string();
      vector<char> trx_blob(trx_hex.size()/2);
      fc::from_hex(trx_hex, trx_blob.data(), trx_blob.size());
      transaction trx = fc::raw::unpack<transaction>(trx_blob);

      fc::mutable_variant_object obj;
      obj["proposer"] = proposer;
      obj["proposal_name"] = proposal_object["proposal_name"];
      obj["transaction_id"] = trx.id();

      for( const auto& entry : proposal_object ) {
         if( entry.key() == "proposal_name" ) continue;
         obj.set( entry.key(), entry.value() );
      }

      fc::variant trx_var;
      abi_serializer abi;
      abi.to_variant(trx, trx_var, abi_serializer_resolver, abi_serializer::create_yield_function( abi_serializer_max_time ));
      obj["transaction"] = trx_var;

      if( show_approvals_in_multisig_review ) {
         fc::variants approvals;

         for( const auto& approval : all_approvals ) {
            fc::mutable_variant_object approval_obj;
            approval_obj["level"] = approval.first;
            switch( approval.second.second ) {
               case approval_status::unapproved:
               {
                  approval_obj["status"] = "unapproved";
                  if( approval.second.first != fc::time_point{} ) {
                     approval_obj["last_unapproval_time"] = approval.second.first;
                  }
               }
               break;
               case approval_status::approved:
               {
                  approval_obj["status"] = "approved";
                  if( new_multisig ) {
                     approval_obj["last_approval_time"] = approval.second.first;
                  }
               }
               break;
               case approval_status::invalidated:
               {
                  approval_obj["status"] = "invalidated";
                  approval_obj["last_approval_time"] = approval.second.first;
                  approval_obj["invalidation_time"] = provided_approvers[approval.first.actor].first;
               }
               break;
            }

            approvals.push_back( std::move(approval_obj) );
         }

         obj["approvals"] = std::move(approvals);
      }

      std::cout << fc::json::to_pretty_string(obj) << std::endl;
   });

   string perm;
   string proposal_hash;
   auto approve_or_unapprove = [&](const string& action) {
      fc::variant perm_var = json_from_file_or_string(perm);

      auto args = fc::mutable_variant_object()
         ("proposer", proposer)
         ("proposal_name", proposal_name)
         ("level", perm_var);

      if( proposal_hash.size() ) {
         args("proposal_hash", proposal_hash);
      }

      auto accountPermissions = get_account_permissions(tx_permission, {name(proposer), config::active_name});
      send_actions({chain::action{accountPermissions, "eosio.msig"_n, name(action), variant_to_bin( "eosio.msig"_n, name(action), args ) }}, signing_keys_opt.get_keys());
   };

   // multisig approve
   auto approve = msig->add_subcommand("approve", localized("Approve proposed transaction"));
   add_standard_transaction_options_plus_signing(approve, "proposer@active");
   approve->add_option("proposer", proposer, localized("The proposer name (string)"))->required();
   approve->add_option("proposal_name", proposal_name, localized("The proposal name (string)"))->required();
   approve->add_option("permissions", perm, localized("The JSON string of filename defining approving permissions"))->required();
   approve->add_option("proposal_hash", proposal_hash, localized("Hash of proposed transaction (i.e. transaction ID) to optionally enforce as a condition of the approval"));
   approve->callback([&] { approve_or_unapprove("approve"); });

   // multisig unapprove
   auto unapprove = msig->add_subcommand("unapprove", localized("Unapprove proposed transaction"));
   add_standard_transaction_options_plus_signing(unapprove, "proposer@active");
   unapprove->add_option("proposer", proposer, localized("The proposer name (string)"))->required();
   unapprove->add_option("proposal_name", proposal_name, localized("The proposal name (string)"))->required();
   unapprove->add_option("permissions", perm, localized("The JSON string of filename defining approving permissions"))->required();
   unapprove->callback([&] { approve_or_unapprove("unapprove"); });

   // multisig invalidate
   string invalidator;
   auto invalidate = msig->add_subcommand("invalidate", localized("Invalidate all multisig approvals of an account"));
   add_standard_transaction_options_plus_signing(invalidate, "invalidator@active");
   invalidate->add_option("invalidator", invalidator, localized("Invalidator name (string)"))->required();
   invalidate->callback([&] {
      auto args = fc::mutable_variant_object()
         ("account", invalidator);

      auto accountPermissions = get_account_permissions(tx_permission, {name(invalidator), config::active_name});
      send_actions({chain::action{accountPermissions, "eosio.msig"_n, "invalidate"_n, variant_to_bin( "eosio.msig"_n, "invalidate"_n, args ) }}, signing_keys_opt.get_keys());
   });

   // multisig cancel
   string canceler;
   auto cancel = msig->add_subcommand("cancel", localized("Cancel proposed transaction"));
   add_standard_transaction_options_plus_signing(cancel, "canceler@active");
   cancel->add_option("proposer", proposer, localized("The proposer name (string)"))->required();
   cancel->add_option("proposal_name", proposal_name, localized("The proposal name (string)"))->required();
   cancel->add_option("canceler", canceler, localized("The canceler name (string)"));
   cancel->callback([&]() {
      auto accountPermissions = get_account_permissions(tx_permission);
      if (accountPermissions.empty()) {
         if (!canceler.empty()) {
            accountPermissions = vector<permission_level>{{name(canceler), config::active_name}};
         } else {
            EOS_THROW(missing_auth_exception, "Authority is not provided (either by multisig parameter <canceler> or -p)");
         }
      }
      if (canceler.empty()) {
         canceler = name(accountPermissions.at(0).actor).to_string();
      }
      auto args = fc::mutable_variant_object()
         ("proposer", proposer)
         ("proposal_name", proposal_name)
         ("canceler", canceler);

      send_actions({chain::action{accountPermissions, "eosio.msig"_n, "cancel"_n, variant_to_bin( "eosio.msig"_n, "cancel"_n, args ) }}, signing_keys_opt.get_keys());
      }
   );

   // multisig exec
   string executer;
   auto exec = msig->add_subcommand("exec", localized("Execute proposed transaction"));
   add_standard_transaction_options_plus_signing(exec, "executer@active");
   exec->add_option("proposer", proposer, localized("The proposer name (string)"))->required();
   exec->add_option("proposal_name", proposal_name, localized("The proposal name (string)"))->required();
   exec->add_option("executer", executer, localized("The account paying for execution (string)"));
   exec->callback([&] {
      auto accountPermissions = get_account_permissions(tx_permission);
      if (accountPermissions.empty()) {
         if (!executer.empty()) {
            accountPermissions = vector<permission_level>{{name(executer), config::active_name}};
         } else {
            EOS_THROW(missing_auth_exception, "Authority is not provided (either by multisig parameter <executer> or -p)");
         }
      }
      if (executer.empty()) {
         executer = name(accountPermissions.at(0).actor).to_string();
      }

      auto args = fc::mutable_variant_object()
         ("proposer", proposer )
         ("proposal_name", proposal_name)
         ("executer", executer);

      send_actions({chain::action{accountPermissions, "eosio.msig"_n, "exec"_n, variant_to_bin( "eosio.msig"_n, "exec"_n, args ) }}, signing_keys_opt.get_keys());
      }
   );

   // wrap subcommand
   auto wrap = app.add_subcommand("wrap", localized("Wrap contract commands"));
   wrap->require_subcommand();

   // wrap exec
   string wrap_con = "eosio.wrap";
   executer = "";
   string trx_to_exec;
   auto wrap_exec = wrap->add_subcommand("exec", localized("Execute a transaction while bypassing authorization checks"));
   add_standard_transaction_options_plus_signing(wrap_exec, "executer@active & --contract@active");
   wrap_exec->add_option("executer", executer, localized("Account executing the transaction and paying for the deferred transaction RAM"))->required();
   wrap_exec->add_option("transaction", trx_to_exec, localized("The JSON string or filename defining the transaction to execute"))->required();
   wrap_exec->add_option("--contract,-c", wrap_con, localized("The account which controls the wrap contract"));

   wrap_exec->callback([&] {
      fc::variant trx_var = json_from_file_or_string(trx_to_exec);

      auto accountPermissions = get_account_permissions(tx_permission);
      if( accountPermissions.empty() ) {
         accountPermissions = vector<permission_level>{{name(executer), config::active_name}, {name(wrap_con), config::active_name}};
      }

      auto args = fc::mutable_variant_object()
         ("executer", executer )
         ("trx", trx_var);

      send_actions({chain::action{accountPermissions, name(wrap_con), "exec"_n, variant_to_bin( name(wrap_con), "exec"_n, args ) }}, signing_keys_opt.get_keys());
   });

   // system subcommand
   auto system = app.add_subcommand("system", localized("Send eosio.system contract action to the blockchain."));
   system->require_subcommand();

   auto createAccountSystem = create_account_subcommand( system, false /*simple*/ );
   auto registerProducer = register_producer_subcommand(system);
   auto unregisterProducer = unregister_producer_subcommand(system);

   auto voteProducer = system->add_subcommand("voteproducer", localized("Vote for a producer"));
   voteProducer->require_subcommand();
   auto voteProxy = vote_producer_proxy_subcommand(voteProducer);
   auto voteProducers = vote_producers_subcommand(voteProducer);
   auto approveProducer = approve_producer_subcommand(voteProducer);
   auto unapproveProducer = unapprove_producer_subcommand(voteProducer);

   auto listProducers = list_producers_subcommand(system);

   auto delegateBandWidth = delegate_bandwidth_subcommand(system);
   auto undelegateBandWidth = undelegate_bandwidth_subcommand(system);
   auto listBandWidth = list_bw_subcommand(system);
   auto bidname = bidname_subcommand(system);
   auto bidnameinfo = bidname_info_subcommand(system);

   auto buyram = buyram_subcommand(system);
   auto sellram = sellram_subcommand(system);

   auto claimRewards = claimrewards_subcommand(system);

   auto regProxy = regproxy_subcommand(system);
   auto unregProxy = unregproxy_subcommand(system);

   auto cancelDelay = canceldelay_subcommand(system);
   auto activate = activate_subcommand(system);

   auto rex = system->add_subcommand("rex", localized("Actions related to REX (the resource exchange)"));
   rex->require_subcommand();
   auto deposit        = deposit_subcommand(rex);
   auto withdraw       = withdraw_subcommand(rex);
   auto buyrex         = buyrex_subcommand(rex);
   auto lendrex        = lendrex_subcommand(rex);
   auto unstaketorex   = unstaketorex_subcommand(rex);
   auto sellrex        = sellrex_subcommand(rex);
   auto cancelrexorder = cancelrexorder_subcommand(rex);
   auto mvtosavings    = mvtosavings_subcommand(rex);
   auto mvfromsavings  = mvfrsavings_subcommand(rex);
   auto rentcpu        = rentcpu_subcommand(rex);
   auto rentnet        = rentnet_subcommand(rex);
   auto fundcpuloan    = fundcpuloan_subcommand(rex);
   auto fundnetloan    = fundnetloan_subcommand(rex);
   auto defcpuloan     = defcpuloan_subcommand(rex);
   auto defnetloan     = defnetloan_subcommand(rex);
   auto consolidate    = consolidate_subcommand(rex);
   auto updaterex      = updaterex_subcommand(rex);
   auto rexexec        = rexexec_subcommand(rex);
   auto closerex       = closerex_subcommand(rex);

   auto handle_error = [&](const auto& e)
   {
      // attempt to extract the error code if one is present
      if (!print_recognized_errors(e, verbose)) {
         // Error is not recognized
         if (!print_help_text(e) || verbose) {
            elog("Failed with error: ${e}", ("e", verbose ? e.to_detail_string() : e.to_string()));
         }
      }
      return 1;
   };

   try {
       app.parse(argc, argv);
   } catch (const CLI::ParseError &e) {
       return app.exit(e);
   } catch (const explained_exception& e) {
      return 1;
   } catch (connection_exception& e) {
      if (verbose) {
         elog("connect error: ${e}", ("e", e.to_detail_string()));
      }
      return 1;
   } catch ( const std::bad_alloc& ) {
      elog("bad alloc");
      return 1;
   } catch( const boost::interprocess::bad_alloc& ) {
      elog("bad alloc");
      return 1;
   } catch (const fc::exception& e) {
      return handle_error(e);
   } catch (const std::exception& e) {
      return handle_error(fc::std_exception_wrapper::from_current_exception(e));
   }

   return return_code;
}<|MERGE_RESOLUTION|>--- conflicted
+++ resolved
@@ -155,19 +155,10 @@
    return fc::escape_string( str, nullptr, escape_control_chars );
 }
 
-<<<<<<< HEAD
-string default_url = "http://127.0.0.1:8888/";
-string default_wallet_url = "unix://" + (determine_home_directory() / "eosio-wallet" / (string(key_store_executable_name) + ".sock")).string();
-string wallet_url; //to be set to default_wallet_url in main
-std::map<name, std::string>  abi_files_override;
-bool no_verify = false;
-vector<string> headers;
-=======
 string default_url = "http://127.0.0.1:8888";
 string default_wallet_url = "unix://" + (determine_home_directory() / "eosio-wallet" / (string(key_store_executable_name) + ".sock")).string();
 string wallet_url; //to be set to default_wallet_url in main
 std::map<name, std::string>  abi_files_override;
->>>>>>> 34ade807
 
 auto   tx_expiration = fc::seconds(30);
 const fc::microseconds abi_serializer_max_time = fc::seconds(10); // No risk to client side serialization taking a long time
@@ -197,25 +188,6 @@
 uint32_t delaysec = 0;
 
 vector<string> tx_permission;
-
-enum class tx_compression_type {
-   none,
-   zlib,
-   default_compression
-};
-static std::map<std::string, tx_compression_type> compression_type_map{
-   {"none", tx_compression_type::none },
-   {"zlib", tx_compression_type::zlib }
-};
-tx_compression_type tx_compression = tx_compression_type::default_compression;
-packed_transaction::compression_type to_compression_type( tx_compression_type t ) {
-   switch( t ) {
-      case tx_compression_type::none: return packed_transaction::compression_type::none;
-      case tx_compression_type::zlib: return packed_transaction::compression_type::zlib;
-      case tx_compression_type::default_compression: return packed_transaction::compression_type::none;
-      default: EOS_ASSERT(false, unknown_transaction_compression, "unknown transaction compression type");
-   }
-}
 
 enum class tx_compression_type {
    none,
@@ -2786,8 +2758,6 @@
    return true;
 };
 
-<<<<<<< HEAD
-=======
 struct set_url_no_trailing_slash {
    std::string& url;
    set_url_no_trailing_slash(std::string& bind_arg) : url(bind_arg) {}
@@ -2796,7 +2766,6 @@
       if (url.size() && url.back()=='/') url.resize(url.size()-1); // remove trailing slash
    }
 };
->>>>>>> 34ade807
 
 int main( int argc, char** argv ) {
 
@@ -2821,15 +2790,10 @@
    app.add_option( "--wallet-host", obsoleted_option_host_port, localized("The host where ${k} is running", ("k", key_store_executable_name)) )->group("");
    app.add_option( "--wallet-port", obsoleted_option_host_port, localized("The port where ${k} is running", ("k", key_store_executable_name)) )->group("");
 
-<<<<<<< HEAD
-   app.add_option( "-u,--url", ::default_url, localized( "The http/https URL where ${n} is running", ("n", node_executable_name)))->capture_default_str();
-   app.add_option( "--wallet-url", wallet_url, localized("The http/https URL where ${k} is running", ("k", key_store_executable_name)))->capture_default_str();
-=======
    app.add_option_function<std::string>( "-u,--url", set_url_no_trailing_slash(::default_url),
       localized( "The http/https URL where ${n} is running", ("n", node_executable_name)))->default_str(::default_url);
    app.add_option_function<std::string>( "--wallet-url", set_url_no_trailing_slash(wallet_url),
       localized("The http/https URL where ${k} is running", ("k", key_store_executable_name)))->default_str(::default_wallet_url);
->>>>>>> 34ade807
 
    app.add_option( "--abi-file", abi_files_overide_callback, localized("In form of <contract name>:<abi file path>, use a local abi file for serialization and deserialization instead of getting the abi data from the blockchain; repeat this option to pass multiple abi files for different contracts"))->type_size(0, 1000);
    app.add_option( "-r,--header", header_opt_callback, localized("Pass specific HTTP header; repeat this option to pass multiple headers"));
