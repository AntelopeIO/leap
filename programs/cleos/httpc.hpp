--- conflicted
+++ resolved
@@ -80,8 +80,4 @@
    const string producer_func_base = "/v1/producer";
    const string producer_get_supported_protocol_features_func = producer_func_base + "/get_supported_protocol_features";
 
-<<<<<<< HEAD
-   FC_DECLARE_EXCEPTION( connection_exception, 1100000, "Connection Exception" );
-=======
->>>>>>> 34ade807
  }}}