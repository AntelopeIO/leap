--- conflicted
+++ resolved
@@ -5,20 +5,13 @@
 export JOBS=${JOBS:-"$(getconf _NPROCESSORS_ONLN)"}
 export MOUNTED_DIR='/workdir'
 
-<<<<<<< HEAD
+# capitalize each word in a string
 function capitalize() {
     if [[ ! $1 =~ 'mac' ]]; then # Don't capitalize mac
         echo $1 | awk '{$1=toupper(substr($1,1,1))substr($1,2)}1'
     else
         echo $1
     fi
-=======
-# capitalize each word in a string
-function capitalize()
-{
-    echo $1 | awk '{$1=toupper(substr($1,1,1))substr($1,2)}1'
-}
-
 # load buildkite intrinsic environment variables for use in docker run
 function buildkite-intrinsics()
 {
@@ -29,5 +22,4 @@
         done < "$BUILDKITE_ENV_FILE"
     fi
     echo "$BK_ENV"
->>>>>>> 3d430d74
 }