FROM amazonlinux:2.0.20190508
# install dependencies.
RUN yum update -y && \
    yum install -y which git sudo procps-ng util-linux autoconf automake \
    libtool make bzip2 bzip2-devel openssl-devel gmp-devel libstdc++ libcurl-devel \
    libusbx-devel python3 python3-devel python-devel libedit-devel doxygen \
    graphviz clang
# build cmake.
RUN curl -LO https://cmake.org/files/v3.13/cmake-3.13.2.tar.gz && \
    tar -xzf cmake-3.13.2.tar.gz && \
    cd cmake-3.13.2 && \
    ./bootstrap --prefix=/usr/local && \
    make -j$(nproc) && \
    make install && \
    cd .. && \
    rm -f cmake-3.13.2.tar.gz
# build clang8
RUN git clone --single-branch --branch release_80 https://git.llvm.org/git/llvm.git clang8 && cd clang8 && git checkout 18e41dc && \
    cd tools && git clone --single-branch --branch release_80 https://git.llvm.org/git/lld.git && cd lld && git checkout d60a035 && \
    cd ../ && git clone --single-branch --branch release_80 https://git.llvm.org/git/polly.git && cd polly && git checkout 1bc06e5 && \
    cd ../ && git clone --single-branch --branch release_80 https://git.llvm.org/git/clang.git clang && cd clang && git checkout a03da8b && \
    cd tools && mkdir extra && cd extra && git clone --single-branch --branch release_80 https://git.llvm.org/git/clang-tools-extra.git && cd clang-tools-extra && git checkout 6b34834 && \
    cd /clang8/projects && git clone --single-branch --branch release_80 https://git.llvm.org/git/libcxx.git && cd libcxx && git checkout 1853712 && \
    cd ../ && git clone --single-branch --branch release_80 https://git.llvm.org/git/libcxxabi.git && cd libcxxabi && git checkout d7338a4 && \
    cd ../ && git clone --single-branch --branch release_80 https://git.llvm.org/git/libunwind.git && cd libunwind && git checkout 57f6739 && \
    cd ../ && git clone --single-branch --branch release_80 https://git.llvm.org/git/compiler-rt.git && cd compiler-rt && git checkout 5bc7979 && \
    mkdir /clang8/build && cd /clang8/build && \
    cmake -G 'Unix Makefiles' -DCMAKE_INSTALL_PREFIX='/usr/local' -DLLVM_BUILD_EXTERNAL_COMPILER_RT=ON -DLLVM_BUILD_LLVM_DYLIB=ON -DLLVM_ENABLE_LIBCXX=ON -DLLVM_ENABLE_RTTI=ON -DLLVM_INCLUDE_DOCS=OFF -DLLVM_OPTIMIZED_TABLEGEN=ON -DLLVM_TARGETS_TO_BUILD=X86 -DCMAKE_BUILD_TYPE=Release .. && \
    make -j $(nproc) && \
    make install && \
    cd / && \
    rm -rf /clang8
RUN yum autoremove -y clang
COPY ./.cicd/helpers/clang.make /tmp/clang.cmake
# build llvm
RUN git clone --depth 1 --single-branch --branch release_40 https://github.com/llvm-mirror/llvm.git llvm && \
    cd llvm && \
    mkdir build && \
    cd build && \
<<<<<<< HEAD
    cmake -G 'Unix Makefiles' -DCMAKE_C_COMPILER=/usr/local/bin/clang -DCMAKE_CXX_COMPILER /usr/local/bin/clang++ -DLLVM_TARGETS_TO_BUILD=host -DLLVM_BUILD_TOOLS=false -DLLVM_ENABLE_RTTI=1 -DCMAKE_BUILD_TYPE=Release -DCMAKE_INSTALL_PREFIX=/usr/local .. && \
=======
    cmake -G 'Unix Makefiles' -DLLVM_TARGETS_TO_BUILD=host -DLLVM_BUILD_TOOLS=false -DLLVM_ENABLE_RTTI=1 -DCMAKE_BUILD_TYPE=Release -DCMAKE_INSTALL_PREFIX=/usr/local -DCMAKE_TOOLCHAIN_FILE='/tmp/clang.cmake' .. && \
>>>>>>> 27410c9a
    make -j$(nproc) && \
    make install && \
    cd /
# build boost
RUN curl -LO https://dl.bintray.com/boostorg/release/1.70.0/source/boost_1_70_0.tar.bz2 && \
    tar -xjf boost_1_70_0.tar.bz2 && \
    cd boost_1_70_0 && \
    ./bootstrap.sh --with-toolset=clang --prefix=/usr/local && \
    ./b2 toolset=clang cxxflags='-stdlib=libc++ -D__STRICT_ANSI__ -nostdinc++ -I/usr/local/include/c++/v1' linkflags='-stdlib=libc++' link=static threading=multi --with-iostreams --with-date_time --with-filesystem --with-system --with-program_options --with-chrono --with-test -q -j$(nproc) install && \
    cd .. && \
    rm -f boost_1_70_0.tar.bz2    
# build mongodb
RUN curl -LO https://fastdl.mongodb.org/linux/mongodb-linux-x86_64-amazon-3.6.3.tgz && \
    tar -xzf mongodb-linux-x86_64-amazon-3.6.3.tgz && \
    rm -f mongodb-linux-x86_64-amazon-3.6.3.tgz
# build mongodb c driver
RUN curl -LO https://github.com/mongodb/mongo-c-driver/releases/download/1.13.0/mongo-c-driver-1.13.0.tar.gz && \
    tar -xzf mongo-c-driver-1.13.0.tar.gz && \
    cd mongo-c-driver-1.13.0 && \
    mkdir -p build && \
    cd build && \
<<<<<<< HEAD
    cmake -DCMAKE_C_COMPILER=/usr/local/bin/clang -DCMAKE_CXX_COMPILER /usr/local/bin/clang++ -DCMAKE_BUILD_TYPE=Release -DCMAKE_INSTALL_PREFIX=/usr/local -DENABLE_BSON=ON -DENABLE_SSL=OPENSSL -DENABLE_AUTOMATIC_INIT_AND_CLEANUP=OFF -DENABLE_STATIC=ON -DENABLE_ICU=OFF -DENABLE_SNAPPY=OFF .. && \
=======
    cmake -DCMAKE_BUILD_TYPE=Release -DCMAKE_INSTALL_PREFIX=/usr/local -DENABLE_BSON=ON -DENABLE_SSL=OPENSSL -DENABLE_AUTOMATIC_INIT_AND_CLEANUP=OFF -DENABLE_STATIC=ON -DENABLE_ICU=OFF -DENABLE_SNAPPY=OFF -DCMAKE_TOOLCHAIN_FILE='/tmp/clang.cmake' .. && \
>>>>>>> 27410c9a
    make -j$(nproc) && \
    make install && \
    cd / && \
    rm -rf mongo-c-driver-1.13.0.tar.gz
# build mongodb cxx driver
RUN curl -L https://github.com/mongodb/mongo-cxx-driver/archive/r3.4.0.tar.gz -o mongo-cxx-driver-r3.4.0.tar.gz && \
    tar -xzf mongo-cxx-driver-r3.4.0.tar.gz && \
    cd mongo-cxx-driver-r3.4.0 && \
    sed -i 's/\"maxAwaitTimeMS\", count/\"maxAwaitTimeMS\", static_cast<int64_t>(count)/' src/mongocxx/options/change_stream.cpp && \
    sed -i 's/add_subdirectory(test)//' src/mongocxx/CMakeLists.txt src/bsoncxx/CMakeLists.txt && \
    cd build && \
<<<<<<< HEAD
    cmake -DCMAKE_C_COMPILER=/usr/local/bin/clang -DCMAKE_CXX_COMPILER /usr/local/bin/clang++ -DBUILD_SHARED_LIBS=OFF -DCMAKE_BUILD_TYPE=Release -DCMAKE_INSTALL_PREFIX=/usr/local .. && \
    make -j$(nproc) && \
=======
    cmake -DBUILD_SHARED_LIBS=OFF -DCMAKE_BUILD_TYPE=Release -DCMAKE_INSTALL_PREFIX=/usr/local -DCMAKE_TOOLCHAIN_FILE='/tmp/clang.cmake' -DCMAKE_PREFIX_PATH='/usr/local' .. && \
    make -j$(nproc) VERBOSE=1 && \
>>>>>>> 27410c9a
    make install && \
    cd / && \
    rm -f mongo-cxx-driver-r3.4.0.tar.gz
# add mongodb to path
ENV PATH=${PATH}:/mongodb-linux-x86_64-amazon-3.6.3/bin
# install ccache
RUN curl -LO http://download-ib01.fedoraproject.org/pub/epel/7/x86_64/Packages/c/ccache-3.3.4-1.el7.x86_64.rpm && \
    yum install -y ccache-3.3.4-1.el7.x86_64.rpm<|MERGE_RESOLUTION|>--- conflicted
+++ resolved
@@ -37,11 +37,7 @@
     cd llvm && \
     mkdir build && \
     cd build && \
-<<<<<<< HEAD
     cmake -G 'Unix Makefiles' -DCMAKE_C_COMPILER=/usr/local/bin/clang -DCMAKE_CXX_COMPILER /usr/local/bin/clang++ -DLLVM_TARGETS_TO_BUILD=host -DLLVM_BUILD_TOOLS=false -DLLVM_ENABLE_RTTI=1 -DCMAKE_BUILD_TYPE=Release -DCMAKE_INSTALL_PREFIX=/usr/local .. && \
-=======
-    cmake -G 'Unix Makefiles' -DLLVM_TARGETS_TO_BUILD=host -DLLVM_BUILD_TOOLS=false -DLLVM_ENABLE_RTTI=1 -DCMAKE_BUILD_TYPE=Release -DCMAKE_INSTALL_PREFIX=/usr/local -DCMAKE_TOOLCHAIN_FILE='/tmp/clang.cmake' .. && \
->>>>>>> 27410c9a
     make -j$(nproc) && \
     make install && \
     cd /
@@ -63,11 +59,7 @@
     cd mongo-c-driver-1.13.0 && \
     mkdir -p build && \
     cd build && \
-<<<<<<< HEAD
     cmake -DCMAKE_C_COMPILER=/usr/local/bin/clang -DCMAKE_CXX_COMPILER /usr/local/bin/clang++ -DCMAKE_BUILD_TYPE=Release -DCMAKE_INSTALL_PREFIX=/usr/local -DENABLE_BSON=ON -DENABLE_SSL=OPENSSL -DENABLE_AUTOMATIC_INIT_AND_CLEANUP=OFF -DENABLE_STATIC=ON -DENABLE_ICU=OFF -DENABLE_SNAPPY=OFF .. && \
-=======
-    cmake -DCMAKE_BUILD_TYPE=Release -DCMAKE_INSTALL_PREFIX=/usr/local -DENABLE_BSON=ON -DENABLE_SSL=OPENSSL -DENABLE_AUTOMATIC_INIT_AND_CLEANUP=OFF -DENABLE_STATIC=ON -DENABLE_ICU=OFF -DENABLE_SNAPPY=OFF -DCMAKE_TOOLCHAIN_FILE='/tmp/clang.cmake' .. && \
->>>>>>> 27410c9a
     make -j$(nproc) && \
     make install && \
     cd / && \
@@ -79,13 +71,8 @@
     sed -i 's/\"maxAwaitTimeMS\", count/\"maxAwaitTimeMS\", static_cast<int64_t>(count)/' src/mongocxx/options/change_stream.cpp && \
     sed -i 's/add_subdirectory(test)//' src/mongocxx/CMakeLists.txt src/bsoncxx/CMakeLists.txt && \
     cd build && \
-<<<<<<< HEAD
     cmake -DCMAKE_C_COMPILER=/usr/local/bin/clang -DCMAKE_CXX_COMPILER /usr/local/bin/clang++ -DBUILD_SHARED_LIBS=OFF -DCMAKE_BUILD_TYPE=Release -DCMAKE_INSTALL_PREFIX=/usr/local .. && \
     make -j$(nproc) && \
-=======
-    cmake -DBUILD_SHARED_LIBS=OFF -DCMAKE_BUILD_TYPE=Release -DCMAKE_INSTALL_PREFIX=/usr/local -DCMAKE_TOOLCHAIN_FILE='/tmp/clang.cmake' -DCMAKE_PREFIX_PATH='/usr/local' .. && \
-    make -j$(nproc) VERBOSE=1 && \
->>>>>>> 27410c9a
     make install && \
     cd / && \
     rm -f mongo-cxx-driver-r3.4.0.tar.gz
