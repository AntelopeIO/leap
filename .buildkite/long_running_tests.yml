steps:
<<<<<<< HEAD
  - command: |
      echo "--- Creating symbolic link to job directory :file_folder:" && \
      sleep 5 && ln -s "$(pwd)" /data/job && cd /data/job && \
      echo "+++ Building :hammer:" && \
      echo 1 | ./wax_build.sh && \
      echo "--- Compressing build directory :compression:" && \
      tar -pczf build.tar.gz build/
    label: ":darwin: Build"
    agents:
      - "role=macos-builder"
=======
  - command: | # Amazon Linux 1 Build
        echo "+++ :hammer: Building"
        ./scripts/eosio_build.sh -y
        echo "--- :compression: Compressing build directory"
        tar -pczf build.tar.gz build
        if [[ ! -f build.tar.gz ]]; then echo 'ERROR: No build.tar.gz artifact found!' && exit 1; fi
    label: ":aws: Amazon Linux 1 Build"
    agents:
      queue: "automation-large-builder-fleet"
>>>>>>> 38d8c2b9
    artifact_paths: "build.tar.gz"
    plugins:
      ecr#v1.1.4:
        login: true
        account_ids: "436617320021"
        no-include-email: true
        region: "us-west-2"
      docker#v2.1.0:
        debug: true
        image: "436617320021.dkr.ecr.us-west-2.amazonaws.com/ci:amazonlinux1_2-2"
        propagate-environment: true
        workdir: /data/job
    timeout: 60

<<<<<<< HEAD
  - command: |
        echo "+++ :hammer: Building" && \
        echo 1 | ./wax_build.sh && \
        echo "--- :compression: Compressing build directory" && \
        tar -pczf build.tar.gz build/
    label: ":ubuntu: Build"
=======
  - command: | # Amazon Linux 2 Build
        echo "+++ :hammer: Building"
        ./scripts/eosio_build.sh -y
        echo "--- :compression: Compressing build directory"
        tar -pczf build.tar.gz build
        if [[ ! -f build.tar.gz ]]; then echo 'ERROR: No build.tar.gz artifact found!' && exit 1; fi
    label: ":aws: Amazon Linux 2 Build"
>>>>>>> 38d8c2b9
    agents:
      queue: "automation-large-builder-fleet"
    artifact_paths: "build.tar.gz"
    plugins:
      ecr#v1.1.4:
        login: true
        account_ids: "436617320021"
        no-include-email: true
        region: "us-west-2"
      docker#v2.1.0:
        debug: true
        image: "436617320021.dkr.ecr.us-west-2.amazonaws.com/ci:amazonlinux2_2-2"
        propagate-environment: true
        workdir: /data/job
    timeout: 60
<<<<<<< HEAD
    
  - command: |
        echo "+++ :hammer: Building" && \
        echo 1 | ./wax_build.sh && \
        echo "--- :compression: Compressing build directory" && \
        tar -pczf build.tar.gz build/
    label: ":ubuntu: 18.04 Build"
=======

  - command: | # CentOS 7 Build
        echo "+++ :hammer: Building"
        ./scripts/eosio_build.sh -y
        echo "--- :compression: Compressing build directory"
        tar -pczf build.tar.gz build
        if [[ ! -f build.tar.gz ]]; then echo 'ERROR: No build.tar.gz artifact found!' && exit 1; fi
    label: ":centos: CentOS 7 Build"
>>>>>>> 38d8c2b9
    agents:
      queue: "automation-large-builder-fleet"
    artifact_paths: "build.tar.gz"
    plugins:
      ecr#v1.1.4:
        login: true
        account_ids: "436617320021"
        no-include-email: true
        region: "us-west-2"
      docker#v2.1.0:
        debug: true
        image: "436617320021.dkr.ecr.us-west-2.amazonaws.com/ci:centos7_2-2"
        propagate-environment: true
        workdir: /data/job
    timeout: 60

<<<<<<< HEAD
  - command: |
        echo "+++ :hammer: Building" && \
        echo 1 | ./wax_build.sh && \
        echo "--- :compression: Compressing build directory" && \
        tar -pczf build.tar.gz build/
    label: ":fedora: Build"
=======
  - command: | # Fedora 27 Build
        echo "+++ :hammer: Building"
        ./scripts/eosio_build.sh -y
        echo "--- :compression: Compressing build directory"
        tar -pczf build.tar.gz build
        if [[ ! -f build.tar.gz ]]; then echo 'ERROR: No build.tar.gz artifact found!' && exit 1; fi
    label: ":centos: Fedora 27 Build"
>>>>>>> 38d8c2b9
    agents:
      queue: "automation-large-builder-fleet"
    artifact_paths: "build.tar.gz"
    plugins:
      ecr#v1.1.4:
        login: true
        account_ids: "436617320021"
        no-include-email: true
        region: "us-west-2"
      docker#v2.1.0:
        debug: true
        image: "436617320021.dkr.ecr.us-west-2.amazonaws.com/ci:fedora27_2-2"
        propagate-environment: true
        workdir: /data/job
    timeout: 60
<<<<<<< HEAD
 
  - command: |
        echo "+++ :hammer: Building" && \
        echo 1 | ./wax_build.sh && \
        echo "--- :compression: Compressing build directory" && \
        tar -pczf build.tar.gz build/
    label: ":centos: Build"
=======

  - command: | # Ubuntu 16.04 Build
        echo "+++ :hammer: Building"
        ./scripts/eosio_build.sh -y
        echo "--- :compression: Compressing build directory"
        tar -pczf build.tar.gz build
        if [[ ! -f build.tar.gz ]]; then echo 'ERROR: No build.tar.gz artifact found!' && exit 1; fi
    label: ":ubuntu: Ubuntu 16.04 Build"
>>>>>>> 38d8c2b9
    agents:
      queue: "automation-large-builder-fleet"
    artifact_paths: "build.tar.gz"
    plugins:
      ecr#v1.1.4:
        login: true
        account_ids: "436617320021"
        no-include-email: true
        region: "us-west-2"
      docker#v2.1.0:
        debug: true
        image: "436617320021.dkr.ecr.us-west-2.amazonaws.com/ci:ubuntu16_2-2"
        propagate-environment: true
        workdir: /data/job
    timeout: 60

<<<<<<< HEAD
  - command: |
        echo "+++ :hammer: Building" && \
        echo 1 | ./wax_build.sh && \
        echo "--- :compression: Compressing build directory" && \
        tar -pczf build.tar.gz build/
    label: ":aws: Build"
=======
  - command: | # Ubuntu 18.04 Build
        echo "+++ :hammer: Building"
        ./scripts/eosio_build.sh -y
        echo "--- :compression: Compressing build directory"
        tar -pczf build.tar.gz build
        if [[ ! -f build.tar.gz ]]; then echo 'ERROR: No build.tar.gz artifact found!' && exit 1; fi
    label: ":ubuntu: Ubuntu 18.04 Build"
>>>>>>> 38d8c2b9
    agents:
      queue: "automation-large-builder-fleet"
    artifact_paths: "build.tar.gz"
    plugins:
      ecr#v1.1.4:
        login: true
        account_ids: "436617320021"
        no-include-email: true
        region: "us-west-2"
      docker#v2.1.0:
        debug: true
        image: "436617320021.dkr.ecr.us-west-2.amazonaws.com/ci:ubuntu18_2-2"
        propagate-environment: true
        workdir: /data/job
    timeout: 60

  - command: | # macOS High Sierra Build
      echo "--- Creating symbolic link to job directory :file_folder:"
      sleep 5
      ln -s "$(pwd)" /data/job
      cd /data/job
      echo "+++ Building :hammer:"
      ./scripts/eosio_build.sh -y
      echo "--- Compressing build directory :compression:"
      tar -pczf build.tar.gz build
      if [[ ! -f build.tar.gz ]]; then echo 'ERROR: No build.tar.gz artifact found!' && exit 1; fi
    label: ":darwin: High Sierra Build"
    agents:
      - "role=builder-v2-1"
      - "os=high-sierra"
    artifact_paths: "build.tar.gz"
    timeout: 60

  - command: | # macOS Mojave Build
      echo "--- Creating symbolic link to job directory :file_folder:"
      sleep 5
      ln -s "$(pwd)" /data/job
      cd /data/job
      echo "+++ Building :hammer:"
      ./scripts/eosio_build.sh -y
      echo "--- Compressing build directory :compression:"
      tar -pczf build.tar.gz build
      if [[ ! -f build.tar.gz ]]; then echo 'ERROR: No build.tar.gz artifact found!' && exit 1; fi
    label: ":darwin: Mojave Build"
    agents:
      - "role=builder-v2-1"
      - "os=mojave"
    artifact_paths: "build.tar.gz"
    timeout: 60

  - wait

  - command: | # Amazon Linux 1 Tests
        echo "--- :arrow_down: Downloading Build Directory"
        buildkite-agent artifact download "build.tar.gz" . --step ":aws: Amazon Linux 1 Build"
        echo "+++ :microscope: Running LR Tests"
        ./scripts/long-running-test.sh
    label: ":aws: Amazon Linux 1 LR Tests"
    agents:
      queue: "automation-large-builder-fleet"
    plugins:
      ecr#v1.1.4:
        login: true
        account_ids: "436617320021"
        no-include-email: true
        region: "us-west-2"
      docker#v2.1.0:
        debug: true
        image: "436617320021.dkr.ecr.us-west-2.amazonaws.com/ci:amazonlinux1_2-2"
        propagate-environment: true
        workdir: /data/job
    timeout: 90

  - command: | # Amazon Linux 2 Tests
        echo "--- :arrow_down: Downloading Build Directory"
        buildkite-agent artifact download "build.tar.gz" . --step ":aws: Amazon Linux 2 Build"
        echo "+++ :microscope: Running LR Tests"
        ./scripts/long-running-test.sh
    label: ":aws: Amazon Linux 2 LR Tests"
    agents:
      queue: "automation-large-builder-fleet"
    plugins:
      ecr#v1.1.4:
        login: true
        account_ids: "436617320021"
        no-include-email: true
        region: "us-west-2"
      docker#v2.1.0:
        debug: true
        image: "436617320021.dkr.ecr.us-west-2.amazonaws.com/ci:amazonlinux2_2-2"
        propagate-environment: true
        workdir: /data/job
    timeout: 90
    skip: true # fundamental test framework issue here, see https://buildkite.com/EOSIO/eosio/builds/10690

  - command: | # centOS 7 Tests
        echo "--- :arrow_down: Downloading Build Directory"
        buildkite-agent artifact download "build.tar.gz" . --step ":centos: CentOS 7 Build"
        echo "+++ :microscope: Running LR Tests"
        ./scripts/long-running-test.sh
    label: ":centos: CentOS 7 LR Tests"
    agents:
      queue: "automation-large-builder-fleet"
    plugins:
      ecr#v1.1.4:
        login: true
        account_ids: "436617320021"
        no-include-email: true
        region: "us-west-2"
      docker#v2.1.0:
        debug: true
        image: "436617320021.dkr.ecr.us-west-2.amazonaws.com/ci:centos7_2-2"
        propagate-environment: true
        workdir: /data/job
    timeout: 90

  - command: | # Fedora 27 Tests
        echo "--- :arrow_down: Downloading Build Directory"
        buildkite-agent artifact download "build.tar.gz" . --step ":centos: Fedora 27 Build"
        echo "+++ :microscope: Running LR Tests"
        ./scripts/long-running-test.sh
    label: ":fedora: Fedora 27 LR Tests"
    agents:
      queue: "automation-large-builder-fleet"
    plugins:
      ecr#v1.1.4:
        login: true
        account_ids: "436617320021"
        no-include-email: true
        region: "us-west-2"
      docker#v2.1.0:
        debug: true
        image: "436617320021.dkr.ecr.us-west-2.amazonaws.com/ci:fedora27_2-2"
        propagate-environment: true
        workdir: /data/job
    timeout: 90

  - command: | # Ubuntu 16.04 Tests
        echo "--- :arrow_down: Downloading Build Directory"
        buildkite-agent artifact download "build.tar.gz" . --step ":ubuntu: Ubuntu 16.04 Build"
        echo "+++ :microscope: Running LR Tests"
        ./scripts/long-running-test.sh
    label: ":ubuntu: Ubuntu 16.04 LR Tests"
    agents:
      queue: "automation-large-builder-fleet"
    plugins:
      ecr#v1.1.4:
        login: true
        account_ids: "436617320021"
        no-include-email: true
        region: "us-west-2"
      docker#v2.1.0:
        debug: true
        image: "436617320021.dkr.ecr.us-west-2.amazonaws.com/ci:ubuntu16_2-2"
        propagate-environment: true
        workdir: /data/job
    timeout: 90
  
  - command: | # Ubuntu 18.04 Tests
        echo "--- :arrow_down: Downloading Build Directory"
        buildkite-agent artifact download "build.tar.gz" . --step ":ubuntu: Ubuntu 18.04 Build"
        echo "+++ :microscope: Running LR Tests"
        ./scripts/long-running-test.sh
    label: ":ubuntu: Ubuntu 18.04 LR Tests"
    agents:
      queue: "automation-large-builder-fleet"
    plugins:
      ecr#v1.1.4:
        login: true
        account_ids: "436617320021"
        no-include-email: true
        region: "us-west-2"
      docker#v2.1.0:
        debug: true
        image: "436617320021.dkr.ecr.us-west-2.amazonaws.com/ci:ubuntu18_2-2"
        propagate-environment: true
        workdir: /data/job
    timeout: 90

  - command: | # High Sierra Tests
        echo "--- :arrow_down: Downloading Build Directory"
        buildkite-agent artifact download "build.tar.gz" . --step ":darwin: High Sierra Build"
        echo "+++ :microscope: Running LR Tests"
        ln -s "$(pwd)" /data/job && ./scripts/long-running-test.sh
    label: ":darwin: High Sierra LR Tests"
    agents:
      - "role=tester-v2-1"
      - "os=high-sierra"
    timeout: 90

  - command: | # Mojave Tests
        echo "--- :arrow_down: Downloading Build Directory"
        buildkite-agent artifact download "build.tar.gz" . --step ":darwin: Mojave Build"
        echo "+++ :microscope: Running LR Tests"
        ln -s "$(pwd)" /data/job && ./scripts/long-running-test.sh
    label: ":darwin: Mojave LR Tests"
    agents:
      - "role=tester-v2-1"
      - "os=mojave"
    timeout: 90<|MERGE_RESOLUTION|>--- conflicted
+++ resolved
@@ -1,16 +1,4 @@
 steps:
-<<<<<<< HEAD
-  - command: |
-      echo "--- Creating symbolic link to job directory :file_folder:" && \
-      sleep 5 && ln -s "$(pwd)" /data/job && cd /data/job && \
-      echo "+++ Building :hammer:" && \
-      echo 1 | ./wax_build.sh && \
-      echo "--- Compressing build directory :compression:" && \
-      tar -pczf build.tar.gz build/
-    label: ":darwin: Build"
-    agents:
-      - "role=macos-builder"
-=======
   - command: | # Amazon Linux 1 Build
         echo "+++ :hammer: Building"
         ./scripts/eosio_build.sh -y
@@ -20,7 +8,6 @@
     label: ":aws: Amazon Linux 1 Build"
     agents:
       queue: "automation-large-builder-fleet"
->>>>>>> 38d8c2b9
     artifact_paths: "build.tar.gz"
     plugins:
       ecr#v1.1.4:
@@ -35,14 +22,6 @@
         workdir: /data/job
     timeout: 60
 
-<<<<<<< HEAD
-  - command: |
-        echo "+++ :hammer: Building" && \
-        echo 1 | ./wax_build.sh && \
-        echo "--- :compression: Compressing build directory" && \
-        tar -pczf build.tar.gz build/
-    label: ":ubuntu: Build"
-=======
   - command: | # Amazon Linux 2 Build
         echo "+++ :hammer: Building"
         ./scripts/eosio_build.sh -y
@@ -50,7 +29,6 @@
         tar -pczf build.tar.gz build
         if [[ ! -f build.tar.gz ]]; then echo 'ERROR: No build.tar.gz artifact found!' && exit 1; fi
     label: ":aws: Amazon Linux 2 Build"
->>>>>>> 38d8c2b9
     agents:
       queue: "automation-large-builder-fleet"
     artifact_paths: "build.tar.gz"
@@ -66,15 +44,6 @@
         propagate-environment: true
         workdir: /data/job
     timeout: 60
-<<<<<<< HEAD
-    
-  - command: |
-        echo "+++ :hammer: Building" && \
-        echo 1 | ./wax_build.sh && \
-        echo "--- :compression: Compressing build directory" && \
-        tar -pczf build.tar.gz build/
-    label: ":ubuntu: 18.04 Build"
-=======
 
   - command: | # CentOS 7 Build
         echo "+++ :hammer: Building"
@@ -83,7 +52,6 @@
         tar -pczf build.tar.gz build
         if [[ ! -f build.tar.gz ]]; then echo 'ERROR: No build.tar.gz artifact found!' && exit 1; fi
     label: ":centos: CentOS 7 Build"
->>>>>>> 38d8c2b9
     agents:
       queue: "automation-large-builder-fleet"
     artifact_paths: "build.tar.gz"
@@ -100,14 +68,6 @@
         workdir: /data/job
     timeout: 60
 
-<<<<<<< HEAD
-  - command: |
-        echo "+++ :hammer: Building" && \
-        echo 1 | ./wax_build.sh && \
-        echo "--- :compression: Compressing build directory" && \
-        tar -pczf build.tar.gz build/
-    label: ":fedora: Build"
-=======
   - command: | # Fedora 27 Build
         echo "+++ :hammer: Building"
         ./scripts/eosio_build.sh -y
@@ -115,7 +75,6 @@
         tar -pczf build.tar.gz build
         if [[ ! -f build.tar.gz ]]; then echo 'ERROR: No build.tar.gz artifact found!' && exit 1; fi
     label: ":centos: Fedora 27 Build"
->>>>>>> 38d8c2b9
     agents:
       queue: "automation-large-builder-fleet"
     artifact_paths: "build.tar.gz"
@@ -131,15 +90,6 @@
         propagate-environment: true
         workdir: /data/job
     timeout: 60
-<<<<<<< HEAD
- 
-  - command: |
-        echo "+++ :hammer: Building" && \
-        echo 1 | ./wax_build.sh && \
-        echo "--- :compression: Compressing build directory" && \
-        tar -pczf build.tar.gz build/
-    label: ":centos: Build"
-=======
 
   - command: | # Ubuntu 16.04 Build
         echo "+++ :hammer: Building"
@@ -148,7 +98,6 @@
         tar -pczf build.tar.gz build
         if [[ ! -f build.tar.gz ]]; then echo 'ERROR: No build.tar.gz artifact found!' && exit 1; fi
     label: ":ubuntu: Ubuntu 16.04 Build"
->>>>>>> 38d8c2b9
     agents:
       queue: "automation-large-builder-fleet"
     artifact_paths: "build.tar.gz"
@@ -165,14 +114,6 @@
         workdir: /data/job
     timeout: 60
 
-<<<<<<< HEAD
-  - command: |
-        echo "+++ :hammer: Building" && \
-        echo 1 | ./wax_build.sh && \
-        echo "--- :compression: Compressing build directory" && \
-        tar -pczf build.tar.gz build/
-    label: ":aws: Build"
-=======
   - command: | # Ubuntu 18.04 Build
         echo "+++ :hammer: Building"
         ./scripts/eosio_build.sh -y
@@ -180,7 +121,6 @@
         tar -pczf build.tar.gz build
         if [[ ! -f build.tar.gz ]]; then echo 'ERROR: No build.tar.gz artifact found!' && exit 1; fi
     label: ":ubuntu: Ubuntu 18.04 Build"
->>>>>>> 38d8c2b9
     agents:
       queue: "automation-large-builder-fleet"
     artifact_paths: "build.tar.gz"
