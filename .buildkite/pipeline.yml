--- conflicted
+++ resolved
@@ -1,41 +1,8 @@
 steps:
-<<<<<<< HEAD
-  - command: |
-      echo "--- Creating symbolic link to job directory :file_folder:" && \
-      sleep 5 && ln -s "$(pwd)" /data/job && cd /data/job && \
-      echo "+++ Building :hammer:" && \
-      echo 1 | ./wax_build.sh && \
-      echo "--- Compressing build directory :compression:" && \
-      tar -pczf build.tar.gz build/
-    label: ":darwin: High Sierra Build"
-    agents:
-      - "role=macos-builder"
-    artifact_paths: "build.tar.gz"
-    timeout: 60
-
-  - command: |
-      echo "--- Creating symbolic link to job directory :file_folder:" && \
-      sleep 5 && ln -s "$(pwd)" /data/job && cd /data/job && \
-      echo "+++ Building :hammer:" && \
-      echo 1 | ./wax_build.sh && \
-      echo "--- Compressing build directory :compression:" && \
-      tar -pczf build.tar.gz build/
-    label: ":darwin: Mojave Build"
-    agents:
-      - "role=builder"
-      - "os=mojave"
-    artifact_paths: "build.tar.gz"
-    timeout: 60
-
-  - command: |
-        echo "+++ :hammer: Building" && \
-        echo 1 | ./wax_build.sh && \
-=======
 
   - command: |
         echo "+++ :hammer: Building" && \
         ./scripts/eosio_build.sh -y && \
->>>>>>> 686f0deb
         echo "--- :compression: Compressing build directory" && \
         tar -pczf build.tar.gz build/
     label: ":ubuntu: 16.04 Build"
@@ -56,11 +23,7 @@
 
   - command: |
         echo "+++ :hammer: Building" && \
-<<<<<<< HEAD
-        echo 1 | ./wax_build.sh && \
-=======
         ./scripts/eosio_build.sh -y && \
->>>>>>> 686f0deb
         echo "--- :compression: Compressing build directory" && \
         tar -pczf build.tar.gz build/
     label: ":ubuntu: 18.04 Build"
@@ -81,11 +44,7 @@
 
   - command: |
         echo "+++ :hammer: Building" && \
-<<<<<<< HEAD
-        echo 1 | ./wax_build.sh && \
-=======
         ./scripts/eosio_build.sh -y && \
->>>>>>> 686f0deb
         echo "--- :compression: Compressing build directory" && \
         tar -pczf build.tar.gz build/
     label: ":centos: 7 Build"
@@ -106,11 +65,7 @@
 
   - command: |
         echo "+++ :hammer: Building" && \
-<<<<<<< HEAD
-        echo 1 | ./wax_build.sh && \
-=======
         ./scripts/eosio_build.sh -y && \
->>>>>>> 686f0deb
         echo "--- :compression: Compressing build directory" && \
         tar -pczf build.tar.gz build/
     label: ":aws: 1 Build"
@@ -152,11 +107,7 @@
 
   - command: |
         echo "+++ :hammer: Building" && \
-<<<<<<< HEAD
-        echo 1 | ./wax_build.sh && \
-=======
         ./scripts/eosio_build.sh -y && \
->>>>>>> 686f0deb
         echo "--- :compression: Compressing build directory" && \
         tar -pczf build.tar.gz build/
     label: ":fedora: 27 Build"
