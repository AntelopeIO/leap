[submodule "libraries/appbase"]
	path = libraries/appbase
	url = https://github.com/AntelopeIO/appbase
[submodule "libraries/chainbase"]
	path = libraries/chainbase
	url = https://github.com/AntelopeIO/chainbase
[submodule "libraries/eos-vm"]
	path = libraries/eos-vm
	url = https://github.com/AntelopeIO/eos-vm
[submodule "libraries/softfloat"]
	path = libraries/softfloat
	url = https://github.com/AntelopeIO/berkeley-softfloat-3
[submodule "libraries/rapidjson"]
	path = libraries/rapidjson
	url = https://github.com/Tencent/rapidjson/
[submodule "tests/abieos"]
	path = tests/abieos
	url = https://github.com/AntelopeIO/abieos
[submodule "libraries/libfc/include/fc/crypto/webauthn_json"]
	path = libraries/libfc/include/fc/crypto/webauthn_json
	url = https://github.com/Tencent/rapidjson/
[submodule "libraries/libfc/secp256k1/secp256k1"]
	path = libraries/libfc/secp256k1/secp256k1
	url = https://github.com/bitcoin-core/secp256k1
[submodule "libraries/prometheus/prometheus-cpp"]
	path = libraries/prometheus/prometheus-cpp
	url = https://github.com/jupp0r/prometheus-cpp.git
[submodule "libraries/libfc/libraries/bn256"]
	path = libraries/libfc/libraries/bn256
	url = https://github.com/AntelopeIO/bn256
[submodule "libraries/cli11/cli11"]
	path = libraries/cli11/cli11
	url = https://github.com/AntelopeIO/CLI11.git
<<<<<<< HEAD
[submodule "libraries/libfc/libraries/bls-signatures"]
        path = libraries/libfc/libraries/bls-signatures
        url = https://github.com/systemzax/bls-signatures
=======
[submodule "libraries/libfc/libraries/bls12-381"]
	path = libraries/libfc/libraries/bls12-381
	url = https://github.com/AntelopeIO/bls12-381
[submodule "libraries/boost"]
	path = libraries/boost
	url = https://github.com/boostorg/boost.git
>>>>>>> a78b8a9b
<|MERGE_RESOLUTION|>--- conflicted
+++ resolved
@@ -31,15 +31,9 @@
 [submodule "libraries/cli11/cli11"]
 	path = libraries/cli11/cli11
 	url = https://github.com/AntelopeIO/CLI11.git
-<<<<<<< HEAD
-[submodule "libraries/libfc/libraries/bls-signatures"]
-        path = libraries/libfc/libraries/bls-signatures
-        url = https://github.com/systemzax/bls-signatures
-=======
 [submodule "libraries/libfc/libraries/bls12-381"]
 	path = libraries/libfc/libraries/bls12-381
 	url = https://github.com/AntelopeIO/bls12-381
 [submodule "libraries/boost"]
 	path = libraries/boost
-	url = https://github.com/boostorg/boost.git
->>>>>>> a78b8a9b
+	url = https://github.com/boostorg/boost.git