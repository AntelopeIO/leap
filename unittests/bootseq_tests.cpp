/**
 *  @file
 *  @copyright defined in eos/LICENSE.txt
 */
#include <eosio/chain/abi_serializer.hpp>
#include <eosio/testing/tester.hpp>

#include <Runtime/Runtime.h>

#include <fc/variant_object.hpp>

#include <boost/test/unit_test.hpp>

#include <contracts.hpp>

#ifdef NON_VALIDATING_TEST
#define TESTER tester
#else
#define TESTER validating_tester
#endif


using namespace eosio;
using namespace eosio::chain;
using namespace eosio::testing;
using namespace fc;

using mvo = fc::mutable_variant_object;

struct genesis_account {
   account_name aname;
   uint64_t     initial_balance;
};

std::vector<genesis_account> test_genesis( {
  {N(b1),       100'000'000'0000ll},
  {N(whale4),    40'000'000'0000ll},
  {N(whale3),    30'000'000'0000ll},
  {N(whale2),    20'000'000'0000ll},
  {N(proda),      1'000'000'0000ll},
  {N(prodb),      1'000'000'0000ll},
  {N(prodc),      1'000'000'0000ll},
  {N(prodd),      1'000'000'0000ll},
  {N(prode),      1'000'000'0000ll},
  {N(prodf),      1'000'000'0000ll},
  {N(prodg),      1'000'000'0000ll},
  {N(prodh),      1'000'000'0000ll},
  {N(prodi),      1'000'000'0000ll},
  {N(prodj),      1'000'000'0000ll},
  {N(prodk),      1'000'000'0000ll},
  {N(prodl),      1'000'000'0000ll},
  {N(prodm),      1'000'000'0000ll},
  {N(prodn),      1'000'000'0000ll},
  {N(prodo),      1'000'000'0000ll},
  {N(prodp),      1'000'000'0000ll},
  {N(prodq),      1'000'000'0000ll},
  {N(prodr),      1'000'000'0000ll},
  {N(prods),      1'000'000'0000ll},
  {N(prodt),      1'000'000'0000ll},
  {N(produ),      1'000'000'0000ll},
  {N(runnerup1),  1'000'000'0000ll},
  {N(runnerup2),  1'000'000'0000ll},
  {N(runnerup3),  1'000'000'0000ll},
  {N(minow1),           100'0000ll},
  {N(minow2),             1'0000ll},
  {N(minow3),             1'0000ll},
  {N(masses),   800'000'000'0000ll}
});

class bootseq_tester : public TESTER {
public:
   void deploy_contract( bool call_init = true ) {
      set_code( config::system_account_name, contracts::eosio_system_wasm() );
      set_abi( config::system_account_name, contracts::eosio_system_abi().data() );
      if( call_init ) {
         base_tester::push_action(config::system_account_name, N(init),
                                  config::system_account_name,  mutable_variant_object()
                                  ("version", 0)
                                  ("core", CORE_SYM_STR)
            );
      }
      const auto& accnt = control->db().get<account_object,by_name>( config::system_account_name );
      abi_def abi;
      BOOST_REQUIRE_EQUAL(abi_serializer::to_abi(accnt.abi, abi), true);
      abi_ser.set_abi(abi, abi_serializer_max_time);
   }

   fc::variant get_global_state() {
      vector<char> data = get_row_by_account( config::system_account_name, config::system_account_name, N(global), N(global) );
      if (data.empty()) std::cout << "\nData is empty\n" << std::endl;
      return data.empty() ? fc::variant() : abi_ser.binary_to_variant( "eosio_global_state", data, abi_serializer_max_time );
   }

    auto buyram( name payer, name receiver, asset ram ) {
       auto r = base_tester::push_action(config::system_account_name, N(buyram), payer, mvo()
                    ("payer", payer)
                    ("receiver", receiver)
                    ("quant", ram)
                    );
       produce_block();
       return r;
    }

    auto delegate_bandwidth( name from, name receiver, asset net, asset cpu, uint8_t transfer = 1) {
       auto r = base_tester::push_action(config::system_account_name, N(delegatebw), from, mvo()
                    ("from", from )
                    ("receiver", receiver)
                    ("stake_net_quantity", net)
                    ("stake_cpu_quantity", cpu)
                    ("transfer", transfer)
                    );
       produce_block();
       return r;
    }

    void create_currency( name contract, name manager, asset maxsupply, const private_key_type* signer = nullptr ) {
        auto act =  mutable_variant_object()
                ("issuer",       manager )
                ("maximum_supply", maxsupply );

        base_tester::push_action(contract, N(create), contract, act );
    }

    auto issue( name contract, name manager, name to, asset amount ) {
       auto r = base_tester::push_action( contract, N(issue), manager, mutable_variant_object()
                ("to",      to )
                ("quantity", amount )
                ("memo", "")
        );
        produce_block();
        return r;
    }

    auto claim_rewards( name owner ) {
       auto r = base_tester::push_action( config::system_account_name, N(claimrewards), owner, mvo()("owner",  owner ));
       produce_block();
       return r;
    }

    auto set_privileged( name account ) {
       auto r = base_tester::push_action(config::system_account_name, N(setpriv), config::system_account_name,  mvo()("account", account)("is_priv", 1));
       produce_block();
       return r;
    }

    auto register_producer(name producer) {
       auto r = base_tester::push_action(config::system_account_name, N(regproducer), producer, mvo()
                       ("producer",  name(producer))
                       ("producer_key", get_public_key( producer, "active" ) )
                       ("url", "" )
                       ("location", 0 )
                    );
       produce_block();
       return r;
    }


    auto undelegate_bandwidth( name from, name receiver, asset net, asset cpu ) {
       auto r = base_tester::push_action(config::system_account_name, N(undelegatebw), from, mvo()
                    ("from", from )
                    ("receiver", receiver)
                    ("unstake_net_quantity", net)
                    ("unstake_cpu_quantity", cpu)
                    );
       produce_block();
       return r;
    }

    asset get_balance( const account_name& act ) {
         return get_currency_balance(N(eosio.token), symbol(CORE_SYMBOL), act);
    }

    void set_code_abi(const account_name& account, const vector<uint8_t>& wasm, const char* abi, const private_key_type* signer = nullptr) {
       wdump((account));
        set_code(account, wasm, signer);
        set_abi(account, abi, signer);
        if (account == config::system_account_name) {
           const auto& accnt = control->db().get<account_object,by_name>( account );
           abi_def abi_definition;
           BOOST_REQUIRE_EQUAL(abi_serializer::to_abi(accnt.abi, abi_definition), true);
           abi_ser.set_abi(abi_definition, abi_serializer_max_time);
        }
        produce_blocks();
    }


    abi_serializer abi_ser;
};

BOOST_AUTO_TEST_SUITE(bootseq_tests)

BOOST_FIXTURE_TEST_CASE( bootseq_test, bootseq_tester ) {
    try {

        // Create eosio.msig and eosio.token
        create_accounts({N(eosio.msig), N(eosio.token), N(eosio.ram), N(eosio.ramfee), N(eosio.stake), N(eosio.vpay), N(eosio.bpay), N(eosio.saving) });
        // Set code for the following accounts:
        //  - eosio (code: eosio.bios) (already set by tester constructor)
        //  - eosio.msig (code: eosio.msig)
        //  - eosio.token (code: eosio.token)
        // set_code_abi(N(eosio.msig), contracts::eosio_msig_wasm(), contracts::eosio_msig_abi().data());//, &eosio_active_pk);
        // set_code_abi(N(eosio.token), contracts::eosio_token_wasm(), contracts::eosio_token_abi().data()); //, &eosio_active_pk);

        set_code_abi(N(eosio.msig),
                     contracts::eosio_msig_wasm(),
                     contracts::eosio_msig_abi().data());//, &eosio_active_pk);
        set_code_abi(N(eosio.token),
                     contracts::eosio_token_wasm(),
                     contracts::eosio_token_abi().data()); //, &eosio_active_pk);

        // Set privileged for eosio.msig and eosio.token
        set_privileged(N(eosio.msig));
        set_privileged(N(eosio.token));

        // Verify eosio.msig and eosio.token is privileged
        const auto& eosio_msig_acc = get<account_metadata_object, by_name>(N(eosio.msig));
        BOOST_TEST(eosio_msig_acc.is_privileged() == true);
        const auto& eosio_token_acc = get<account_metadata_object, by_name>(N(eosio.token));
        BOOST_TEST(eosio_token_acc.is_privileged() == true);


        // Create SYS tokens in eosio.token, set its manager as eosio
        auto max_supply = core_from_string("10000000000.0000"); /// 1x larger than 1B initial tokens
        auto initial_supply = core_from_string("1000000000.0000"); /// 1x larger than 1B initial tokens
        create_currency(N(eosio.token), config::system_account_name, max_supply);
        // Issue the genesis supply of 1 billion SYS tokens to eosio.system
        issue(N(eosio.token), config::system_account_name, config::system_account_name, initial_supply);

        auto actual = get_balance(config::system_account_name);
        BOOST_REQUIRE_EQUAL(initial_supply, actual);

        // Create genesis accounts
        for( const auto& a : test_genesis ) {
           create_account( a.aname, config::system_account_name );
        }

        deploy_contract();

        // Buy ram and stake cpu and net for each genesis accounts
        for( const auto& a : test_genesis ) {
           auto ib = a.initial_balance;
           auto ram = 1000;
           auto net = (ib - ram) / 2;
           auto cpu = ib - net - ram;

           auto r = buyram(config::system_account_name, a.aname, asset(ram));
           BOOST_REQUIRE( !r->except_ptr );

           r = delegate_bandwidth(N(eosio.stake), a.aname, asset(net), asset(cpu));
           BOOST_REQUIRE( !r->except_ptr );
        }

        auto producer_candidates = {
                N(proda), N(prodb), N(prodc), N(prodd), N(prode), N(prodf), N(prodg),
                N(prodh), N(prodi), N(prodj), N(prodk), N(prodl), N(prodm), N(prodn),
                N(prodo), N(prodp), N(prodq), N(prodr), N(prods), N(prodt), N(produ),
                N(runnerup1), N(runnerup2), N(runnerup3)
        };

        // Register producers
        for( auto pro : producer_candidates ) {
           register_producer(pro);
        }

        // Vote for producers
        auto votepro = [&]( account_name voter, vector<account_name> producers ) {
          std::sort( producers.begin(), producers.end() );
          base_tester::push_action(config::system_account_name, N(voteproducer), voter, mvo()
                                ("voter",  name(voter))
                                ("proxy", name(0) )
                                ("producers", producers)
                     );
        };
        votepro( N(b1), { N(proda), N(prodb), N(prodc), N(prodd), N(prode), N(prodf), N(prodg),
                           N(prodh), N(prodi), N(prodj), N(prodk), N(prodl), N(prodm), N(prodn),
                           N(prodo), N(prodp), N(prodq), N(prodr), N(prods), N(prodt), N(produ)} );
        votepro( N(whale2), {N(runnerup1), N(runnerup2), N(runnerup3)} );
        votepro( N(whale3), {N(proda), N(prodb), N(prodc), N(prodd), N(prode)} );

        // Total Stakes = b1 + whale2 + whale3 stake = (100,000,000 - 1,000) + (20,000,000 - 1,000) + (30,000,000 - 1,000)
        vector<char> data = get_row_by_account( config::system_account_name, config::system_account_name, N(global), N(global) );

        BOOST_TEST(get_global_state()["total_activated_stake"].as<int64_t>() == 1499999997000);

        // No producers will be set, since the total activated stake is less than 150,000,000
        produce_blocks_for_n_rounds(2); // 2 rounds since new producer schedule is set when the first block of next round is irreversible
        auto active_schedule = control->head_block_state()->active_schedule;
        BOOST_TEST(active_schedule.producers.size() == 1u);
        BOOST_TEST(active_schedule.producers.front().producer_name == name("eosio"));

        // Spend some time so the producer pay pool is filled by the inflation rate
        produce_min_num_of_blocks_to_spend_time_wo_inactive_prod(fc::seconds(30 * 24 * 3600)); // 30 days
        // Since the total activated stake is less than 150,000,000, it shouldn't be possible to claim rewards
        BOOST_REQUIRE_THROW(claim_rewards(N(runnerup1)), eosio_assert_message_exception);

        // This will increase the total vote stake by (40,000,000 - 1,000)
        votepro( N(whale4), {N(prodq), N(prodr), N(prods), N(prodt), N(produ)} );
        BOOST_TEST(get_global_state()["total_activated_stake"].as<int64_t>() == 1899999996000);

        // Since the total vote stake is more than 150,000,000, the new producer set will be set
        produce_blocks_for_n_rounds(2); // 2 rounds since new producer schedule is set when the first block of next round is irreversible
        active_schedule = control->head_block_state()->active_schedule;
        BOOST_REQUIRE(active_schedule.producers.size() == 21);
<<<<<<< HEAD
        BOOST_TEST(active_schedule.producers.at( 0).producer_name == "proda");
        BOOST_TEST(active_schedule.producers.at( 1).producer_name == "prodb");
        BOOST_TEST(active_schedule.producers.at( 2).producer_name == "prodc");
        BOOST_TEST(active_schedule.producers.at( 3).producer_name == "prodd");
        BOOST_TEST(active_schedule.producers.at( 4).producer_name == "prode");
        BOOST_TEST(active_schedule.producers.at( 5).producer_name == "prodf");
        BOOST_TEST(active_schedule.producers.at( 6).producer_name == "prodg");
        BOOST_TEST(active_schedule.producers.at( 7).producer_name == "prodh");
        BOOST_TEST(active_schedule.producers.at( 8).producer_name == "prodi");
        BOOST_TEST(active_schedule.producers.at( 9).producer_name == "prodj");
        BOOST_TEST(active_schedule.producers.at(10).producer_name == "prodk");
        BOOST_TEST(active_schedule.producers.at(11).producer_name == "prodl");
        BOOST_TEST(active_schedule.producers.at(12).producer_name == "prodm");
        BOOST_TEST(active_schedule.producers.at(13).producer_name == "prodn");
        BOOST_TEST(active_schedule.producers.at(14).producer_name == "prodo");
        BOOST_TEST(active_schedule.producers.at(15).producer_name == "prodp");
        BOOST_TEST(active_schedule.producers.at(16).producer_name == "prodq");
        BOOST_TEST(active_schedule.producers.at(17).producer_name == "prodr");
        BOOST_TEST(active_schedule.producers.at(18).producer_name == "prods");
        BOOST_TEST(active_schedule.producers.at(19).producer_name == "prodt");
        BOOST_TEST(active_schedule.producers.at(20).producer_name == "produ");
=======
        BOOST_TEST(active_schedule.producers.at(0).producer_name == name("proda"));
        BOOST_TEST(active_schedule.producers.at(1).producer_name == name("prodb"));
        BOOST_TEST(active_schedule.producers.at(2).producer_name == name("prodc"));
        BOOST_TEST(active_schedule.producers.at(3).producer_name == name("prodd"));
        BOOST_TEST(active_schedule.producers.at(4).producer_name == name("prode"));
        BOOST_TEST(active_schedule.producers.at(5).producer_name == name("prodf"));
        BOOST_TEST(active_schedule.producers.at(6).producer_name == name("prodg"));
        BOOST_TEST(active_schedule.producers.at(7).producer_name == name("prodh"));
        BOOST_TEST(active_schedule.producers.at(8).producer_name == name("prodi"));
        BOOST_TEST(active_schedule.producers.at(9).producer_name == name("prodj"));
        BOOST_TEST(active_schedule.producers.at(10).producer_name == name("prodk"));
        BOOST_TEST(active_schedule.producers.at(11).producer_name == name("prodl"));
        BOOST_TEST(active_schedule.producers.at(12).producer_name == name("prodm"));
        BOOST_TEST(active_schedule.producers.at(13).producer_name == name("prodn"));
        BOOST_TEST(active_schedule.producers.at(14).producer_name == name("prodo"));
        BOOST_TEST(active_schedule.producers.at(15).producer_name == name("prodp"));
        BOOST_TEST(active_schedule.producers.at(16).producer_name == name("prodq"));
        BOOST_TEST(active_schedule.producers.at(17).producer_name == name("prodr"));
        BOOST_TEST(active_schedule.producers.at(18).producer_name == name("prods"));
        BOOST_TEST(active_schedule.producers.at(19).producer_name == name("prodt"));
        BOOST_TEST(active_schedule.producers.at(20).producer_name == name("produ"));
>>>>>>> 3898c223

        // Spend some time so the producer pay pool is filled by the inflation rate
        produce_min_num_of_blocks_to_spend_time_wo_inactive_prod(fc::seconds(30 * 24 * 3600)); // 30 days
        // Since the total activated stake is larger than 150,000,000, pool should be filled reward should be bigger than zero
        claim_rewards(N(runnerup1));
        BOOST_TEST(get_balance(N(runnerup1)).get_amount() > 0);

        const auto first_june_2018 = fc::seconds(1527811200); // 2018-06-01
        const auto first_june_2028 = fc::seconds(1843430400); // 2028-06-01
        // Ensure that now is yet 10 years after 2018-06-01 yet
        BOOST_REQUIRE(control->head_block_time().time_since_epoch() < first_june_2028);

        // This should thrown an error, since block one can only unstake all his stake after 10 years

        BOOST_REQUIRE_THROW(undelegate_bandwidth(N(b1), N(b1), core_from_string("49999500.0000"), core_from_string("49999500.0000")), eosio_assert_message_exception);

        // Skip 10 years
        produce_block(first_june_2028 - control->head_block_time().time_since_epoch());

        // Block one should be able to unstake all his stake now
        undelegate_bandwidth(N(b1), N(b1), core_from_string("49999500.0000"), core_from_string("49999500.0000"));

        return;
        produce_blocks(7000); /// produce blocks until virutal bandwidth can acomadate a small user
        wlog("minow" );
        votepro( N(minow1), {N(p1), N(p2)} );


// TODO: Complete this test
    } FC_LOG_AND_RETHROW()
}

BOOST_AUTO_TEST_SUITE_END()<|MERGE_RESOLUTION|>--- conflicted
+++ resolved
@@ -301,39 +301,16 @@
         produce_blocks_for_n_rounds(2); // 2 rounds since new producer schedule is set when the first block of next round is irreversible
         active_schedule = control->head_block_state()->active_schedule;
         BOOST_REQUIRE(active_schedule.producers.size() == 21);
-<<<<<<< HEAD
-        BOOST_TEST(active_schedule.producers.at( 0).producer_name == "proda");
-        BOOST_TEST(active_schedule.producers.at( 1).producer_name == "prodb");
-        BOOST_TEST(active_schedule.producers.at( 2).producer_name == "prodc");
-        BOOST_TEST(active_schedule.producers.at( 3).producer_name == "prodd");
-        BOOST_TEST(active_schedule.producers.at( 4).producer_name == "prode");
-        BOOST_TEST(active_schedule.producers.at( 5).producer_name == "prodf");
-        BOOST_TEST(active_schedule.producers.at( 6).producer_name == "prodg");
-        BOOST_TEST(active_schedule.producers.at( 7).producer_name == "prodh");
-        BOOST_TEST(active_schedule.producers.at( 8).producer_name == "prodi");
-        BOOST_TEST(active_schedule.producers.at( 9).producer_name == "prodj");
-        BOOST_TEST(active_schedule.producers.at(10).producer_name == "prodk");
-        BOOST_TEST(active_schedule.producers.at(11).producer_name == "prodl");
-        BOOST_TEST(active_schedule.producers.at(12).producer_name == "prodm");
-        BOOST_TEST(active_schedule.producers.at(13).producer_name == "prodn");
-        BOOST_TEST(active_schedule.producers.at(14).producer_name == "prodo");
-        BOOST_TEST(active_schedule.producers.at(15).producer_name == "prodp");
-        BOOST_TEST(active_schedule.producers.at(16).producer_name == "prodq");
-        BOOST_TEST(active_schedule.producers.at(17).producer_name == "prodr");
-        BOOST_TEST(active_schedule.producers.at(18).producer_name == "prods");
-        BOOST_TEST(active_schedule.producers.at(19).producer_name == "prodt");
-        BOOST_TEST(active_schedule.producers.at(20).producer_name == "produ");
-=======
-        BOOST_TEST(active_schedule.producers.at(0).producer_name == name("proda"));
-        BOOST_TEST(active_schedule.producers.at(1).producer_name == name("prodb"));
-        BOOST_TEST(active_schedule.producers.at(2).producer_name == name("prodc"));
-        BOOST_TEST(active_schedule.producers.at(3).producer_name == name("prodd"));
-        BOOST_TEST(active_schedule.producers.at(4).producer_name == name("prode"));
-        BOOST_TEST(active_schedule.producers.at(5).producer_name == name("prodf"));
-        BOOST_TEST(active_schedule.producers.at(6).producer_name == name("prodg"));
-        BOOST_TEST(active_schedule.producers.at(7).producer_name == name("prodh"));
-        BOOST_TEST(active_schedule.producers.at(8).producer_name == name("prodi"));
-        BOOST_TEST(active_schedule.producers.at(9).producer_name == name("prodj"));
+        BOOST_TEST(active_schedule.producers.at( 0).producer_name == name("proda"));
+        BOOST_TEST(active_schedule.producers.at( 1).producer_name == name("prodb"));
+        BOOST_TEST(active_schedule.producers.at( 2).producer_name == name("prodc"));
+        BOOST_TEST(active_schedule.producers.at( 3).producer_name == name("prodd"));
+        BOOST_TEST(active_schedule.producers.at( 4).producer_name == name("prode"));
+        BOOST_TEST(active_schedule.producers.at( 5).producer_name == name("prodf"));
+        BOOST_TEST(active_schedule.producers.at( 6).producer_name == name("prodg"));
+        BOOST_TEST(active_schedule.producers.at( 7).producer_name == name("prodh"));
+        BOOST_TEST(active_schedule.producers.at( 8).producer_name == name("prodi"));
+        BOOST_TEST(active_schedule.producers.at( 9).producer_name == name("prodj"));
         BOOST_TEST(active_schedule.producers.at(10).producer_name == name("prodk"));
         BOOST_TEST(active_schedule.producers.at(11).producer_name == name("prodl"));
         BOOST_TEST(active_schedule.producers.at(12).producer_name == name("prodm"));
@@ -345,7 +322,6 @@
         BOOST_TEST(active_schedule.producers.at(18).producer_name == name("prods"));
         BOOST_TEST(active_schedule.producers.at(19).producer_name == name("prodt"));
         BOOST_TEST(active_schedule.producers.at(20).producer_name == name("produ"));
->>>>>>> 3898c223
 
         // Spend some time so the producer pay pool is filled by the inflation rate
         produce_min_num_of_blocks_to_spend_time_wo_inactive_prod(fc::seconds(30 * 24 * 3600)); // 30 days
