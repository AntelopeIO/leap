#include <eosio/chain/block_state.hpp>
#include <eosio/testing/tester.hpp>

#include <fc/exception/exception.hpp>
#include <fc/crypto/bls_private_key.hpp>
#include <fc/crypto/bls_utils.hpp>

#include <boost/test/unit_test.hpp>

BOOST_AUTO_TEST_SUITE(block_state_tests)

BOOST_AUTO_TEST_CASE(aggregate_vote_test) try {
   using namespace eosio::chain;
   using namespace fc::crypto::blslib;

   digest_type block_id(fc::sha256("0000000000000000000000000000001"));

   digest_type strong_digest(fc::sha256("0000000000000000000000000000002"));
   std::vector<uint8_t> strong_digest_data(strong_digest.data(), strong_digest.data() + strong_digest.data_size());

   digest_type weak_digest(fc::sha256("0000000000000000000000000000003"));
   std::vector<uint8_t> weak_digest_data(weak_digest.data(), weak_digest.data() + weak_digest.data_size());

   const size_t num_finalizers = 3;

   // initialize a set of private keys
   std::vector<bls_private_key> private_key {
      bls_private_key("PVT_BLS_r4ZpChd87ooyzl6MIkw23k7PRX8xptp7TczLJHCIIW88h/hS"),
      bls_private_key("PVT_BLS_/l7xzXANaB+GrlTsbZEuTiSOiWTtpBoog+TZnirxUUSaAfCo"),
      bls_private_key("PVT_BLS_3FoY73Q/gED3ejyg8cvnGqHrMmx4cLKwh/e0sbcsCxpCeqn3"),
   };

   // construct finalizers
   std::vector<bls_public_key> public_key(num_finalizers);
   std::vector<finalizer_authority> finalizers(num_finalizers);
   for (size_t i = 0; i < num_finalizers; ++i) {
      public_key[i] = private_key[i].get_public_key();
      finalizers[i] = finalizer_authority{ "test", 1, public_key[i] };
   }

   {  // all finalizers can aggregate votes
      block_state_ptr bsp = std::make_shared<block_state>();
      bsp->active_finalizer_policy = std::make_shared<finalizer_policy>( 10, 15, finalizers );
      bsp->strong_digest = strong_digest;
      bsp->weak_digest = weak_digest;
      bsp->pending_qc = pending_quorum_certificate{ num_finalizers, bsp->active_finalizer_policy->finalizer_weights(), threshold };

      for (size_t i = 0; i < num_finalizers; ++i) {
         bool strong = (i % 2 == 0); // alternate strong and weak
         auto sig = strong ? private_key[i].sign(strong_digest_data) : private_key[i].sign(weak_digest_data);
         vote_message vote{ block_id, strong, public_key[i], sig };
         BOOST_REQUIRE(bsp->aggregate_vote(vote).first);
      }
   }

   {  // public and private keys mismatched
      block_state_ptr bsp = std::make_shared<block_state>();
      bsp->active_finalizer_policy = std::make_shared<finalizer_policy>( 10, 15, finalizers );
      bsp->strong_digest = strong_digest;
      bsp->pending_qc = pending_quorum_certificate{ num_finalizers, bsp->active_finalizer_policy->finalizer_weights(), 1 };

      vote_message vote {block_id, true, public_key[0], private_key[1].sign(strong_digest_data) };
      BOOST_REQUIRE(!bsp->aggregate_vote(vote).first);
   }

   {  // duplicate votes 
      block_state_ptr bsp = std::make_shared<block_state>();
      bsp->active_finalizer_policy = std::make_shared<finalizer_policy>( 10, 15, finalizers );
      bsp->strong_digest = strong_digest;
      bsp->pending_qc = pending_quorum_certificate{ num_finalizers, bsp->active_finalizer_policy->finalizer_weights(), 1 };

      vote_message vote {block_id, true, public_key[0], private_key[0].sign(strong_digest_data) };
      BOOST_REQUIRE(bsp->aggregate_vote(vote).first);
      BOOST_REQUIRE(!bsp->aggregate_vote(vote).first);
   }

   {  // public key does not exit in finalizer set
      block_state_ptr bsp = std::make_shared<block_state>();
      bsp->active_finalizer_policy = std::make_shared<finalizer_policy>( 10, 15, finalizers );
      bsp->strong_digest = strong_digest;
      bsp->pending_qc = pending_quorum_certificate{ num_finalizers, bsp->active_finalizer_policy->finalizer_weights(), 1 };

      bls_private_key new_private_key{ "PVT_BLS_warwI76e+pPX9wLFZKPFagngeFM8bm6J8D5w0iiHpxW7PiId" };
      bls_public_key new_public_key{ new_private_key.get_public_key() };

      vote_message vote {block_id, true, new_public_key, private_key[0].sign(strong_digest_data) };
      BOOST_REQUIRE(!bsp->aggregate_vote(vote).first);
   }
} FC_LOG_AND_RETHROW();

<<<<<<< HEAD
void do_quorum_test(const std::vector<uint64_t>& weights,
                    uint64_t threshold,
                    bool strong,
                    const std::vector<bool>& to_vote,
                    bool expected_quorum) {
   using namespace eosio::chain;
   using namespace fc::crypto::blslib;

   digest_type block_id(fc::sha256("0000000000000000000000000000001"));
=======
BOOST_AUTO_TEST_CASE(verify_qc_test) try {
   using namespace eosio::chain;
   using namespace fc::crypto::blslib;

   // prepare digests
>>>>>>> 87053e41
   digest_type strong_digest(fc::sha256("0000000000000000000000000000002"));
   std::vector<uint8_t> strong_digest_data(strong_digest.data(), strong_digest.data() + strong_digest.data_size());
   digest_type weak_digest(fc::sha256("0000000000000000000000000000003"));
   std::vector<uint8_t> weak_digest_data(weak_digest.data(), weak_digest.data() + weak_digest.data_size());

   // initialize a set of private keys
   std::vector<bls_private_key> private_key {
      bls_private_key("PVT_BLS_r4ZpChd87ooyzl6MIkw23k7PRX8xptp7TczLJHCIIW88h/hS"),
      bls_private_key("PVT_BLS_/l7xzXANaB+GrlTsbZEuTiSOiWTtpBoog+TZnirxUUSaAfCo"),
<<<<<<< HEAD
      bls_private_key("PVT_BLS_3FoY73Q/gED3ejyg8cvnGqHrMmx4cLKwh/e0sbcsCxpCeqn3"),
   };
   const size_t num_finalizers = private_key.size();

   // construct finalizers
=======
      bls_private_key("PVT_BLS_3FoY73Q/gED3ejyg8cvnGqHrMmx4cLKwh/e0sbcsCxpCeqn3")
   };
   auto num_finalizers = private_key.size();

   // construct finalizers, with weight 1, 2, 3 respectively
>>>>>>> 87053e41
   std::vector<bls_public_key> public_key(num_finalizers);
   std::vector<finalizer_authority> finalizers(num_finalizers);
   for (size_t i = 0; i < num_finalizers; ++i) {
      public_key[i] = private_key[i].get_public_key();
<<<<<<< HEAD
      finalizers[i] = finalizer_authority{ "test", weights[i], public_key[i] };
   }

   block_state_ptr bsp = std::make_shared<block_state>();
   constexpr uint32_t generation = 1;
   bsp->active_finalizer_policy = std::make_shared<finalizer_policy>( generation, threshold, finalizers );
   bsp->strong_digest = strong_digest;
   bsp->weak_digest = weak_digest;
   bsp->pending_qc = pending_quorum_certificate{ num_finalizers, bsp->active_finalizer_policy->finalizer_weights(), threshold };

   for (size_t i = 0; i < num_finalizers; ++i) {
      if( to_vote[i] ) {
         auto sig = strong ? private_key[i].sign(strong_digest_data) : private_key[i].sign(weak_digest_data);
         vote_message vote{ block_id, strong, public_key[i], sig };
         BOOST_REQUIRE(bsp->aggregate_vote(vote).first);
      }
   }

   BOOST_REQUIRE_EQUAL(bsp->pending_qc.is_quorum_met(), expected_quorum);
}

BOOST_AUTO_TEST_CASE(quorum_test) try {
   std::vector<uint64_t> weights{1, 3, 5};
   constexpr uint64_t threshold = 4;

   { // 1 strong vote, quorum not met
      constexpr bool strong = true;
      std::vector<bool> to_vote{true, false, false}; // finalizer 0 voting
      constexpr bool expected_quorum_met = false;
      do_quorum_test( weights, threshold, strong, to_vote, expected_quorum_met );
   }

   { // 2 strong votes, quorum met
      constexpr bool strong = true;
      std::vector<bool> to_vote{true, true, false}; // finalizers 0 and 1 voting
      constexpr bool expected_quorum_met = true;
      do_quorum_test( weights, threshold, strong, to_vote, expected_quorum_met );
   }

   { // 1 strong vote, quorum met
      constexpr bool strong = true;
      std::vector<bool> to_vote{false, false, true}; // finalizer 2 voting
      constexpr bool expected_quorum_met = true;
      do_quorum_test( weights, threshold, strong, to_vote, expected_quorum_met );
   }

   { // 1 weak vote, quorum not met
      constexpr bool strong = false;
      std::vector<bool> to_vote{true, false, false}; // finalizer 0 voting
      constexpr bool expected_quorum_met = false;
      do_quorum_test( weights, threshold, strong, to_vote, expected_quorum_met );
   }

   { // 2 weak votes, quorum met
      constexpr bool strong = false;
      std::vector<bool> to_vote{true, true, false}; // finalizers 0 and 1 voting
      constexpr bool expected_quorum_met = true;
      do_quorum_test( weights, threshold, strong, to_vote, expected_quorum_met );
   }

   { // 1 weak vote, quorum met
      constexpr bool strong = false;
      std::vector<bool> to_vote{false, false, true}; // finalizer 2 voting
      constexpr bool expected_quorum_met = true;
      do_quorum_test( weights, threshold, strong, to_vote, expected_quorum_met );
=======
      uint64_t weight = i + 1;
      finalizers[i] = finalizer_authority{ "test", weight, public_key[i] };
   }

   // consturct a test bsp
   block_state_ptr bsp = std::make_shared<block_state>();
   constexpr uint32_t generation = 1;
   constexpr uint64_t threshold = 4; // 2/3 of total weights of 6
   bsp->active_finalizer_policy = std::make_shared<finalizer_policy>( generation, threshold, finalizers );
   bsp->strong_digest = strong_digest;
   bsp->weak_digest = weak_digest;

   auto bitset_to_vector = [](const hs_bitset& bs) {
      std::vector<uint32_t> r;
      r.resize(bs.num_blocks());
      boost::to_block_range(bs, r.begin());
      return r;
   };

   {  // valid strong QC
      hs_bitset strong_votes(num_finalizers);
      strong_votes[0] = 1;  // finalizer 0 voted with weight 1
      strong_votes[2] = 1;  // finalizer 2 voted with weight 3

      bls_signature sig_0 = private_key[0].sign(strong_digest_data);
      bls_signature sig_2 = private_key[2].sign(strong_digest_data);
      bls_signature agg_sig;
      agg_sig = fc::crypto::blslib::aggregate({agg_sig, sig_0});
      agg_sig = fc::crypto::blslib::aggregate({agg_sig, sig_2});

      // create a valid_quorum_certificate
      valid_quorum_certificate qc({}, {}, bitset_to_vector(strong_votes), {}, agg_sig);

      BOOST_REQUIRE_NO_THROW( bsp->verify_qc(qc) );
   }

   {  // valid weak QC
      hs_bitset strong_votes(num_finalizers);
      strong_votes[0] = 1;  // finalizer 0 voted with weight 1
      bls_signature strong_sig = private_key[0].sign(strong_digest_data);

      hs_bitset weak_votes(num_finalizers);
      weak_votes[2] = 1;  // finalizer 2 voted with weight 3
      bls_signature weak_sig = private_key[2].sign(weak_digest_data);

      bls_signature agg_sig;
      agg_sig = fc::crypto::blslib::aggregate({agg_sig, strong_sig});
      agg_sig = fc::crypto::blslib::aggregate({agg_sig, weak_sig});

      valid_quorum_certificate qc({}, {}, bitset_to_vector(strong_votes), bitset_to_vector(weak_votes), agg_sig);
      BOOST_REQUIRE_NO_THROW( bsp->verify_qc(qc) );
   }

   {  // valid strong QC signed by all finalizers
      hs_bitset strong_votes(num_finalizers);
      std::vector<bls_signature> sigs(num_finalizers);
      bls_signature agg_sig;

      for (auto i = 0u; i < num_finalizers; ++i) {
         strong_votes[i] = 1;
         sigs[i] = private_key[i].sign(strong_digest_data);
         agg_sig = fc::crypto::blslib::aggregate({agg_sig, sigs[i]});
      }

      // create a valid_quorum_certificate
      valid_quorum_certificate qc({}, {}, bitset_to_vector(strong_votes), {}, agg_sig);

      BOOST_REQUIRE_NO_THROW( bsp->verify_qc(qc) );
   }

   {  // valid weak QC signed by all finalizers
      hs_bitset weak_votes(num_finalizers);
      std::vector<bls_signature> sigs(num_finalizers);
      bls_signature agg_sig;

      for (auto i = 0u; i < num_finalizers; ++i) {
         weak_votes[i] = 1;
         sigs[i] = private_key[i].sign(weak_digest_data);
         agg_sig = fc::crypto::blslib::aggregate({agg_sig, sigs[i]});
      }

      // create a valid_quorum_certificate
      valid_quorum_certificate qc({}, {}, {}, bitset_to_vector(weak_votes), agg_sig);

      BOOST_REQUIRE_NO_THROW( bsp->verify_qc(qc) );
   }

   {  // strong QC quorem not met
      hs_bitset strong_votes(num_finalizers);
      strong_votes[2] = 1;  // finalizer 2 voted with weight 3 (threshold is 4)

      bls_signature sig_2 = private_key[2].sign(strong_digest_data);
      bls_signature agg_sig = fc::crypto::blslib::aggregate({agg_sig, sig_2});

      // create a valid_quorum_certificate
      valid_quorum_certificate qc({}, {}, bitset_to_vector(strong_votes), {}, agg_sig);

      BOOST_CHECK_EXCEPTION( bsp->verify_qc(qc), block_validate_exception, eosio::testing::fc_exception_message_starts_with("strong quorum is not met") );
   }

   {  // weak QC quorem not met
      hs_bitset weak_votes(num_finalizers);
      weak_votes[2] = 1;  // finalizer 2 voted with weight 3 (threshold is 4)

      bls_signature sig_2 = private_key[2].sign(weak_digest_data);
      bls_signature agg_sig = fc::crypto::blslib::aggregate({agg_sig, sig_2});

      // create a valid_quorum_certificate
      valid_quorum_certificate qc({}, {}, {}, bitset_to_vector(weak_votes), agg_sig);

      BOOST_CHECK_EXCEPTION( bsp->verify_qc(qc), block_validate_exception, eosio::testing::fc_exception_message_starts_with("weak quorum is not met") );
   }

   {  // strong QC with a wrong signing private key
      hs_bitset strong_votes(num_finalizers);
      strong_votes[0] = 1;  // finalizer 0 voted with weight 1
      strong_votes[2] = 1;  // finalizer 2 voted with weight 3

      bls_signature sig_0 = private_key[0].sign(strong_digest_data);
      bls_signature sig_2 = private_key[1].sign(strong_digest_data); // signed by finalizer 1 which is not set in strong_votes
      bls_signature sig;
      sig = fc::crypto::blslib::aggregate({sig, sig_0});
      sig = fc::crypto::blslib::aggregate({sig, sig_2});

      // create a valid_quorum_certificate
      valid_quorum_certificate qc({}, {}, bitset_to_vector(strong_votes), {}, sig);

      BOOST_CHECK_EXCEPTION( bsp->verify_qc(qc), block_validate_exception, eosio::testing::fc_exception_message_is("signature validation failed") );
   }

   {  // strong QC with a wrong digest
      hs_bitset strong_votes(num_finalizers);
      strong_votes[0] = 1;  // finalizer 0 voted with weight 1
      strong_votes[2] = 1;  // finalizer 2 voted with weight 3

      bls_signature sig_0 = private_key[0].sign(weak_digest_data); // should have used strong digest
      bls_signature sig_2 = private_key[2].sign(strong_digest_data);
      bls_signature sig;
      sig = fc::crypto::blslib::aggregate({sig, sig_0});
      sig = fc::crypto::blslib::aggregate({sig, sig_2});

      // create a valid_quorum_certificate
      valid_quorum_certificate qc({}, {}, bitset_to_vector(strong_votes), {}, sig);

      BOOST_CHECK_EXCEPTION( bsp->verify_qc(qc), block_validate_exception, eosio::testing::fc_exception_message_is("signature validation failed") );
   }

   {  // weak QC with a wrong signing private key
      hs_bitset strong_votes(num_finalizers);
      strong_votes[0] = 1;  // finalizer 0 voted with weight 1
      bls_signature strong_sig = private_key[0].sign(strong_digest_data);

      hs_bitset weak_votes(num_finalizers);
      weak_votes[2] = 1;  // finalizer 2 voted with weight 3
      bls_signature weak_sig = private_key[1].sign(weak_digest_data); // wrong key

      bls_signature sig;
      sig = fc::crypto::blslib::aggregate({sig, strong_sig});
      sig = fc::crypto::blslib::aggregate({sig, weak_sig});

      valid_quorum_certificate qc({}, {}, bitset_to_vector(strong_votes), bitset_to_vector(weak_votes), sig);
      BOOST_CHECK_EXCEPTION( bsp->verify_qc(qc), block_validate_exception, eosio::testing::fc_exception_message_is("signature validation failed") );
   }

   {  // weak QC with a wrong digest
      hs_bitset strong_votes(num_finalizers);
      strong_votes[0] = 1;  // finalizer 0 voted with weight 1
      bls_signature strong_sig = private_key[0].sign(weak_digest_data); // wrong digest

      hs_bitset weak_votes(num_finalizers);
      weak_votes[2] = 1;  // finalizer 2 voted with weight 3
      bls_signature weak_sig = private_key[2].sign(weak_digest_data);

      bls_signature sig;
      sig = fc::crypto::blslib::aggregate({sig, strong_sig});
      sig = fc::crypto::blslib::aggregate({sig, weak_sig});

      valid_quorum_certificate qc({}, {}, bitset_to_vector(strong_votes), bitset_to_vector(weak_votes), sig);
      BOOST_CHECK_EXCEPTION( bsp->verify_qc(qc), block_validate_exception, eosio::testing::fc_exception_message_is("signature validation failed") );
>>>>>>> 87053e41
   }
} FC_LOG_AND_RETHROW();

BOOST_AUTO_TEST_SUITE_END()<|MERGE_RESOLUTION|>--- conflicted
+++ resolved
@@ -88,7 +88,6 @@
    }
 } FC_LOG_AND_RETHROW();
 
-<<<<<<< HEAD
 void do_quorum_test(const std::vector<uint64_t>& weights,
                     uint64_t threshold,
                     bool strong,
@@ -98,13 +97,6 @@
    using namespace fc::crypto::blslib;
 
    digest_type block_id(fc::sha256("0000000000000000000000000000001"));
-=======
-BOOST_AUTO_TEST_CASE(verify_qc_test) try {
-   using namespace eosio::chain;
-   using namespace fc::crypto::blslib;
-
-   // prepare digests
->>>>>>> 87053e41
    digest_type strong_digest(fc::sha256("0000000000000000000000000000002"));
    std::vector<uint8_t> strong_digest_data(strong_digest.data(), strong_digest.data() + strong_digest.data_size());
    digest_type weak_digest(fc::sha256("0000000000000000000000000000003"));
@@ -114,24 +106,15 @@
    std::vector<bls_private_key> private_key {
       bls_private_key("PVT_BLS_r4ZpChd87ooyzl6MIkw23k7PRX8xptp7TczLJHCIIW88h/hS"),
       bls_private_key("PVT_BLS_/l7xzXANaB+GrlTsbZEuTiSOiWTtpBoog+TZnirxUUSaAfCo"),
-<<<<<<< HEAD
       bls_private_key("PVT_BLS_3FoY73Q/gED3ejyg8cvnGqHrMmx4cLKwh/e0sbcsCxpCeqn3"),
    };
    const size_t num_finalizers = private_key.size();
 
    // construct finalizers
-=======
-      bls_private_key("PVT_BLS_3FoY73Q/gED3ejyg8cvnGqHrMmx4cLKwh/e0sbcsCxpCeqn3")
-   };
-   auto num_finalizers = private_key.size();
-
-   // construct finalizers, with weight 1, 2, 3 respectively
->>>>>>> 87053e41
    std::vector<bls_public_key> public_key(num_finalizers);
    std::vector<finalizer_authority> finalizers(num_finalizers);
    for (size_t i = 0; i < num_finalizers; ++i) {
       public_key[i] = private_key[i].get_public_key();
-<<<<<<< HEAD
       finalizers[i] = finalizer_authority{ "test", weights[i], public_key[i] };
    }
 
@@ -197,11 +180,36 @@
       std::vector<bool> to_vote{false, false, true}; // finalizer 2 voting
       constexpr bool expected_quorum_met = true;
       do_quorum_test( weights, threshold, strong, to_vote, expected_quorum_met );
-=======
+   }
+} FC_LOG_AND_RETHROW();
+  
+BOOST_AUTO_TEST_CASE(verify_qc_test) try {
+   using namespace eosio::chain;
+   using namespace fc::crypto::blslib;
+
+   // prepare digests
+   digest_type strong_digest(fc::sha256("0000000000000000000000000000002"));
+   std::vector<uint8_t> strong_digest_data(strong_digest.data(), strong_digest.data() + strong_digest.data_size());
+   digest_type weak_digest(fc::sha256("0000000000000000000000000000003"));
+   std::vector<uint8_t> weak_digest_data(weak_digest.data(), weak_digest.data() + weak_digest.        data_size());
+
+   // initialize a set of private keys
+   std::vector<bls_private_key> private_key {
+      bls_private_key("PVT_BLS_r4ZpChd87ooyzl6MIkw23k7PRX8xptp7TczLJHCIIW88h/hS"),
+      bls_private_key("PVT_BLS_/l7xzXANaB+GrlTsbZEuTiSOiWTtpBoog+TZnirxUUSaAfCo"),
+      bls_private_key("PVT_BLS_3FoY73Q/gED3ejyg8cvnGqHrMmx4cLKwh/e0sbcsCxpCeqn3")
+   };
+   auto num_finalizers = private_key.size();
+  
+   // construct finalizers, with weight 1, 2, 3 respectively
+   std::vector<bls_public_key> public_key(num_finalizers);
+   std::vector<finalizer_authority> finalizers(num_finalizers);
+   for (size_t i = 0; i < num_finalizers; ++i) {
+      public_key[i] = private_key[i].get_public_key();
       uint64_t weight = i + 1;
       finalizers[i] = finalizer_authority{ "test", weight, public_key[i] };
    }
-
+  
    // consturct a test bsp
    block_state_ptr bsp = std::make_shared<block_state>();
    constexpr uint32_t generation = 1;
@@ -377,7 +385,6 @@
 
       valid_quorum_certificate qc({}, {}, bitset_to_vector(strong_votes), bitset_to_vector(weak_votes), sig);
       BOOST_CHECK_EXCEPTION( bsp->verify_qc(qc), block_validate_exception, eosio::testing::fc_exception_message_is("signature validation failed") );
->>>>>>> 87053e41
    }
 } FC_LOG_AND_RETHROW();
 
