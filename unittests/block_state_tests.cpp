--- conflicted
+++ resolved
@@ -57,13 +57,8 @@
       bsp->strong_digest = strong_digest;
       bsp->pending_qc = pending_quorum_certificate{ num_finalizers, 1, bsp->active_finalizer_policy->max_weak_sum_before_weak_final() };
 
-<<<<<<< HEAD
       vote_message vote {block_id, true, public_key[0], private_key[1].sign(strong_digest.to_span()) };
-      BOOST_REQUIRE(!bsp->aggregate_vote(vote).first);
-=======
-      vote_message vote {block_id, true, public_key[0], private_key[1].sign(strong_digest_data) };
       BOOST_REQUIRE(bsp->aggregate_vote(vote).first != vote_status::success);
->>>>>>> 61d5d943
    }
 
    {  // duplicate votes 
@@ -72,16 +67,9 @@
       bsp->strong_digest = strong_digest;
       bsp->pending_qc = pending_quorum_certificate{ num_finalizers, 1, bsp->active_finalizer_policy->max_weak_sum_before_weak_final() };
 
-<<<<<<< HEAD
       vote_message vote {block_id, true, public_key[0], private_key[0].sign(strong_digest.to_span()) };
-      BOOST_REQUIRE(bsp->aggregate_vote(vote).first);
-      BOOST_REQUIRE(!bsp->aggregate_vote(vote).first);
-=======
-      vote_message vote {block_id, true, public_key[0], private_key[0].sign(strong_digest_data) };
-
-      BOOST_REQUIRE(bsp->aggregate_vote(vote).first == vote_status::success); // first time succeeds
-      BOOST_REQUIRE(bsp->aggregate_vote(vote).first != vote_status::success); // second time failed due to duplicate voting
->>>>>>> 61d5d943
+      BOOST_REQUIRE(bsp->aggregate_vote(vote).first == vote_status::success);
+      BOOST_REQUIRE(bsp->aggregate_vote(vote).first != vote_status::success);
    }
 
    {  // public key does not exit in finalizer set
@@ -93,13 +81,8 @@
       bls_private_key new_private_key{ "PVT_BLS_warwI76e+pPX9wLFZKPFagngeFM8bm6J8D5w0iiHpxW7PiId" };
       bls_public_key new_public_key{ new_private_key.get_public_key() };
 
-<<<<<<< HEAD
       vote_message vote {block_id, true, new_public_key, private_key[0].sign(strong_digest.to_span()) };
-      BOOST_REQUIRE(!bsp->aggregate_vote(vote).first);
-=======
-      vote_message vote {block_id, true, new_public_key, private_key[0].sign(strong_digest_data) };
       BOOST_REQUIRE(bsp->aggregate_vote(vote).first != vote_status::success);
->>>>>>> 61d5d943
    }
 } FC_LOG_AND_RETHROW();
 
