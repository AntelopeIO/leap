#include <eosio/chain/asset.hpp>
#include <eosio/chain/authority.hpp>
#include <eosio/chain/authority_checker.hpp>
#include <eosio/chain/types.hpp>
#include <eosio/chain/thread_utils.hpp>
#include <eosio/testing/tester.hpp>

#include <fc/io/json.hpp>
#include <fc/log/logger_config.hpp>
#include <appbase/execution_priority_queue.hpp>
#include <fc/bitutil.hpp>

#include <thread>

#include <boost/test/unit_test.hpp>

#ifdef NON_VALIDATING_TEST
#define TESTER tester
#else
#define TESTER validating_tester
#endif

using namespace eosio::chain;
using namespace eosio::testing;

#include <boost/random/mersenne_twister.hpp>
#include <boost/random/uniform_int_distribution.hpp>

struct base_reflect : fc::reflect_init {
   int bv = 0;
   bool base_reflect_initialized = false;
   int base_reflect_called = 0;
protected:
   friend struct fc::reflector<base_reflect>;
   friend struct fc::reflector_init_visitor<base_reflect>;
   friend struct fc::has_reflector_init<base_reflect>;
   void reflector_init() {
      BOOST_CHECK_EQUAL( bv, 42 ); // should be deserialized before called, set by test
      ++base_reflect_called;
      base_reflect_initialized = true;
   }
};

struct derived_reflect : public base_reflect {
   int dv = 0;
   bool derived_reflect_initialized = false;
   int derived_reflect_called = 0;
protected:
   friend struct fc::reflector<derived_reflect>;
   friend struct fc::reflector_init_visitor<derived_reflect>;
   friend struct fc::has_reflector_init<derived_reflect>;
   void reflector_init() {
      BOOST_CHECK_EQUAL( bv, 42 ); // should be deserialized before called, set by test
      BOOST_CHECK_EQUAL( dv, 52 ); // should be deserialized before called, set by test
      ++derived_reflect_called;
      base_reflect::reflector_init();
      derived_reflect_initialized = true;
   }
};

struct final_reflect : public derived_reflect {
   int fv = 0;
   bool final_reflect_initialized = false;
   int final_reflect_called = 0;
private:
   friend struct fc::reflector<final_reflect>;
   friend struct fc::reflector_init_visitor<final_reflect>;
   friend struct fc::has_reflector_init<final_reflect>;
   void reflector_init() {
      BOOST_CHECK_EQUAL( bv, 42 ); // should be deserialized before called, set by test
      BOOST_CHECK_EQUAL( dv, 52 ); // should be deserialized before called, set by test
      BOOST_CHECK_EQUAL( fv, 62 ); // should be deserialized before called, set by test
      ++final_reflect_called;
      derived_reflect::reflector_init();
      final_reflect_initialized = true;
   }
};

FC_REFLECT( base_reflect, (bv) )
FC_REFLECT_DERIVED( derived_reflect, (base_reflect), (dv) )
FC_REFLECT_DERIVED( final_reflect, (derived_reflect), (fv) )

namespace eosio
{
using namespace chain;
using namespace std;

static constexpr uint64_t name_suffix( name nv ) {
   uint64_t n = nv.to_uint64_t();
   uint32_t remaining_bits_after_last_actual_dot = 0;
   uint32_t tmp = 0;
   for( int32_t remaining_bits = 59; remaining_bits >= 4; remaining_bits -= 5 ) { // Note: remaining_bits must remain signed integer
      // Get characters one-by-one in name in order from left to right (not including the 13th character)
      auto c = (n >> remaining_bits) & 0x1Full;
      if( !c ) { // if this character is a dot
         tmp = static_cast<uint32_t>(remaining_bits);
      } else { // if this character is not a dot
         remaining_bits_after_last_actual_dot = tmp;
      }
   }

   uint64_t thirteenth_character = n & 0x0Full;
   if( thirteenth_character ) { // if 13th character is not a dot
      remaining_bits_after_last_actual_dot = tmp;
   }

   if( remaining_bits_after_last_actual_dot == 0 ) // there is no actual dot in the name other than potentially leading dots
      return n;

   // At this point remaining_bits_after_last_actual_dot has to be within the range of 4 to 59 (and restricted to increments of 5).

   // Mask for remaining bits corresponding to characters after last actual dot, except for 4 least significant bits (corresponds to 13th character).
   uint64_t mask = (1ull << remaining_bits_after_last_actual_dot) - 16;
   uint32_t shift = 64 - remaining_bits_after_last_actual_dot;

   return ( ((n & mask) << shift) + (thirteenth_character << (shift-1)) );
}

BOOST_AUTO_TEST_SUITE(misc_tests)

BOOST_AUTO_TEST_CASE(reverse_endian_tests)
{
    BOOST_CHECK_EQUAL( endian_reverse_u64(0x0123456789abcdef), 0xefcdab8967452301 );
    BOOST_CHECK_EQUAL( endian_reverse_u64(0x0102030405060708), 0x0807060504030201 );
    BOOST_CHECK_EQUAL( endian_reverse_u32(0x01234567), 0x67452301 );
    BOOST_CHECK_EQUAL( endian_reverse_u32(0x01020304), 0x04030201 );
}

BOOST_AUTO_TEST_CASE(name_suffix_tests)
{
   BOOST_CHECK_EQUAL( name{name_suffix(name(0))}, name{0} );
   BOOST_CHECK_EQUAL( name{name_suffix("abcdehijklmn"_n)}, name{"abcdehijklmn"_n} );
   BOOST_CHECK_EQUAL( name{name_suffix("abcdehijklmn1"_n)}, name{"abcdehijklmn1"_n} );
   BOOST_CHECK_EQUAL( name{name_suffix("abc.def"_n)}, name{"def"_n} );
   BOOST_CHECK_EQUAL( name{name_suffix(".abc.def"_n)}, name{"def"_n} );
   BOOST_CHECK_EQUAL( name{name_suffix("..abc.def"_n)}, name{"def"_n} );
   BOOST_CHECK_EQUAL( name{name_suffix("abc..def"_n)}, name{"def"_n} );
   BOOST_CHECK_EQUAL( name{name_suffix("abc.def.ghi"_n)}, name{"ghi"_n} );
   BOOST_CHECK_EQUAL( name{name_suffix(".abcdefghij"_n)}, name{"abcdefghij"_n} );
   BOOST_CHECK_EQUAL( name{name_suffix(".abcdefghij.1"_n)}, name{"1"_n} );
   BOOST_CHECK_EQUAL( name{name_suffix("a.bcdefghij"_n)}, name{"bcdefghij"_n} );
   BOOST_CHECK_EQUAL( name{name_suffix("a.bcdefghij.1"_n)}, name{"1"_n} );
   BOOST_CHECK_EQUAL( name{name_suffix("......a.b.c"_n)}, name{"c"_n} );
   BOOST_CHECK_EQUAL( name{name_suffix("abcdefhi.123"_n)}, name{"123"_n} );
   BOOST_CHECK_EQUAL( name{name_suffix("abcdefhij.123"_n)}, name{"123"_n} );
}

/// Test processing of unbalanced strings
BOOST_AUTO_TEST_CASE(json_from_string_test)
{
  bool exc_found = false;
  try {
    auto val = fc::json::from_string("{\"}");
  } catch(...) {
    exc_found = true;
  }
  BOOST_CHECK_EQUAL(exc_found, true);

  exc_found = false;
  try {
    auto val = fc::json::from_string("{\"block_num_or_id\":5");
  } catch(...) {
    exc_found = true;
  }
  BOOST_CHECK_EQUAL(exc_found, true);
}

BOOST_AUTO_TEST_CASE(variant_format_string_limited)
{
   const string format = "${a} ${b} ${c}";
   {
      fc::mutable_variant_object mu;
      mu( "a", string( 1024, 'a' ) );
      mu( "b", string( 1024, 'b' ) );
      mu( "c", string( 1024, 'c' ) );
      string result = fc::format_string( format, mu, true );
      BOOST_CHECK_LT(0, mu.size());
      BOOST_CHECK_LT(format.size(), 1024);
      const size_t target_size = (1024 -  format.size()) / mu.size();
      BOOST_CHECK_EQUAL( result, string( target_size, 'a' ) + "... " + string( target_size, 'b' ) + "... " + string( target_size, 'c' ) + "..." );
   }
   {
      fc::mutable_variant_object mu;
      signed_block a;
      blob b;
      for( int i = 0; i < 1024; ++i)
         b.data.push_back('b');
      variants c;
      c.push_back(fc::variant(a));
      mu( "a", a );
      mu( "b", b );
      mu( "c", c );
      string result = fc::format_string( format, mu, true );
      BOOST_CHECK_EQUAL( result, "${a} ${b} ${c}");
   }
   {
      // test cases for issue #8741, short version, all fields being displayed
      flat_set <permission_level> provided_permissions;
      for(char ch = 'a'; ch < 'c'; ++ch) {
         provided_permissions.insert( {name(std::string_view(string(4, ch))), name(std::string_view(string(4, ch + 1)))});
      }
      flat_set <public_key_type> provided_keys;
      auto fill_keys = [](const flat_set <permission_level>& provided_permissions, flat_set <public_key_type>& provided_keys) {
         std::string digest = "1234567";
         for (auto &permission : provided_permissions) {
            digest += "1";
            const std::string key_name_str = permission.actor.to_string() + permission.permission.to_string();
            auto sig_digest = digest_type::hash(std::make_pair("1234", "abcd"));
            const fc::crypto::signature sig = private_key_type::regenerate<fc::ecc::private_key_shim>(
                  fc::sha256::hash(key_name_str + "active")).sign(sig_digest);
            provided_keys.insert(public_key_type{sig, fc::sha256{digest}, true});
         }
      };
      fill_keys(provided_permissions, provided_keys);
      const string format = "transaction declares authority '${auth}', provided permissions ${provided_permissions}, provided keys ${provided_keys}";
      fc::mutable_variant_object mu;
      mu("auth", *provided_permissions.begin());
      mu("provided_permissions", provided_permissions);
      mu("provided_keys", provided_keys);
      BOOST_CHECK_LT(0, mu.size());
      const auto arg_limit_size = (1024 - format.size()) / mu.size();
      const string result = fc::format_string(format, mu, true);
      BOOST_CHECK(provided_permissions.begin() != provided_permissions.end());
      const string auth_str = fc::json::to_string(*provided_permissions.begin(), fc::time_point::maximum());
      string target_str = "transaction declares authority '" + fc::json::to_string(*provided_permissions.begin(), fc::time_point::maximum());
      target_str += "', provided permissions " + fc::json::to_string(provided_permissions, fc::time_point::maximum());
      target_str += ", provided keys " + fc::json::to_string(provided_keys, fc::time_point::maximum()).substr(0, arg_limit_size);
      BOOST_CHECK_EQUAL(result, target_str);
      BOOST_CHECK_LT(result.size(), 1024 + 3 * mu.size());

      // test cases for issue #8741, longer version, permission and keys field being folded
      provided_permissions.clear();
      provided_keys.clear();
      for(char ch = 'c'; ch < 'z'; ++ch) {
         provided_permissions.insert( {name(std::string_view(string(5, ch))), name(std::string_view(string(5, ch + 1)))});
      }
      fill_keys(provided_permissions, provided_keys);
      fc::mutable_variant_object mu_fold;
      mu_fold("auth", *provided_permissions.begin());
      mu_fold("provided_permissions", provided_permissions);
      mu_fold("provided_keys", provided_keys);
      BOOST_CHECK_LT(0, mu_fold.size());
      string target_fold_str = "transaction declares authority '" + fc::json::to_string(*provided_permissions.begin(), fc::time_point::maximum());
      target_fold_str += "', provided permissions ${provided_permissions}";
      target_fold_str += ", provided keys ${provided_keys}";
      const string result_fold = fc::format_string(format, mu_fold, true);
      BOOST_CHECK_EQUAL(result_fold, target_fold_str);
      BOOST_CHECK_LT(result_fold.size(), 1024 + 3 * mu.size());
   }
}

// Test overflow handling in asset::from_string
BOOST_AUTO_TEST_CASE(asset_from_string_overflow)
{
   asset a;

   // precision = 19, magnitude < 2^61
   BOOST_CHECK_EXCEPTION( asset::from_string("0.1000000000000000000 CUR") , symbol_type_exception, [](const auto& e) {
      return expect_assert_message(e, "precision 19 should be <= 18");
   });
   BOOST_CHECK_EXCEPTION( asset::from_string("-0.1000000000000000000 CUR") , symbol_type_exception, [](const auto& e) {
      return expect_assert_message(e, "precision 19 should be <= 18");
   });
   BOOST_CHECK_EXCEPTION( asset::from_string("1.0000000000000000000 CUR") , symbol_type_exception, [](const auto& e) {
      return expect_assert_message(e, "precision 19 should be <= 18");
   });
   BOOST_CHECK_EXCEPTION( asset::from_string("-1.0000000000000000000 CUR") , symbol_type_exception, [](const auto& e) {
      return expect_assert_message(e, "precision 19 should be <= 18");
   });

   // precision = 18, magnitude < 2^58
   a = asset::from_string("0.100000000000000000 CUR");
   BOOST_CHECK_EQUAL(a.get_amount(), 100000000000000000L);
   a = asset::from_string("-0.100000000000000000 CUR");
   BOOST_CHECK_EQUAL(a.get_amount(), -100000000000000000L);

   // precision = 18, magnitude = 2^62
   BOOST_CHECK_EXCEPTION( asset::from_string("4.611686018427387904 CUR") , asset_type_exception, [](const asset_type_exception& e) {
      return expect_assert_message(e, "magnitude of asset amount must be less than 2^62");
   });
   BOOST_CHECK_EXCEPTION( asset::from_string("-4.611686018427387904 CUR") , asset_type_exception, [](const asset_type_exception& e) {
      return expect_assert_message(e, "magnitude of asset amount must be less than 2^62");
   });
   BOOST_CHECK_EXCEPTION( asset::from_string("4611686018427387.904 CUR") , asset_type_exception, [](const asset_type_exception& e) {
      return expect_assert_message(e, "magnitude of asset amount must be less than 2^62");
   });
   BOOST_CHECK_EXCEPTION( asset::from_string("-4611686018427387.904 CUR") , asset_type_exception, [](const asset_type_exception& e) {
      return expect_assert_message(e, "magnitude of asset amount must be less than 2^62");
   });

   // precision = 18, magnitude = 2^62-1
   a = asset::from_string("4.611686018427387903 CUR");
   BOOST_CHECK_EQUAL(a.get_amount(), 4611686018427387903L);
   a = asset::from_string("-4.611686018427387903 CUR");
   BOOST_CHECK_EQUAL(a.get_amount(), -4611686018427387903L);

   // precision = 0, magnitude = 2^62
   BOOST_CHECK_EXCEPTION( asset::from_string("4611686018427387904 CUR") , asset_type_exception, [](const asset_type_exception& e) {
      return expect_assert_message(e, "magnitude of asset amount must be less than 2^62");
   });
   BOOST_CHECK_EXCEPTION( asset::from_string("-4611686018427387904 CUR") , asset_type_exception, [](const asset_type_exception& e) {
      return expect_assert_message(e, "magnitude of asset amount must be less than 2^62");
   });

   // precision = 0, magnitude = 2^62-1
   a = asset::from_string("4611686018427387903 CUR");
   BOOST_CHECK_EQUAL(a.get_amount(), 4611686018427387903L);
   a = asset::from_string("-4611686018427387903 CUR");
   BOOST_CHECK_EQUAL(a.get_amount(), -4611686018427387903L);

   // precision = 18, magnitude = 2^65
   BOOST_CHECK_EXCEPTION( asset::from_string("36.893488147419103232 CUR") , overflow_exception, [](const overflow_exception& e) {
      return true;
   });
   BOOST_CHECK_EXCEPTION( asset::from_string("-36.893488147419103232 CUR") , underflow_exception, [](const underflow_exception& e) {
      return true;
   });

   // precision = 14, magnitude > 2^76
   BOOST_CHECK_EXCEPTION( asset::from_string("1000000000.00000000000000 CUR") , overflow_exception, [](const overflow_exception& e) {
      return true;
   });
   BOOST_CHECK_EXCEPTION( asset::from_string("-1000000000.00000000000000 CUR") , underflow_exception, [](const underflow_exception& e) {
      return true;
   });

   // precision = 0, magnitude > 2^76
   BOOST_CHECK_EXCEPTION( asset::from_string("100000000000000000000000 CUR") , parse_error_exception, [](const parse_error_exception& e) {
      return expect_assert_message(e, "Couldn't parse int64_t");
   });
   BOOST_CHECK_EXCEPTION( asset::from_string("-100000000000000000000000 CUR") , parse_error_exception, [](const parse_error_exception& e) {
      return expect_assert_message(e, "Couldn't parse int64_t");
   });

   // precision = 20, magnitude > 2^142
   BOOST_CHECK_EXCEPTION( asset::from_string("100000000000000000000000.00000000000000000000 CUR") , symbol_type_exception, [](const auto& e) {
      return expect_assert_message(e, "precision 20 should be <= 18");
   });
   BOOST_CHECK_EXCEPTION( asset::from_string("-100000000000000000000000.00000000000000000000 CUR") , symbol_type_exception, [](const auto& e) {
      return expect_assert_message(e, "precision 20 should be <= 18");
   });
}

struct permission_visitor {
   std::vector<permission_level> permissions;
   std::vector<size_t> size_stack;
   bool _log;

   permission_visitor(bool log = false) : _log(log) {}

   void operator()(const permission_level& permission) {
      permissions.push_back(permission);
   }

   void operator()(const permission_level& permission, bool repeat ) {}

   void push_undo() {
      if( _log )
         ilog("push_undo called");
      size_stack.push_back(permissions.size());
   }

   void pop_undo() {
      if( _log )
         ilog("pop_undo called");
      FC_ASSERT( size_stack.back() <= permissions.size() && size_stack.size() >= 1,
                 "invariant failure in test permission_visitor" );
      permissions.erase( permissions.begin() + size_stack.back(), permissions.end() );
      size_stack.pop_back();
   }

   void squash_undo() {
      if( _log )
         ilog("squash_undo called");
      FC_ASSERT( size_stack.size() >= 1, "invariant failure in test permission_visitor" );
      size_stack.pop_back();
   }

};

BOOST_AUTO_TEST_CASE(authority_checker)
{ try {
   testing::TESTER test;
   auto a = test.get_public_key(name("a"), "active");
   auto b = test.get_public_key(name("b"), "active");
   auto c = test.get_public_key(name("c"), "active");

   auto GetNullAuthority = [](auto){abort(); return authority();};

   auto A = authority(2, {key_weight{a, 1}, key_weight{b, 1}});
   {
      auto checker = make_auth_checker(GetNullAuthority, 2, {a, b});
      BOOST_TEST(checker.satisfied(A));
      BOOST_TEST(checker.all_keys_used());
      BOOST_TEST(checker.used_keys().size() == 2u);
      BOOST_TEST(checker.unused_keys().size() == 0u);
   }
   {
      auto checker = make_auth_checker(GetNullAuthority, 2, {a, c});
      BOOST_TEST(!checker.satisfied(A));
      BOOST_TEST(!checker.all_keys_used());
      BOOST_TEST(checker.used_keys().size() == 0u);
      BOOST_TEST(checker.unused_keys().size() == 2u);
   }
   {
      auto checker = make_auth_checker(GetNullAuthority, 2, {a, b, c});
      BOOST_TEST(checker.satisfied(A));
      BOOST_TEST(!checker.all_keys_used());
      BOOST_TEST(checker.used_keys().size() == 2u);
      BOOST_TEST(checker.used_keys().count(a) == 1u);
      BOOST_TEST(checker.used_keys().count(b) == 1u);
      BOOST_TEST(checker.unused_keys().size() == 1u);
      BOOST_TEST(checker.unused_keys().count(c) == 1u);
   }
   {
      auto checker = make_auth_checker(GetNullAuthority, 2, {b, c});
      BOOST_TEST(!checker.satisfied(A));
      BOOST_TEST(!checker.all_keys_used());
      BOOST_TEST(checker.used_keys().size() == 0u);
   }

   A = authority(3, {key_weight{a, 1}, key_weight{b, 1}, key_weight{c, 1}});
   BOOST_TEST(make_auth_checker(GetNullAuthority, 2, {c, b, a}).satisfied(A));
   BOOST_TEST(!make_auth_checker(GetNullAuthority, 2, {a, b}).satisfied(A));
   BOOST_TEST(!make_auth_checker(GetNullAuthority, 2, {a, c}).satisfied(A));
   BOOST_TEST(!make_auth_checker(GetNullAuthority, 2, {b, c}).satisfied(A));

   A = authority(1, {key_weight{a, 1}, key_weight{b, 1}});
   BOOST_TEST(make_auth_checker(GetNullAuthority, 2, {a}).satisfied(A));
   BOOST_TEST(make_auth_checker(GetNullAuthority, 2, {b}).satisfied(A));
   BOOST_TEST(!make_auth_checker(GetNullAuthority, 2, {c}).satisfied(A));

   A = authority(1, {key_weight{a, 2}, key_weight{b, 1}});
   BOOST_TEST(make_auth_checker(GetNullAuthority, 2, {a}).satisfied(A));
   BOOST_TEST(make_auth_checker(GetNullAuthority, 2, {b}).satisfied(A));
   BOOST_TEST(!make_auth_checker(GetNullAuthority, 2, {c}).satisfied(A));

   auto GetCAuthority = [c](auto){
      return authority(1, {key_weight{c, 1}});
   };

   A = authority(2, {key_weight{a, 2}, key_weight{b, 1}}, {permission_level_weight{{name("hello"), name("world")}, 1}});
   {
      auto checker = make_auth_checker(GetCAuthority, 2, {a});
      BOOST_TEST(checker.satisfied(A));
      BOOST_TEST(checker.all_keys_used());
   }
   {
      auto checker = make_auth_checker(GetCAuthority, 2, {b});
      BOOST_TEST(!checker.satisfied(A));
      BOOST_TEST(checker.used_keys().size() == 0u);
      BOOST_TEST(checker.unused_keys().size() == 1u);
      BOOST_TEST(checker.unused_keys().count(b) == 1u);
   }
   {
      auto checker = make_auth_checker(GetCAuthority, 2, {c});
      BOOST_TEST(!checker.satisfied(A));
      BOOST_TEST(checker.used_keys().size() == 0u);
      BOOST_TEST(checker.unused_keys().size() == 1u);
      BOOST_TEST(checker.unused_keys().count(c) == 1u);
   }
   {
      auto checker = make_auth_checker(GetCAuthority, 2, {b, c});
      BOOST_TEST(checker.satisfied(A));
      BOOST_TEST(checker.all_keys_used());
      BOOST_TEST(checker.used_keys().size() == 2u);
      BOOST_TEST(checker.unused_keys().size() == 0u);
      BOOST_TEST(checker.used_keys().count(b) == 1u);
      BOOST_TEST(checker.used_keys().count(c) == 1u);
   }
   {
      auto checker = make_auth_checker(GetCAuthority, 2, {b, c, a});
      BOOST_TEST(checker.satisfied(A));
      BOOST_TEST(!checker.all_keys_used());
      BOOST_TEST(checker.used_keys().size() == 1u);
      BOOST_TEST(checker.used_keys().count(a) == 1u);
      BOOST_TEST(checker.unused_keys().size() == 2u);
      BOOST_TEST(checker.unused_keys().count(b) == 1u);
      BOOST_TEST(checker.unused_keys().count(c) == 1u);
   }

   A = authority(3, {key_weight{a, 2}, key_weight{b, 1}}, {permission_level_weight{{name("hello"), name("world")}, 3}});
   {
      auto checker = make_auth_checker(GetCAuthority, 2, {a, b});
      BOOST_TEST(checker.satisfied(A));
      BOOST_TEST(checker.all_keys_used());
   }
   {
      auto checker = make_auth_checker(GetCAuthority, 2, {a, b, c});
      BOOST_TEST(checker.satisfied(A));
      BOOST_TEST(!checker.all_keys_used());
      BOOST_TEST(checker.used_keys().size() == 1u);
      BOOST_TEST(checker.used_keys().count(c) == 1u);
      BOOST_TEST(checker.unused_keys().size() == 2u);
      BOOST_TEST(checker.unused_keys().count(a) == 1u);
      BOOST_TEST(checker.unused_keys().count(b) == 1u);
   }

   A = authority(2, {key_weight{a, 1}, key_weight{b, 1}}, {permission_level_weight{{name("hello"), name("world")}, 1}});
   BOOST_TEST(!make_auth_checker(GetCAuthority, 2, {a}).satisfied(A));
   BOOST_TEST(!make_auth_checker(GetCAuthority, 2, {b}).satisfied(A));
   BOOST_TEST(!make_auth_checker(GetCAuthority, 2, {c}).satisfied(A));
   BOOST_TEST(make_auth_checker(GetCAuthority, 2, {a, b}).satisfied(A));
   BOOST_TEST(make_auth_checker(GetCAuthority, 2, {b, c}).satisfied(A));
   BOOST_TEST(make_auth_checker(GetCAuthority, 2, {a, c}).satisfied(A));
   {
      auto checker = make_auth_checker(GetCAuthority, 2, {a, b, c});
      BOOST_TEST(checker.satisfied(A));
      BOOST_TEST(!checker.all_keys_used());
      BOOST_TEST(checker.used_keys().size() == 2u);
      BOOST_TEST(checker.unused_keys().size() == 1u);
      BOOST_TEST(checker.unused_keys().count(c) == 1u);
   }

   A = authority(2, {key_weight{a, 1}, key_weight{b, 1}}, {permission_level_weight{{name("hello"), name("world")}, 2}});
   BOOST_TEST(make_auth_checker(GetCAuthority, 2, {a, b}).satisfied(A));
   BOOST_TEST(make_auth_checker(GetCAuthority, 2, {c}).satisfied(A));
   BOOST_TEST(!make_auth_checker(GetCAuthority, 2, {a}).satisfied(A));
   BOOST_TEST(!make_auth_checker(GetCAuthority, 2, {b}).satisfied(A));
   {
      auto checker = make_auth_checker(GetCAuthority, 2, {a, b, c});
      BOOST_TEST(checker.satisfied(A));
      BOOST_TEST(!checker.all_keys_used());
      BOOST_TEST(checker.used_keys().size() == 1u);
      BOOST_TEST(checker.unused_keys().size() == 2u);
      BOOST_TEST(checker.used_keys().count(c) == 1u);
   }

   auto d = test.get_public_key(name("d"), "active");
   auto e = test.get_public_key(name("e"), "active");

   auto GetAuthority = [d, e] (const permission_level& perm) {
      if (perm.actor == name("top"))
         return authority(2, {key_weight{d, 1}}, {permission_level_weight{{name("bottom"), name("bottom")}, 1}});
      return authority{1, {{e, 1}}, {}};
   };

   A = authority(5, {key_weight{a, 2}, key_weight{b, 2}, key_weight{c, 2}}, {permission_level_weight{{name("top"), name("top")}, 5}});
   {
      auto checker = make_auth_checker(GetAuthority, 2, {d, e});
      BOOST_TEST(checker.satisfied(A));
      BOOST_TEST(checker.all_keys_used());
   }
   {
      auto checker = make_auth_checker(GetAuthority, 2, {a, b, c, d, e});
      BOOST_TEST(checker.satisfied(A));
      BOOST_TEST(!checker.all_keys_used());
      BOOST_TEST(checker.used_keys().size() == 2u);
      BOOST_TEST(checker.unused_keys().size() == 3u);
      BOOST_TEST(checker.used_keys().count(d) == 1u);
      BOOST_TEST(checker.used_keys().count(e) == 1u);
   }
   {
      auto checker = make_auth_checker(GetAuthority, 2, {a, b, c, e});
      BOOST_TEST(checker.satisfied(A));
      BOOST_TEST(!checker.all_keys_used());
      BOOST_TEST(checker.used_keys().size() == 3u);
      BOOST_TEST(checker.unused_keys().size() == 1u);
      BOOST_TEST(checker.used_keys().count(a) == 1u);
      BOOST_TEST(checker.used_keys().count(b) == 1u);
      BOOST_TEST(checker.used_keys().count(c) == 1u);
   }
   BOOST_TEST(make_auth_checker(GetAuthority, 1, {a, b, c}).satisfied(A));
   // Fails due to short recursion depth limit
   BOOST_TEST(!make_auth_checker(GetAuthority, 1, {d, e}).satisfied(A));

   BOOST_TEST(b < a);
   BOOST_TEST(b < c);
   BOOST_TEST(a < c);
   {
      // valid key order: b < a < c
      A = authority(2, {key_weight{b, 1}, key_weight{a, 1}, key_weight{c, 1}});
      // valid key order: b < c
      auto B = authority(1, {key_weight{b, 1}, key_weight{c, 1}});
      // invalid key order: c > b
      auto C = authority(1, {key_weight{b, 1}, key_weight{c, 1}, key_weight{b, 1}});
      // invalid key order: duplicate c
      auto D = authority(1, {key_weight{b, 1}, key_weight{c, 1}, key_weight{c, 1}});
      // invalid key order: duplicate b
      auto E = authority(1, {key_weight{b, 1}, key_weight{b, 1}, key_weight{c, 1}});
      // unvalid: insufficient weight
      auto F = authority(4, {key_weight{b, 1}, key_weight{a, 1}, key_weight{c, 1}});

      auto checker = make_auth_checker(GetNullAuthority, 2, {a, b, c});
      BOOST_TEST(validate(A));
      BOOST_TEST(validate(B));
      BOOST_TEST(!validate(C));
      BOOST_TEST(!validate(D));
      BOOST_TEST(!validate(E));
      BOOST_TEST(!validate(F));

      BOOST_TEST(!checker.all_keys_used());
      BOOST_TEST(checker.unused_keys().count(b) == 1u);
      BOOST_TEST(checker.unused_keys().count(a) == 1u);
      BOOST_TEST(checker.unused_keys().count(c) == 1u);
      BOOST_TEST(checker.satisfied(A));
      BOOST_TEST(checker.satisfied(B));
      BOOST_TEST(!checker.all_keys_used());
      BOOST_TEST(checker.unused_keys().count(b) == 0u);
      BOOST_TEST(checker.unused_keys().count(a) == 0u);
      BOOST_TEST(checker.unused_keys().count(c) == 1u);
   }
   {
      auto A2 = authority(4, {key_weight{b, 1}, key_weight{a, 1}, key_weight{c, 1}},
                          { permission_level_weight{{name("a"), name("world")},     1},
                            permission_level_weight{{name("hello"), name("world")}, 1},
                            permission_level_weight{{name("hi"), name("world")},    1}
                          });
      auto B2 = authority(4, {key_weight{b, 1}, key_weight{a, 1}, key_weight{c, 1}},
                          {permission_level_weight{{name("hello"), name("world")}, 1}
                          });
      auto C2 = authority(4, {key_weight{b, 1}, key_weight{a, 1}, key_weight{c, 1}},
                          { permission_level_weight{{name("hello"), name("there")}, 1},
                            permission_level_weight{{name("hello"), name("world")}, 1}
                          });
      // invalid: duplicate
      auto D2 = authority(4, {key_weight{b, 1}, key_weight{a, 1}, key_weight{c, 1}},
                          { permission_level_weight{{name("hello"), name("world")}, 1},
                            permission_level_weight{{name("hello"), name("world")}, 2}
                          });
      // invalid: wrong order
      auto E2 = authority(4, {key_weight{b, 1}, key_weight{a, 1}, key_weight{c, 1}},
                          { permission_level_weight{{name("hello"), name("world")}, 2},
                            permission_level_weight{{name("hello"), name("there")}, 1}
                          });
      // invalid: wrong order
      auto F2 = authority(4, {key_weight{b, 1}, key_weight{a, 1}, key_weight{c, 1}},
                          { permission_level_weight{{name("hi"), name("world")}, 2},
                            permission_level_weight{{name("hello"), name("world")}, 1}
                          });

      // invalid: insufficient weight
      auto G2 = authority(7, {key_weight{b, 1}, key_weight{a, 1}, key_weight{c, 1}},
                             { permission_level_weight{{name("a"), name("world")},     1},
                               permission_level_weight{{name("hello"), name("world")}, 1},
                               permission_level_weight{{name("hi"), name("world")},    1}
                             });

      BOOST_TEST(validate(A2));
      BOOST_TEST(validate(B2));
      BOOST_TEST(validate(C2));
      BOOST_TEST(!validate(D2));
      BOOST_TEST(!validate(E2));
      BOOST_TEST(!validate(F2));
      BOOST_TEST(!validate(G2));
   }
} FC_LOG_AND_RETHROW() }

BOOST_AUTO_TEST_CASE(alphabetic_sort)
{ try {

  vector<string> words = {
    "com.o",
    "te",
    "a.....5",
    "a...4",
    ".va.ku",
    "gh",
    "1ho.la",
    "g1",
    "g",
    "a....2",
    "gg",
    "va",
    "lale.....12b",
    "a....3",
    "a....1",
    "..g",
    ".g",
    "....g",
    "a....y",
    "...g",
    "lale.....333",
  };

  std::sort(words.begin(), words.end(), std::less<string>());

  vector<uint64_t> uwords;
  for(const auto& w: words) {
    auto n = name(w.c_str());
    uwords.push_back(n.to_uint64_t());
  }

  std::sort(uwords.begin(), uwords.end(), std::less<uint64_t>());

  vector<string> tmp;
  for(const auto uw: uwords) {
    auto str = name(uw).to_string();
    tmp.push_back(str);
  }

  for(size_t i = 0; i < words.size(); ++i ) {
    BOOST_TEST(tmp[i] == words[i]);
  }

} FC_LOG_AND_RETHROW() }


BOOST_AUTO_TEST_CASE(transaction_test) { try {

   testing::TESTER test;
   signed_transaction trx;

   fc::variant pretty_trx = fc::mutable_variant_object()
      ("actions", fc::variants({
         fc::mutable_variant_object()
            ("account", "eosio")
            ("name", "reqauth")
            ("authorization", fc::variants({
               fc::mutable_variant_object()
                  ("actor", "eosio")
                  ("permission", "active")
            }))
            ("data", fc::mutable_variant_object()
               ("from", "eosio")
            )
         })
      )
      // lets also push a context free action, the multi chain test will then also include a context free action
      ("context_free_actions", fc::variants({
         fc::mutable_variant_object()
            ("account", "eosio")
            ("name", "nonce")
            ("data", fc::raw::pack(std::string("dummy")))
         })
      );

   abi_serializer::from_variant(pretty_trx, trx, test.get_resolver(), abi_serializer::create_yield_function( test.abi_serializer_max_time ));

   test.set_transaction_headers(trx);

   trx.expiration = fc::time_point::now();
   trx.validate();
   BOOST_CHECK_EQUAL(0u, trx.signatures.size());
   ((const signed_transaction &)trx).sign( test.get_private_key( config::system_account_name, "active" ), test.control->get_chain_id());
   BOOST_CHECK_EQUAL(0u, trx.signatures.size());
   auto private_key = test.get_private_key( config::system_account_name, "active" );
   auto public_key = private_key.get_public_key();
   trx.sign( private_key, test.control->get_chain_id()  );
   BOOST_CHECK_EQUAL(1u, trx.signatures.size());
   trx.validate();

   packed_transaction pkt(trx, packed_transaction::compression_type::none);

   packed_transaction pkt2(trx, packed_transaction::compression_type::zlib);

   BOOST_CHECK_EQUAL(true, trx.expiration ==  pkt.expiration());
   BOOST_CHECK_EQUAL(true, trx.expiration == pkt2.expiration());

   BOOST_CHECK_EQUAL(trx.id(), pkt.id());
   BOOST_CHECK_EQUAL(trx.id(), pkt2.id());

   bytes raw = pkt.get_raw_transaction();
   bytes raw2 = pkt2.get_raw_transaction();
   BOOST_CHECK_EQUAL(raw.size(), raw2.size());
   BOOST_CHECK_EQUAL(true, std::equal(raw.begin(), raw.end(), raw2.begin()));

   BOOST_CHECK_EQUAL(pkt.get_signed_transaction().id(), pkt2.get_signed_transaction().id());
   BOOST_CHECK_EQUAL(pkt.get_signed_transaction().id(), pkt2.id());

   flat_set<public_key_type> keys;
   auto cpu_time1 = pkt.get_signed_transaction().get_signature_keys(test.control->get_chain_id(), fc::time_point::maximum(), keys);
   BOOST_CHECK_EQUAL(1u, keys.size());
   BOOST_CHECK_EQUAL(public_key, *keys.begin());
   keys.clear();
   auto cpu_time2 = pkt.get_signed_transaction().get_signature_keys(test.control->get_chain_id(), fc::time_point::maximum(), keys);
   BOOST_CHECK_EQUAL(1u, keys.size());
   BOOST_CHECK_EQUAL(public_key, *keys.begin());

   BOOST_CHECK(cpu_time1 > fc::microseconds(0));
   BOOST_CHECK(cpu_time2 > fc::microseconds(0));

   // pack
   uint32_t pack_size = fc::raw::pack_size( pkt );
   vector<char> buf(pack_size);
   fc::datastream<char*> ds(buf.data(), pack_size);

   fc::raw::pack( ds, pkt );
   // unpack
   ds.seekp(0);
   packed_transaction pkt3;
   fc::raw::unpack(ds, pkt3);
   // pack again
   pack_size = fc::raw::pack_size( pkt3 );
   fc::datastream<char*> ds2(buf.data(), pack_size);
   fc::raw::pack( ds2, pkt3 );
   // unpack
   ds2.seekp(0);
   packed_transaction pkt4;
   fc::raw::unpack(ds2, pkt4);
   // to/from variant
   fc::variant pkt_v( pkt3 );
   packed_transaction pkt5;
   fc::from_variant(pkt_v, pkt5);

   bytes raw3 = pkt3.get_raw_transaction();
   bytes raw4 = pkt4.get_raw_transaction();
   BOOST_CHECK_EQUAL(raw.size(), raw3.size());
   BOOST_CHECK_EQUAL(raw3.size(), raw4.size());
   BOOST_CHECK_EQUAL(true, std::equal(raw.begin(), raw.end(), raw3.begin()));
   BOOST_CHECK_EQUAL(true, std::equal(raw.begin(), raw.end(), raw4.begin()));
   BOOST_CHECK_EQUAL(pkt.get_signed_transaction().id(), pkt3.get_signed_transaction().id());
   BOOST_CHECK_EQUAL(pkt.get_signed_transaction().id(), pkt4.get_signed_transaction().id());
   BOOST_CHECK_EQUAL(pkt.get_signed_transaction().id(), pkt5.get_signed_transaction().id()); // failure indicates reflector_init not working
   BOOST_CHECK_EQUAL(pkt.id(), pkt4.get_signed_transaction().id());
   BOOST_CHECK_EQUAL(true, trx.expiration == pkt4.expiration());
   BOOST_CHECK_EQUAL(true, trx.expiration == pkt4.get_signed_transaction().expiration);
   keys.clear();
   pkt4.get_signed_transaction().get_signature_keys(test.control->get_chain_id(), fc::time_point::maximum(), keys);
   BOOST_CHECK_EQUAL(1u, keys.size());
   BOOST_CHECK_EQUAL(public_key, *keys.begin());

   // verify packed_transaction creation from packed data
   {
      auto packed = fc::raw::pack( static_cast<const transaction&>(pkt5.get_transaction()) );
      vector<signature_type> psigs = pkt5.get_signatures();
      vector<bytes> pcfd = pkt5.get_context_free_data();
      packed_transaction pkt7( std::move(packed), std::move(psigs), std::move(pcfd), packed_transaction::compression_type::none );
      BOOST_CHECK_EQUAL(pkt5.get_transaction().id(), pkt7.get_transaction().id());
   }
   {
      auto packed = fc::raw::pack( static_cast<const transaction&>(pkt5.get_transaction()) );
      vector<signature_type> psigs = pkt5.get_signatures();
      vector<bytes> pcfd = pkt5.get_context_free_data();
      packed.push_back( '8' ); packed.push_back( '8' ); // extra ignored
      auto packed_copy = packed;
      packed_transaction pkt8( std::move(packed), std::move(psigs), std::move(pcfd), packed_transaction::compression_type::none );
      BOOST_CHECK_EQUAL( pkt5.get_transaction().id(), pkt8.get_transaction().id() );
      BOOST_CHECK( packed_copy != fc::raw::pack( static_cast<const transaction&>(pkt8.get_transaction()) ) );
      BOOST_CHECK( packed_copy == pkt8.get_packed_transaction() ); // extra maintained
   }

} FC_LOG_AND_RETHROW() }


BOOST_AUTO_TEST_CASE(signed_int_test) { try {
    char buf[32];
    fc::datastream<char*> ds(buf,32);
    signed_int a(47), b((1<<30)+2), c(-47), d(-(1<<30)-2); //small +, big +, small -, big -
    signed_int ee;
    fc::raw::pack(ds,a);
    ds.seekp(0);
    fc::raw::unpack(ds,ee);
    ds.seekp(0);
    BOOST_CHECK_EQUAL(a,ee);
    fc::raw::pack(ds,b);
    ds.seekp(0);
    fc::raw::unpack(ds,ee);
    ds.seekp(0);
    BOOST_CHECK_EQUAL(b,ee);
    fc::raw::pack(ds,c);
    ds.seekp(0);
    fc::raw::unpack(ds,ee);
    ds.seekp(0);
    BOOST_CHECK_EQUAL(c,ee);
    fc::raw::pack(ds,d);
    ds.seekp(0);
    fc::raw::unpack(ds,ee);
    ds.seekp(0);
    BOOST_CHECK_EQUAL(d,ee);

} FC_LOG_AND_RETHROW() }

BOOST_AUTO_TEST_CASE(transaction_metadata_test) { try {

   testing::TESTER test;
   signed_transaction trx;

   fc::variant pretty_trx = fc::mutable_variant_object()
      ("actions", fc::variants({
         fc::mutable_variant_object()
            ("account", "eosio")
            ("name", "reqauth")
            ("authorization", fc::variants({
               fc::mutable_variant_object()
                  ("actor", "eosio")
                  ("permission", "active")
            }))
            ("data", fc::mutable_variant_object()
               ("from", "eosio")
            )
         })
      )
      ("context_free_actions", fc::variants({
         fc::mutable_variant_object()
            ("account", "eosio")
            ("name", "nonce")
            ("data", fc::raw::pack(std::string("dummy data")))
         })
      );

      abi_serializer::from_variant(pretty_trx, trx, test.get_resolver(), abi_serializer::create_yield_function( test.abi_serializer_max_time ));

      test.set_transaction_headers(trx);
      trx.expiration = fc::time_point::now();

      auto private_key = test.get_private_key( config::system_account_name, "active" );
      auto public_key = private_key.get_public_key();
      trx.sign( private_key, test.control->get_chain_id()  );
      BOOST_CHECK_EQUAL(1u, trx.signatures.size());

      packed_transaction pkt(trx, packed_transaction::compression_type::none);
      packed_transaction pkt2(trx, packed_transaction::compression_type::zlib);

      packed_transaction_ptr ptrx = std::make_shared<packed_transaction>( trx, packed_transaction::compression_type::none);
      packed_transaction_ptr ptrx2 = std::make_shared<packed_transaction>( trx, packed_transaction::compression_type::zlib);

      BOOST_CHECK_EQUAL(trx.id(), pkt.id());
      BOOST_CHECK_EQUAL(trx.id(), pkt2.id());
      BOOST_CHECK_EQUAL(trx.id(), ptrx->id());
      BOOST_CHECK_EQUAL(trx.id(), ptrx2->id());

<<<<<<< HEAD
      named_thread_pool thread_pool( "misc", 5, nullptr );
=======
      named_thread_pool thread_pool( "misc" );
      thread_pool.start( 5, {} );
>>>>>>> e55669c4

      auto fut = transaction_metadata::start_recover_keys( ptrx, thread_pool.get_executor(), test.control->get_chain_id(), fc::microseconds::maximum(), transaction_metadata::trx_type::input );
      auto fut2 = transaction_metadata::start_recover_keys( ptrx2, thread_pool.get_executor(), test.control->get_chain_id(), fc::microseconds::maximum(), transaction_metadata::trx_type::input );

      // start another key reovery on same packed_transaction, creates a new future with transaction_metadata, should not interfere with above
      transaction_metadata::start_recover_keys( ptrx, thread_pool.get_executor(), test.control->get_chain_id(), fc::microseconds::maximum(), transaction_metadata::trx_type::input );
      transaction_metadata::start_recover_keys( ptrx2, thread_pool.get_executor(), test.control->get_chain_id(), fc::microseconds::maximum(), transaction_metadata::trx_type::input );

      auto mtrx = fut.get();
      const auto& keys = mtrx->recovered_keys();
      BOOST_CHECK_EQUAL(1u, keys.size());
      BOOST_CHECK_EQUAL(public_key, *keys.begin());

      // again, can be called multiple times, current implementation it is just an attribute of transaction_metadata
      const auto& keys2 = mtrx->recovered_keys();
      BOOST_CHECK_EQUAL(1u, keys2.size());
      BOOST_CHECK_EQUAL(public_key, *keys2.begin());

      auto mtrx2 = fut2.get();
      const auto& keys3 = mtrx2->recovered_keys();
      BOOST_CHECK_EQUAL(1u, keys3.size());
      BOOST_CHECK_EQUAL(public_key, *keys3.begin());

      thread_pool.stop();

} FC_LOG_AND_RETHROW() }

BOOST_AUTO_TEST_CASE(reflector_init_test) {
   try {

      base_reflect br;
      br.bv = 42;
      derived_reflect dr;
      dr.bv = 42;
      dr.dv = 52;
      final_reflect fr;
      fr.bv = 42;
      fr.dv = 52;
      fr.fv = 62;
      BOOST_CHECK_EQUAL( br.base_reflect_initialized, false );
      BOOST_CHECK_EQUAL( dr.derived_reflect_initialized, false );

      { // base
         // pack
         uint32_t pack_size = fc::raw::pack_size( br );
         vector<char> buf( pack_size );
         fc::datastream<char*> ds( buf.data(), pack_size );

         fc::raw::pack( ds, br );
         // unpack
         ds.seekp( 0 );
         base_reflect br2;
         fc::raw::unpack( ds, br2 );
         // pack again
         pack_size = fc::raw::pack_size( br2 );
         fc::datastream<char*> ds2( buf.data(), pack_size );
         fc::raw::pack( ds2, br2 );
         // unpack
         ds2.seekp( 0 );
         base_reflect br3;
         fc::raw::unpack( ds2, br3 );
         // to/from variant
         fc::variant v( br3 );
         base_reflect br4;
         fc::from_variant( v, br4 );

         BOOST_CHECK_EQUAL( br2.bv, 42 );
         BOOST_CHECK_EQUAL( br2.base_reflect_initialized, true );
         BOOST_CHECK_EQUAL( br2.base_reflect_called, 1 );
         BOOST_CHECK_EQUAL( br3.bv, 42 );
         BOOST_CHECK_EQUAL( br3.base_reflect_initialized, true );
         BOOST_CHECK_EQUAL( br3.base_reflect_called, 1 );
         BOOST_CHECK_EQUAL( br4.bv, 42 );
         BOOST_CHECK_EQUAL( br4.base_reflect_initialized, true );
         BOOST_CHECK_EQUAL( br4.base_reflect_called, 1 );
      }
      { // derived
         // pack
         uint32_t pack_size = fc::raw::pack_size( dr );
         vector<char> buf( pack_size );
         fc::datastream<char*> ds( buf.data(), pack_size );

         fc::raw::pack( ds, dr );
         // unpack
         ds.seekp( 0 );
         derived_reflect dr2;
         fc::raw::unpack( ds, dr2 );
         // pack again
         pack_size = fc::raw::pack_size( dr2 );
         fc::datastream<char*> ds2( buf.data(), pack_size );
         fc::raw::pack( ds2, dr2 );
         // unpack
         ds2.seekp( 0 );
         derived_reflect dr3;
         fc::raw::unpack( ds2, dr3 );
         // to/from variant
         fc::variant v( dr3 );
         derived_reflect dr4;
         fc::from_variant( v, dr4 );

         BOOST_CHECK_EQUAL( dr2.bv, 42 );
         BOOST_CHECK_EQUAL( dr2.base_reflect_initialized, true );
         BOOST_CHECK_EQUAL( dr2.base_reflect_called, 1 );
         BOOST_CHECK_EQUAL( dr3.bv, 42 );
         BOOST_CHECK_EQUAL( dr3.base_reflect_initialized, true );
         BOOST_CHECK_EQUAL( dr3.base_reflect_called, 1 );
         BOOST_CHECK_EQUAL( dr4.bv, 42 );
         BOOST_CHECK_EQUAL( dr4.base_reflect_initialized, true );
         BOOST_CHECK_EQUAL( dr4.base_reflect_called, 1 );

         BOOST_CHECK_EQUAL( dr2.dv, 52 );
         BOOST_CHECK_EQUAL( dr2.derived_reflect_initialized, true );
         BOOST_CHECK_EQUAL( dr2.derived_reflect_called, 1 );
         BOOST_CHECK_EQUAL( dr3.dv, 52 );
         BOOST_CHECK_EQUAL( dr3.derived_reflect_initialized, true );
         BOOST_CHECK_EQUAL( dr3.derived_reflect_called, 1 );
         BOOST_CHECK_EQUAL( dr4.dv, 52 );
         BOOST_CHECK_EQUAL( dr4.derived_reflect_initialized, true );
         BOOST_CHECK_EQUAL( dr4.derived_reflect_called, 1 );

         base_reflect br5;
         ds2.seekp( 0 );
         fc::raw::unpack( ds2, br5 );
         base_reflect br6;
         fc::from_variant( v, br6 );

         BOOST_CHECK_EQUAL( br5.bv, 42 );
         BOOST_CHECK_EQUAL( br5.base_reflect_initialized, true );
         BOOST_CHECK_EQUAL( br5.base_reflect_called, 1 );
         BOOST_CHECK_EQUAL( br6.bv, 42 );
         BOOST_CHECK_EQUAL( br6.base_reflect_initialized, true );
         BOOST_CHECK_EQUAL( br6.base_reflect_called, 1 );
      }
      { // final
         // pack
         uint32_t pack_size = fc::raw::pack_size( fr );
         vector<char> buf( pack_size );
         fc::datastream<char*> ds( buf.data(), pack_size );

         fc::raw::pack( ds, fr );
         // unpack
         ds.seekp( 0 );
         final_reflect fr2;
         fc::raw::unpack( ds, fr2 );
         // pack again
         pack_size = fc::raw::pack_size( fr2 );
         fc::datastream<char*> ds2( buf.data(), pack_size );
         fc::raw::pack( ds2, fr2 );
         // unpack
         ds2.seekp( 0 );
         final_reflect fr3;
         fc::raw::unpack( ds2, fr3 );
         // to/from variant
         fc::variant v( fr3 );
         final_reflect fr4;
         fc::from_variant( v, fr4 );

         BOOST_CHECK_EQUAL( fr2.bv, 42 );
         BOOST_CHECK_EQUAL( fr2.base_reflect_initialized, true );
         BOOST_CHECK_EQUAL( fr2.base_reflect_called, 1 );
         BOOST_CHECK_EQUAL( fr3.bv, 42 );
         BOOST_CHECK_EQUAL( fr3.base_reflect_initialized, true );
         BOOST_CHECK_EQUAL( fr3.base_reflect_called, 1 );
         BOOST_CHECK_EQUAL( fr4.bv, 42 );
         BOOST_CHECK_EQUAL( fr4.base_reflect_initialized, true );
         BOOST_CHECK_EQUAL( fr4.base_reflect_called, 1 );

         BOOST_CHECK_EQUAL( fr2.dv, 52 );
         BOOST_CHECK_EQUAL( fr2.derived_reflect_initialized, true );
         BOOST_CHECK_EQUAL( fr2.derived_reflect_called, 1 );
         BOOST_CHECK_EQUAL( fr3.dv, 52 );
         BOOST_CHECK_EQUAL( fr3.derived_reflect_initialized, true );
         BOOST_CHECK_EQUAL( fr3.derived_reflect_called, 1 );
         BOOST_CHECK_EQUAL( fr4.dv, 52 );
         BOOST_CHECK_EQUAL( fr4.derived_reflect_initialized, true );
         BOOST_CHECK_EQUAL( fr4.derived_reflect_called, 1 );

         BOOST_CHECK_EQUAL( fr2.fv, 62 );
         BOOST_CHECK_EQUAL( fr2.final_reflect_initialized, true );
         BOOST_CHECK_EQUAL( fr2.final_reflect_called, 1 );
         BOOST_CHECK_EQUAL( fr3.fv, 62 );
         BOOST_CHECK_EQUAL( fr3.final_reflect_initialized, true );
         BOOST_CHECK_EQUAL( fr3.final_reflect_called, 1 );
         BOOST_CHECK_EQUAL( fr4.fv, 62 );
         BOOST_CHECK_EQUAL( fr4.final_reflect_initialized, true );
         BOOST_CHECK_EQUAL( fr4.final_reflect_called, 1 );

         base_reflect br5;
         ds2.seekp( 0 );
         fc::raw::unpack( ds2, br5 );
         base_reflect br6;
         fc::from_variant( v, br6 );

         BOOST_CHECK_EQUAL( br5.bv, 42 );
         BOOST_CHECK_EQUAL( br5.base_reflect_initialized, true );
         BOOST_CHECK_EQUAL( br5.base_reflect_called, 1 );
         BOOST_CHECK_EQUAL( br6.bv, 42 );
         BOOST_CHECK_EQUAL( br6.base_reflect_initialized, true );
         BOOST_CHECK_EQUAL( br6.base_reflect_called, 1 );

         derived_reflect dr7;
         ds2.seekp( 0 );
         fc::raw::unpack( ds2, dr7 );
         derived_reflect dr8;
         fc::from_variant( v, dr8 );

         BOOST_CHECK_EQUAL( dr7.bv, 42 );
         BOOST_CHECK_EQUAL( dr7.base_reflect_initialized, true );
         BOOST_CHECK_EQUAL( dr7.base_reflect_called, 1 );
         BOOST_CHECK_EQUAL( dr8.bv, 42 );
         BOOST_CHECK_EQUAL( dr8.base_reflect_initialized, true );
         BOOST_CHECK_EQUAL( dr8.base_reflect_called, 1 );

         BOOST_CHECK_EQUAL( dr7.dv, 52 );
         BOOST_CHECK_EQUAL( dr7.derived_reflect_initialized, true );
         BOOST_CHECK_EQUAL( dr7.derived_reflect_called, 1 );
         BOOST_CHECK_EQUAL( dr8.dv, 52 );
         BOOST_CHECK_EQUAL( dr8.derived_reflect_initialized, true );
         BOOST_CHECK_EQUAL( dr8.derived_reflect_called, 1 );
      }

   } FC_LOG_AND_RETHROW()
}

// Verify appbase::execution_priority_queue uses a stable priority queue so that jobs are executed
// in order, FIFO, as submitted.
BOOST_AUTO_TEST_CASE(stable_priority_queue_test) {
  try {
     using namespace std::chrono_literals;

     appbase::execution_priority_queue pri_queue;
     auto io_serv = std::make_shared<boost::asio::io_service>();
     auto work_ptr = std::make_unique<boost::asio::io_service::work>(*io_serv);
     std::atomic<int> posted{0};

     std::thread t( [io_serv, &pri_queue, &posted]() {
        while( posted < 100 && io_serv->run_one() ) {
           ++posted;
        }
        bool more = true;
        while( more || io_serv->run_one() ) {
           while( io_serv->poll_one() ) {}
           // execute the highest priority item
           more = pri_queue.execute_highest();
        }
     } );
     std::atomic<int> ran{0};
     std::mutex mx;
     std::vector<int> results;
     for( int i = 0; i < 50; ++i ) {
        boost::asio::post(*io_serv, pri_queue.wrap(appbase::priority::low, [io_serv, &mx, &ran, &results, i](){
           std::lock_guard<std::mutex> g(mx);
           results.push_back( 50 + i );
           ++ran;
        }));
        boost::asio::post(*io_serv, pri_queue.wrap(appbase::priority::high, [io_serv, &mx, &ran, &results, i](){
           std::lock_guard<std::mutex> g(mx);
           results.push_back( i );
           ++ran;
        }));
     }

     while( ran < 100 ) std::this_thread::sleep_for( 5us );

     work_ptr.reset();
     io_serv->stop();
     t.join();

     std::lock_guard<std::mutex> g(mx);
     BOOST_CHECK_EQUAL( 100, results.size() );
     for( int i = 0; i < 100; ++i ) {
        BOOST_CHECK_EQUAL( i, results.at( i ) );
     }

  } FC_LOG_AND_RETHROW()
}

// test that std::bad_alloc is being thrown
BOOST_AUTO_TEST_CASE(bad_alloc_test) {
   tester t; // force a controller to be constructed and set the new_handler
   int* ptr = nullptr;
   const auto fail = [&]() {
      ptr = new int[std::numeric_limits<int64_t>::max()/16];
   };
   BOOST_CHECK_THROW( fail(), std::bad_alloc );
   BOOST_CHECK( ptr == nullptr );
}

BOOST_AUTO_TEST_CASE(named_thread_pool_test) {
   {
<<<<<<< HEAD
      named_thread_pool thread_pool( "misc", 5, nullptr );
=======
      named_thread_pool thread_pool( "misc" );
      thread_pool.start( 5, {} );
>>>>>>> e55669c4

      std::promise<void> p;
      auto f = p.get_future();
      boost::asio::post( thread_pool.get_executor(), [&p](){
         p.set_value();
      });
      BOOST_TEST( (f.wait_for( 100ms ) == std::future_status::ready) );
   }
   { // delayed start
<<<<<<< HEAD
      named_thread_pool thread_pool( "misc", 5, nullptr, true );
=======
      named_thread_pool thread_pool( "misc" );
>>>>>>> e55669c4

      std::promise<void> p;
      auto f = p.get_future();
      boost::asio::post( thread_pool.get_executor(), [&p](){
         p.set_value();
      });
      BOOST_TEST( (f.wait_for( 10ms ) == std::future_status::timeout) );
<<<<<<< HEAD
      thread_pool.start();
=======
      thread_pool.start( 5, {} );
>>>>>>> e55669c4
      BOOST_TEST( (f.wait_for( 100ms ) == std::future_status::ready) );
   }
   { // exception
      std::promise<fc::exception> ep;
      auto ef = ep.get_future();
<<<<<<< HEAD
      named_thread_pool thread_pool( "misc", 5, [&ep](const fc::exception& e) { ep.set_value(e); } );
=======
      named_thread_pool thread_pool( "misc" );
      thread_pool.start( 5, [&ep](const fc::exception& e) { ep.set_value(e); } );
>>>>>>> e55669c4

      boost::asio::post( thread_pool.get_executor(), [](){
         FC_ASSERT( false, "oops throw in thread pool" );
      });
      BOOST_TEST( (ef.wait_for( 100ms ) == std::future_status::ready) );
      BOOST_TEST( ef.get().to_detail_string().find("oops throw in thread pool") != std::string::npos );

      // we can restart, after a stop
<<<<<<< HEAD
      BOOST_REQUIRE_THROW( thread_pool.start(), fc::assert_exception );
=======
      BOOST_REQUIRE_THROW( thread_pool.start( 5, [&ep](const fc::exception& e) { ep.set_value(e); } ), fc::assert_exception );
>>>>>>> e55669c4
      thread_pool.stop();

      std::promise<void> p;
      auto f = p.get_future();
      boost::asio::post( thread_pool.get_executor(), [&p](){
         p.set_value();
      });
<<<<<<< HEAD
      thread_pool.start();
=======
      thread_pool.start( 5, [&ep](const fc::exception& e) { ep.set_value(e); } );
>>>>>>> e55669c4
      BOOST_TEST( (f.wait_for( 100ms ) == std::future_status::ready) );
   }
}

BOOST_AUTO_TEST_CASE(public_key_from_hash) {
   auto private_key_string = std::string("5KQwrPbwdL6PhXujxW37FSSQZ1JiwsST4cqQzDeyXtP79zkvFD3");
   auto expected_public_key = std::string("EOS6MRyAjQq8ud7hVNYcfnVPJqcVpscN5So8BhtHuGYqET5GDW5CV");
   auto test_private_key = fc::crypto::private_key(private_key_string);
   auto test_public_key = test_private_key.get_public_key();
   fc::crypto::public_key eos_pk(expected_public_key);

   BOOST_CHECK_EQUAL(private_key_string, test_private_key.to_string());
   BOOST_CHECK_EQUAL(expected_public_key, test_public_key.to_string());
   BOOST_CHECK_EQUAL(expected_public_key, eos_pk.to_string());

   fc::ecc::public_key_data data;
   data.data[0] = 0x80; // not necessary, 0 also works
   fc::sha256 hash = fc::sha256::hash("unknown private key");
   std::memcpy(&data.data[1], hash.data(), hash.data_size() );
   fc::ecc::public_key_shim shim(data);
   fc::crypto::public_key eos_unknown_pk(std::move(shim));
   ilog( "public key with no known private key: ${k}", ("k", eos_unknown_pk) );
}

BOOST_AUTO_TEST_SUITE_END()

} // namespace eosio<|MERGE_RESOLUTION|>--- conflicted
+++ resolved
@@ -910,12 +910,8 @@
       BOOST_CHECK_EQUAL(trx.id(), ptrx->id());
       BOOST_CHECK_EQUAL(trx.id(), ptrx2->id());
 
-<<<<<<< HEAD
-      named_thread_pool thread_pool( "misc", 5, nullptr );
-=======
       named_thread_pool thread_pool( "misc" );
       thread_pool.start( 5, {} );
->>>>>>> e55669c4
 
       auto fut = transaction_metadata::start_recover_keys( ptrx, thread_pool.get_executor(), test.control->get_chain_id(), fc::microseconds::maximum(), transaction_metadata::trx_type::input );
       auto fut2 = transaction_metadata::start_recover_keys( ptrx2, thread_pool.get_executor(), test.control->get_chain_id(), fc::microseconds::maximum(), transaction_metadata::trx_type::input );
@@ -1206,12 +1202,8 @@
 
 BOOST_AUTO_TEST_CASE(named_thread_pool_test) {
    {
-<<<<<<< HEAD
-      named_thread_pool thread_pool( "misc", 5, nullptr );
-=======
       named_thread_pool thread_pool( "misc" );
       thread_pool.start( 5, {} );
->>>>>>> e55669c4
 
       std::promise<void> p;
       auto f = p.get_future();
@@ -1221,11 +1213,7 @@
       BOOST_TEST( (f.wait_for( 100ms ) == std::future_status::ready) );
    }
    { // delayed start
-<<<<<<< HEAD
-      named_thread_pool thread_pool( "misc", 5, nullptr, true );
-=======
       named_thread_pool thread_pool( "misc" );
->>>>>>> e55669c4
 
       std::promise<void> p;
       auto f = p.get_future();
@@ -1233,22 +1221,14 @@
          p.set_value();
       });
       BOOST_TEST( (f.wait_for( 10ms ) == std::future_status::timeout) );
-<<<<<<< HEAD
-      thread_pool.start();
-=======
       thread_pool.start( 5, {} );
->>>>>>> e55669c4
       BOOST_TEST( (f.wait_for( 100ms ) == std::future_status::ready) );
    }
    { // exception
       std::promise<fc::exception> ep;
       auto ef = ep.get_future();
-<<<<<<< HEAD
-      named_thread_pool thread_pool( "misc", 5, [&ep](const fc::exception& e) { ep.set_value(e); } );
-=======
       named_thread_pool thread_pool( "misc" );
       thread_pool.start( 5, [&ep](const fc::exception& e) { ep.set_value(e); } );
->>>>>>> e55669c4
 
       boost::asio::post( thread_pool.get_executor(), [](){
          FC_ASSERT( false, "oops throw in thread pool" );
@@ -1257,11 +1237,7 @@
       BOOST_TEST( ef.get().to_detail_string().find("oops throw in thread pool") != std::string::npos );
 
       // we can restart, after a stop
-<<<<<<< HEAD
-      BOOST_REQUIRE_THROW( thread_pool.start(), fc::assert_exception );
-=======
       BOOST_REQUIRE_THROW( thread_pool.start( 5, [&ep](const fc::exception& e) { ep.set_value(e); } ), fc::assert_exception );
->>>>>>> e55669c4
       thread_pool.stop();
 
       std::promise<void> p;
@@ -1269,11 +1245,7 @@
       boost::asio::post( thread_pool.get_executor(), [&p](){
          p.set_value();
       });
-<<<<<<< HEAD
-      thread_pool.start();
-=======
       thread_pool.start( 5, [&ep](const fc::exception& e) { ep.set_value(e); } );
->>>>>>> e55669c4
       BOOST_TEST( (f.wait_for( 100ms ) == std::future_status::ready) );
    }
 }
