/**
 *  @file
 *  @copyright defined in eos/LICENSE
 */
#include <eosio/chain/asset.hpp>
#include <eosio/chain/authority.hpp>
#include <eosio/chain/authority_checker.hpp>
#include <eosio/chain/chain_config.hpp>
#include <eosio/chain/types.hpp>
#include <eosio/testing/tester.hpp>

#include <fc/io/json.hpp>
#include <fc/log/logger_config.hpp>
#include <appbase/execution_priority_queue.hpp>

#include <boost/asio/thread_pool.hpp>
#include <boost/test/unit_test.hpp>

#ifdef NON_VALIDATING_TEST
#define TESTER tester
#else
#define TESTER validating_tester
#endif

using namespace eosio::chain;
using namespace eosio::testing;

#include <boost/random/mersenne_twister.hpp>
#include <boost/random/uniform_int_distribution.hpp>

struct base_reflect : fc::reflect_init {
   int bv = 0;
   bool base_reflect_initialized = false;
   int base_reflect_called = 0;
protected:
   friend struct fc::reflector<base_reflect>;
   friend struct fc::reflector_init_visitor<base_reflect>;
   friend struct fc::has_reflector_init<base_reflect>;
   void reflector_init() {
      BOOST_CHECK_EQUAL( bv, 42 ); // should be deserialized before called, set by test
      ++base_reflect_called;
      base_reflect_initialized = true;
   }
};

struct derived_reflect : public base_reflect {
   int dv = 0;
   bool derived_reflect_initialized = false;
   int derived_reflect_called = 0;
protected:
   friend struct fc::reflector<derived_reflect>;
   friend struct fc::reflector_init_visitor<derived_reflect>;
   friend struct fc::has_reflector_init<derived_reflect>;
   void reflector_init() {
      BOOST_CHECK_EQUAL( bv, 42 ); // should be deserialized before called, set by test
      BOOST_CHECK_EQUAL( dv, 52 ); // should be deserialized before called, set by test
      ++derived_reflect_called;
      base_reflect::reflector_init();
      derived_reflect_initialized = true;
   }
};

struct final_reflect : public derived_reflect {
   int fv = 0;
   bool final_reflect_initialized = false;
   int final_reflect_called = 0;
private:
   friend struct fc::reflector<final_reflect>;
   friend struct fc::reflector_init_visitor<final_reflect>;
   friend struct fc::has_reflector_init<final_reflect>;
   void reflector_init() {
      BOOST_CHECK_EQUAL( bv, 42 ); // should be deserialized before called, set by test
      BOOST_CHECK_EQUAL( dv, 52 ); // should be deserialized before called, set by test
      BOOST_CHECK_EQUAL( fv, 62 ); // should be deserialized before called, set by test
      ++final_reflect_called;
      derived_reflect::reflector_init();
      final_reflect_initialized = true;
   }
};

FC_REFLECT( base_reflect, (bv) )
FC_REFLECT_DERIVED( derived_reflect, (base_reflect), (dv) )
FC_REFLECT_DERIVED( final_reflect, (derived_reflect), (fv) )

namespace eosio
{
using namespace chain;
using namespace std;

static constexpr uint64_t name_suffix( uint64_t n ) {
   uint32_t remaining_bits_after_last_actual_dot = 0;
   uint32_t tmp = 0;
   for( int32_t remaining_bits = 59; remaining_bits >= 4; remaining_bits -= 5 ) { // Note: remaining_bits must remain signed integer
      // Get characters one-by-one in name in order from left to right (not including the 13th character)
      auto c = (n >> remaining_bits) & 0x1Full;
      if( !c ) { // if this character is a dot
         tmp = static_cast<uint32_t>(remaining_bits);
      } else { // if this character is not a dot
         remaining_bits_after_last_actual_dot = tmp;
      }
   }

   uint64_t thirteenth_character = n & 0x0Full;
   if( thirteenth_character ) { // if 13th character is not a dot
      remaining_bits_after_last_actual_dot = tmp;
   }

   if( remaining_bits_after_last_actual_dot == 0 ) // there is no actual dot in the name other than potentially leading dots
      return n;

   // At this point remaining_bits_after_last_actual_dot has to be within the range of 4 to 59 (and restricted to increments of 5).

   // Mask for remaining bits corresponding to characters after last actual dot, except for 4 least significant bits (corresponds to 13th character).
   uint64_t mask = (1ull << remaining_bits_after_last_actual_dot) - 16;
   uint32_t shift = 64 - remaining_bits_after_last_actual_dot;

   return ( ((n & mask) << shift) + (thirteenth_character << (shift-1)) );
}

BOOST_AUTO_TEST_SUITE(misc_tests)

BOOST_AUTO_TEST_CASE(name_suffix_tests)
{
   BOOST_CHECK_EQUAL( name{name_suffix(0)}, name{0} );
   BOOST_CHECK_EQUAL( name{name_suffix(N(abcdehijklmn))}, name{N(abcdehijklmn)} );
   BOOST_CHECK_EQUAL( name{name_suffix(N(abcdehijklmn1))}, name{N(abcdehijklmn1)} );
   BOOST_CHECK_EQUAL( name{name_suffix(N(abc.def))}, name{N(def)} );
   BOOST_CHECK_EQUAL( name{name_suffix(N(.abc.def))}, name{N(def)} );
   BOOST_CHECK_EQUAL( name{name_suffix(N(..abc.def))}, name{N(def)} );
   BOOST_CHECK_EQUAL( name{name_suffix(N(abc..def))}, name{N(def)} );
   BOOST_CHECK_EQUAL( name{name_suffix(N(abc.def.ghi))}, name{N(ghi)} );
   BOOST_CHECK_EQUAL( name{name_suffix(N(.abcdefghij))}, name{N(abcdefghij)} );
   BOOST_CHECK_EQUAL( name{name_suffix(N(.abcdefghij.1))}, name{N(1)} );
   BOOST_CHECK_EQUAL( name{name_suffix(N(a.bcdefghij))}, name{N(bcdefghij)} );
   BOOST_CHECK_EQUAL( name{name_suffix(N(a.bcdefghij.1))}, name{N(1)} );
   BOOST_CHECK_EQUAL( name{name_suffix(N(......a.b.c))}, name{N(c)} );
   BOOST_CHECK_EQUAL( name{name_suffix(N(abcdefhi.123))}, name{N(123)} );
   BOOST_CHECK_EQUAL( name{name_suffix(N(abcdefhij.123))}, name{N(123)} );
}

/// Test processing of unbalanced strings
BOOST_AUTO_TEST_CASE(json_from_string_test)
{
  bool exc_found = false;
  try {
    auto val = fc::json::from_string("{\"}");
  } catch(...) {
    exc_found = true;
  }
  BOOST_CHECK_EQUAL(exc_found, true);

  exc_found = false;
  try {
    auto val = fc::json::from_string("{\"block_num_or_id\":5");
  } catch(...) {
    exc_found = true;
  }
  BOOST_CHECK_EQUAL(exc_found, true);
}

BOOST_AUTO_TEST_CASE(variant_format_string_limited)
{
   const string format = "${a} ${b} ${c}";
   {
      fc::mutable_variant_object mu;
      mu( "a", string( 1024, 'a' ) );
      mu( "b", string( 1024, 'b' ) );
      mu( "c", string( 1024, 'c' ) );
      string result = fc::format_string( format, mu, true );
      BOOST_CHECK_EQUAL( result, string( 256, 'a' ) + "... " + string( 256, 'b' ) + "... " + string( 256, 'c' ) + "..." );
   }
   {
      fc::mutable_variant_object mu;
      signed_block a;
      blob b;
      for( int i = 0; i < 1024; ++i)
         b.data.push_back('b');
      variants c;
      c.push_back(variant(a));
      mu( "a", a );
      mu( "b", b );
      mu( "c", c );
      string result = fc::format_string( format, mu, true );
      BOOST_CHECK_EQUAL( result, "${a} ${b} ${c}");
   }
}

// Test overflow handling in asset::from_string
BOOST_AUTO_TEST_CASE(asset_from_string_overflow)
{
   asset a;

   // precision = 19, magnitude < 2^61
   BOOST_CHECK_EXCEPTION( asset::from_string("0.1000000000000000000 CUR") , symbol_type_exception, [](const auto& e) {
      return expect_assert_message(e, "precision 19 should be <= 18");
   });
   BOOST_CHECK_EXCEPTION( asset::from_string("-0.1000000000000000000 CUR") , symbol_type_exception, [](const auto& e) {
      return expect_assert_message(e, "precision 19 should be <= 18");
   });
   BOOST_CHECK_EXCEPTION( asset::from_string("1.0000000000000000000 CUR") , symbol_type_exception, [](const auto& e) {
      return expect_assert_message(e, "precision 19 should be <= 18");
   });
   BOOST_CHECK_EXCEPTION( asset::from_string("-1.0000000000000000000 CUR") , symbol_type_exception, [](const auto& e) {
      return expect_assert_message(e, "precision 19 should be <= 18");
   });

   // precision = 18, magnitude < 2^58
   a = asset::from_string("0.100000000000000000 CUR");
   BOOST_CHECK_EQUAL(a.get_amount(), 100000000000000000L);
   a = asset::from_string("-0.100000000000000000 CUR");
   BOOST_CHECK_EQUAL(a.get_amount(), -100000000000000000L);

   // precision = 18, magnitude = 2^62
   BOOST_CHECK_EXCEPTION( asset::from_string("4.611686018427387904 CUR") , asset_type_exception, [](const asset_type_exception& e) {
      return expect_assert_message(e, "magnitude of asset amount must be less than 2^62");
   });
   BOOST_CHECK_EXCEPTION( asset::from_string("-4.611686018427387904 CUR") , asset_type_exception, [](const asset_type_exception& e) {
      return expect_assert_message(e, "magnitude of asset amount must be less than 2^62");
   });
   BOOST_CHECK_EXCEPTION( asset::from_string("4611686018427387.904 CUR") , asset_type_exception, [](const asset_type_exception& e) {
      return expect_assert_message(e, "magnitude of asset amount must be less than 2^62");
   });
   BOOST_CHECK_EXCEPTION( asset::from_string("-4611686018427387.904 CUR") , asset_type_exception, [](const asset_type_exception& e) {
      return expect_assert_message(e, "magnitude of asset amount must be less than 2^62");
   });

   // precision = 18, magnitude = 2^62-1
   a = asset::from_string("4.611686018427387903 CUR");
   BOOST_CHECK_EQUAL(a.get_amount(), 4611686018427387903L);
   a = asset::from_string("-4.611686018427387903 CUR");
   BOOST_CHECK_EQUAL(a.get_amount(), -4611686018427387903L);

   // precision = 0, magnitude = 2^62
   BOOST_CHECK_EXCEPTION( asset::from_string("4611686018427387904 CUR") , asset_type_exception, [](const asset_type_exception& e) {
      return expect_assert_message(e, "magnitude of asset amount must be less than 2^62");
   });
   BOOST_CHECK_EXCEPTION( asset::from_string("-4611686018427387904 CUR") , asset_type_exception, [](const asset_type_exception& e) {
      return expect_assert_message(e, "magnitude of asset amount must be less than 2^62");
   });

   // precision = 0, magnitude = 2^62-1
   a = asset::from_string("4611686018427387903 CUR");
   BOOST_CHECK_EQUAL(a.get_amount(), 4611686018427387903L);
   a = asset::from_string("-4611686018427387903 CUR");
   BOOST_CHECK_EQUAL(a.get_amount(), -4611686018427387903L);

   // precision = 18, magnitude = 2^65
   BOOST_CHECK_EXCEPTION( asset::from_string("36.893488147419103232 CUR") , overflow_exception, [](const overflow_exception& e) {
      return true;
   });
   BOOST_CHECK_EXCEPTION( asset::from_string("-36.893488147419103232 CUR") , underflow_exception, [](const underflow_exception& e) {
      return true;
   });

   // precision = 14, magnitude > 2^76
   BOOST_CHECK_EXCEPTION( asset::from_string("1000000000.00000000000000 CUR") , overflow_exception, [](const overflow_exception& e) {
      return true;
   });
   BOOST_CHECK_EXCEPTION( asset::from_string("-1000000000.00000000000000 CUR") , underflow_exception, [](const underflow_exception& e) {
      return true;
   });

   // precision = 0, magnitude > 2^76
   BOOST_CHECK_EXCEPTION( asset::from_string("100000000000000000000000 CUR") , parse_error_exception, [](const parse_error_exception& e) {
      return expect_assert_message(e, "Couldn't parse int64_t");
   });
   BOOST_CHECK_EXCEPTION( asset::from_string("-100000000000000000000000 CUR") , parse_error_exception, [](const parse_error_exception& e) {
      return expect_assert_message(e, "Couldn't parse int64_t");
   });

   // precision = 20, magnitude > 2^142
   BOOST_CHECK_EXCEPTION( asset::from_string("100000000000000000000000.00000000000000000000 CUR") , symbol_type_exception, [](const auto& e) {
      return expect_assert_message(e, "precision 20 should be <= 18");
   });
   BOOST_CHECK_EXCEPTION( asset::from_string("-100000000000000000000000.00000000000000000000 CUR") , symbol_type_exception, [](const auto& e) {
      return expect_assert_message(e, "precision 20 should be <= 18");
   });
}

struct permission_visitor {
   std::vector<permission_level> permissions;
   std::vector<size_t> size_stack;
   bool _log;

   permission_visitor(bool log = false) : _log(log) {}

   void operator()(const permission_level& permission) {
      permissions.push_back(permission);
   }

   void operator()(const permission_level& permission, bool repeat ) {}

   void push_undo() {
      if( _log )
         ilog("push_undo called");
      size_stack.push_back(permissions.size());
   }

   void pop_undo() {
      if( _log )
         ilog("pop_undo called");
      FC_ASSERT( size_stack.back() <= permissions.size() && size_stack.size() >= 1,
                 "invariant failure in test permission_visitor" );
      permissions.erase( permissions.begin() + size_stack.back(), permissions.end() );
      size_stack.pop_back();
   }

   void squash_undo() {
      if( _log )
         ilog("squash_undo called");
      FC_ASSERT( size_stack.size() >= 1, "invariant failure in test permission_visitor" );
      size_stack.pop_back();
   }

};

BOOST_AUTO_TEST_CASE(authority_checker)
{ try {
   testing::TESTER test;
   auto a = test.get_public_key("a", "active");
   auto b = test.get_public_key("b", "active");
   auto c = test.get_public_key("c", "active");

   auto GetNullAuthority = [](auto){abort(); return authority();};

   auto A = authority(2, {key_weight{a, 1}, key_weight{b, 1}});
   {
      auto checker = make_auth_checker(GetNullAuthority, 2, {a, b});
      BOOST_TEST(checker.satisfied(A));
      BOOST_TEST(checker.all_keys_used());
      BOOST_TEST(checker.used_keys().size() == 2u);
      BOOST_TEST(checker.unused_keys().size() == 0u);
   }
   {
      auto checker = make_auth_checker(GetNullAuthority, 2, {a, c});
      BOOST_TEST(!checker.satisfied(A));
      BOOST_TEST(!checker.all_keys_used());
      BOOST_TEST(checker.used_keys().size() == 0u);
      BOOST_TEST(checker.unused_keys().size() == 2u);
   }
   {
      auto checker = make_auth_checker(GetNullAuthority, 2, {a, b, c});
      BOOST_TEST(checker.satisfied(A));
      BOOST_TEST(!checker.all_keys_used());
      BOOST_TEST(checker.used_keys().size() == 2u);
      BOOST_TEST(checker.used_keys().count(a) == 1u);
      BOOST_TEST(checker.used_keys().count(b) == 1u);
      BOOST_TEST(checker.unused_keys().size() == 1u);
      BOOST_TEST(checker.unused_keys().count(c) == 1u);
   }
   {
      auto checker = make_auth_checker(GetNullAuthority, 2, {b, c});
      BOOST_TEST(!checker.satisfied(A));
      BOOST_TEST(!checker.all_keys_used());
      BOOST_TEST(checker.used_keys().size() == 0u);
   }

   A = authority(3, {key_weight{a, 1}, key_weight{b, 1}, key_weight{c, 1}});
   BOOST_TEST(make_auth_checker(GetNullAuthority, 2, {c, b, a}).satisfied(A));
   BOOST_TEST(!make_auth_checker(GetNullAuthority, 2, {a, b}).satisfied(A));
   BOOST_TEST(!make_auth_checker(GetNullAuthority, 2, {a, c}).satisfied(A));
   BOOST_TEST(!make_auth_checker(GetNullAuthority, 2, {b, c}).satisfied(A));

   A = authority(1, {key_weight{a, 1}, key_weight{b, 1}});
   BOOST_TEST(make_auth_checker(GetNullAuthority, 2, {a}).satisfied(A));
   BOOST_TEST(make_auth_checker(GetNullAuthority, 2, {b}).satisfied(A));
   BOOST_TEST(!make_auth_checker(GetNullAuthority, 2, {c}).satisfied(A));

   A = authority(1, {key_weight{a, 2}, key_weight{b, 1}});
   BOOST_TEST(make_auth_checker(GetNullAuthority, 2, {a}).satisfied(A));
   BOOST_TEST(make_auth_checker(GetNullAuthority, 2, {b}).satisfied(A));
   BOOST_TEST(!make_auth_checker(GetNullAuthority, 2, {c}).satisfied(A));

   auto GetCAuthority = [c](auto){
      return authority(1, {key_weight{c, 1}});
   };

   A = authority(2, {key_weight{a, 2}, key_weight{b, 1}}, {permission_level_weight{{"hello",  "world"}, 1}});
   {
      auto checker = make_auth_checker(GetCAuthority, 2, {a});
      BOOST_TEST(checker.satisfied(A));
      BOOST_TEST(checker.all_keys_used());
   }
   {
      auto checker = make_auth_checker(GetCAuthority, 2, {b});
      BOOST_TEST(!checker.satisfied(A));
      BOOST_TEST(checker.used_keys().size() == 0u);
      BOOST_TEST(checker.unused_keys().size() == 1u);
      BOOST_TEST(checker.unused_keys().count(b) == 1u);
   }
   {
      auto checker = make_auth_checker(GetCAuthority, 2, {c});
      BOOST_TEST(!checker.satisfied(A));
      BOOST_TEST(checker.used_keys().size() == 0u);
      BOOST_TEST(checker.unused_keys().size() == 1u);
      BOOST_TEST(checker.unused_keys().count(c) == 1u);
   }
   {
      auto checker = make_auth_checker(GetCAuthority, 2, {b, c});
      BOOST_TEST(checker.satisfied(A));
      BOOST_TEST(checker.all_keys_used());
      BOOST_TEST(checker.used_keys().size() == 2u);
      BOOST_TEST(checker.unused_keys().size() == 0u);
      BOOST_TEST(checker.used_keys().count(b) == 1u);
      BOOST_TEST(checker.used_keys().count(c) == 1u);
   }
   {
      auto checker = make_auth_checker(GetCAuthority, 2, {b, c, a});
      BOOST_TEST(checker.satisfied(A));
      BOOST_TEST(!checker.all_keys_used());
      BOOST_TEST(checker.used_keys().size() == 1u);
      BOOST_TEST(checker.used_keys().count(a) == 1u);
      BOOST_TEST(checker.unused_keys().size() == 2u);
      BOOST_TEST(checker.unused_keys().count(b) == 1u);
      BOOST_TEST(checker.unused_keys().count(c) == 1u);
   }

   A = authority(3, {key_weight{a, 2}, key_weight{b, 1}}, {permission_level_weight{{"hello",  "world"}, 3}});
   {
      auto checker = make_auth_checker(GetCAuthority, 2, {a, b});
      BOOST_TEST(checker.satisfied(A));
      BOOST_TEST(checker.all_keys_used());
   }
   {
      auto checker = make_auth_checker(GetCAuthority, 2, {a, b, c});
      BOOST_TEST(checker.satisfied(A));
      BOOST_TEST(!checker.all_keys_used());
      BOOST_TEST(checker.used_keys().size() == 1u);
      BOOST_TEST(checker.used_keys().count(c) == 1u);
      BOOST_TEST(checker.unused_keys().size() == 2u);
      BOOST_TEST(checker.unused_keys().count(a) == 1u);
      BOOST_TEST(checker.unused_keys().count(b) == 1u);
   }

   A = authority(2, {key_weight{a, 1}, key_weight{b, 1}}, {permission_level_weight{{"hello",  "world"}, 1}});
   BOOST_TEST(!make_auth_checker(GetCAuthority, 2, {a}).satisfied(A));
   BOOST_TEST(!make_auth_checker(GetCAuthority, 2, {b}).satisfied(A));
   BOOST_TEST(!make_auth_checker(GetCAuthority, 2, {c}).satisfied(A));
   BOOST_TEST(make_auth_checker(GetCAuthority, 2, {a, b}).satisfied(A));
   BOOST_TEST(make_auth_checker(GetCAuthority, 2, {b, c}).satisfied(A));
   BOOST_TEST(make_auth_checker(GetCAuthority, 2, {a, c}).satisfied(A));
   {
      auto checker = make_auth_checker(GetCAuthority, 2, {a, b, c});
      BOOST_TEST(checker.satisfied(A));
      BOOST_TEST(!checker.all_keys_used());
      BOOST_TEST(checker.used_keys().size() == 2u);
      BOOST_TEST(checker.unused_keys().size() == 1u);
      BOOST_TEST(checker.unused_keys().count(c) == 1u);
   }

   A = authority(2, {key_weight{a, 1}, key_weight{b, 1}}, {permission_level_weight{{"hello",  "world"}, 2}});
   BOOST_TEST(make_auth_checker(GetCAuthority, 2, {a, b}).satisfied(A));
   BOOST_TEST(make_auth_checker(GetCAuthority, 2, {c}).satisfied(A));
   BOOST_TEST(!make_auth_checker(GetCAuthority, 2, {a}).satisfied(A));
   BOOST_TEST(!make_auth_checker(GetCAuthority, 2, {b}).satisfied(A));
   {
      auto checker = make_auth_checker(GetCAuthority, 2, {a, b, c});
      BOOST_TEST(checker.satisfied(A));
      BOOST_TEST(!checker.all_keys_used());
      BOOST_TEST(checker.used_keys().size() == 1u);
      BOOST_TEST(checker.unused_keys().size() == 2u);
      BOOST_TEST(checker.used_keys().count(c) == 1u);
   }

   auto d = test.get_public_key("d", "active");
   auto e = test.get_public_key("e", "active");

   auto GetAuthority = [d, e] (const permission_level& perm) {
      if (perm.actor == "top")
         return authority(2, {key_weight{d, 1}}, {permission_level_weight{{"bottom",  "bottom"}, 1}});
      return authority{1, {{e, 1}}, {}};
   };

   A = authority(5, {key_weight{a, 2}, key_weight{b, 2}, key_weight{c, 2}}, {permission_level_weight{{"top",  "top"}, 5}});
   {
      auto checker = make_auth_checker(GetAuthority, 2, {d, e});
      BOOST_TEST(checker.satisfied(A));
      BOOST_TEST(checker.all_keys_used());
   }
   {
      auto checker = make_auth_checker(GetAuthority, 2, {a, b, c, d, e});
      BOOST_TEST(checker.satisfied(A));
      BOOST_TEST(!checker.all_keys_used());
      BOOST_TEST(checker.used_keys().size() == 2u);
      BOOST_TEST(checker.unused_keys().size() == 3u);
      BOOST_TEST(checker.used_keys().count(d) == 1u);
      BOOST_TEST(checker.used_keys().count(e) == 1u);
   }
   {
      auto checker = make_auth_checker(GetAuthority, 2, {a, b, c, e});
      BOOST_TEST(checker.satisfied(A));
      BOOST_TEST(!checker.all_keys_used());
      BOOST_TEST(checker.used_keys().size() == 3u);
      BOOST_TEST(checker.unused_keys().size() == 1u);
      BOOST_TEST(checker.used_keys().count(a) == 1u);
      BOOST_TEST(checker.used_keys().count(b) == 1u);
      BOOST_TEST(checker.used_keys().count(c) == 1u);
   }
   BOOST_TEST(make_auth_checker(GetAuthority, 1, {a, b, c}).satisfied(A));
   // Fails due to short recursion depth limit
   BOOST_TEST(!make_auth_checker(GetAuthority, 1, {d, e}).satisfied(A));

   BOOST_TEST(b < a);
   BOOST_TEST(b < c);
   BOOST_TEST(a < c);
   {
      // valid key order: b < a < c
      A = authority(2, {key_weight{b, 1}, key_weight{a, 1}, key_weight{c, 1}});
      // valid key order: b < c
      auto B = authority(1, {key_weight{b, 1}, key_weight{c, 1}});
      // invalid key order: c > b
      auto C = authority(1, {key_weight{b, 1}, key_weight{c, 1}, key_weight{b, 1}});
      // invalid key order: duplicate c
      auto D = authority(1, {key_weight{b, 1}, key_weight{c, 1}, key_weight{c, 1}});
      // invalid key order: duplicate b
      auto E = authority(1, {key_weight{b, 1}, key_weight{b, 1}, key_weight{c, 1}});
      // unvalid: insufficient weight
      auto F = authority(4, {key_weight{b, 1}, key_weight{a, 1}, key_weight{c, 1}});

      auto checker = make_auth_checker(GetNullAuthority, 2, {a, b, c});
      BOOST_TEST(validate(A));
      BOOST_TEST(validate(B));
      BOOST_TEST(!validate(C));
      BOOST_TEST(!validate(D));
      BOOST_TEST(!validate(E));
      BOOST_TEST(!validate(F));

      BOOST_TEST(!checker.all_keys_used());
      BOOST_TEST(checker.unused_keys().count(b) == 1u);
      BOOST_TEST(checker.unused_keys().count(a) == 1u);
      BOOST_TEST(checker.unused_keys().count(c) == 1u);
      BOOST_TEST(checker.satisfied(A));
      BOOST_TEST(checker.satisfied(B));
      BOOST_TEST(!checker.all_keys_used());
      BOOST_TEST(checker.unused_keys().count(b) == 0u);
      BOOST_TEST(checker.unused_keys().count(a) == 0u);
      BOOST_TEST(checker.unused_keys().count(c) == 1u);
   }
   {
      auto A2 = authority(4, {key_weight{b, 1}, key_weight{a, 1}, key_weight{c, 1}},
                          { permission_level_weight{{"a",  "world"},     1},
                            permission_level_weight{{"hello",  "world"}, 1},
                            permission_level_weight{{"hi",  "world"},    1}
                          });
      auto B2 = authority(4, {key_weight{b, 1}, key_weight{a, 1}, key_weight{c, 1}},
                          {permission_level_weight{{"hello",  "world"}, 1}
                          });
      auto C2 = authority(4, {key_weight{b, 1}, key_weight{a, 1}, key_weight{c, 1}},
                          { permission_level_weight{{"hello",  "there"}, 1},
                            permission_level_weight{{"hello",  "world"}, 1}
                          });
      // invalid: duplicate
      auto D2 = authority(4, {key_weight{b, 1}, key_weight{a, 1}, key_weight{c, 1}},
                          { permission_level_weight{{"hello",  "world"}, 1},
                            permission_level_weight{{"hello",  "world"}, 2}
                          });
      // invalid: wrong order
      auto E2 = authority(4, {key_weight{b, 1}, key_weight{a, 1}, key_weight{c, 1}},
                          { permission_level_weight{{"hello",  "world"}, 2},
                            permission_level_weight{{"hello",  "there"}, 1}
                          });
      // invalid: wrong order
      auto F2 = authority(4, {key_weight{b, 1}, key_weight{a, 1}, key_weight{c, 1}},
                          { permission_level_weight{{"hi",  "world"}, 2},
                            permission_level_weight{{"hello",  "world"}, 1}
                          });

      // invalid: insufficient weight
      auto G2 = authority(7, {key_weight{b, 1}, key_weight{a, 1}, key_weight{c, 1}},
                             { permission_level_weight{{"a",  "world"},     1},
                               permission_level_weight{{"hello",  "world"}, 1},
                               permission_level_weight{{"hi",  "world"},    1}
                             });

      BOOST_TEST(validate(A2));
      BOOST_TEST(validate(B2));
      BOOST_TEST(validate(C2));
      BOOST_TEST(!validate(D2));
      BOOST_TEST(!validate(E2));
      BOOST_TEST(!validate(F2));
      BOOST_TEST(!validate(G2));
   }
} FC_LOG_AND_RETHROW() }

BOOST_AUTO_TEST_CASE(alphabetic_sort)
{ try {

  vector<string> words = {
    "com.o",
    "te",
    "a.....5",
    "a...4",
    ".va.ku",
    "gh",
    "1ho.la",
    "g1",
    "g",
    "a....2",
    "gg",
    "va",
    "lale.....12b",
    "a....3",
    "a....1",
    "..g",
    ".g",
    "....g",
    "a....y",
    "...g",
    "lale.....333",
  };

  std::sort(words.begin(), words.end(), std::less<string>());

  vector<uint64_t> uwords;
  for(const auto w: words) {
    auto n = name(w.c_str());
    uwords.push_back(n.value);
  }

  std::sort(uwords.begin(), uwords.end(), std::less<uint64_t>());

  vector<string> tmp;
  for(const auto uw: uwords) {
    auto str = name(uw).to_string();
    tmp.push_back(str);
  }

  for(size_t i = 0; i < words.size(); ++i ) {
    BOOST_TEST(tmp[i] == words[i]);
  }

} FC_LOG_AND_RETHROW() }


BOOST_AUTO_TEST_CASE(transaction_test) { try {

   testing::TESTER test;
   signed_transaction trx;

   variant pretty_trx = fc::mutable_variant_object()
      ("actions", fc::variants({
         fc::mutable_variant_object()
            ("account", "eosio")
            ("name", "reqauth")
            ("authorization", fc::variants({
               fc::mutable_variant_object()
                  ("actor", "eosio")
                  ("permission", "active")
            }))
            ("data", fc::mutable_variant_object()
               ("from", "eosio")
            )
         })
      )
      // lets also push a context free action, the multi chain test will then also include a context free action
      ("context_free_actions", fc::variants({
         fc::mutable_variant_object()
            ("account", "eosio")
            ("name", "nonce")
            ("data", fc::raw::pack(std::string("dummy")))
         })
      );

   abi_serializer::from_variant(pretty_trx, trx, test.get_resolver(), test.abi_serializer_max_time);

   test.set_transaction_headers(trx);

   trx.expiration = fc::time_point::now();
   trx.validate();
   BOOST_CHECK_EQUAL(0u, trx.signatures.size());
   ((const signed_transaction &)trx).sign( test.get_private_key( config::system_account_name, "active" ), test.control->get_chain_id());
   BOOST_CHECK_EQUAL(0u, trx.signatures.size());
   auto private_key = test.get_private_key( config::system_account_name, "active" );
   auto public_key = private_key.get_public_key();
   trx.sign( private_key, test.control->get_chain_id()  );
   BOOST_CHECK_EQUAL(1u, trx.signatures.size());
   trx.validate();

   packed_transaction pkt(trx, packed_transaction::none);

   packed_transaction pkt2(trx, packed_transaction::zlib);

   BOOST_CHECK_EQUAL(true, trx.expiration ==  pkt.expiration());
   BOOST_CHECK_EQUAL(true, trx.expiration == pkt2.expiration());

   BOOST_CHECK_EQUAL(trx.id(), pkt.id());
   BOOST_CHECK_EQUAL(trx.id(), pkt2.id());

   bytes raw = pkt.get_raw_transaction();
   bytes raw2 = pkt2.get_raw_transaction();
   BOOST_CHECK_EQUAL(raw.size(), raw2.size());
   BOOST_CHECK_EQUAL(true, std::equal(raw.begin(), raw.end(), raw2.begin()));

   BOOST_CHECK_EQUAL(pkt.get_signed_transaction().id(), pkt2.get_signed_transaction().id());
   BOOST_CHECK_EQUAL(pkt.get_signed_transaction().id(), pkt2.id());

   flat_set<public_key_type> keys;
   auto cpu_time1 = pkt.get_signed_transaction().get_signature_keys(test.control->get_chain_id(), fc::time_point::maximum(), keys);
   BOOST_CHECK_EQUAL(1u, keys.size());
   BOOST_CHECK_EQUAL(public_key, *keys.begin());
   keys.clear();
   auto cpu_time2 = pkt.get_signed_transaction().get_signature_keys(test.control->get_chain_id(), fc::time_point::maximum(), keys);
   BOOST_CHECK_EQUAL(1u, keys.size());
   BOOST_CHECK_EQUAL(public_key, *keys.begin());

   BOOST_CHECK(cpu_time1 > fc::microseconds(0));
   BOOST_CHECK(cpu_time2 > fc::microseconds(0));

   // verify that hitting cache still indicates same billable time
   // if we remove cache so that the second is a real time calculation then remove this check
   BOOST_CHECK(cpu_time1 == cpu_time2);

   // pack
   uint32_t pack_size = fc::raw::pack_size( pkt );
   vector<char> buf(pack_size);
   fc::datastream<char*> ds(buf.data(), pack_size);

   fc::raw::pack( ds, pkt );
   // unpack
   ds.seekp(0);
   packed_transaction pkt3;
   fc::raw::unpack(ds, pkt3);
   // pack again
   pack_size = fc::raw::pack_size( pkt3 );
   fc::datastream<char*> ds2(buf.data(), pack_size);
   fc::raw::pack( ds2, pkt3 );
   // unpack
   ds2.seekp(0);
   packed_transaction pkt4;
   fc::raw::unpack(ds2, pkt4);
   // to/from variant
   fc::variant pkt_v( pkt3 );
   packed_transaction pkt5;
   fc::from_variant(pkt_v, pkt5);

   bytes raw3 = pkt3.get_raw_transaction();
   bytes raw4 = pkt4.get_raw_transaction();
   BOOST_CHECK_EQUAL(raw.size(), raw3.size());
   BOOST_CHECK_EQUAL(raw3.size(), raw4.size());
   BOOST_CHECK_EQUAL(true, std::equal(raw.begin(), raw.end(), raw3.begin()));
   BOOST_CHECK_EQUAL(true, std::equal(raw.begin(), raw.end(), raw4.begin()));
   BOOST_CHECK_EQUAL(pkt.get_signed_transaction().id(), pkt3.get_signed_transaction().id());
   BOOST_CHECK_EQUAL(pkt.get_signed_transaction().id(), pkt4.get_signed_transaction().id());
   BOOST_CHECK_EQUAL(pkt.get_signed_transaction().id(), pkt5.get_signed_transaction().id()); // failure indicates reflector_init not working
   BOOST_CHECK_EQUAL(pkt.id(), pkt4.get_signed_transaction().id());
   BOOST_CHECK_EQUAL(true, trx.expiration == pkt4.expiration());
   BOOST_CHECK_EQUAL(true, trx.expiration == pkt4.get_signed_transaction().expiration);
   keys.clear();
   pkt4.get_signed_transaction().get_signature_keys(test.control->get_chain_id(), fc::time_point::maximum(), keys);
   BOOST_CHECK_EQUAL(1u, keys.size());
   BOOST_CHECK_EQUAL(public_key, *keys.begin());

} FC_LOG_AND_RETHROW() }


BOOST_AUTO_TEST_CASE(signed_int_test) { try {
    char buf[32];
    fc::datastream<char*> ds(buf,32);
    signed_int a(47), b((1<<30)+2), c(-47), d(-(1<<30)-2); //small +, big +, small -, big -
    signed_int ee;
    fc::raw::pack(ds,a);
    ds.seekp(0);
    fc::raw::unpack(ds,ee);
    ds.seekp(0);
    BOOST_CHECK_EQUAL(a,ee);
    fc::raw::pack(ds,b);
    ds.seekp(0);
    fc::raw::unpack(ds,ee);
    ds.seekp(0);
    BOOST_CHECK_EQUAL(b,ee);
    fc::raw::pack(ds,c);
    ds.seekp(0);
    fc::raw::unpack(ds,ee);
    ds.seekp(0);
    BOOST_CHECK_EQUAL(c,ee);
    fc::raw::pack(ds,d);
    ds.seekp(0);
    fc::raw::unpack(ds,ee);
    ds.seekp(0);
    BOOST_CHECK_EQUAL(d,ee);

} FC_LOG_AND_RETHROW() }

BOOST_AUTO_TEST_CASE(transaction_metadata_test) { try {

   testing::TESTER test;
   signed_transaction trx;

   variant pretty_trx = fc::mutable_variant_object()
      ("actions", fc::variants({
         fc::mutable_variant_object()
            ("account", "eosio")
            ("name", "reqauth")
            ("authorization", fc::variants({
               fc::mutable_variant_object()
                  ("actor", "eosio")
                  ("permission", "active")
            }))
            ("data", fc::mutable_variant_object()
               ("from", "eosio")
            )
         })
      )
      ("context_free_actions", fc::variants({
         fc::mutable_variant_object()
            ("account", "eosio")
            ("name", "nonce")
            ("data", fc::raw::pack(std::string("dummy data")))
         })
      );

      abi_serializer::from_variant(pretty_trx, trx, test.get_resolver(), test.abi_serializer_max_time);

      test.set_transaction_headers(trx);
      trx.expiration = fc::time_point::now();

      auto private_key = test.get_private_key( config::system_account_name, "active" );
      auto public_key = private_key.get_public_key();
      trx.sign( private_key, test.control->get_chain_id()  );
      BOOST_CHECK_EQUAL(1u, trx.signatures.size());

      packed_transaction pkt(trx, packed_transaction::none);
      packed_transaction pkt2(trx, packed_transaction::zlib);

      transaction_metadata_ptr mtrx = std::make_shared<transaction_metadata>( std::make_shared<packed_transaction>( trx, packed_transaction::none) );
      transaction_metadata_ptr mtrx2 = std::make_shared<transaction_metadata>( std::make_shared<packed_transaction>( trx, packed_transaction::zlib) );

      BOOST_CHECK_EQUAL(trx.id(), pkt.id());
      BOOST_CHECK_EQUAL(trx.id(), pkt2.id());
      BOOST_CHECK_EQUAL(trx.id(), mtrx->id);
      BOOST_CHECK_EQUAL(trx.id(), mtrx2->id);

      using ioc_work_t = boost::asio::executor_work_guard<boost::asio::io_context::executor_type>;
      const int num_threads = 5;
      boost::asio::thread_pool thread_pool( num_threads );
      boost::asio::io_context ioc;
      fc::optional<ioc_work_t> ioc_work( boost::asio::make_work_guard( ioc ) );
      for( int i = 0; i < num_threads; ++i) {
         boost::asio::post( thread_pool, [&ioc]() {
            fc::set_os_thread_name( "misc_test" );
            ioc.run();
         } );
      }

      BOOST_CHECK( !mtrx->signing_keys_future.valid() );
      BOOST_CHECK( !mtrx2->signing_keys_future.valid() );

<<<<<<< HEAD
      transaction_metadata::create_signing_keys_future( mtrx, ioc, test.control->get_chain_id(), fc::microseconds::maximum() );
      transaction_metadata::create_signing_keys_future( mtrx2, ioc, test.control->get_chain_id(), fc::microseconds::maximum() );
=======
      transaction_metadata::start_recover_keys( mtrx, thread_pool, test.control->get_chain_id(), fc::microseconds::maximum() );
      transaction_metadata::start_recover_keys( mtrx2, thread_pool, test.control->get_chain_id(), fc::microseconds::maximum() );
>>>>>>> 91c78061

      BOOST_CHECK( mtrx->signing_keys_future.valid() );
      BOOST_CHECK( mtrx2->signing_keys_future.valid() );

      // no-op
<<<<<<< HEAD
      transaction_metadata::create_signing_keys_future( mtrx, ioc, test.control->get_chain_id(), fc::microseconds::maximum() );
      transaction_metadata::create_signing_keys_future( mtrx2, ioc, test.control->get_chain_id(), fc::microseconds::maximum() );
=======
      transaction_metadata::start_recover_keys( mtrx, thread_pool, test.control->get_chain_id(), fc::microseconds::maximum() );
      transaction_metadata::start_recover_keys( mtrx2, thread_pool, test.control->get_chain_id(), fc::microseconds::maximum() );
>>>>>>> 91c78061

      auto keys = mtrx->recover_keys( test.control->get_chain_id() );
      BOOST_CHECK_EQUAL(1u, keys.second.size());
      BOOST_CHECK_EQUAL(public_key, *keys.second.begin());

      // again
      auto keys2 = mtrx->recover_keys( test.control->get_chain_id() );
      BOOST_CHECK_EQUAL(1u, keys2.second.size());
      BOOST_CHECK_EQUAL(public_key, *keys2.second.begin());

      auto keys3 = mtrx2->recover_keys( test.control->get_chain_id() );
      BOOST_CHECK_EQUAL(1u, keys3.second.size());
      BOOST_CHECK_EQUAL(public_key, *keys3.second.begin());

<<<<<<< HEAD
      ioc_work.reset();
      ioc.stop();
      thread_pool.stop();
      thread_pool.join();
=======
      // recover keys without first calling start_recover_keys
      transaction_metadata_ptr mtrx4 = std::make_shared<transaction_metadata>( std::make_shared<packed_transaction>( trx, packed_transaction::none) );
      transaction_metadata_ptr mtrx5 = std::make_shared<transaction_metadata>( std::make_shared<packed_transaction>( trx, packed_transaction::zlib) );

      auto keys4 = mtrx4->recover_keys( test.control->get_chain_id() );
      BOOST_CHECK_EQUAL(1u, keys4.second.size());
      BOOST_CHECK_EQUAL(public_key, *keys4.second.begin());

      auto keys5 = mtrx5->recover_keys( test.control->get_chain_id() );
      BOOST_CHECK_EQUAL(1u, keys5.second.size());
      BOOST_CHECK_EQUAL(public_key, *keys5.second.begin());
>>>>>>> 91c78061

} FC_LOG_AND_RETHROW() }

BOOST_AUTO_TEST_CASE(reflector_init_test) {
   try {

      base_reflect br;
      br.bv = 42;
      derived_reflect dr;
      dr.bv = 42;
      dr.dv = 52;
      final_reflect fr;
      fr.bv = 42;
      fr.dv = 52;
      fr.fv = 62;
      BOOST_CHECK_EQUAL( br.base_reflect_initialized, false );
      BOOST_CHECK_EQUAL( dr.derived_reflect_initialized, false );

      { // base
         // pack
         uint32_t pack_size = fc::raw::pack_size( br );
         vector<char> buf( pack_size );
         fc::datastream<char*> ds( buf.data(), pack_size );

         fc::raw::pack( ds, br );
         // unpack
         ds.seekp( 0 );
         base_reflect br2;
         fc::raw::unpack( ds, br2 );
         // pack again
         pack_size = fc::raw::pack_size( br2 );
         fc::datastream<char*> ds2( buf.data(), pack_size );
         fc::raw::pack( ds2, br2 );
         // unpack
         ds2.seekp( 0 );
         base_reflect br3;
         fc::raw::unpack( ds2, br3 );
         // to/from variant
         fc::variant v( br3 );
         base_reflect br4;
         fc::from_variant( v, br4 );

         BOOST_CHECK_EQUAL( br2.bv, 42 );
         BOOST_CHECK_EQUAL( br2.base_reflect_initialized, true );
         BOOST_CHECK_EQUAL( br2.base_reflect_called, 1 );
         BOOST_CHECK_EQUAL( br3.bv, 42 );
         BOOST_CHECK_EQUAL( br3.base_reflect_initialized, true );
         BOOST_CHECK_EQUAL( br3.base_reflect_called, 1 );
         BOOST_CHECK_EQUAL( br4.bv, 42 );
         BOOST_CHECK_EQUAL( br4.base_reflect_initialized, true );
         BOOST_CHECK_EQUAL( br4.base_reflect_called, 1 );
      }
      { // derived
         // pack
         uint32_t pack_size = fc::raw::pack_size( dr );
         vector<char> buf( pack_size );
         fc::datastream<char*> ds( buf.data(), pack_size );

         fc::raw::pack( ds, dr );
         // unpack
         ds.seekp( 0 );
         derived_reflect dr2;
         fc::raw::unpack( ds, dr2 );
         // pack again
         pack_size = fc::raw::pack_size( dr2 );
         fc::datastream<char*> ds2( buf.data(), pack_size );
         fc::raw::pack( ds2, dr2 );
         // unpack
         ds2.seekp( 0 );
         derived_reflect dr3;
         fc::raw::unpack( ds2, dr3 );
         // to/from variant
         fc::variant v( dr3 );
         derived_reflect dr4;
         fc::from_variant( v, dr4 );

         BOOST_CHECK_EQUAL( dr2.bv, 42 );
         BOOST_CHECK_EQUAL( dr2.base_reflect_initialized, true );
         BOOST_CHECK_EQUAL( dr2.base_reflect_called, 1 );
         BOOST_CHECK_EQUAL( dr3.bv, 42 );
         BOOST_CHECK_EQUAL( dr3.base_reflect_initialized, true );
         BOOST_CHECK_EQUAL( dr3.base_reflect_called, 1 );
         BOOST_CHECK_EQUAL( dr4.bv, 42 );
         BOOST_CHECK_EQUAL( dr4.base_reflect_initialized, true );
         BOOST_CHECK_EQUAL( dr4.base_reflect_called, 1 );

         BOOST_CHECK_EQUAL( dr2.dv, 52 );
         BOOST_CHECK_EQUAL( dr2.derived_reflect_initialized, true );
         BOOST_CHECK_EQUAL( dr2.derived_reflect_called, 1 );
         BOOST_CHECK_EQUAL( dr3.dv, 52 );
         BOOST_CHECK_EQUAL( dr3.derived_reflect_initialized, true );
         BOOST_CHECK_EQUAL( dr3.derived_reflect_called, 1 );
         BOOST_CHECK_EQUAL( dr4.dv, 52 );
         BOOST_CHECK_EQUAL( dr4.derived_reflect_initialized, true );
         BOOST_CHECK_EQUAL( dr4.derived_reflect_called, 1 );

         base_reflect br5;
         ds2.seekp( 0 );
         fc::raw::unpack( ds2, br5 );
         base_reflect br6;
         fc::from_variant( v, br6 );

         BOOST_CHECK_EQUAL( br5.bv, 42 );
         BOOST_CHECK_EQUAL( br5.base_reflect_initialized, true );
         BOOST_CHECK_EQUAL( br5.base_reflect_called, 1 );
         BOOST_CHECK_EQUAL( br6.bv, 42 );
         BOOST_CHECK_EQUAL( br6.base_reflect_initialized, true );
         BOOST_CHECK_EQUAL( br6.base_reflect_called, 1 );
      }
      { // final
         // pack
         uint32_t pack_size = fc::raw::pack_size( fr );
         vector<char> buf( pack_size );
         fc::datastream<char*> ds( buf.data(), pack_size );

         fc::raw::pack( ds, fr );
         // unpack
         ds.seekp( 0 );
         final_reflect fr2;
         fc::raw::unpack( ds, fr2 );
         // pack again
         pack_size = fc::raw::pack_size( fr2 );
         fc::datastream<char*> ds2( buf.data(), pack_size );
         fc::raw::pack( ds2, fr2 );
         // unpack
         ds2.seekp( 0 );
         final_reflect fr3;
         fc::raw::unpack( ds2, fr3 );
         // to/from variant
         fc::variant v( fr3 );
         final_reflect fr4;
         fc::from_variant( v, fr4 );

         BOOST_CHECK_EQUAL( fr2.bv, 42 );
         BOOST_CHECK_EQUAL( fr2.base_reflect_initialized, true );
         BOOST_CHECK_EQUAL( fr2.base_reflect_called, 1 );
         BOOST_CHECK_EQUAL( fr3.bv, 42 );
         BOOST_CHECK_EQUAL( fr3.base_reflect_initialized, true );
         BOOST_CHECK_EQUAL( fr3.base_reflect_called, 1 );
         BOOST_CHECK_EQUAL( fr4.bv, 42 );
         BOOST_CHECK_EQUAL( fr4.base_reflect_initialized, true );
         BOOST_CHECK_EQUAL( fr4.base_reflect_called, 1 );

         BOOST_CHECK_EQUAL( fr2.dv, 52 );
         BOOST_CHECK_EQUAL( fr2.derived_reflect_initialized, true );
         BOOST_CHECK_EQUAL( fr2.derived_reflect_called, 1 );
         BOOST_CHECK_EQUAL( fr3.dv, 52 );
         BOOST_CHECK_EQUAL( fr3.derived_reflect_initialized, true );
         BOOST_CHECK_EQUAL( fr3.derived_reflect_called, 1 );
         BOOST_CHECK_EQUAL( fr4.dv, 52 );
         BOOST_CHECK_EQUAL( fr4.derived_reflect_initialized, true );
         BOOST_CHECK_EQUAL( fr4.derived_reflect_called, 1 );

         BOOST_CHECK_EQUAL( fr2.fv, 62 );
         BOOST_CHECK_EQUAL( fr2.final_reflect_initialized, true );
         BOOST_CHECK_EQUAL( fr2.final_reflect_called, 1 );
         BOOST_CHECK_EQUAL( fr3.fv, 62 );
         BOOST_CHECK_EQUAL( fr3.final_reflect_initialized, true );
         BOOST_CHECK_EQUAL( fr3.final_reflect_called, 1 );
         BOOST_CHECK_EQUAL( fr4.fv, 62 );
         BOOST_CHECK_EQUAL( fr4.final_reflect_initialized, true );
         BOOST_CHECK_EQUAL( fr4.final_reflect_called, 1 );

         base_reflect br5;
         ds2.seekp( 0 );
         fc::raw::unpack( ds2, br5 );
         base_reflect br6;
         fc::from_variant( v, br6 );

         BOOST_CHECK_EQUAL( br5.bv, 42 );
         BOOST_CHECK_EQUAL( br5.base_reflect_initialized, true );
         BOOST_CHECK_EQUAL( br5.base_reflect_called, 1 );
         BOOST_CHECK_EQUAL( br6.bv, 42 );
         BOOST_CHECK_EQUAL( br6.base_reflect_initialized, true );
         BOOST_CHECK_EQUAL( br6.base_reflect_called, 1 );

         derived_reflect dr7;
         ds2.seekp( 0 );
         fc::raw::unpack( ds2, dr7 );
         derived_reflect dr8;
         fc::from_variant( v, dr8 );

         BOOST_CHECK_EQUAL( dr7.bv, 42 );
         BOOST_CHECK_EQUAL( dr7.base_reflect_initialized, true );
         BOOST_CHECK_EQUAL( dr7.base_reflect_called, 1 );
         BOOST_CHECK_EQUAL( dr8.bv, 42 );
         BOOST_CHECK_EQUAL( dr8.base_reflect_initialized, true );
         BOOST_CHECK_EQUAL( dr8.base_reflect_called, 1 );

         BOOST_CHECK_EQUAL( dr7.dv, 52 );
         BOOST_CHECK_EQUAL( dr7.derived_reflect_initialized, true );
         BOOST_CHECK_EQUAL( dr7.derived_reflect_called, 1 );
         BOOST_CHECK_EQUAL( dr8.dv, 52 );
         BOOST_CHECK_EQUAL( dr8.derived_reflect_initialized, true );
         BOOST_CHECK_EQUAL( dr8.derived_reflect_called, 1 );
      }

   } FC_LOG_AND_RETHROW()
}

// Verify appbase::execution_priority_queue uses a stable priority queue so that jobs are executed
// in order, FIFO, as submitted.
BOOST_AUTO_TEST_CASE(stable_priority_queue_test) {
  try {
     using namespace std::chrono_literals;

     appbase::execution_priority_queue pri_queue;
     auto io_serv = std::make_shared<boost::asio::io_service>();
     auto work_ptr = std::make_unique<boost::asio::io_service::work>(*io_serv);
     std::atomic<int> posted{0};

     std::thread t( [io_serv, &pri_queue, &posted]() {
        while( posted < 100 && io_serv->run_one() ) {
           ++posted;
        }
        bool more = true;
        while( more || io_serv->run_one() ) {
           while( io_serv->poll_one() ) {}
           // execute the highest priority item
           more = pri_queue.execute_highest();
        }
     } );
     std::atomic<int> ran{0};
     std::mutex mx;
     std::vector<int> results;
     for( int i = 0; i < 50; ++i ) {
        boost::asio::post(*io_serv, pri_queue.wrap(appbase::priority::low, [io_serv, &mx, &ran, &results, i](){
           std::lock_guard<std::mutex> g(mx);
           results.push_back( 50 + i );
           ++ran;
        }));
        boost::asio::post(*io_serv, pri_queue.wrap(appbase::priority::high, [io_serv, &mx, &ran, &results, i](){
           std::lock_guard<std::mutex> g(mx);
           results.push_back( i );
           ++ran;
        }));
     }

     while( ran < 100 ) std::this_thread::sleep_for( 5us );

     work_ptr.reset();
     io_serv->stop();
     t.join();

     std::lock_guard<std::mutex> g(mx);
     BOOST_CHECK_EQUAL( 100, results.size() );
     for( int i = 0; i < 100; ++i ) {
        BOOST_CHECK_EQUAL( i, results.at( i ) );
     }

  } FC_LOG_AND_RETHROW()
}


BOOST_AUTO_TEST_SUITE_END()

} // namespace eosio<|MERGE_RESOLUTION|>--- conflicted
+++ resolved
@@ -845,25 +845,15 @@
       BOOST_CHECK( !mtrx->signing_keys_future.valid() );
       BOOST_CHECK( !mtrx2->signing_keys_future.valid() );
 
-<<<<<<< HEAD
-      transaction_metadata::create_signing_keys_future( mtrx, ioc, test.control->get_chain_id(), fc::microseconds::maximum() );
-      transaction_metadata::create_signing_keys_future( mtrx2, ioc, test.control->get_chain_id(), fc::microseconds::maximum() );
-=======
-      transaction_metadata::start_recover_keys( mtrx, thread_pool, test.control->get_chain_id(), fc::microseconds::maximum() );
-      transaction_metadata::start_recover_keys( mtrx2, thread_pool, test.control->get_chain_id(), fc::microseconds::maximum() );
->>>>>>> 91c78061
+      transaction_metadata::start_recover_keys( mtrx, ioc, test.control->get_chain_id(), fc::microseconds::maximum() );
+      transaction_metadata::start_recover_keys( mtrx2, ioc, test.control->get_chain_id(), fc::microseconds::maximum() );
 
       BOOST_CHECK( mtrx->signing_keys_future.valid() );
       BOOST_CHECK( mtrx2->signing_keys_future.valid() );
 
       // no-op
-<<<<<<< HEAD
-      transaction_metadata::create_signing_keys_future( mtrx, ioc, test.control->get_chain_id(), fc::microseconds::maximum() );
-      transaction_metadata::create_signing_keys_future( mtrx2, ioc, test.control->get_chain_id(), fc::microseconds::maximum() );
-=======
-      transaction_metadata::start_recover_keys( mtrx, thread_pool, test.control->get_chain_id(), fc::microseconds::maximum() );
-      transaction_metadata::start_recover_keys( mtrx2, thread_pool, test.control->get_chain_id(), fc::microseconds::maximum() );
->>>>>>> 91c78061
+      transaction_metadata::start_recover_keys( mtrx, ioc, test.control->get_chain_id(), fc::microseconds::maximum() );
+      transaction_metadata::start_recover_keys( mtrx2, ioc, test.control->get_chain_id(), fc::microseconds::maximum() );
 
       auto keys = mtrx->recover_keys( test.control->get_chain_id() );
       BOOST_CHECK_EQUAL(1u, keys.second.size());
@@ -878,24 +868,22 @@
       BOOST_CHECK_EQUAL(1u, keys3.second.size());
       BOOST_CHECK_EQUAL(public_key, *keys3.second.begin());
 
-<<<<<<< HEAD
+      // recover keys without first calling start_recover_keys
+      transaction_metadata_ptr mtrx4 = std::make_shared<transaction_metadata>( std::make_shared<packed_transaction>( trx, packed_transaction::none) );
+      transaction_metadata_ptr mtrx5 = std::make_shared<transaction_metadata>( std::make_shared<packed_transaction>( trx, packed_transaction::zlib) );
+
+      auto keys4 = mtrx4->recover_keys( test.control->get_chain_id() );
+      BOOST_CHECK_EQUAL(1u, keys4.second.size());
+      BOOST_CHECK_EQUAL(public_key, *keys4.second.begin());
+
+      auto keys5 = mtrx5->recover_keys( test.control->get_chain_id() );
+      BOOST_CHECK_EQUAL(1u, keys5.second.size());
+      BOOST_CHECK_EQUAL(public_key, *keys5.second.begin());
+
       ioc_work.reset();
       ioc.stop();
       thread_pool.stop();
       thread_pool.join();
-=======
-      // recover keys without first calling start_recover_keys
-      transaction_metadata_ptr mtrx4 = std::make_shared<transaction_metadata>( std::make_shared<packed_transaction>( trx, packed_transaction::none) );
-      transaction_metadata_ptr mtrx5 = std::make_shared<transaction_metadata>( std::make_shared<packed_transaction>( trx, packed_transaction::zlib) );
-
-      auto keys4 = mtrx4->recover_keys( test.control->get_chain_id() );
-      BOOST_CHECK_EQUAL(1u, keys4.second.size());
-      BOOST_CHECK_EQUAL(public_key, *keys4.second.begin());
-
-      auto keys5 = mtrx5->recover_keys( test.control->get_chain_id() );
-      BOOST_CHECK_EQUAL(1u, keys5.second.size());
-      BOOST_CHECK_EQUAL(public_key, *keys5.second.begin());
->>>>>>> 91c78061
 
 } FC_LOG_AND_RETHROW() }
 
