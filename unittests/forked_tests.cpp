#include <eosio/chain/abi_serializer.hpp>
#include <eosio/chain/abi_serializer.hpp>
#include <eosio/testing/tester.hpp>

#include <eosio/chain/fork_database.hpp>

#include <Runtime/Runtime.h>

#include <fc/variant_object.hpp>

#include <boost/test/unit_test.hpp>

#include <contracts.hpp>

#include "fork_test_utilities.hpp"

using namespace eosio::chain;
using namespace eosio::testing;

BOOST_AUTO_TEST_SUITE(forked_tests)

BOOST_AUTO_TEST_CASE( irrblock ) try {
   tester c;
   c.produce_blocks(10);
   auto r = c.create_accounts( {"dan"_n,"sam"_n,"pam"_n,"scott"_n} );
   auto res = c.set_producers( {"dan"_n,"sam"_n,"pam"_n,"scott"_n} );

   wlog("set producer schedule to [dan,sam,pam]");
   c.produce_blocks(50);

} FC_LOG_AND_RETHROW()

struct fork_tracker {
   vector<signed_block_ptr> blocks;
   incremental_merkle       block_merkle;
};

BOOST_AUTO_TEST_CASE( fork_with_bad_block ) try {
   tester bios;
   bios.produce_block();
   bios.produce_block();
   bios.create_accounts( {"a"_n,"b"_n,"c"_n,"d"_n,"e"_n} );

   bios.produce_block();
   auto res = bios.set_producers( {"a"_n,"b"_n,"c"_n,"d"_n,"e"_n} );

   // run until the producers are installed and its the start of "a's" round
   BOOST_REQUIRE( produce_until_transition( bios, "e"_n, "a"_n ) );

   // sync remote node
   tester remote(setup_policy::none);
   push_blocks(bios, remote);

   // produce 6 blocks on bios
   for (int i = 0; i < 6; i ++) {
      bios.produce_block();
      BOOST_REQUIRE_EQUAL( bios.control->head_block_state()->header.producer.to_string(), "a" );
   }

   vector<fork_tracker> forks(7);
   // enough to skip A's blocks
   auto offset = fc::milliseconds(config::block_interval_ms * 13);

   // skip a's blocks on remote
   // create 7 forks of 7 blocks so this fork is longer where the ith block is corrupted
   for (size_t i = 0; i < 7; i ++) {
      auto b = remote.produce_block(offset);
      BOOST_REQUIRE_EQUAL( b->producer.to_string(), "b" );

      for (size_t j = 0; j < 7; j ++) {
         auto& fork = forks.at(j);

         if (j <= i) {
            auto copy_b = std::make_shared<signed_block>(b->clone());
            if (j == i) {
               // corrupt this block
               fork.block_merkle = remote.control->head_block_state()->blockroot_merkle;
               copy_b->action_mroot._hash[0] ^= 0x1ULL;
            } else if (j < i) {
               // link to a corrupted chain
               copy_b->previous = fork.blocks.back()->calculate_id();
            }

            // re-sign the block
            auto header_bmroot = digest_type::hash( std::make_pair( copy_b->digest(), fork.block_merkle.get_root() ) );
            auto sig_digest = digest_type::hash( std::make_pair(header_bmroot, remote.control->head_block_state()->pending_schedule.schedule_hash) );
            copy_b->producer_signature = remote.get_private_key("b"_n, "active").sign(sig_digest);

            // add this new block to our corrupted block merkle
            fork.block_merkle.append(copy_b->calculate_id());
            fork.blocks.emplace_back(copy_b);
         } else {
            fork.blocks.emplace_back(b);
         }
      }

      offset = fc::milliseconds(config::block_interval_ms);
   }

   // go from most corrupted fork to least
   for (size_t i = 0; i < forks.size(); i++) {
      BOOST_TEST_CONTEXT("Testing Fork: " << i) {
         const auto& fork = forks.at(i);
         // push the fork to the original node
         for (size_t fidx = 0; fidx < fork.blocks.size() - 1; fidx++) {
            const auto& b = fork.blocks.at(fidx);
            // push the block only if its not known already
            if (!bios.control->fetch_block_by_id(b->calculate_id())) {
               bios.push_block(b);
            }
         }

         // push the block which should attempt the corrupted fork and fail
         BOOST_REQUIRE_EXCEPTION( bios.push_block(fork.blocks.back()), fc::exception,
                                  fc_exception_message_is( "Block ID does not match" )
         );
      }
   }

   // make sure we can still produce a blocks until irreversibility moves
   auto lib = bios.control->head_block_state()->dpos_irreversible_blocknum;
   size_t tries = 0;
   while (bios.control->head_block_state()->dpos_irreversible_blocknum == lib && ++tries < 10000) {
      bios.produce_block();
   }

} FC_LOG_AND_RETHROW();

BOOST_AUTO_TEST_CASE( forking ) try {
   tester c;
   while (c.control->head_block_num() < 3) {
      c.produce_block();
   }
   auto r = c.create_accounts( {"dan"_n,"sam"_n,"pam"_n} );
   wdump((fc::json::to_pretty_string(r)));
   c.produce_block();
   auto res = c.set_producers( {"dan"_n,"sam"_n,"pam"_n} );

   wdump((fc::json::to_pretty_string(res)));
   wlog("set producer schedule to [dan,sam,pam]");
   c.produce_blocks(30);

   auto r2 = c.create_accounts( {"eosio.token"_n} );
   wdump((fc::json::to_pretty_string(r2)));
   c.set_code( "eosio.token"_n, contracts::eosio_token_wasm() );
   c.set_abi( "eosio.token"_n, contracts::eosio_token_abi().data() );
   c.produce_blocks(10);


   auto cr = c.push_action( "eosio.token"_n, "create"_n, "eosio.token"_n, mutable_variant_object()
              ("issuer",       "eosio" )
              ("maximum_supply", core_from_string("10000000.0000"))
      );

   cr = c.push_action( "eosio.token"_n, "issue"_n, config::system_account_name, mutable_variant_object()
              ("to",       "eosio" )
              ("quantity", core_from_string("100.0000"))
              ("memo", "")
      );

   cr = c.push_action( "eosio.token"_n, "transfer"_n, config::system_account_name, mutable_variant_object()
              ("from",     "eosio")
              ("to",       "dan" )
              ("quantity", core_from_string("100.0000"))
              ("memo", "")
      );


   tester c2(setup_policy::none);
   wlog( "push c1 blocks to c2" );
   push_blocks(c, c2);
   wlog( "end push c1 blocks to c2" );

   wlog( "c1 blocks:" );
   c.produce_blocks(3);
   signed_block_ptr b;
   b = c.produce_block();
   account_name expected_producer = "dan"_n;
   BOOST_REQUIRE_EQUAL( b->producer.to_string(), expected_producer.to_string() );

   b = c.produce_block();
   expected_producer = "sam"_n;
   BOOST_REQUIRE_EQUAL( b->producer.to_string(), expected_producer.to_string() );
   c.produce_blocks(10);
   c.create_accounts( {"cam"_n} );
   c.set_producers( {"dan"_n,"sam"_n,"pam"_n,"cam"_n} );
   wlog("set producer schedule to [dan,sam,pam,cam]");
   c.produce_block();
   // The next block should be produced by pam.

   // Sync second chain with first chain.
   wlog( "push c1 blocks to c2" );
   push_blocks(c, c2);
   wlog( "end push c1 blocks to c2" );

   // Now sam and pam go on their own fork while dan is producing blocks by himself.

   wlog( "sam and pam go off on their own fork on c2 while dan produces blocks by himself in c1" );
   auto fork_block_num = c.control->head_block_num();

   wlog( "c2 blocks:" );
   c2.produce_blocks(12); // pam produces 12 blocks
   b = c2.produce_block( fc::milliseconds(config::block_interval_ms * 13) ); // sam skips over dan's blocks
   expected_producer = "sam"_n;
   BOOST_REQUIRE_EQUAL( b->producer.to_string(), expected_producer.to_string() );
   c2.produce_blocks(11 + 12);


   wlog( "c1 blocks:" );
   b = c.produce_block( fc::milliseconds(config::block_interval_ms * 13) ); // dan skips over pam's blocks
   expected_producer = "dan"_n;
   BOOST_REQUIRE_EQUAL( b->producer.to_string(), expected_producer.to_string() );
   c.produce_blocks(11);

   // dan on chain 1 now gets all of the blocks from chain 2 which should cause fork switch
   wlog( "push c2 blocks to c1" );
   for( uint32_t start = fork_block_num + 1, end = c2.control->head_block_num(); start <= end; ++start ) {
      wdump((start));
      auto fb = c2.control->fetch_block_by_number( start );
      c.push_block( fb );
   }
   wlog( "end push c2 blocks to c1" );

   wlog( "c1 blocks:" );
   c.produce_blocks(24);

   b = c.produce_block(); // Switching active schedule to version 2 happens in this block.
   expected_producer = "pam"_n;
   BOOST_REQUIRE_EQUAL( b->producer.to_string(), expected_producer.to_string() );

   b = c.produce_block();
   expected_producer = "cam"_n;
//   BOOST_REQUIRE_EQUAL( b->producer.to_string(), expected_producer.to_string() );
   c.produce_blocks(10);

   wlog( "push c1 blocks to c2" );
   push_blocks(c, c2);
   wlog( "end push c1 blocks to c2" );

   // Now with four block producers active and two identical chains (for now),
   // we can test out the case that would trigger the bug in the old fork db code:
   fork_block_num = c.control->head_block_num();
   wlog( "cam and dan go off on their own fork on c1 while sam and pam go off on their own fork on c2" );
   wlog( "c1 blocks:" );
   c.produce_blocks(12); // dan produces 12 blocks
   c.produce_block( fc::milliseconds(config::block_interval_ms * 25) ); // cam skips over sam and pam's blocks
   c.produce_blocks(23); // cam finishes the remaining 11 blocks then dan produces his 12 blocks
   wlog( "c2 blocks:" );
   c2.produce_block( fc::milliseconds(config::block_interval_ms * 25) ); // pam skips over dan and sam's blocks
   c2.produce_blocks(11); // pam finishes the remaining 11 blocks
   c2.produce_block( fc::milliseconds(config::block_interval_ms * 25) ); // sam skips over cam and dan's blocks
   c2.produce_blocks(11); // sam finishes the remaining 11 blocks

   wlog( "now cam and dan rejoin sam and pam on c2" );
   c2.produce_block( fc::milliseconds(config::block_interval_ms * 13) ); // cam skips over pam's blocks (this block triggers a block on this branch to become irreversible)
   c2.produce_blocks(11); // cam produces the remaining 11 blocks
   b = c2.produce_block(); // dan produces a block

   // a node on chain 1 now gets all but the last block from chain 2 which should cause a fork switch
   wlog( "push c2 blocks (except for the last block by dan) to c1" );
   for( uint32_t start = fork_block_num + 1, end = c2.control->head_block_num() - 1; start <= end; ++start ) {
      auto fb = c2.control->fetch_block_by_number( start );
      c.push_block( fb );
   }
   wlog( "end push c2 blocks to c1" );
   wlog( "now push dan's block to c1 but first corrupt it so it is a bad block" );
   signed_block bad_block = std::move(*b);
   bad_block.action_mroot = bad_block.previous;
   auto bad_id = bad_block.calculate_id();
   auto bad_block_bsf = c.control->create_block_state_future( bad_id, std::make_shared<signed_block>(std::move(bad_block)) );
   c.control->abort_block();
<<<<<<< HEAD
   controller::block_report br;
   BOOST_REQUIRE_EXCEPTION(c.control->push_block( br, bad_block_bs, forked_branch_callback{}, trx_meta_cache_lookup{} ), fc::exception,
=======
   BOOST_REQUIRE_EXCEPTION(c.control->push_block( bad_block_bsf.get(), forked_branch_callback{}, trx_meta_cache_lookup{} ), fc::exception,
>>>>>>> be7fc571
      [] (const fc::exception &ex)->bool {
         return ex.to_detail_string().find("block signed by unexpected key") != std::string::npos;
      });
} FC_LOG_AND_RETHROW()


/**
 *  This test verifies that the fork-choice rule favors the branch with
 *  the highest last irreversible block over one that is longer.
 */
BOOST_AUTO_TEST_CASE( prune_remove_branch ) try {
   tester c;
   while (c.control->head_block_num() < 11) {
      c.produce_block();
   }
   auto r = c.create_accounts( {"dan"_n,"sam"_n,"pam"_n,"scott"_n} );
   auto res = c.set_producers( {"dan"_n,"sam"_n,"pam"_n,"scott"_n} );
   wlog("set producer schedule to [dan,sam,pam,scott]");
   c.produce_blocks(50);

   tester c2(setup_policy::none);
   wlog( "push c1 blocks to c2" );
   push_blocks(c, c2);

   // fork happen after block 61
   BOOST_REQUIRE_EQUAL(61u, c.control->head_block_num());
   BOOST_REQUIRE_EQUAL(61u, c2.control->head_block_num());

   uint32_t fork_num = c.control->head_block_num();

   auto nextproducer = [](tester &c, int skip_interval) ->account_name {
      auto head_time = c.control->head_block_time();
      auto next_time = head_time + fc::milliseconds(config::block_interval_ms * skip_interval);
      return c.control->head_block_state()->get_scheduled_producer(next_time).producer_name;
   };

   // fork c: 2 producers: dan, sam
   // fork c2: 1 producer: scott
   int skip1 = 1, skip2 = 1;
   for (int i = 0; i < 50; ++i) {
      account_name next1 = nextproducer(c, skip1);
      if (next1 == "dan"_n || next1 == "sam"_n) {
         c.produce_block(fc::milliseconds(config::block_interval_ms * skip1)); skip1 = 1;
      }
      else ++skip1;
      account_name next2 = nextproducer(c2, skip2);
      if (next2 == "scott"_n) {
         c2.produce_block(fc::milliseconds(config::block_interval_ms * skip2)); skip2 = 1;
      }
      else ++skip2;
   }

   BOOST_REQUIRE_EQUAL(87u, c.control->head_block_num());
   BOOST_REQUIRE_EQUAL(73u, c2.control->head_block_num());

   // push fork from c2 => c
   size_t p = fork_num;

   while ( p < c2.control->head_block_num()) {
      auto fb = c2.control->fetch_block_by_number(++p);
      c.push_block(fb);
   }

   BOOST_REQUIRE_EQUAL(73u, c.control->head_block_num());

} FC_LOG_AND_RETHROW()


/**
 *  Tests that a validating node does not accept a block which is considered invalid by another node.
 */
BOOST_AUTO_TEST_CASE( validator_accepts_valid_blocks ) try {

   tester n1(setup_policy::none);
   tester n2(setup_policy::none);
   tester n3(setup_policy::none);

   n1.produce_block();

   auto id = n1.control->head_block_id();

   block_state_ptr first_block;

   auto c = n2.control->accepted_block.connect( [&]( const block_state_ptr& bsp) {
      first_block = bsp;
   } );

   push_blocks( n1, n2 );

   BOOST_CHECK_EQUAL( n2.control->head_block_id(), id );

   BOOST_REQUIRE( first_block );
   first_block->verify_signee();
   BOOST_CHECK_EQUAL( first_block->header.calculate_id(), first_block->block->calculate_id() );
   BOOST_CHECK( first_block->header.producer_signature == first_block->block->producer_signature );

   c.disconnect();

   n3.push_block( first_block->block );

   BOOST_CHECK_EQUAL( n3.control->head_block_id(), id );


} FC_LOG_AND_RETHROW()

BOOST_AUTO_TEST_CASE( read_modes ) try {
   tester c;
   c.produce_block();
   c.produce_block();
   auto r = c.create_accounts( {"dan"_n,"sam"_n,"pam"_n} );
   c.produce_block();
   auto res = c.set_producers( {"dan"_n,"sam"_n,"pam"_n} );
   c.produce_blocks(200);
   auto head_block_num = c.control->head_block_num();
   auto last_irreversible_block_num = c.control->last_irreversible_block_num();

   tester head(setup_policy::none, db_read_mode::HEAD);
   push_blocks(c, head);
   BOOST_CHECK_EQUAL(head_block_num, head.control->fork_db_head_block_num());
   BOOST_CHECK_EQUAL(head_block_num, head.control->head_block_num());

   tester read_only(setup_policy::none, db_read_mode::READ_ONLY);
   push_blocks(c, read_only);
   BOOST_CHECK_EQUAL(head_block_num, read_only.control->fork_db_head_block_num());
   BOOST_CHECK_EQUAL(head_block_num, read_only.control->head_block_num());

   tester irreversible(setup_policy::none, db_read_mode::IRREVERSIBLE);
   push_blocks(c, irreversible);
   BOOST_CHECK_EQUAL(head_block_num, irreversible.control->fork_db_pending_head_block_num());
   BOOST_CHECK_EQUAL(last_irreversible_block_num, irreversible.control->fork_db_head_block_num());
   BOOST_CHECK_EQUAL(last_irreversible_block_num, irreversible.control->head_block_num());

} FC_LOG_AND_RETHROW()


BOOST_AUTO_TEST_CASE( irreversible_mode ) try {
   auto does_account_exist = []( const tester& t, account_name n ) {
      const auto& db = t.control->db();
      return (db.find<account_object, by_name>( n ) != nullptr);
   };

   tester main;

   main.create_accounts( {"producer1"_n, "producer2"_n} );
   main.produce_block();
   main.set_producers( {"producer1"_n, "producer2"_n} );
   main.produce_block();
   BOOST_REQUIRE( produce_until_transition( main, "producer1"_n, "producer2"_n, 26) );

   main.create_accounts( {"alice"_n} );
   main.produce_block();
   auto hbn1 = main.control->head_block_num();
   auto lib1 = main.control->last_irreversible_block_num();

   BOOST_REQUIRE( produce_until_transition( main, "producer2"_n, "producer1"_n, 11) );

   auto hbn2 = main.control->head_block_num();
   auto lib2 = main.control->last_irreversible_block_num();

   BOOST_REQUIRE( lib2 < hbn1 );

   tester other(setup_policy::none);

   push_blocks( main, other );
   BOOST_CHECK_EQUAL( other.control->head_block_num(), hbn2 );

   BOOST_REQUIRE( produce_until_transition( main, "producer1"_n, "producer2"_n, 12) );
   BOOST_REQUIRE( produce_until_transition( main, "producer2"_n, "producer1"_n, 12) );

   auto hbn3 = main.control->head_block_num();
   auto lib3 = main.control->last_irreversible_block_num();

   BOOST_REQUIRE( lib3 >= hbn1 );

   BOOST_CHECK_EQUAL( does_account_exist( main, "alice"_n ), true );

   // other forks away from main after hbn2
   BOOST_REQUIRE_EQUAL( other.control->head_block_producer().to_string(), "producer2" );

   other.produce_block( fc::milliseconds( 13 * config::block_interval_ms ) ); // skip over producer1's round
   BOOST_REQUIRE_EQUAL( other.control->head_block_producer().to_string(), "producer2" );
   auto fork_first_block_id = other.control->head_block_id();
   wlog( "{w}", ("w", fork_first_block_id));

   BOOST_REQUIRE( produce_until_transition( other, "producer2"_n, "producer1"_n, 11) ); // finish producer2's round
   BOOST_REQUIRE_EQUAL( other.control->pending_block_producer().to_string(), "producer1" );

   // Repeat two more times to ensure other has a longer chain than main
   other.produce_block( fc::milliseconds( 13 * config::block_interval_ms ) ); // skip over producer1's round
   BOOST_REQUIRE( produce_until_transition( other, "producer2"_n, "producer1"_n, 11) ); // finish producer2's round

   other.produce_block( fc::milliseconds( 13 * config::block_interval_ms ) ); // skip over producer1's round
   BOOST_REQUIRE( produce_until_transition( other, "producer2"_n, "producer1"_n, 11) ); // finish producer2's round

   auto hbn4 = other.control->head_block_num();
   auto lib4 = other.control->last_irreversible_block_num();

   BOOST_REQUIRE( hbn4 > hbn3 );
   BOOST_REQUIRE( lib4 < hbn1 );

   tester irreversible(setup_policy::none, db_read_mode::IRREVERSIBLE);

   push_blocks( main, irreversible, hbn1 );

   BOOST_CHECK_EQUAL( irreversible.control->fork_db_pending_head_block_num(), hbn1 );
   BOOST_CHECK_EQUAL( irreversible.control->head_block_num(), lib1 );
   BOOST_CHECK_EQUAL( does_account_exist( irreversible, "alice"_n ), false );

   push_blocks( other, irreversible, hbn4 );

   BOOST_CHECK_EQUAL( irreversible.control->fork_db_pending_head_block_num(), hbn4 );
   BOOST_CHECK_EQUAL( irreversible.control->head_block_num(), lib4 );
   BOOST_CHECK_EQUAL( does_account_exist( irreversible, "alice"_n ), false );

   // force push blocks from main to irreversible creating a new branch in irreversible's fork database
   for( uint32_t n = hbn2 + 1; n <= hbn3; ++n ) {
      auto fb = main.control->fetch_block_by_number( n );
      irreversible.push_block( fb );
   }

   BOOST_CHECK_EQUAL( irreversible.control->fork_db_pending_head_block_num(), hbn3 );
   BOOST_CHECK_EQUAL( irreversible.control->head_block_num(), lib3 );
   BOOST_CHECK_EQUAL( does_account_exist( irreversible, "alice"_n ), true );

   {
      auto bs = irreversible.control->fetch_block_state_by_id( fork_first_block_id );
      BOOST_REQUIRE( bs && bs->id == fork_first_block_id );
   }

   main.produce_block();
   auto hbn5 = main.control->head_block_num();
   auto lib5 = main.control->last_irreversible_block_num();

   BOOST_REQUIRE( lib5 > lib3 );

   push_blocks( main, irreversible, hbn5 );

   {
      auto bs = irreversible.control->fetch_block_state_by_id( fork_first_block_id );
      BOOST_REQUIRE( !bs );
   }

} FC_LOG_AND_RETHROW()

BOOST_AUTO_TEST_CASE( reopen_forkdb ) try {
   tester c1;

   c1.create_accounts( {"alice"_n,"bob"_n,"carol"_n} );
   c1.produce_block();

   auto res = c1.set_producers( {"alice"_n,"bob"_n,"carol"_n} );

   c1.produce_blocks(2);

   BOOST_REQUIRE_EQUAL( c1.control->active_producers().version, 1u );

   produce_until_transition( c1, "carol"_n, "alice"_n );
   c1.produce_block();
   produce_until_transition( c1, "carol"_n, "alice"_n );

   tester c2(setup_policy::none);

   push_blocks( c1, c2 );

   auto fork1_lib_before = c1.control->last_irreversible_block_num();

   // alice produces a block on fork 1 causing LIB to advance
   c1.produce_block();

   auto fork1_head_block_id = c1.control->head_block_id();

   auto fork1_lib_after = c1.control->last_irreversible_block_num();
   BOOST_REQUIRE( fork1_lib_after > fork1_lib_before );

   auto fork2_lib_before = c2.control->last_irreversible_block_num();
   BOOST_REQUIRE_EQUAL( fork1_lib_before, fork2_lib_before );

   // carol produces a block on fork 2 skipping over the slots of alice and bob
   c2.produce_block( fc::milliseconds(config::block_interval_ms * 25) );
   auto fork2_start_block = c2.control->head_block_num();
   c2.produce_block();

   auto fork2_lib_after = c2.control->last_irreversible_block_num();
   BOOST_REQUIRE_EQUAL( fork2_lib_before, fork2_lib_after );

   for( uint32_t block_num = fork2_start_block; block_num < c2.control->head_block_num(); ++block_num ) {
      auto fb = c2.control->fetch_block_by_number( block_num );
      c1.push_block( fb );
   }

   BOOST_REQUIRE( fork1_head_block_id == c1.control->head_block_id() ); // new blocks should not cause fork switch

   c1.close();

   c1.open();

} FC_LOG_AND_RETHROW()

BOOST_AUTO_TEST_CASE( push_block_returns_forked_transactions ) try {
   tester c;
   while (c.control->head_block_num() < 3) {
      c.produce_block();
   }
   auto r = c.create_accounts( {"dan"_n,"sam"_n,"pam"_n} );
   c.produce_block();
   auto res = c.set_producers( {"dan"_n,"sam"_n,"pam"_n} );
   wlog("set producer schedule to [dan,sam,pam]");
   c.produce_blocks(40);

   tester c2(setup_policy::none);
   wlog( "push c1 blocks to c2" );
   push_blocks(c, c2);

   wlog( "c1 blocks:" );
   signed_block_ptr cb;
   c.produce_blocks(3);
   signed_block_ptr b;
   cb = b = c.produce_block();
   account_name expected_producer = "dan"_n;
   BOOST_REQUIRE_EQUAL( b->producer.to_string(), expected_producer.to_string() );

   b = c.produce_block();
   expected_producer = "sam"_n;
   BOOST_REQUIRE_EQUAL( b->producer.to_string(), expected_producer.to_string() );
   c.produce_blocks(10);
   c.create_accounts( {"cam"_n} );
   c.set_producers( {"dan"_n,"sam"_n,"pam"_n,"cam"_n} );
   wlog("set producer schedule to [dan,sam,pam,cam]");
   c.produce_block();
   // The next block should be produced by pam.

   // Sync second chain with first chain.
   wlog( "push c1 blocks to c2" );
   push_blocks(c, c2);
   wlog( "end push c1 blocks to c2" );

   // Now sam and pam go on their own fork while dan is producing blocks by himself.

   wlog( "sam and pam go off on their own fork on c2 while dan produces blocks by himself in c1" );
   auto fork_block_num = c.control->head_block_num();

   signed_block_ptr c2b;
   wlog( "c2 blocks:" );
   c2.produce_blocks(12); // pam produces 12 blocks
   b = c2b = c2.produce_block( fc::milliseconds(config::block_interval_ms * 13) ); // sam skips over dan's blocks
   expected_producer = "sam"_n;
   BOOST_REQUIRE_EQUAL( b->producer.to_string(), expected_producer.to_string() );
   // save blocks for verification of forking later
   std::vector<signed_block_ptr> c2blocks;
   for( size_t i = 0; i < 11 + 12; ++i ) {
      c2blocks.emplace_back( c2.produce_block() );
   }


   wlog( "c1 blocks:" );
   b = c.produce_block( fc::milliseconds(config::block_interval_ms * 13) ); // dan skips over pam's blocks
   expected_producer = "dan"_n;
   BOOST_REQUIRE_EQUAL( b->producer.to_string(), expected_producer.to_string() );
   // create accounts on c1 which will be forked out
   c.produce_block();

   transaction_trace_ptr trace1, trace2, trace3, trace4;
   { // create account the hard way so we can set reference block and expiration
      signed_transaction trx;
      authority active_auth( get_public_key( "test1"_n, "active" ) );
      authority owner_auth( get_public_key( "test1"_n, "owner" ) );
      trx.actions.emplace_back( vector<permission_level>{{config::system_account_name,config::active_name}},
                                newaccount{
                                      .creator  = config::system_account_name,
                                      .name     = "test1"_n,
                                      .owner    = owner_auth,
                                      .active   = active_auth,
                                });
      trx.expiration = c.control->head_block_time() + fc::seconds( 60 );
      trx.set_reference_block( cb->calculate_id() );
      trx.sign( get_private_key( config::system_account_name, "active" ), c.control->get_chain_id()  );
      trace1 = c.push_transaction( trx );
   }
   c.produce_block();
   {
      signed_transaction trx;
      authority active_auth( get_public_key( "test2"_n, "active" ) );
      authority owner_auth( get_public_key( "test2"_n, "owner" ) );
      trx.actions.emplace_back( vector<permission_level>{{config::system_account_name,config::active_name}},
                                newaccount{
                                      .creator  = config::system_account_name,
                                      .name     = "test2"_n,
                                      .owner    = owner_auth,
                                      .active   = active_auth,
                                });
      trx.expiration = c.control->head_block_time() + fc::seconds( 60 );
      trx.set_reference_block( cb->calculate_id() );
      trx.sign( get_private_key( config::system_account_name, "active" ), c.control->get_chain_id()  );
      trace2 = c.push_transaction( trx );
   }
   {
      signed_transaction trx;
      authority active_auth( get_public_key( "test3"_n, "active" ) );
      authority owner_auth( get_public_key( "test3"_n, "owner" ) );
      trx.actions.emplace_back( vector<permission_level>{{config::system_account_name,config::active_name}},
                                newaccount{
                                      .creator  = config::system_account_name,
                                      .name     = "test3"_n,
                                      .owner    = owner_auth,
                                      .active   = active_auth,
                                });
      trx.expiration = c.control->head_block_time() + fc::seconds( 60 );
      trx.set_reference_block( cb->calculate_id() );
      trx.sign( get_private_key( config::system_account_name, "active" ), c.control->get_chain_id()  );
      trace3 = c.push_transaction( trx );
   }
   {
      signed_transaction trx;
      authority active_auth( get_public_key( "test4"_n, "active" ) );
      authority owner_auth( get_public_key( "test4"_n, "owner" ) );
      trx.actions.emplace_back( vector<permission_level>{{config::system_account_name,config::active_name}},
                                newaccount{
                                      .creator  = config::system_account_name,
                                      .name     = "test4"_n,
                                      .owner    = owner_auth,
                                      .active   = active_auth,
                                });
      trx.expiration = c.control->head_block_time() + fc::seconds( 60 );
      trx.set_reference_block( b->calculate_id() ); // tapos to dan's block should be rejected on fork switch
      trx.sign( get_private_key( config::system_account_name, "active" ), c.control->get_chain_id()  );
      trace4 = c.push_transaction( trx );
      BOOST_CHECK( trace4->receipt->status == transaction_receipt_header::executed );
   }
   c.produce_block();
   c.produce_blocks(9);

   // test forked blocks signal accepted_block in order, required by trace_api_plugin
   std::vector<signed_block_ptr> accepted_blocks;
   auto conn = c.control->accepted_block.connect( [&]( const block_state_ptr& bsp) {
      accepted_blocks.emplace_back( bsp->block );
   } );

   // dan on chain 1 now gets all of the blocks from chain 2 which should cause fork switch
   wlog( "push c2 blocks to c1" );
   for( uint32_t start = fork_block_num + 1, end = c2.control->head_block_num(); start <= end; ++start ) {
      auto fb = c2.control->fetch_block_by_number( start );
      c.push_block( fb );
   }

   {  // verify forked blocks where signaled in order
      auto itr = std::find( accepted_blocks.begin(), accepted_blocks.end(), c2b );
      BOOST_CHECK( itr != accepted_blocks.end() );
      ++itr;
      BOOST_CHECK( itr != accepted_blocks.end() );
      size_t i = 0;
      for( i = 0; itr != accepted_blocks.end(); ++i, ++itr ) {
         BOOST_CHECK( c2blocks.at(i) == *itr );
      }
      BOOST_CHECK( i == 11 + 12 );
   }
   // verify transaction on fork is reported by push_block in order
   BOOST_REQUIRE_EQUAL( 4, c.get_unapplied_transaction_queue().size() );
   BOOST_REQUIRE_EQUAL( trace1->id, c.get_unapplied_transaction_queue().begin()->id() );
   BOOST_REQUIRE_EQUAL( trace2->id, (++c.get_unapplied_transaction_queue().begin())->id() );
   BOOST_REQUIRE_EQUAL( trace3->id, (++(++c.get_unapplied_transaction_queue().begin()))->id() );
   BOOST_REQUIRE_EQUAL( trace4->id, (++(++(++c.get_unapplied_transaction_queue().begin())))->id() );

   BOOST_REQUIRE_EXCEPTION(c.control->get_account( "test1"_n ), fc::exception,
                           [a="test1"_n] (const fc::exception& e)->bool {
                              return std::string( e.what() ).find( a.to_string() ) != std::string::npos;
                           }) ;
   BOOST_REQUIRE_EXCEPTION(c.control->get_account( "test2"_n ), fc::exception,
                           [a="test2"_n] (const fc::exception& e)->bool {
                              return std::string( e.what() ).find( a.to_string() ) != std::string::npos;
                           }) ;
   BOOST_REQUIRE_EXCEPTION(c.control->get_account( "test3"_n ), fc::exception,
                           [a="test3"_n] (const fc::exception& e)->bool {
                              return std::string( e.what() ).find( a.to_string() ) != std::string::npos;
                           }) ;
   BOOST_REQUIRE_EXCEPTION(c.control->get_account( "test4"_n ), fc::exception,
                           [a="test4"_n] (const fc::exception& e)->bool {
                              return std::string( e.what() ).find( a.to_string() ) != std::string::npos;
                           }) ;

   // produce block which will apply the unapplied transactions
   std::vector<transaction_trace_ptr> traces;
   c.produce_block( traces );

   BOOST_REQUIRE_EQUAL( 4, traces.size() );
   BOOST_CHECK_EQUAL( trace1->id, traces.at(0)->id );
   BOOST_CHECK_EQUAL( transaction_receipt_header::executed, traces.at(0)->receipt->status );
   BOOST_CHECK_EQUAL( trace2->id, traces.at(1)->id );
   BOOST_CHECK_EQUAL( transaction_receipt_header::executed, traces.at(1)->receipt->status );
   BOOST_CHECK_EQUAL( trace3->id, traces.at(2)->id );
   BOOST_CHECK_EQUAL( transaction_receipt_header::executed, traces.at(2)->receipt->status );
   // test4 failed because it was tapos to a forked out block
   BOOST_CHECK_EQUAL( trace4->id, traces.at(3)->id );
   BOOST_CHECK( !traces.at(3)->receipt );
   BOOST_CHECK( traces.at(3)->except );

   // verify unapplied transactions ran
   BOOST_REQUIRE_EQUAL( c.control->get_account( "test1"_n ).name,  "test1"_n );
   BOOST_REQUIRE_EQUAL( c.control->get_account( "test2"_n ).name,  "test2"_n );
   BOOST_REQUIRE_EQUAL( c.control->get_account( "test3"_n ).name,  "test3"_n );

   // failed because of tapos to forked out block
   BOOST_REQUIRE_EXCEPTION(c.control->get_account( "test4"_n ), fc::exception,
                           [a="test4"_n] (const fc::exception& e)->bool {
                              return std::string( e.what() ).find( a.to_string() ) != std::string::npos;
                           }) ;

} FC_LOG_AND_RETHROW()


BOOST_AUTO_TEST_SUITE_END()<|MERGE_RESOLUTION|>--- conflicted
+++ resolved
@@ -269,12 +269,8 @@
    auto bad_id = bad_block.calculate_id();
    auto bad_block_bsf = c.control->create_block_state_future( bad_id, std::make_shared<signed_block>(std::move(bad_block)) );
    c.control->abort_block();
-<<<<<<< HEAD
    controller::block_report br;
-   BOOST_REQUIRE_EXCEPTION(c.control->push_block( br, bad_block_bs, forked_branch_callback{}, trx_meta_cache_lookup{} ), fc::exception,
-=======
-   BOOST_REQUIRE_EXCEPTION(c.control->push_block( bad_block_bsf.get(), forked_branch_callback{}, trx_meta_cache_lookup{} ), fc::exception,
->>>>>>> be7fc571
+   BOOST_REQUIRE_EXCEPTION(c.control->push_block( br, bad_block_bsf.get(), forked_branch_callback{}, trx_meta_cache_lookup{} ), fc::exception,
       [] (const fc::exception &ex)->bool {
          return ex.to_detail_string().find("block signed by unexpected key") != std::string::npos;
       });
