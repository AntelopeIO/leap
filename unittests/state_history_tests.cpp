#include <eosio/chain/authorization_manager.hpp>
#include <boost/test/unit_test.hpp>
#include <contracts.hpp>
#include <eosio/state_history/create_deltas.hpp>
#include <eosio/state_history/log.hpp>
#include <eosio/state_history/trace_converter.hpp>
#include <eosio/testing/tester.hpp>
#include <fc/io/json.hpp>
#include <eosio/chain/global_property_object.hpp>

#include "test_cfd_transaction.hpp"
#include <boost/filesystem.hpp>

#include <eosio/stream.hpp>
#include <eosio/ship_protocol.hpp>

using namespace eosio::chain;
using namespace eosio::testing;
using namespace std::literals;

extern const char* const state_history_plugin_abi;

bool operator==(const eosio::checksum256& lhs, const transaction_id_type& rhs) {
   return memcmp(lhs.extract_as_byte_array().data(), rhs.data(), rhs.data_size()) == 0;
}

BOOST_AUTO_TEST_SUITE(test_state_history)

<<<<<<< HEAD

BOOST_AUTO_TEST_CASE(test_trace_converter) {

   tester chain;
   using namespace eosio::state_history;

   trace_converter converter;
   std::map<uint32_t, eosio::chain::bytes>       on_disk_log_entries;

   chain.control->applied_transaction.connect(
       [&](std::tuple<const transaction_trace_ptr&, const packed_transaction_ptr&> t) {
          converter.add_transaction(std::get<0>(t), std::get<1>(t));
       });

   chain.control->accepted_block.connect([&](const block_state_ptr& bs) {
      converter.pack(chain.control->db(), true, bs);
   });

   chain.control->block_start.connect([&](uint32_t block_num) {
   });

   deploy_test_api(chain);
   auto cfd_trace = push_test_cfd_transaction(chain);
   chain.produce_blocks(1);

   BOOST_CHECK(on_disk_log_entries.size());

   // Now deserialize the on disk trace log and make sure that the cfd exists
   auto& cfd_entry = on_disk_log_entries.at(cfd_trace->block_num);
   BOOST_REQUIRE(!std::holds_alternative<eosio::ship_protocol::prunable_data_type::none>(get_prunable_data_from_traces_bin(cfd_entry, cfd_trace->id)));

/* Do we need this?
   // prune the cfd for the block
   std::vector<transaction_id_type> ids{cfd_trace->id};
   fc::datastream<char*>            rw_strm(cfd_entry.data(), cfd_entry.size());
   eosio::state_history::trace_converter::prune_traces(rw_strm, cfd_entry.size(), ids);
   BOOST_CHECK(ids.size() == 0);

   // read the pruned trace and make sure it's pruned
   BOOST_CHECK(get_prunable_data_from_traces_bin(cfd_entry, cfd_trace->id).contains<eosio::ship_protocol::prunable_data_type::none>());
*/
}


/*
BOOST_AUTO_TEST_CASE(test_trace_log) {
   namespace bfs = boost::filesystem;
   tester chain;

   scoped_temp_path state_history_dir;
   fc::create_directories(state_history_dir.path);
   state_history_traces_log log({ .log_dir = state_history_dir.path });

   chain.control->applied_transaction.connect(
       [&](std::tuple<const transaction_trace_ptr&, const packed_transaction_ptr&> t) {
          log.add_transaction(std::get<0>(t), std::get<1>(t));
       });

   chain.control->accepted_block.connect([&](const block_state_ptr& bs) { log.store(chain.control->db(), bs); });
   chain.control->block_start.connect([&](uint32_t block_num) { log.block_start(block_num); } );

   deploy_test_api(chain);
   auto cfd_trace = push_test_cfd_transaction(chain);
   chain.produce_blocks(1);

   auto traces = log.get_traces(cfd_trace->block_num);
   BOOST_REQUIRE(traces.size());

   BOOST_REQUIRE(!get_prunable_data_from_traces(traces, cfd_trace->id).contains<prunable_data_type::none>());

   std::vector<transaction_id_type> ids{cfd_trace->id};
   log.prune_transactions(cfd_trace->block_num, ids);
   BOOST_REQUIRE(ids.empty());

   // we assume the nodeos has to be stopped while running, it can only be read
   // correctly with restart
   state_history_traces_log new_log({ .log_dir = state_history_dir.path });
   auto                     pruned_traces = new_log.get_traces(cfd_trace->block_num);
   BOOST_REQUIRE(pruned_traces.size());

   BOOST_CHECK(get_prunable_data_from_traces(pruned_traces, cfd_trace->id).contains<prunable_data_type::none>());
}
*/

/* Do we need this?
BOOST_AUTO_TEST_CASE(test_chain_state_log) {

   namespace bfs = boost::filesystem;
   tester chain;

   scoped_temp_path state_history_dir;
   fc::create_directories(state_history_dir.path);
   state_history_chain_state_log log({ .log_dir = state_history_dir.path });

   uint32_t last_accepted_block_num = 0;

   chain.control->accepted_block.connect([&](const block_state_ptr& block_state) {
      log.store(chain.control->db(), block_state);
      last_accepted_block_num = block_state->block_num;
   });

   chain.produce_blocks(10);

   chain::bytes                                   entry = log.get_log_entry(last_accepted_block_num);
   std::vector<eosio::ship_protocol::table_delta> deltas;
   eosio::input_stream                            deltas_bin{entry.data(), entry.data() + entry.size()};
   BOOST_CHECK_NO_THROW(from_bin(deltas, deltas_bin));
}
*/

struct state_history_log_config {
   const char* const name;
   std::string log_filename;
   std::string index_filename;
   std::optional<eosio::state_history_log_prune_config> prune;
};

struct state_history_tester_config {
   state_history_log_config traces;
   state_history_log_config chain_state;
};

struct state_history_tester_logs  {
   state_history_tester_logs(const state_history_tester_config& config) :
      traces_log(config.traces.name, config.traces.log_filename, config.traces.index_filename, config.traces.prune),
      chain_state_log(config.traces.name, config.traces.log_filename, config.traces.index_filename, config.traces.prune){}

   eosio::state_history_log traces_log;
   eosio::state_history_log chain_state_log;
};


/*
struct state_history_tester : state_history_tester_logs, tester {
   state_history_tester(const state_history_config& config) 
   : state_history_tester_logs(config), tester ([&](eosio::chain::controller& control) {
      control.applied_transaction.connect(
       [&](std::tuple<const transaction_trace_ptr&, const packed_transaction_ptr&> t) {
//          traces_log.add_transaction(std::get<0>(t), std::get<1>(t));
       });

      control.accepted_block.connect([&](const block_state_ptr& bs) { 
//         traces_log.store(control.db(), bs);
//         chain_state_log.store(control.db(), bs);
      });
      control.block_start.connect([&](uint32_t block_num) { traces_log.block_start(block_num); } );
   }) {}
};
*/

/* Do we need this?
BOOST_AUTO_TEST_CASE(test_splitted_log) {
   namespace bfs = boost::filesystem;

   scoped_temp_path state_history_dir;
   fc::create_directories(state_history_dir.path);

   state_history_config config{
      .log_dir = state_history_dir.path,
      .retained_dir = "retained",
      .archive_dir = "archive",
      .stride  = 20,
      .max_retained_files = 5 
   };

   state_history_tester chain(config);
   chain.produce_blocks(50);

   deploy_test_api(chain);
   auto cfd_trace = push_test_cfd_transaction(chain);

   chain.produce_blocks(100);


   auto log_dir = state_history_dir.path;
   auto archive_dir  = log_dir / "archive";
   auto retained_dir = log_dir / "retained";

   BOOST_CHECK(bfs::exists( archive_dir / "trace_history-2-20.log" ));
   BOOST_CHECK(bfs::exists( archive_dir / "trace_history-2-20.index" ));
   BOOST_CHECK(bfs::exists( archive_dir / "trace_history-21-40.log" ));
   BOOST_CHECK(bfs::exists( archive_dir / "trace_history-21-40.index" ));

   BOOST_CHECK(bfs::exists( archive_dir / "chain_state_history-2-20.log" ));
   BOOST_CHECK(bfs::exists( archive_dir / "chain_state_history-2-20.index" ));
   BOOST_CHECK(bfs::exists( archive_dir / "chain_state_history-21-40.log" ));
   BOOST_CHECK(bfs::exists( archive_dir / "chain_state_history-21-40.index" ));

   BOOST_CHECK(bfs::exists( retained_dir / "trace_history-41-60.log" ));
   BOOST_CHECK(bfs::exists( retained_dir / "trace_history-41-60.index" ));
   BOOST_CHECK(bfs::exists( retained_dir / "trace_history-61-80.log" ));
   BOOST_CHECK(bfs::exists( retained_dir / "trace_history-61-80.index" ));
   BOOST_CHECK(bfs::exists( retained_dir / "trace_history-81-100.log" ));
   BOOST_CHECK(bfs::exists( retained_dir / "trace_history-81-100.index" ));
   BOOST_CHECK(bfs::exists( retained_dir / "trace_history-101-120.log" ));
   BOOST_CHECK(bfs::exists( retained_dir / "trace_history-101-120.index" ));
   BOOST_CHECK(bfs::exists( retained_dir / "trace_history-121-140.log" ));
   BOOST_CHECK(bfs::exists( retained_dir / "trace_history-121-140.index" ));

   BOOST_CHECK(bfs::exists( retained_dir / "chain_state_history-41-60.log" ));
   BOOST_CHECK(bfs::exists( retained_dir / "chain_state_history-41-60.index" ));
   BOOST_CHECK(bfs::exists( retained_dir / "chain_state_history-61-80.log" ));
   BOOST_CHECK(bfs::exists( retained_dir / "chain_state_history-61-80.index" ));
   BOOST_CHECK(bfs::exists( retained_dir / "chain_state_history-81-100.log" ));
   BOOST_CHECK(bfs::exists( retained_dir / "chain_state_history-81-100.index" ));
   BOOST_CHECK(bfs::exists( retained_dir / "chain_state_history-101-120.log" ));
   BOOST_CHECK(bfs::exists( retained_dir / "chain_state_history-101-120.index" ));
   BOOST_CHECK(bfs::exists( retained_dir / "chain_state_history-121-140.log" ));
   BOOST_CHECK(bfs::exists( retained_dir / "chain_state_history-121-140.index" ));

   BOOST_CHECK(chain.traces_log.get_traces(10).empty());
   BOOST_CHECK(chain.traces_log.get_traces(100).size());
   BOOST_CHECK(chain.traces_log.get_traces(140).size());
   BOOST_CHECK(chain.traces_log.get_traces(150).size());
   BOOST_CHECK(chain.traces_log.get_traces(160).empty());

   BOOST_CHECK(chain.chain_state_log.get_log_entry(10).empty());
   BOOST_CHECK(chain.chain_state_log.get_log_entry(100).size());
   BOOST_CHECK(chain.chain_state_log.get_log_entry(140).size());
   BOOST_CHECK(chain.chain_state_log.get_log_entry(150).size());
   BOOST_CHECK(chain.chain_state_log.get_log_entry(160).empty());

   auto traces = chain.traces_log.get_traces(cfd_trace->block_num);
   BOOST_REQUIRE(traces.size());

   BOOST_REQUIRE(!get_prunable_data_from_traces(traces, cfd_trace->id).contains<prunable_data_type::none>());

   std::vector<transaction_id_type> ids{cfd_trace->id};
   chain.traces_log.prune_transactions(cfd_trace->block_num, ids);
   BOOST_REQUIRE(ids.empty());

   // we assume the nodeos has to be stopped while running, it can only be read
   // correctly with restart
   state_history_traces_log new_log(config);
   auto                     pruned_traces = new_log.get_traces(cfd_trace->block_num);
   BOOST_REQUIRE(pruned_traces.size());

   BOOST_CHECK(get_prunable_data_from_traces(pruned_traces, cfd_trace->id).contains<prunable_data_type::none>());
}
*/


BOOST_AUTO_TEST_CASE(test_corrupted_log_recovery) {
  namespace bfs = boost::filesystem;

   scoped_temp_path state_history_dir;
   fc::create_directories(state_history_dir.path);
/*
   state_history_config config{
      .log_dir = state_history_dir.path,
      .archive_dir = "archive",
      .stride  = 100,
      .max_retained_files = 5 
   };
*/

   tester chain;
   chain.produce_blocks(50);
   chain.close();

   // write a few random bytes to block log indicating the last block entry is incomplete
   fc::cfile logfile;
   logfile.set_file_path(state_history_dir.path / "trace_history.log");
   logfile.open("ab");
   const char random_data[] = "12345678901231876983271649837";
   logfile.write(random_data, sizeof(random_data));

   bfs::remove_all(chain.get_config().blocks_dir/"reversible");

   tester new_chain;
   new_chain.produce_blocks(50);

// What do we need to do to verify?
//   BOOST_CHECK(new_chain.traces_log.get_traces(10).size());
//   BOOST_CHECK(new_chain.chain_state_log.get_log_entry(10).size());
}

/* It seems like this one needs to be re-written due to underlying differences between mandel and eosio
BOOST_AUTO_TEST_CASE(test_state_result_abi) {
   using namespace eosio::state_history;

   tester chain;

   trace_converter                  trace_cache;
   std::map<uint32_t, eosio::chain::bytes> history;
   std::optional<block_position>     prev_block;

   chain.control->applied_transaction.connect(
       [&](std::tuple<const transaction_trace_ptr&, const packed_transaction_ptr&> t) {
          trace_cache.add_transaction(std::get<0>(t), std::get<1>(t));
       });

   chain.control->accepted_block.connect([&](const block_state_ptr& block_state) {
      auto& control = chain.control;

      fc::datastream<std::vector<char>> strm;
      trace_cache.pack(control->db(), false, block_state);

      strm.seekp(0);

      eosio::state_history::get_blocks_result_v0 message;
      message.head = block_position{control->head_block_num(), control->head_block_id()};
      message.last_irreversible =
          eosio::state_history::block_position{control->last_irreversible_block_num(), control->last_irreversible_block_id()};
      message.this_block = eosio::state_history::block_position{block_state->block->block_num(), block_state->id};
      message.prev_block = prev_block;
      message.block      = block_state->block;
      std::vector<eosio::ship_protocol::transaction_trace> traces;
      eosio::state_history::trace_converter::unpack(strm, traces);
      message.traces = traces;
      message.deltas = fc::raw::pack(eosio::state_history::create_deltas(control->db(), !prev_block));

      prev_block                         = message.this_block;
      history[control->head_block_num()] = fc::raw::pack(eosio::state_history::state_result{message});
   });

   deploy_test_api(chain);
   auto cfd_trace = push_test_cfd_transaction(chain);
   chain.produce_blocks(1);

   state_history_abi_serializer serializer(chain);

   for (auto& [key, value] : history) {
      {
         // check the validity of the abi string
         auto result = serializer.deserialize(value, "result");
        
         auto& result_variant = result.get_array();
         BOOST_CHECK(result_variant[0].as_string() == "get_blocks_result_v1");
         auto& get_blocks_result_v1 = result_variant[1].get_object();

         eosio::chain::bytes traces_bin;
         fc::from_variant(get_blocks_result_v1["traces"], traces_bin);
         BOOST_CHECK_NO_THROW( serializer.deserialize(traces_bin, "transaction_trace[]") );
      
         eosio::chain::bytes deltas_bin;
         fc::from_variant(get_blocks_result_v1["deltas"], deltas_bin);
         BOOST_CHECK_NO_THROW( serializer.deserialize(deltas_bin, "table_delta[]"));
      }
      {
         // check the validity of abieos ship_protocol type definitions
         eosio::input_stream          bin{value.data(), value.data() + value.size()};
         eosio::ship_protocol::result result;
         BOOST_CHECK_NO_THROW(from_bin(result, bin));
         BOOST_CHECK(bin.remaining() == 0);

         auto& blocks_result_v1 = std::get<eosio::ship_protocol::get_blocks_result_v1>(result);

         std::vector<eosio::ship_protocol::transaction_trace> traces;
         BOOST_CHECK_NO_THROW(blocks_result_v1.traces.unpack(traces));

         std::vector<eosio::ship_protocol::table_delta> deltas;
         BOOST_CHECK_NO_THROW(blocks_result_v1.deltas.unpack(deltas));
      }
   }
}
*/

/* what is equivalent to state_history_traces_log in mandel
BOOST_AUTO_TEST_CASE(test_traces_present)
{
   namespace bfs = boost::filesystem;
   tester chain;
   deploy_test_api(chain);

   scoped_temp_path state_history_dir;
   fc::create_directories(state_history_dir.path);
   state_history_config config;
   config.log_dir = state_history_dir.path;
   state_history_traces_log log(config);

   bool onblock_test_executed = false;

   chain.control->applied_transaction.connect(
      [&](std::tuple<const transaction_trace_ptr&, const packed_transaction_ptr&> t) {
         const transaction_trace_ptr &trace_ptr = std::get<0>(t);
         const chain::packed_transaction_ptr &transaction = std::get<1>(t);
         log.add_transaction(trace_ptr, transaction);

         // see issue #9159
         if (!trace_ptr->action_traces.empty() && trace_ptr->action_traces[0].act.name == "onblock"_n) {
            BOOST_CHECK(chain::is_onblock(*trace_ptr));
            trace_ptr->action_traces.clear();
            BOOST_CHECK(!chain::is_onblock(*trace_ptr));
            onblock_test_executed = true;
         }
   });
   chain.control->accepted_block.connect([&](const block_state_ptr& bs) { log.store(chain.control->db(), bs); });

   auto tr_ptr = chain.create_account("newacc"_n);

   chain.produce_block();

   BOOST_CHECK(onblock_test_executed);

   auto traces = log.get_traces(tr_ptr->block_num);
   BOOST_REQUIRE_EQUAL(traces.size(), 1);

   auto trace_itr = std::find_if(traces.begin(), traces.end(), [tr_ptr](const state_history::transaction_trace& v) {
      return v.get<state_history::transaction_trace_v0>().id == tr_ptr->id;
   });

   BOOST_REQUIRE(trace_itr != traces.end());

   auto &action_traces = trace_itr->get<state_history::transaction_trace_v0>().action_traces;

   auto new_account_action_itr = std::find_if(action_traces.begin(), action_traces.end(), [](const state_history::action_trace& v) {
      return v.get<state_history::action_trace_v1>().act.name == "newaccount"_n.to_uint64_t();
   });

   BOOST_REQUIRE(new_account_action_itr != action_traces.end());
}
*/

=======
>>>>>>> 03be094a
class table_deltas_tester : public tester {
public:
   using tester::tester;
   using deltas_vector = vector<eosio::state_history::table_delta>;

   pair<bool, deltas_vector::iterator> find_table_delta(const std::string &name) {
      v = eosio::state_history::create_deltas(control->db(), false);;

      auto find_by_name = [&name](const auto& x) {
         return x.name == name;
      };

      auto it = std::find_if(v.begin(), v.end(), find_by_name);

      return make_pair(it != v.end(), it);
   }

   template <typename A, typename B>
   vector<A> deserialize_data(deltas_vector::iterator &it) {
      vector<A> result;
      for(int i=0; i < it->rows.obj.size(); i++) {
         eosio::input_stream stream{it->rows.obj[i].second.data(), it->rows.obj[i].second.size()};
         result.push_back(std::get<A>(eosio::from_bin<B>(stream)));
      }
      return result;
   }

private:
   deltas_vector v;
};

BOOST_AUTO_TEST_CASE(test_deltas_account_creation) {
   table_deltas_tester chain;
   chain.produce_block();

   // Check that no account table deltas are present
   BOOST_REQUIRE_EQUAL(chain.find_table_delta("account").first, false);

   // Create new account
   chain.create_account("newacc"_n);

   // Verify that a new record for the new account in the state delta of the block
   auto result = chain.find_table_delta("account");
   BOOST_REQUIRE(result.first);
   auto &it_account = result.second;
   BOOST_REQUIRE_EQUAL(it_account->rows.obj.size(), 1);

   auto accounts = chain.deserialize_data<eosio::ship_protocol::account_v0, eosio::ship_protocol::account>(it_account);
   BOOST_REQUIRE_EQUAL(accounts[0].name.to_string(), "newacc");

}

BOOST_AUTO_TEST_CASE(test_deltas_account_metadata) {
   table_deltas_tester chain;
   chain.produce_block();

   chain.create_account("newacc"_n);

   // Spot onto account metadata
   auto result = chain.find_table_delta("account_metadata");
   BOOST_REQUIRE(result.first);
   auto &it_account_metadata = result.second;
   BOOST_REQUIRE_EQUAL(it_account_metadata->rows.obj.size(), 1);

   auto accounts_metadata = chain.deserialize_data<eosio::ship_protocol::account_metadata_v0, eosio::ship_protocol::account_metadata>(it_account_metadata);
   BOOST_REQUIRE_EQUAL(accounts_metadata[0].name.to_string(), "newacc");
   BOOST_REQUIRE_EQUAL(accounts_metadata[0].privileged, false);

}


BOOST_AUTO_TEST_CASE(test_deltas_account_permission) {
   table_deltas_tester chain;
   chain.produce_block();

   chain.create_account("newacc"_n);

   // Check that the permissions of this new account are in the delta
   vector<string> expected_permission_names{ "owner", "active" };
   auto result = chain.find_table_delta("permission");
   BOOST_REQUIRE(result.first);
   auto &it_permission = result.second;
   BOOST_REQUIRE_EQUAL(it_permission->rows.obj.size(), 2);
   auto accounts_permissions = chain.deserialize_data<eosio::ship_protocol::permission_v0, eosio::ship_protocol::permission>(it_permission);
   for(int i = 0; i < accounts_permissions.size(); i++)
   {
      BOOST_REQUIRE_EQUAL(it_permission->rows.obj[i].first, true);
      BOOST_REQUIRE_EQUAL(accounts_permissions[i].owner.to_string(), "newacc");
      BOOST_REQUIRE_EQUAL(accounts_permissions[i].name.to_string(), expected_permission_names[i]);
   }
}


BOOST_AUTO_TEST_CASE(test_deltas_account_permission_creation_and_deletion) {
   table_deltas_tester chain;
   chain.produce_block();

   chain.create_account("newacc"_n);

   auto& authorization_manager = chain.control->get_authorization_manager();
   const permission_object* ptr = authorization_manager.find_permission( {"newacc"_n, "active"_n} );
   BOOST_REQUIRE(ptr != nullptr);

   // Create new permission
   chain.set_authority("newacc"_n, "mypermission"_n, ptr->auth,  "active"_n);

   const permission_object* ptr_sub = authorization_manager.find_permission( {"newacc"_n, "mypermission"_n} );
   BOOST_REQUIRE(ptr_sub != nullptr);

   // Verify that the new permission is present in the state delta
   std::vector<std::string> expected_permission_names{ "owner", "active", "mypermission" };
   auto result = chain.find_table_delta("permission");
   BOOST_REQUIRE(result.first);
   auto &it_permission = result.second;
   BOOST_REQUIRE_EQUAL(it_permission->rows.obj.size(), 3);
   BOOST_REQUIRE_EQUAL(it_permission->rows.obj[2].first, true);
   auto accounts_permissions = chain.deserialize_data<eosio::ship_protocol::permission_v0, eosio::ship_protocol::permission>(it_permission);
   BOOST_REQUIRE_EQUAL(accounts_permissions[2].owner.to_string(), "newacc");
   BOOST_REQUIRE_EQUAL(accounts_permissions[2].name.to_string(), "mypermission");
   BOOST_REQUIRE_EQUAL(accounts_permissions[2].parent.to_string(), "active");

   chain.produce_block();

   // Delete the permission
   chain.delete_authority("newacc"_n, "mypermission"_n);

   result = chain.find_table_delta("permission");
   BOOST_REQUIRE(result.first);
   auto &it_permission_del = result.second;
   BOOST_REQUIRE_EQUAL(it_permission_del->rows.obj.size(), 1);
   BOOST_REQUIRE_EQUAL(it_permission_del->rows.obj[0].first, false);
   accounts_permissions = chain.deserialize_data<eosio::ship_protocol::permission_v0, eosio::ship_protocol::permission>(it_permission_del);
   BOOST_REQUIRE_EQUAL(accounts_permissions[0].owner.to_string(), "newacc");
   BOOST_REQUIRE_EQUAL(accounts_permissions[0].name.to_string(), "mypermission");
   BOOST_REQUIRE_EQUAL(accounts_permissions[0].parent.to_string(), "active");
}


BOOST_AUTO_TEST_CASE(test_deltas_account_permission_modification) {
   table_deltas_tester chain;
   chain.produce_block();

   chain.create_account("newacc"_n);
   chain.produce_block();
   public_key_type keys[] = {
         public_key_type("PUB_WA_WdCPfafVNxVMiW5ybdNs83oWjenQXvSt1F49fg9mv7qrCiRwHj5b38U3ponCFWxQTkDsMC"s), // Test for correct serialization of WA key, see issue #9087
         public_key_type("PUB_K1_12wkBET2rRgE8pahuaczxKbmv7ciehqsne57F9gtzf1PVb7Rf7o"s),
         public_key_type("PUB_R1_6FPFZqw5ahYrR9jD96yDbbDNTdKtNqRbze6oTDLntrsANgQKZu"s)};
   const int K1_storage_type_which_value = 0;

   for(auto &key: keys) {
      // Modify the permission authority
      auto wa_authority = authority(1, {key_weight{key, 1}}, {});
      chain.set_authority("newacc"_n, "active"_n, wa_authority, "owner"_n);

      auto result = chain.find_table_delta("permission");
      BOOST_REQUIRE(result.first);

      auto &it_permission = result.second;
      BOOST_REQUIRE_EQUAL(it_permission->rows.obj.size(), 1);
      auto accounts_permissions = chain.deserialize_data<eosio::ship_protocol::permission_v0, eosio::ship_protocol::permission>(it_permission);
      BOOST_REQUIRE_EQUAL(accounts_permissions[0].owner.to_string(), "newacc");
      BOOST_REQUIRE_EQUAL(accounts_permissions[0].name.to_string(), "active");
      BOOST_REQUIRE_EQUAL(accounts_permissions[0].auth.keys.size(), 1);
      if(key.which() != K1_storage_type_which_value)
         BOOST_REQUIRE_EQUAL(public_key_to_string(accounts_permissions[0].auth.keys[0].key), key.to_string());
      else
         BOOST_REQUIRE_EQUAL(public_key_to_string(accounts_permissions[0].auth.keys[0].key), "PUB_K1_12wkBET2rRgE8pahuaczxKbmv7ciehqsne57F9gtzf1PVb7Rf7o");

      chain.produce_block();
   }
}


BOOST_AUTO_TEST_CASE(test_deltas_permission_link) {
   table_deltas_tester chain;
   chain.produce_block();

   chain.create_account("newacc"_n);

   // Spot onto permission_link
   const auto spending_priv_key = chain.get_private_key("newacc"_n, "spending");
   const auto spending_pub_key = spending_priv_key.get_public_key();

   chain.set_authority("newacc"_n, "spending"_n, spending_pub_key, "active"_n);
   chain.link_authority("newacc"_n, "eosio"_n, "spending"_n, "reqauth"_n);
   chain.push_reqauth("newacc"_n, { permission_level{"newacc"_n, "spending"_n} }, { spending_priv_key });


   auto result = chain.find_table_delta("permission_link");
   BOOST_REQUIRE(result.first);
   auto &it_permission_link = result.second;
   BOOST_REQUIRE_EQUAL(it_permission_link->rows.obj.size(), 1);
   auto permission_links = chain.deserialize_data<eosio::ship_protocol::permission_link_v0, eosio::ship_protocol::permission_link>(it_permission_link);
   BOOST_REQUIRE_EQUAL(permission_links[0].account.to_string(), "newacc");
   BOOST_REQUIRE_EQUAL(permission_links[0].message_type.to_string(), "reqauth");
   BOOST_REQUIRE_EQUAL(permission_links[0].required_permission.to_string(), "spending");
}


BOOST_AUTO_TEST_CASE(test_deltas_global_property_history) {
   // Assuming max transaction delay is 45 days (default in config.hpp)
   table_deltas_tester chain;

   // Change max_transaction_delay to 60 sec
   auto params = chain.control->get_global_properties().configuration;
   params.max_transaction_delay = 60;
   chain.push_action( config::system_account_name, "setparams"_n, config::system_account_name,
                             mutable_variant_object()
                             ("params", params) );

   // Deserialize and spot onto some data
   auto result = chain.find_table_delta("global_property");
   BOOST_REQUIRE(result.first);
   auto &it_global_property = result.second;
   BOOST_REQUIRE_EQUAL(it_global_property->rows.obj.size(), 1);
   auto global_properties = chain.deserialize_data<eosio::ship_protocol::global_property_v1, eosio::ship_protocol::global_property>(it_global_property);
   auto configuration = std::get<eosio::ship_protocol::chain_config_v1>(global_properties[0].configuration);
   BOOST_REQUIRE_EQUAL(configuration.max_transaction_delay, 60);
}


BOOST_AUTO_TEST_CASE(test_deltas_protocol_feature_history) {
   table_deltas_tester chain(setup_policy::none);
   const auto &pfm = chain.control->get_protocol_feature_manager();

   chain.produce_block();

   auto d = pfm.get_builtin_digest(builtin_protocol_feature_t::preactivate_feature);
   BOOST_REQUIRE(d);

   // Activate PREACTIVATE_FEATURE.
   chain.schedule_protocol_features_wo_preactivation({*d});

   chain.produce_block();

   // Now the latest bios contract can be set.
   chain.set_before_producer_authority_bios_contract();

   // Spot onto some data of the protocol state table delta
   auto result = chain.find_table_delta("protocol_state");
   BOOST_REQUIRE(result.first);
   auto &it_protocol_state = result.second;
   BOOST_REQUIRE_EQUAL(it_protocol_state->rows.obj.size(), 1);
   auto protocol_states = chain.deserialize_data<eosio::ship_protocol::protocol_state_v0, eosio::ship_protocol::protocol_state>(it_protocol_state);
   auto protocol_feature = std::get<eosio::ship_protocol::activated_protocol_feature_v0>(protocol_states[0].activated_protocol_features[0]);

   auto digest_byte_array = protocol_feature.feature_digest.extract_as_byte_array();
   char digest_array[digest_byte_array.size()];
   for(int i=0; i < digest_byte_array.size(); i++) digest_array[i] = digest_byte_array[i];
   eosio::chain::digest_type digest_in_delta(digest_array, digest_byte_array.size());

   BOOST_REQUIRE_EQUAL(digest_in_delta, *d);
}


BOOST_AUTO_TEST_CASE(test_deltas_contract) {
   table_deltas_tester chain;
   chain.produce_block();

   chain.create_account("tester"_n);

   chain.set_code("tester"_n, contracts::get_table_test_wasm());
   chain.set_abi("tester"_n, contracts::get_table_test_abi().data());

   chain.produce_block();

   auto trace = chain.push_action("tester"_n, "addhashobj"_n, "tester"_n, mutable_variant_object()("hashinput", "hello" ));

   BOOST_REQUIRE_EQUAL(transaction_receipt::executed, trace->receipt->status);

   trace = chain.push_action("tester"_n, "addnumobj"_n, "tester"_n, mutable_variant_object()("input", 2));

   BOOST_REQUIRE_EQUAL(transaction_receipt::executed, trace->receipt->status);

   // Spot onto contract_table
   auto result = chain.find_table_delta("contract_table");
   BOOST_REQUIRE(result.first);
   auto &it_contract_table = result.second;
   BOOST_REQUIRE_EQUAL(it_contract_table->rows.obj.size(), 6);
   auto contract_tables = chain.deserialize_data<eosio::ship_protocol::contract_table_v0, eosio::ship_protocol::contract_table>(it_contract_table);
   BOOST_REQUIRE_EQUAL(contract_tables[0].table.to_string(), "hashobjs");
   BOOST_REQUIRE_EQUAL(contract_tables[1].table.to_string(), "hashobjs....1");
   BOOST_REQUIRE_EQUAL(contract_tables[2].table.to_string(), "numobjs");
   BOOST_REQUIRE_EQUAL(contract_tables[3].table.to_string(), "numobjs.....1");
   BOOST_REQUIRE_EQUAL(contract_tables[4].table.to_string(), "numobjs.....2");
   BOOST_REQUIRE_EQUAL(contract_tables[5].table.to_string(), "numobjs.....3");

   // Spot onto contract_row
   result = chain.find_table_delta("contract_row");
   BOOST_REQUIRE(result.first);
   auto &it_contract_row = result.second;
   BOOST_REQUIRE_EQUAL(it_contract_row->rows.obj.size(), 2);
   auto contract_rows = chain.deserialize_data<eosio::ship_protocol::contract_row_v0, eosio::ship_protocol::contract_row>(it_contract_row);
   BOOST_REQUIRE_EQUAL(contract_rows[0].table.to_string(), "hashobjs");
   BOOST_REQUIRE_EQUAL(contract_rows[1].table.to_string(), "numobjs");

   // Spot onto contract_index256
   result = chain.find_table_delta("contract_index256");
   BOOST_REQUIRE(result.first);
   auto &it_contract_index256 = result.second;
   BOOST_REQUIRE_EQUAL(it_contract_index256->rows.obj.size(), 2);
   auto contract_indices = chain.deserialize_data<eosio::ship_protocol::contract_index256_v0, eosio::ship_protocol::contract_index256>(it_contract_index256);
   BOOST_REQUIRE_EQUAL(contract_indices[0].table.to_string(), "hashobjs");
   BOOST_REQUIRE_EQUAL(contract_indices[1].table.to_string(), "hashobjs....1");
}


BOOST_AUTO_TEST_CASE(test_deltas_resources_history) {
   table_deltas_tester chain;
   chain.produce_block();

   chain.create_accounts({ "eosio.token"_n, "eosio.ram"_n, "eosio.ramfee"_n, "eosio.stake"_n});

   chain.produce_blocks( 100 );

   chain.set_code( "eosio.token"_n, contracts::eosio_token_wasm() );
   chain.set_abi( "eosio.token"_n, contracts::eosio_token_abi().data() );

   chain.produce_block();

   chain.push_action("eosio.token"_n, "create"_n, "eosio.token"_n, mutable_variant_object()
      ("issuer", "eosio.token" )
      ("maximum_supply", core_from_string("1000000000.0000") )
   );

   chain.push_action("eosio.token"_n, "issue"_n, "eosio.token"_n, fc::mutable_variant_object()
      ("to",       "eosio")
      ("quantity", core_from_string("90.0000"))
      ("memo", "for stuff")
   );

   chain.produce_blocks(10);

   chain.set_code( config::system_account_name, contracts::eosio_system_wasm() );
   chain.set_abi( config::system_account_name, contracts::eosio_system_abi().data() );

   chain.push_action(config::system_account_name, "init"_n, config::system_account_name,
                        mutable_variant_object()
                        ("version", 0)
                        ("core", CORE_SYM_STR));

   signed_transaction trx;
   chain.set_transaction_headers(trx);

   authority owner_auth;
   owner_auth =  authority( chain.get_public_key( "alice"_n, "owner" ) );

   trx.actions.emplace_back( vector<permission_level>{{config::system_account_name,config::active_name}},
                                newaccount{
                                    .creator  = config::system_account_name,
                                    .name     =  "alice"_n,
                                    .owner    = owner_auth,
                                    .active   = authority( chain.get_public_key( "alice"_n, "active" ) )});

   trx.actions.emplace_back( chain.get_action( config::system_account_name, "buyram"_n, vector<permission_level>{{config::system_account_name,config::active_name}},
                                                  mutable_variant_object()
                                                      ("payer", config::system_account_name)
                                                      ("receiver",  "alice"_n)
                                                      ("quant", core_from_string("1.0000"))));

   trx.actions.emplace_back( chain.get_action( config::system_account_name, "delegatebw"_n, vector<permission_level>{{config::system_account_name,config::active_name}},
                                                  mutable_variant_object()
                                                      ("from", config::system_account_name)
                                                      ("receiver",  "alice"_n)
                                                      ("stake_net_quantity", core_from_string("10.0000") )
                                                      ("stake_cpu_quantity", core_from_string("10.0000") )
                                                      ("transfer", 0 )));

   chain.set_transaction_headers(trx);
   trx.sign( chain.get_private_key( config::system_account_name, "active" ), chain.control->get_chain_id()  );
   chain.push_transaction( trx );
}

BOOST_AUTO_TEST_SUITE_END()<|MERGE_RESOLUTION|>--- conflicted
+++ resolved
@@ -26,423 +26,6 @@
 
 BOOST_AUTO_TEST_SUITE(test_state_history)
 
-<<<<<<< HEAD
-
-BOOST_AUTO_TEST_CASE(test_trace_converter) {
-
-   tester chain;
-   using namespace eosio::state_history;
-
-   trace_converter converter;
-   std::map<uint32_t, eosio::chain::bytes>       on_disk_log_entries;
-
-   chain.control->applied_transaction.connect(
-       [&](std::tuple<const transaction_trace_ptr&, const packed_transaction_ptr&> t) {
-          converter.add_transaction(std::get<0>(t), std::get<1>(t));
-       });
-
-   chain.control->accepted_block.connect([&](const block_state_ptr& bs) {
-      converter.pack(chain.control->db(), true, bs);
-   });
-
-   chain.control->block_start.connect([&](uint32_t block_num) {
-   });
-
-   deploy_test_api(chain);
-   auto cfd_trace = push_test_cfd_transaction(chain);
-   chain.produce_blocks(1);
-
-   BOOST_CHECK(on_disk_log_entries.size());
-
-   // Now deserialize the on disk trace log and make sure that the cfd exists
-   auto& cfd_entry = on_disk_log_entries.at(cfd_trace->block_num);
-   BOOST_REQUIRE(!std::holds_alternative<eosio::ship_protocol::prunable_data_type::none>(get_prunable_data_from_traces_bin(cfd_entry, cfd_trace->id)));
-
-/* Do we need this?
-   // prune the cfd for the block
-   std::vector<transaction_id_type> ids{cfd_trace->id};
-   fc::datastream<char*>            rw_strm(cfd_entry.data(), cfd_entry.size());
-   eosio::state_history::trace_converter::prune_traces(rw_strm, cfd_entry.size(), ids);
-   BOOST_CHECK(ids.size() == 0);
-
-   // read the pruned trace and make sure it's pruned
-   BOOST_CHECK(get_prunable_data_from_traces_bin(cfd_entry, cfd_trace->id).contains<eosio::ship_protocol::prunable_data_type::none>());
-*/
-}
-
-
-/*
-BOOST_AUTO_TEST_CASE(test_trace_log) {
-   namespace bfs = boost::filesystem;
-   tester chain;
-
-   scoped_temp_path state_history_dir;
-   fc::create_directories(state_history_dir.path);
-   state_history_traces_log log({ .log_dir = state_history_dir.path });
-
-   chain.control->applied_transaction.connect(
-       [&](std::tuple<const transaction_trace_ptr&, const packed_transaction_ptr&> t) {
-          log.add_transaction(std::get<0>(t), std::get<1>(t));
-       });
-
-   chain.control->accepted_block.connect([&](const block_state_ptr& bs) { log.store(chain.control->db(), bs); });
-   chain.control->block_start.connect([&](uint32_t block_num) { log.block_start(block_num); } );
-
-   deploy_test_api(chain);
-   auto cfd_trace = push_test_cfd_transaction(chain);
-   chain.produce_blocks(1);
-
-   auto traces = log.get_traces(cfd_trace->block_num);
-   BOOST_REQUIRE(traces.size());
-
-   BOOST_REQUIRE(!get_prunable_data_from_traces(traces, cfd_trace->id).contains<prunable_data_type::none>());
-
-   std::vector<transaction_id_type> ids{cfd_trace->id};
-   log.prune_transactions(cfd_trace->block_num, ids);
-   BOOST_REQUIRE(ids.empty());
-
-   // we assume the nodeos has to be stopped while running, it can only be read
-   // correctly with restart
-   state_history_traces_log new_log({ .log_dir = state_history_dir.path });
-   auto                     pruned_traces = new_log.get_traces(cfd_trace->block_num);
-   BOOST_REQUIRE(pruned_traces.size());
-
-   BOOST_CHECK(get_prunable_data_from_traces(pruned_traces, cfd_trace->id).contains<prunable_data_type::none>());
-}
-*/
-
-/* Do we need this?
-BOOST_AUTO_TEST_CASE(test_chain_state_log) {
-
-   namespace bfs = boost::filesystem;
-   tester chain;
-
-   scoped_temp_path state_history_dir;
-   fc::create_directories(state_history_dir.path);
-   state_history_chain_state_log log({ .log_dir = state_history_dir.path });
-
-   uint32_t last_accepted_block_num = 0;
-
-   chain.control->accepted_block.connect([&](const block_state_ptr& block_state) {
-      log.store(chain.control->db(), block_state);
-      last_accepted_block_num = block_state->block_num;
-   });
-
-   chain.produce_blocks(10);
-
-   chain::bytes                                   entry = log.get_log_entry(last_accepted_block_num);
-   std::vector<eosio::ship_protocol::table_delta> deltas;
-   eosio::input_stream                            deltas_bin{entry.data(), entry.data() + entry.size()};
-   BOOST_CHECK_NO_THROW(from_bin(deltas, deltas_bin));
-}
-*/
-
-struct state_history_log_config {
-   const char* const name;
-   std::string log_filename;
-   std::string index_filename;
-   std::optional<eosio::state_history_log_prune_config> prune;
-};
-
-struct state_history_tester_config {
-   state_history_log_config traces;
-   state_history_log_config chain_state;
-};
-
-struct state_history_tester_logs  {
-   state_history_tester_logs(const state_history_tester_config& config) :
-      traces_log(config.traces.name, config.traces.log_filename, config.traces.index_filename, config.traces.prune),
-      chain_state_log(config.traces.name, config.traces.log_filename, config.traces.index_filename, config.traces.prune){}
-
-   eosio::state_history_log traces_log;
-   eosio::state_history_log chain_state_log;
-};
-
-
-/*
-struct state_history_tester : state_history_tester_logs, tester {
-   state_history_tester(const state_history_config& config) 
-   : state_history_tester_logs(config), tester ([&](eosio::chain::controller& control) {
-      control.applied_transaction.connect(
-       [&](std::tuple<const transaction_trace_ptr&, const packed_transaction_ptr&> t) {
-//          traces_log.add_transaction(std::get<0>(t), std::get<1>(t));
-       });
-
-      control.accepted_block.connect([&](const block_state_ptr& bs) { 
-//         traces_log.store(control.db(), bs);
-//         chain_state_log.store(control.db(), bs);
-      });
-      control.block_start.connect([&](uint32_t block_num) { traces_log.block_start(block_num); } );
-   }) {}
-};
-*/
-
-/* Do we need this?
-BOOST_AUTO_TEST_CASE(test_splitted_log) {
-   namespace bfs = boost::filesystem;
-
-   scoped_temp_path state_history_dir;
-   fc::create_directories(state_history_dir.path);
-
-   state_history_config config{
-      .log_dir = state_history_dir.path,
-      .retained_dir = "retained",
-      .archive_dir = "archive",
-      .stride  = 20,
-      .max_retained_files = 5 
-   };
-
-   state_history_tester chain(config);
-   chain.produce_blocks(50);
-
-   deploy_test_api(chain);
-   auto cfd_trace = push_test_cfd_transaction(chain);
-
-   chain.produce_blocks(100);
-
-
-   auto log_dir = state_history_dir.path;
-   auto archive_dir  = log_dir / "archive";
-   auto retained_dir = log_dir / "retained";
-
-   BOOST_CHECK(bfs::exists( archive_dir / "trace_history-2-20.log" ));
-   BOOST_CHECK(bfs::exists( archive_dir / "trace_history-2-20.index" ));
-   BOOST_CHECK(bfs::exists( archive_dir / "trace_history-21-40.log" ));
-   BOOST_CHECK(bfs::exists( archive_dir / "trace_history-21-40.index" ));
-
-   BOOST_CHECK(bfs::exists( archive_dir / "chain_state_history-2-20.log" ));
-   BOOST_CHECK(bfs::exists( archive_dir / "chain_state_history-2-20.index" ));
-   BOOST_CHECK(bfs::exists( archive_dir / "chain_state_history-21-40.log" ));
-   BOOST_CHECK(bfs::exists( archive_dir / "chain_state_history-21-40.index" ));
-
-   BOOST_CHECK(bfs::exists( retained_dir / "trace_history-41-60.log" ));
-   BOOST_CHECK(bfs::exists( retained_dir / "trace_history-41-60.index" ));
-   BOOST_CHECK(bfs::exists( retained_dir / "trace_history-61-80.log" ));
-   BOOST_CHECK(bfs::exists( retained_dir / "trace_history-61-80.index" ));
-   BOOST_CHECK(bfs::exists( retained_dir / "trace_history-81-100.log" ));
-   BOOST_CHECK(bfs::exists( retained_dir / "trace_history-81-100.index" ));
-   BOOST_CHECK(bfs::exists( retained_dir / "trace_history-101-120.log" ));
-   BOOST_CHECK(bfs::exists( retained_dir / "trace_history-101-120.index" ));
-   BOOST_CHECK(bfs::exists( retained_dir / "trace_history-121-140.log" ));
-   BOOST_CHECK(bfs::exists( retained_dir / "trace_history-121-140.index" ));
-
-   BOOST_CHECK(bfs::exists( retained_dir / "chain_state_history-41-60.log" ));
-   BOOST_CHECK(bfs::exists( retained_dir / "chain_state_history-41-60.index" ));
-   BOOST_CHECK(bfs::exists( retained_dir / "chain_state_history-61-80.log" ));
-   BOOST_CHECK(bfs::exists( retained_dir / "chain_state_history-61-80.index" ));
-   BOOST_CHECK(bfs::exists( retained_dir / "chain_state_history-81-100.log" ));
-   BOOST_CHECK(bfs::exists( retained_dir / "chain_state_history-81-100.index" ));
-   BOOST_CHECK(bfs::exists( retained_dir / "chain_state_history-101-120.log" ));
-   BOOST_CHECK(bfs::exists( retained_dir / "chain_state_history-101-120.index" ));
-   BOOST_CHECK(bfs::exists( retained_dir / "chain_state_history-121-140.log" ));
-   BOOST_CHECK(bfs::exists( retained_dir / "chain_state_history-121-140.index" ));
-
-   BOOST_CHECK(chain.traces_log.get_traces(10).empty());
-   BOOST_CHECK(chain.traces_log.get_traces(100).size());
-   BOOST_CHECK(chain.traces_log.get_traces(140).size());
-   BOOST_CHECK(chain.traces_log.get_traces(150).size());
-   BOOST_CHECK(chain.traces_log.get_traces(160).empty());
-
-   BOOST_CHECK(chain.chain_state_log.get_log_entry(10).empty());
-   BOOST_CHECK(chain.chain_state_log.get_log_entry(100).size());
-   BOOST_CHECK(chain.chain_state_log.get_log_entry(140).size());
-   BOOST_CHECK(chain.chain_state_log.get_log_entry(150).size());
-   BOOST_CHECK(chain.chain_state_log.get_log_entry(160).empty());
-
-   auto traces = chain.traces_log.get_traces(cfd_trace->block_num);
-   BOOST_REQUIRE(traces.size());
-
-   BOOST_REQUIRE(!get_prunable_data_from_traces(traces, cfd_trace->id).contains<prunable_data_type::none>());
-
-   std::vector<transaction_id_type> ids{cfd_trace->id};
-   chain.traces_log.prune_transactions(cfd_trace->block_num, ids);
-   BOOST_REQUIRE(ids.empty());
-
-   // we assume the nodeos has to be stopped while running, it can only be read
-   // correctly with restart
-   state_history_traces_log new_log(config);
-   auto                     pruned_traces = new_log.get_traces(cfd_trace->block_num);
-   BOOST_REQUIRE(pruned_traces.size());
-
-   BOOST_CHECK(get_prunable_data_from_traces(pruned_traces, cfd_trace->id).contains<prunable_data_type::none>());
-}
-*/
-
-
-BOOST_AUTO_TEST_CASE(test_corrupted_log_recovery) {
-  namespace bfs = boost::filesystem;
-
-   scoped_temp_path state_history_dir;
-   fc::create_directories(state_history_dir.path);
-/*
-   state_history_config config{
-      .log_dir = state_history_dir.path,
-      .archive_dir = "archive",
-      .stride  = 100,
-      .max_retained_files = 5 
-   };
-*/
-
-   tester chain;
-   chain.produce_blocks(50);
-   chain.close();
-
-   // write a few random bytes to block log indicating the last block entry is incomplete
-   fc::cfile logfile;
-   logfile.set_file_path(state_history_dir.path / "trace_history.log");
-   logfile.open("ab");
-   const char random_data[] = "12345678901231876983271649837";
-   logfile.write(random_data, sizeof(random_data));
-
-   bfs::remove_all(chain.get_config().blocks_dir/"reversible");
-
-   tester new_chain;
-   new_chain.produce_blocks(50);
-
-// What do we need to do to verify?
-//   BOOST_CHECK(new_chain.traces_log.get_traces(10).size());
-//   BOOST_CHECK(new_chain.chain_state_log.get_log_entry(10).size());
-}
-
-/* It seems like this one needs to be re-written due to underlying differences between mandel and eosio
-BOOST_AUTO_TEST_CASE(test_state_result_abi) {
-   using namespace eosio::state_history;
-
-   tester chain;
-
-   trace_converter                  trace_cache;
-   std::map<uint32_t, eosio::chain::bytes> history;
-   std::optional<block_position>     prev_block;
-
-   chain.control->applied_transaction.connect(
-       [&](std::tuple<const transaction_trace_ptr&, const packed_transaction_ptr&> t) {
-          trace_cache.add_transaction(std::get<0>(t), std::get<1>(t));
-       });
-
-   chain.control->accepted_block.connect([&](const block_state_ptr& block_state) {
-      auto& control = chain.control;
-
-      fc::datastream<std::vector<char>> strm;
-      trace_cache.pack(control->db(), false, block_state);
-
-      strm.seekp(0);
-
-      eosio::state_history::get_blocks_result_v0 message;
-      message.head = block_position{control->head_block_num(), control->head_block_id()};
-      message.last_irreversible =
-          eosio::state_history::block_position{control->last_irreversible_block_num(), control->last_irreversible_block_id()};
-      message.this_block = eosio::state_history::block_position{block_state->block->block_num(), block_state->id};
-      message.prev_block = prev_block;
-      message.block      = block_state->block;
-      std::vector<eosio::ship_protocol::transaction_trace> traces;
-      eosio::state_history::trace_converter::unpack(strm, traces);
-      message.traces = traces;
-      message.deltas = fc::raw::pack(eosio::state_history::create_deltas(control->db(), !prev_block));
-
-      prev_block                         = message.this_block;
-      history[control->head_block_num()] = fc::raw::pack(eosio::state_history::state_result{message});
-   });
-
-   deploy_test_api(chain);
-   auto cfd_trace = push_test_cfd_transaction(chain);
-   chain.produce_blocks(1);
-
-   state_history_abi_serializer serializer(chain);
-
-   for (auto& [key, value] : history) {
-      {
-         // check the validity of the abi string
-         auto result = serializer.deserialize(value, "result");
-        
-         auto& result_variant = result.get_array();
-         BOOST_CHECK(result_variant[0].as_string() == "get_blocks_result_v1");
-         auto& get_blocks_result_v1 = result_variant[1].get_object();
-
-         eosio::chain::bytes traces_bin;
-         fc::from_variant(get_blocks_result_v1["traces"], traces_bin);
-         BOOST_CHECK_NO_THROW( serializer.deserialize(traces_bin, "transaction_trace[]") );
-      
-         eosio::chain::bytes deltas_bin;
-         fc::from_variant(get_blocks_result_v1["deltas"], deltas_bin);
-         BOOST_CHECK_NO_THROW( serializer.deserialize(deltas_bin, "table_delta[]"));
-      }
-      {
-         // check the validity of abieos ship_protocol type definitions
-         eosio::input_stream          bin{value.data(), value.data() + value.size()};
-         eosio::ship_protocol::result result;
-         BOOST_CHECK_NO_THROW(from_bin(result, bin));
-         BOOST_CHECK(bin.remaining() == 0);
-
-         auto& blocks_result_v1 = std::get<eosio::ship_protocol::get_blocks_result_v1>(result);
-
-         std::vector<eosio::ship_protocol::transaction_trace> traces;
-         BOOST_CHECK_NO_THROW(blocks_result_v1.traces.unpack(traces));
-
-         std::vector<eosio::ship_protocol::table_delta> deltas;
-         BOOST_CHECK_NO_THROW(blocks_result_v1.deltas.unpack(deltas));
-      }
-   }
-}
-*/
-
-/* what is equivalent to state_history_traces_log in mandel
-BOOST_AUTO_TEST_CASE(test_traces_present)
-{
-   namespace bfs = boost::filesystem;
-   tester chain;
-   deploy_test_api(chain);
-
-   scoped_temp_path state_history_dir;
-   fc::create_directories(state_history_dir.path);
-   state_history_config config;
-   config.log_dir = state_history_dir.path;
-   state_history_traces_log log(config);
-
-   bool onblock_test_executed = false;
-
-   chain.control->applied_transaction.connect(
-      [&](std::tuple<const transaction_trace_ptr&, const packed_transaction_ptr&> t) {
-         const transaction_trace_ptr &trace_ptr = std::get<0>(t);
-         const chain::packed_transaction_ptr &transaction = std::get<1>(t);
-         log.add_transaction(trace_ptr, transaction);
-
-         // see issue #9159
-         if (!trace_ptr->action_traces.empty() && trace_ptr->action_traces[0].act.name == "onblock"_n) {
-            BOOST_CHECK(chain::is_onblock(*trace_ptr));
-            trace_ptr->action_traces.clear();
-            BOOST_CHECK(!chain::is_onblock(*trace_ptr));
-            onblock_test_executed = true;
-         }
-   });
-   chain.control->accepted_block.connect([&](const block_state_ptr& bs) { log.store(chain.control->db(), bs); });
-
-   auto tr_ptr = chain.create_account("newacc"_n);
-
-   chain.produce_block();
-
-   BOOST_CHECK(onblock_test_executed);
-
-   auto traces = log.get_traces(tr_ptr->block_num);
-   BOOST_REQUIRE_EQUAL(traces.size(), 1);
-
-   auto trace_itr = std::find_if(traces.begin(), traces.end(), [tr_ptr](const state_history::transaction_trace& v) {
-      return v.get<state_history::transaction_trace_v0>().id == tr_ptr->id;
-   });
-
-   BOOST_REQUIRE(trace_itr != traces.end());
-
-   auto &action_traces = trace_itr->get<state_history::transaction_trace_v0>().action_traces;
-
-   auto new_account_action_itr = std::find_if(action_traces.begin(), action_traces.end(), [](const state_history::action_trace& v) {
-      return v.get<state_history::action_trace_v1>().act.name == "newaccount"_n.to_uint64_t();
-   });
-
-   BOOST_REQUIRE(new_account_action_itr != action_traces.end());
-}
-*/
-
-=======
->>>>>>> 03be094a
 class table_deltas_tester : public tester {
 public:
    using tester::tester;
@@ -817,4 +400,46 @@
    chain.push_transaction( trx );
 }
 
+   BOOST_AUTO_TEST_CASE(test_deltas) {
+      tester main;
+
+      auto v = eosio::state_history::create_deltas(main.control->db(), false);
+
+      std::string name="permission";
+      auto find_by_name = [&name](const auto& x) {
+         return x.name == name;
+      };
+
+      auto it = std::find_if(v.begin(), v.end(), find_by_name);
+      BOOST_REQUIRE(it==v.end());
+
+      name="resource_limits";
+      it = std::find_if(v.begin(), v.end(), find_by_name);
+      BOOST_REQUIRE(it==v.end());
+
+      main.create_account("newacc"_n);
+
+      v = eosio::state_history::create_deltas(main.control->db(), false);
+
+      name="permission";
+      it = std::find_if(v.begin(), v.end(), find_by_name);
+      BOOST_REQUIRE(it!=v.end());
+
+      name="resource_limits";
+      it = std::find_if(v.begin(), v.end(), find_by_name);
+      BOOST_REQUIRE(it!=v.end());
+
+      main.produce_block();
+
+      v = eosio::state_history::create_deltas(main.control->db(), false);
+
+      name="permission";
+      it = std::find_if(v.begin(), v.end(), find_by_name);
+      BOOST_REQUIRE(it==v.end());
+
+      name="resource_limits";
+      it = std::find_if(v.begin(), v.end(), find_by_name);
+      BOOST_REQUIRE(it==v.end());
+   }
+
 BOOST_AUTO_TEST_SUITE_END()