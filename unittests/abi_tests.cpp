--- conflicted
+++ resolved
@@ -63,13 +63,10 @@
    auto var2 = abis.binary_to_variant(type, bytes, abi_serializer::create_yield_function( max_serialization_time ));
    auto var3 = abis.binary_to_variant(type, b, max_serialization_time);
 
-<<<<<<< HEAD
-   std::string r2 = fc::json::to_string(var2, fc::time_point::now() + max_serialization_time);
-   std::string r3 = fc::json::to_string(var3, fc::time_point::now() + max_serialization_time);
+   std::string r2 = fc::json::to_string(var2, get_deadline());
+   std::string r3 = fc::json::to_string(var3, get_deadline());
    BOOST_TEST( r2 == r3 );
 
-=======
->>>>>>> 85c58ade
    auto bytes2 = abis.variant_to_binary(type, var2, abi_serializer::create_yield_function( max_serialization_time ));
    auto bytes3 = abis.variant_to_binary(type, var3, max_serialization_time);
    BOOST_TEST( bytes2 == bytes3 );
@@ -87,13 +84,9 @@
    auto b = abis.variant_to_binary(type, var, max_serialization_time);
    BOOST_REQUIRE_EQUAL(fc::to_hex(b), hex);
    auto var2 = abis.binary_to_variant(type, bytes, abi_serializer::create_yield_function( max_serialization_time ));
-<<<<<<< HEAD
-   BOOST_REQUIRE_EQUAL(fc::json::to_string(var2, fc::time_point::now() + max_serialization_time), expected_json);
+   BOOST_REQUIRE_EQUAL(fc::json::to_string(var2, get_deadline()), expected_json);
    auto var3 = abis.binary_to_variant(type, b, max_serialization_time );
-   BOOST_REQUIRE_EQUAL(fc::json::to_string(var3, fc::time_point::now() + max_serialization_time), expected_json);
-=======
-   BOOST_REQUIRE_EQUAL(fc::json::to_string(var2, get_deadline()), expected_json);
->>>>>>> 85c58ade
+   BOOST_REQUIRE_EQUAL(fc::json::to_string(var3, get_deadline()), expected_json);
    auto bytes2 = abis.variant_to_binary(type, var2, abi_serializer::create_yield_function( max_serialization_time ));
    BOOST_REQUIRE_EQUAL(fc::to_hex(bytes2), hex);
    auto b2 = abis.variant_to_binary(type, var3, max_serialization_time);
@@ -129,15 +122,11 @@
    fc::variant var2;
    abi_serializer::to_variant(obj, var2, get_resolver(), abi_serializer::create_yield_function( max_serialization_time ));
 
-<<<<<<< HEAD
    fc::variant var3;
    abi_serializer::to_variant(obj2, var3, get_resolver(), max_serialization_time);
-=======
-   std::string r = fc::json::to_string(var2, get_deadline());
->>>>>>> 85c58ade
-
-   std::string r2 = fc::json::to_string(var2, fc::time_point::now() + max_serialization_time);
-   std::string r3 = fc::json::to_string(var3, fc::time_point::now() + max_serialization_time);
+
+   std::string r2 = fc::json::to_string(var2, get_deadline());
+   std::string r3 = fc::json::to_string(var3, get_deadline());
    BOOST_TEST( r2 == r3 );
 
    auto bytes2 = abis.variant_to_binary(type, var2, abi_serializer::create_yield_function( max_serialization_time ));
@@ -3251,18 +3240,11 @@
    auto abidef = fc::json::from_string(abi).as<abi_def>();
    abi_serializer abis(abi_def(abidef), abi_serializer::create_yield_function(max_serialization_time));
 
-<<<<<<< HEAD
    {
       mutable_variant_object mvo;
       eosio::chain::impl::abi_traverse_context ctx(abi_serializer::create_yield_function(max_serialization_time), fc::microseconds{});
       eosio::chain::impl::abi_to_variant::add(mvo, "action_traces", at, get_resolver(abidef), ctx);
-      std::string res = fc::json::to_string(mvo, fc::time_point::now() + max_serialization_time);
-=======
-   mutable_variant_object mvo;
-   eosio::chain::impl::abi_traverse_context ctx(abi_serializer::create_yield_function(max_serialization_time));
-   eosio::chain::impl::abi_to_variant::add(mvo, "action_traces", at, get_resolver(abidef), ctx);
-   std::string res = fc::json::to_string(mvo, get_deadline());
->>>>>>> 85c58ade
+      std::string res = fc::json::to_string(mvo, get_deadline());
 
       BOOST_CHECK_EQUAL(res, expected_json);
    }
@@ -3270,7 +3252,7 @@
       mutable_variant_object mvo;
       eosio::chain::impl::abi_traverse_context ctx(abi_serializer::create_depth_yield_function(), max_serialization_time);
       eosio::chain::impl::abi_to_variant::add(mvo, "action_traces", at, get_resolver(abidef), ctx);
-      std::string res = fc::json::to_string(mvo, fc::time_point::now() + max_serialization_time);
+      std::string res = fc::json::to_string(mvo, get_deadline());
 
       BOOST_CHECK_EQUAL(res, expected_json);
    }
@@ -3293,12 +3275,11 @@
    auto abidef = fc::json::from_string(abi).as<abi_def>();
    abi_serializer abis(abi_def(abidef), abi_serializer::create_yield_function(max_serialization_time));
 
-<<<<<<< HEAD
    {
       mutable_variant_object mvo;
       eosio::chain::impl::abi_traverse_context ctx(abi_serializer::create_yield_function(max_serialization_time), fc::microseconds{});
       eosio::chain::impl::abi_to_variant::add(mvo, "action_traces", at, get_resolver(abidef), ctx);
-      std::string res = fc::json::to_string(mvo, fc::time_point::now() + max_serialization_time);
+      std::string res = fc::json::to_string(mvo, get_deadline());
 
       BOOST_CHECK_EQUAL(res, expected_json);
    }
@@ -3306,13 +3287,7 @@
       mutable_variant_object mvo;
       eosio::chain::impl::abi_traverse_context ctx(abi_serializer::create_depth_yield_function(), max_serialization_time);
       eosio::chain::impl::abi_to_variant::add(mvo, "action_traces", at, get_resolver(abidef), ctx);
-      std::string res = fc::json::to_string(mvo, fc::time_point::now() + max_serialization_time);
-=======
-   mutable_variant_object mvo;
-   eosio::chain::impl::abi_traverse_context ctx(abi_serializer::create_yield_function(max_serialization_time));
-   eosio::chain::impl::abi_to_variant::add(mvo, "action_traces", at, get_resolver(abidef), ctx);
-   std::string res = fc::json::to_string(mvo, get_deadline());
->>>>>>> 85c58ade
+      std::string res = fc::json::to_string(mvo, get_deadline());
 
       BOOST_CHECK_EQUAL(res, expected_json);
    }
@@ -3345,18 +3320,11 @@
    auto abidef = fc::json::from_string(abi).as<abi_def>();
    abi_serializer abis(abi_def(abidef), abi_serializer::create_yield_function(max_serialization_time));
 
-<<<<<<< HEAD
    {
       mutable_variant_object mvo;
       eosio::chain::impl::abi_traverse_context ctx(abi_serializer::create_yield_function(max_serialization_time), fc::microseconds{});
       eosio::chain::impl::abi_to_variant::add(mvo, "action_traces", at, get_resolver(abidef), ctx);
-      std::string res = fc::json::to_string(mvo, fc::time_point::now() + max_serialization_time);
-=======
-   mutable_variant_object mvo;
-   eosio::chain::impl::abi_traverse_context ctx(abi_serializer::create_yield_function(max_serialization_time));
-   eosio::chain::impl::abi_to_variant::add(mvo, "action_traces", at, get_resolver(abidef), ctx);
-   std::string res = fc::json::to_string(mvo, get_deadline());
->>>>>>> 85c58ade
+      std::string res = fc::json::to_string(mvo, get_deadline());
 
       BOOST_CHECK_EQUAL(res, expected_json);
    }
@@ -3364,7 +3332,7 @@
       mutable_variant_object mvo;
       eosio::chain::impl::abi_traverse_context ctx(abi_serializer::create_depth_yield_function(), max_serialization_time);
       eosio::chain::impl::abi_to_variant::add(mvo, "action_traces", at, get_resolver(abidef), ctx);
-      std::string res = fc::json::to_string(mvo, fc::time_point::now() + max_serialization_time);
+      std::string res = fc::json::to_string(mvo, get_deadline());
 
       BOOST_CHECK_EQUAL(res, expected_json);
    }
