--- conflicted
+++ resolved
@@ -1,9 +1,6 @@
 <!-- PLEASE FILL OUT THE FOLLOWING MARKDOWN TEMPLATE -->
 <!-- PR title alone should be sufficient to understand changes. -->
 ## Change Description
-<<<<<<< HEAD
-<!-- Describe your changes, their justification, AND their impact. -->
-=======
 <!-- Describe your changes, their justification, AND their impact. Reference issues or pull requests where possible (use '#XX' or 'GH-XX' where XX is the issue or pull request number). -->
 
 
@@ -31,15 +28,8 @@
 <!-- checked [x] = API changes; unchecked [ ] = no changes, ignore this section -->
 <!-- If this PR introduces API changes, please describe the changes here. What will developers need to know before upgrading to this version? -->
 
->>>>>>> c6a7ec0d
 
 ## Documentation Additions
 - [ ] Documentation Additions
 <!-- checked [x] = Documentation changes; unchecked [ ] = no changes, ignore this section -->
-<!-- Describe what must be added to the documentation after merge. -->
-
-## Pushing The Code
-<!-- Push all your changes as one commit. Rebase as needed. -->
-
-## Unit Test Coverage
-<!-- Provide unit test coverage that encompasses all new functionality. -->+<!-- Describe what must be added to the documentation after merge. -->