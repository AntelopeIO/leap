--- conflicted
+++ resolved
@@ -211,14 +211,10 @@
         platform: [ubuntu20, ubuntu22]
         test: [build-tree, make-dev-install, deb-install]
     runs-on:  ["self-hosted", "enf-x86-midtier"]
-<<<<<<< HEAD
     container: ${{ matrix.test != 'deb-install' && fromJSON(needs.platforms.outputs.p)[matrix.platform].image || matrix.platform == 'ubuntu20' && 'ubuntu:focal' || 'ubuntu:jammy' }}
-=======
-    container: ${{ matrix.test != 'deb-install' && fromJSON(needs.build-base.outputs.p)[matrix.platform].image || matrix.platform == 'ubuntu20' && 'ubuntu:focal' || 'ubuntu:jammy' }}
     env:
       DEBIAN_FRONTEND: noninteractive
       TZ: Etc/UTC
->>>>>>> 4fd572c8
     steps:
       - name: Update Package Index & Upgrade Packages
         run: |
