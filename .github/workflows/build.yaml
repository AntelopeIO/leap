name: "Build & Test"

on:
  push:
    branches:
      - main
      - "release/*"
  pull_request:
  workflow_dispatch:

permissions:
  packages: read
  contents: read

defaults:
  run:
    shell: bash

jobs:
  d:
    name: Discover Platforms
    runs-on: ubuntu-latest
    outputs:
      missing-platforms: ${{steps.discover.outputs.missing-platforms}}
      p: ${{steps.discover.outputs.platforms}}
    steps:
      - name: Discover Platforms
        id: discover
        uses: AntelopeIO/discover-platforms-action@v1
        with:
          platform-file: .cicd/platforms.json
          password: ${{secrets.GITHUB_TOKEN}}
          package-name: builders
  build-platforms:
    name: Build Platforms
    needs: d
    if: needs.d.outputs.missing-platforms != '[]'
    strategy:
      fail-fast: false
      matrix:
        platform: ${{fromJSON(needs.d.outputs.missing-platforms)}}
    runs-on: ["self-hosted", "enf-x86-beefy"]
    permissions:
      packages: write
      contents: read
    steps:
      - name: Login to Container Registry
        uses: docker/login-action@v2
        with:
          registry: ghcr.io
          username: ${{github.repository_owner}}
          password: ${{secrets.GITHUB_TOKEN}}
      - name: Build and push
        uses: docker/build-push-action@v3
        with:
          push: true
          tags: ${{fromJSON(needs.d.outputs.p)[matrix.platform].image}}
          file: ${{fromJSON(needs.d.outputs.p)[matrix.platform].dockerfile}}

  Build:
    needs: [d, build-platforms]
    if: always() && needs.d.result == 'success' && (needs.build-platforms.result == 'success' || needs.build-platforms.result == 'skipped')
    strategy:
      fail-fast: false
      matrix:
        platform: [ubuntu18, ubuntu20, ubuntu22]
    runs-on: ["self-hosted", "enf-x86-beefy"]
    container: ${{fromJSON(needs.d.outputs.p)[matrix.platform].image}}
    steps:
        - uses: actions/checkout@v3
          with:
            submodules: recursive
        - name: Build
          id: build
          run: |
            # https://github.com/actions/runner/issues/2033
            chown -R $(id -u):$(id -g) $PWD
            mkdir build
            cd build
            cmake -DCMAKE_BUILD_TYPE=Release -DCMAKE_INSTALL_PREFIX=/usr -GNinja ..
            ninja
            tar -pc -C .. --exclude "*.o" build | zstd --long -T0 -9 > ../build.tar.zst
        - name: Upload builddir
          uses: AntelopeIO/upload-artifact-large-chunks-action@v1
          with:
            name: ${{matrix.platform}}-build
            path: build.tar.zst

  dev-package:
    name: Build leap-dev package
    needs: [d, Build]
    if: always() && needs.Build.result == 'success'
    runs-on: ubuntu-latest
    container: ${{fromJSON(needs.d.outputs.p)['ubuntu20'].image}}
    steps:
      - uses: actions/checkout@v3
        with:
          submodules: true
      - name: Download builddir
        uses: actions/download-artifact@v3
        with:
          name: ubuntu20-build
      - name: Build dev package
        run: |
          zstdcat build.tar.zst | tar x
          cd build
          cpack
      - name: Upload dev package
        uses: actions/upload-artifact@v3
        with:
          name: leap-dev-ubuntu20-amd64
          path: build/leap-dev*.deb

  tests:
    name: Tests
    needs: [d, Build]
    if: always() && needs.Build.result == 'success'
    strategy:
      fail-fast: false
      matrix:
        platform: [ubuntu20, ubuntu22]
    runs-on: ["self-hosted", "enf-x86-hightier"]
    container: ${{fromJSON(needs.d.outputs.p)[matrix.platform].image}}
    steps:
      - uses: actions/checkout@v3
      - name: Download builddir
        uses: actions/download-artifact@v3
        with:
          name: ${{matrix.platform}}-build
      - name: Run Parallel Tests
        run: |
          # https://github.com/actions/runner/issues/2033  -- need this because of full version label test looking at git revs
          chown -R $(id -u):$(id -g) $PWD
          # jammy's boost 1.74 can stumble on an EXDEV via copy_file_range() it doesn't have a fallback for; re-eval once moving to std::filesystem
          export TMPDIR="$PWD/tmp"
          mkdir -p $TMPDIR
          zstdcat build.tar.zst | tar x
          cd build
          ctest --output-on-failure -j $(nproc) -LE "(nonparallelizable_tests|long_running_tests)"

  np-tests:
    name: NP Tests
    needs: [d, Build]
    if: always() && needs.Build.result == 'success'
    strategy:
      fail-fast: false
      matrix:
        platform: [ubuntu18, ubuntu20, ubuntu22]
    runs-on: ["self-hosted", "enf-x86-midtier"]
    steps:
      - uses: actions/checkout@v3
      - name: Download builddir
        uses: actions/download-artifact@v3
        with:
          name: ${{matrix.platform}}-build
      - name: Run tests in parallel containers
        uses: ./.github/actions/parallel-ctest-containers
        with:
          container: ${{fromJSON(needs.d.outputs.p)[matrix.platform].image}}
<<<<<<< HEAD
            options: --privileged
          error-log-paths: '["build/etc", "build/var", "build/leap-ignition-wd"]'
=======
          error-log-paths: '["build/etc", "build/var", "build/leap-ignition-wd", "build/TestLogs"]'
>>>>>>> d444a1a6
          log-tarball-prefix: ${{matrix.platform}}
          tests-label: nonparallelizable_tests
      - name: Upload logs from failed tests  
        uses: actions/upload-artifact@v3
        if: failure()
        with:
          name: ${{matrix.platform}}-np-logs
          path: '*-logs.tar.gz'

  lr-tests:
    name: LR Tests
    needs: [d, Build]
    if: always() && needs.Build.result == 'success'
    strategy:
      fail-fast: false
      matrix:
        platform: [ubuntu18, ubuntu20, ubuntu22]
    runs-on: ["self-hosted", "enf-x86-lowtier"]
    steps:
      - uses: actions/checkout@v3
      - name: Download builddir
        uses: actions/download-artifact@v3
        with:
          name: ${{matrix.platform}}-build
      - name: Run tests in parallel containers
        uses: ./.github/actions/parallel-ctest-containers
        with:
          container: ${{fromJSON(needs.d.outputs.p)[matrix.platform].image}}
          error-log-paths: '["build/etc", "build/var", "build/leap-ignition-wd", "build/TestLogs"]'
          log-tarball-prefix: ${{matrix.platform}}
          tests-label: long_running_tests
      - name: Upload logs from failed tests
        uses: actions/upload-artifact@v3
        if: failure()
        with:
          name: ${{matrix.platform}}-lr-logs
          path: '*-logs.tar.gz'

  all-passing:
    name: All Required Tests Passed
    needs: [dev-package, tests, np-tests]
    if: always()
    runs-on: ubuntu-latest
    steps:
      - if: needs.dev-package.result != 'success' || needs.tests.result != 'success' || needs.np-tests.result != 'success'
        run: false<|MERGE_RESOLUTION|>--- conflicted
+++ resolved
@@ -157,12 +157,8 @@
         uses: ./.github/actions/parallel-ctest-containers
         with:
           container: ${{fromJSON(needs.d.outputs.p)[matrix.platform].image}}
-<<<<<<< HEAD
             options: --privileged
-          error-log-paths: '["build/etc", "build/var", "build/leap-ignition-wd"]'
-=======
           error-log-paths: '["build/etc", "build/var", "build/leap-ignition-wd", "build/TestLogs"]'
->>>>>>> d444a1a6
           log-tarball-prefix: ${{matrix.platform}}
           tests-label: nonparallelizable_tests
       - name: Upload logs from failed tests  
